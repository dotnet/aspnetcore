// For format details, see https://aka.ms/devcontainer.json. For config options, see the README at:
// https://github.com/microsoft/vscode-dev-containers/tree/v0.177.0/containers/dotnet
{
<<<<<<< HEAD
	"name": "C# (.NET)",
	"build": {
		"dockerfile": "Dockerfile",
		"args": {
			// The VARIANT here must align with a dotnet container image that
			// is publicly available on https://mcr.microsoft.com/v2/vscode/devcontainers/dotnet/tags/list.
			// We'll default to `latest` as the default. Generally, the .NET version that is baked
			// into the image by default doesn't matter since we end up installing our own
			// local version and using that by default in the container environment.
			"VARIANT": "latest",
			// Options
			"INSTALL_NODE": "true",
			"NODE_VERSION": "lts/*"
		}
	},
	// Add the IDs of extensions you want installed when the container is created.
	"extensions": [
		"ms-dotnettools.csharp",
		"EditorConfig.EditorConfig",
		"k--kato.docomment",
		"dbaeumer.vscode-eslint"
	],
	"settings": {
		// Loading projects on demand is better for larger codebases
		"omnisharp.enableMsBuildLoadProjectsOnDemand": true,
		"omnisharp.enableRoslynAnalyzers": true,
		"omnisharp.enableEditorConfigSupport": true
	},
	// Use 'postCreateCommand' to run commands after the container is created.
	"onCreateCommand": "bash -i ${containerWorkspaceFolder}/.devcontainer/scripts/container-creation.sh",
	// Add the locally installed dotnet to the path to ensure that it is activated
	// This is needed so that things like the C# extension can resolve the correct SDK version
	"remoteEnv": {
		"PATH": "${containerWorkspaceFolder}/.dotnet:${containerEnv:PATH}",
		"DOTNET_MULTILEVEL_LOOKUP": "0",
		"TARGET": "net7.0"
	},
	// Comment out connect as root instead. More info: https://aka.ms/vscode-remote/containers/non-root.
	"remoteUser": "vscode"
=======
  "name": "C# (.NET)",
  "build": {
    "dockerfile": "Dockerfile",
    "args": {
      // The VARIANT here must align with a dotnet container image that
      // is publicly available on https://mcr.microsoft.com/v2/vscode/devcontainers/dotnet/tags/list.
      // We'll default to `latest` as the default. Generally, the .NET version that is baked
      // into the image by default doesn't matter since we end up installing our own
      // local version and using that by default in the container environment.
      "VARIANT": "latest",
      // Options
      "INSTALL_NODE": "true",
      "NODE_VERSION": "lts/*"
    }
  },
  // Add the IDs of extensions you want installed when the container is created.
  "extensions": [
    "ms-dotnettools.csharp",
    "EditorConfig.EditorConfig",
    "k--kato.docomment"
  ],
  "settings": {
    // Loading projects on demand is better for larger codebases
    "omnisharp.enableMsBuildLoadProjectsOnDemand": true,
    "omnisharp.enableRoslynAnalyzers": true,
    "omnisharp.enableEditorConfigSupport": true,
    "omnisharp.enableImportCompletion": true,
  },
  // Use 'postCreateCommand' to run commands after the container is created.
  "onCreateCommand": "bash -i ${containerWorkspaceFolder}/.devcontainer/scripts/container-creation.sh",
  // Add the locally installed dotnet to the path to ensure that it is activated
  // This is needed so that things like the C# extension can resolve the correct SDK version
  "remoteEnv": {
    "PATH": "${containerWorkspaceFolder}/.dotnet:${containerEnv:PATH}",
    "DOTNET_MULTILEVEL_LOOKUP": "0",
    "TARGET": "net7.0"
  },
  // Comment out connect as root instead. More info: https://aka.ms/vscode-remote/containers/non-root.
  "remoteUser": "vscode"
>>>>>>> 11745693
}<|MERGE_RESOLUTION|>--- conflicted
+++ resolved
@@ -1,47 +1,6 @@
 // For format details, see https://aka.ms/devcontainer.json. For config options, see the README at:
 // https://github.com/microsoft/vscode-dev-containers/tree/v0.177.0/containers/dotnet
 {
-<<<<<<< HEAD
-	"name": "C# (.NET)",
-	"build": {
-		"dockerfile": "Dockerfile",
-		"args": {
-			// The VARIANT here must align with a dotnet container image that
-			// is publicly available on https://mcr.microsoft.com/v2/vscode/devcontainers/dotnet/tags/list.
-			// We'll default to `latest` as the default. Generally, the .NET version that is baked
-			// into the image by default doesn't matter since we end up installing our own
-			// local version and using that by default in the container environment.
-			"VARIANT": "latest",
-			// Options
-			"INSTALL_NODE": "true",
-			"NODE_VERSION": "lts/*"
-		}
-	},
-	// Add the IDs of extensions you want installed when the container is created.
-	"extensions": [
-		"ms-dotnettools.csharp",
-		"EditorConfig.EditorConfig",
-		"k--kato.docomment",
-		"dbaeumer.vscode-eslint"
-	],
-	"settings": {
-		// Loading projects on demand is better for larger codebases
-		"omnisharp.enableMsBuildLoadProjectsOnDemand": true,
-		"omnisharp.enableRoslynAnalyzers": true,
-		"omnisharp.enableEditorConfigSupport": true
-	},
-	// Use 'postCreateCommand' to run commands after the container is created.
-	"onCreateCommand": "bash -i ${containerWorkspaceFolder}/.devcontainer/scripts/container-creation.sh",
-	// Add the locally installed dotnet to the path to ensure that it is activated
-	// This is needed so that things like the C# extension can resolve the correct SDK version
-	"remoteEnv": {
-		"PATH": "${containerWorkspaceFolder}/.dotnet:${containerEnv:PATH}",
-		"DOTNET_MULTILEVEL_LOOKUP": "0",
-		"TARGET": "net7.0"
-	},
-	// Comment out connect as root instead. More info: https://aka.ms/vscode-remote/containers/non-root.
-	"remoteUser": "vscode"
-=======
   "name": "C# (.NET)",
   "build": {
     "dockerfile": "Dockerfile",
@@ -61,7 +20,8 @@
   "extensions": [
     "ms-dotnettools.csharp",
     "EditorConfig.EditorConfig",
-    "k--kato.docomment"
+    "k--kato.docomment",
+		"dbaeumer.vscode-eslint"
   ],
   "settings": {
     // Loading projects on demand is better for larger codebases
@@ -81,5 +41,4 @@
   },
   // Comment out connect as root instead. More info: https://aka.ms/vscode-remote/containers/non-root.
   "remoteUser": "vscode"
->>>>>>> 11745693
 }