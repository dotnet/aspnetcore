--- conflicted
+++ resolved
@@ -70,6 +70,9 @@
 
 .PARAMETER BinaryLog
 Enable the binary logger
+
+.PARAMETER Verbosity
+MSBuild verbosity: q[uiet], m[inimal], n[ormal], d[etailed], and diag[nostic]
 
 .PARAMETER MSBuildArguments
 Additional MSBuild arguments to be passed through.
@@ -139,13 +142,12 @@
     # MSBuild for .NET Core
     [switch]$ForceCoreMsbuild,
 
-<<<<<<< HEAD
+    # Diagnostics
     [Alias('bl')]
     [switch]$BinaryLog,
-=======
-    # Diagnostics
+    [Alias('v')]
+    [string]$Verbosity = 'minimal',
     [switch]$DumpProcesses, # Capture all running processes and dump them to a file.
->>>>>>> 3bf09d8d
 
     # Other lifecycle targets
     [switch]$Help, # Show help
@@ -163,40 +165,11 @@
     exit 1
 }
 
-<<<<<<< HEAD
-=======
-$Channel = 'master'
-$ToolsSource = 'https://aspnetcore.blob.core.windows.net/buildtools'
-$ConfigFile = Join-Path $PSScriptRoot 'korebuild.json'
-$LockFile = Join-Path $PSScriptRoot 'korebuild-lock.txt'
-
-if (Test-Path $ConfigFile) {
-    try {
-        $config = Get-Content -Raw -Encoding UTF8 -Path $ConfigFile | ConvertFrom-Json
-        if ($config) {
-            if (Get-Member -Name 'channel' -InputObject $config) { [string] $Channel = $config.channel }
-            if (Get-Member -Name 'toolsSource' -InputObject $config) { [string] $ToolsSource = $config.toolsSource}
-        }
-    } catch {
-        Write-Warning "$ConfigFile could not be read. Its settings will be ignored."
-        Write-Warning $Error[0]
-    }
-}
-
-$DotNetHome = Join-Path $PSScriptRoot '.dotnet'
-$env:DOTNET_HOME = $DotNetHome
-
-# Execute
-
-if ($DumpProcesses -or $CI)
-{
+if ($DumpProcesses -or $CI) {
     # Dump running processes
     Start-Job -Name DumpProcesses -FilePath $PSScriptRoot\eng\scripts\dump_process.ps1 -ArgumentList $PSScriptRoot
 }
 
-$korebuildPath = Get-KoreBuild
-
->>>>>>> 3bf09d8d
 # Project selection
 if ($All) {
     $MSBuildArguments += '/p:BuildAllProjects=true'
@@ -389,34 +362,20 @@
     ExitWithExitCode 1
 }
 finally {
-<<<<<<< HEAD
     # tools.ps1 corrupts global state, so reset these values so they don't carry between invocations of build.ps1
     rm variable:global:_BuildTool -ea Ignore
     rm variable:global:_DotNetInstallDir -ea Ignore
     rm variable:global:_ToolsetBuildProj -ea Ignore
     rm variable:global:_MSBuildExe -ea Ignore
 
+    if ($DumpProcesses -or $ci) {
+        Stop-Job -Name DumpProcesses
+        Remove-Job -Name DumpProcesses
+    }
+
     if ($ci) {
         & "$PSScriptRoot/eng/scripts/KillProcesses.ps1"
     }
 }
 
-ExitWithExitCode 0
-=======
-    Remove-Module 'KoreBuild' -ErrorAction Ignore
-    Remove-Item env:DOTNET_HOME
-    Remove-Item env:KOREBUILD_KEEPGLOBALJSON
-
-    if ($DumpProcesses -or $CI)
-    {
-        Stop-Job -Name DumpProcesses
-        Remove-Job -Name DumpProcesses
-    }
-
-    if ($CI) {
-        & "$PSScriptRoot/eng/scripts/KillProcesses.ps1"
-    }
-
-    Write-Host "build.ps1 completed"
-}
->>>>>>> 3bf09d8d
+ExitWithExitCode 0