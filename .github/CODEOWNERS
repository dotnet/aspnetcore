# Users referenced in this file will automatically be requested as reviewers for PRs that modify the given paths.
# See https://help.github.com/articles/about-code-owners/

/global.json                    @aspnet/build
/.azure/                        @aspnet/build
/.config/                       @aspnet/build
/build/                         @aspnet/build
/eng/                           @aspnet/build
/eng/common/                    @dotnet-maestro-bot
/eng/Versions.props             @dotnet-maestro-bot @dougbu
/eng/Version.Details.xml        @dotnet-maestro-bot @dougbu
/src/Components/                @SteveSandersonMS
/src/DefaultBuilder/            @tratcher @anurse
/src/Hosting/                   @tratcher @anurse
/src/Http/                      @tratcher @jkotalik @anurse
/src/Middleware/                @tratcher @anurse
<<<<<<< HEAD
=======
/src/Middleware/HttpsPolicy     @jkotalik @anurse
/src/Middleware/Rewrite         @jkotalik @anurse
>>>>>>> 93bfe1c5
# /src/ProjectTemplates/          @ryanbrandenburg
/src/Security/                  @tratcher @anurse
/src/Servers/                   @tratcher @jkotalik @anurse @halter73
/src/Shared/Http2               @aspnet/http2
/src/Shared/test/Shared.Tests/Http2 @aspnet/http2
/src/SignalR/                   @BrennanConroy @halter73 @anurse<|MERGE_RESOLUTION|>--- conflicted
+++ resolved
@@ -14,11 +14,8 @@
 /src/Hosting/                   @tratcher @anurse
 /src/Http/                      @tratcher @jkotalik @anurse
 /src/Middleware/                @tratcher @anurse
-<<<<<<< HEAD
-=======
 /src/Middleware/HttpsPolicy     @jkotalik @anurse
 /src/Middleware/Rewrite         @jkotalik @anurse
->>>>>>> 93bfe1c5
 # /src/ProjectTemplates/          @ryanbrandenburg
 /src/Security/                  @tratcher @anurse
 /src/Servers/                   @tratcher @jkotalik @anurse @halter73
