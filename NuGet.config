--- conflicted
+++ resolved
@@ -4,10 +4,7 @@
     <clear />
     <!--Begin: Package sources managed by Dependency Flow automation. Do not edit the sources below.-->
     <!--  Begin: Package sources from dotnet-efcore -->
-<<<<<<< HEAD
-=======
     <add key="darc-int-dotnet-efcore-865c6a8" value="https://pkgs.dev.azure.com/dnceng/internal/_packaging/darc-int-dotnet-efcore-865c6a89/nuget/v3/index.json" />
->>>>>>> eee5a7b4
     <!--  End: Package sources from dotnet-efcore -->
     <!--  Begin: Package sources from dotnet-runtime -->
     <add key="darc-int-dotnet-runtime-d099f07" value="https://pkgs.dev.azure.com/dnceng/internal/_packaging/darc-int-dotnet-runtime-d099f075/nuget/v3/index.json" />
