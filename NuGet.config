<?xml version="1.0" encoding="utf-8"?>
<configuration>
  <packageSources>
    <clear />
    <!--Begin: Package sources managed by Dependency Flow automation. Do not edit the sources below.-->
    <!--  Begin: Package sources from dotnet-extensions -->
    <!--  End: Package sources from dotnet-extensions -->
    <!--  Begin: Package sources from dotnet-efcore -->
<<<<<<< HEAD
    <add key="darc-int-dotnet-efcore-d009555" value="https://pkgs.dev.azure.com/dnceng/internal/_packaging/darc-int-dotnet-efcore-d0095554/nuget/v3/index.json" />
    <add key="darc-int-dotnet-efcore-d009555-2" value="https://pkgs.dev.azure.com/dnceng/internal/_packaging/darc-int-dotnet-efcore-d0095554-2/nuget/v3/index.json" />
    <add key="darc-int-dotnet-efcore-d009555-1" value="https://pkgs.dev.azure.com/dnceng/internal/_packaging/darc-int-dotnet-efcore-d0095554-1/nuget/v3/index.json" />
    <!--  End: Package sources from dotnet-efcore -->
    <!--  Begin: Package sources from dotnet-runtime -->
    <add key="darc-int-dotnet-runtime-1584e49" value="https://pkgs.dev.azure.com/dnceng/internal/_packaging/darc-int-dotnet-runtime-1584e493/nuget/v3/index.json" />
    <add key="darc-int-dotnet-runtime-1584e49-2" value="https://pkgs.dev.azure.com/dnceng/internal/_packaging/darc-int-dotnet-runtime-1584e493-2/nuget/v3/index.json" />
    <add key="darc-int-dotnet-runtime-1584e49-1" value="https://pkgs.dev.azure.com/dnceng/internal/_packaging/darc-int-dotnet-runtime-1584e493-1/nuget/v3/index.json" />
=======
    <!--  End: Package sources from dotnet-efcore -->
    <!--  Begin: Package sources from dotnet-runtime -->
>>>>>>> 0c9649ea
    <!--  End: Package sources from dotnet-runtime -->
    <!--End: Package sources managed by Dependency Flow automation. Do not edit the sources above.-->
    <add key="dotnet-eng" value="https://pkgs.dev.azure.com/dnceng/public/_packaging/dotnet-eng/nuget/v3/index.json" />
    <add key="dotnet-tools" value="https://pkgs.dev.azure.com/dnceng/public/_packaging/dotnet-tools/nuget/v3/index.json" />
    <add key="dotnet8" value="https://pkgs.dev.azure.com/dnceng/public/_packaging/dotnet8/nuget/v3/index.json" />
    <add key="dotnet7" value="https://pkgs.dev.azure.com/dnceng/public/_packaging/dotnet7/nuget/v3/index.json" />
    <add key="dotnet8-transport" value="https://pkgs.dev.azure.com/dnceng/public/_packaging/dotnet8-transport/nuget/v3/index.json" />
    <add key="dotnet-public" value="https://pkgs.dev.azure.com/dnceng/public/_packaging/dotnet-public/nuget/v3/index.json" />
    <!-- Used for the SiteExtension bits that are included in the 8.0 build -->
    <add key="dotnet31-transport" value="https://pkgs.dev.azure.com/dnceng/public/_packaging/dotnet3.1-transport/nuget/v3/index.json" />
    <add key="dotnet5-transport" value="https://pkgs.dev.azure.com/dnceng/public/_packaging/dotnet5-transport/nuget/v3/index.json" />
    <add key="dotnet6-transport" value="https://pkgs.dev.azure.com/dnceng/public/_packaging/dotnet6-transport/nuget/v3/index.json" />
    <add key="dotnet7-transport" value="https://pkgs.dev.azure.com/dnceng/public/_packaging/dotnet7-transport/nuget/v3/index.json" />
    <!-- Used for the Rich Navigation indexing task -->
    <add key="richnav" value="https://pkgs.dev.azure.com/azure-public/vside/_packaging/vs-buildservices/nuget/v3/index.json" />
  </packageSources>
  <disabledPackageSources>
    <clear />
    <!--Begin: Package sources managed by Dependency Flow automation. Do not edit the sources below.-->
    <!--  Begin: Package sources from dotnet-efcore -->
<<<<<<< HEAD
    <add key="darc-int-dotnet-efcore-d009555-1" value="true" />
    <add key="darc-int-dotnet-efcore-d009555-2" value="true" />
    <add key="darc-int-dotnet-efcore-d009555" value="true" />
    <!--  End: Package sources from dotnet-efcore -->
    <!--  Begin: Package sources from dotnet-runtime -->
    <add key="darc-int-dotnet-runtime-1584e49-1" value="true" />
    <add key="darc-int-dotnet-runtime-1584e49-2" value="true" />
    <add key="darc-int-dotnet-runtime-1584e49" value="true" />
=======
    <!--  End: Package sources from dotnet-efcore -->
    <!--  Begin: Package sources from dotnet-runtime -->
>>>>>>> 0c9649ea
    <!--  End: Package sources from dotnet-runtime -->
    <!--End: Package sources managed by Dependency Flow automation. Do not edit the sources above.-->
  </disabledPackageSources>
</configuration><|MERGE_RESOLUTION|>--- conflicted
+++ resolved
@@ -6,19 +6,8 @@
     <!--  Begin: Package sources from dotnet-extensions -->
     <!--  End: Package sources from dotnet-extensions -->
     <!--  Begin: Package sources from dotnet-efcore -->
-<<<<<<< HEAD
-    <add key="darc-int-dotnet-efcore-d009555" value="https://pkgs.dev.azure.com/dnceng/internal/_packaging/darc-int-dotnet-efcore-d0095554/nuget/v3/index.json" />
-    <add key="darc-int-dotnet-efcore-d009555-2" value="https://pkgs.dev.azure.com/dnceng/internal/_packaging/darc-int-dotnet-efcore-d0095554-2/nuget/v3/index.json" />
-    <add key="darc-int-dotnet-efcore-d009555-1" value="https://pkgs.dev.azure.com/dnceng/internal/_packaging/darc-int-dotnet-efcore-d0095554-1/nuget/v3/index.json" />
     <!--  End: Package sources from dotnet-efcore -->
     <!--  Begin: Package sources from dotnet-runtime -->
-    <add key="darc-int-dotnet-runtime-1584e49" value="https://pkgs.dev.azure.com/dnceng/internal/_packaging/darc-int-dotnet-runtime-1584e493/nuget/v3/index.json" />
-    <add key="darc-int-dotnet-runtime-1584e49-2" value="https://pkgs.dev.azure.com/dnceng/internal/_packaging/darc-int-dotnet-runtime-1584e493-2/nuget/v3/index.json" />
-    <add key="darc-int-dotnet-runtime-1584e49-1" value="https://pkgs.dev.azure.com/dnceng/internal/_packaging/darc-int-dotnet-runtime-1584e493-1/nuget/v3/index.json" />
-=======
-    <!--  End: Package sources from dotnet-efcore -->
-    <!--  Begin: Package sources from dotnet-runtime -->
->>>>>>> 0c9649ea
     <!--  End: Package sources from dotnet-runtime -->
     <!--End: Package sources managed by Dependency Flow automation. Do not edit the sources above.-->
     <add key="dotnet-eng" value="https://pkgs.dev.azure.com/dnceng/public/_packaging/dotnet-eng/nuget/v3/index.json" />
@@ -39,19 +28,8 @@
     <clear />
     <!--Begin: Package sources managed by Dependency Flow automation. Do not edit the sources below.-->
     <!--  Begin: Package sources from dotnet-efcore -->
-<<<<<<< HEAD
-    <add key="darc-int-dotnet-efcore-d009555-1" value="true" />
-    <add key="darc-int-dotnet-efcore-d009555-2" value="true" />
-    <add key="darc-int-dotnet-efcore-d009555" value="true" />
     <!--  End: Package sources from dotnet-efcore -->
     <!--  Begin: Package sources from dotnet-runtime -->
-    <add key="darc-int-dotnet-runtime-1584e49-1" value="true" />
-    <add key="darc-int-dotnet-runtime-1584e49-2" value="true" />
-    <add key="darc-int-dotnet-runtime-1584e49" value="true" />
-=======
-    <!--  End: Package sources from dotnet-efcore -->
-    <!--  Begin: Package sources from dotnet-runtime -->
->>>>>>> 0c9649ea
     <!--  End: Package sources from dotnet-runtime -->
     <!--End: Package sources managed by Dependency Flow automation. Do not edit the sources above.-->
   </disabledPackageSources>
