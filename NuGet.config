<?xml version="1.0" encoding="utf-8"?>
<configuration>
  <packageSources>
    <clear />
    <!--Begin: Package sources managed by Dependency Flow automation. Do not edit the sources below.-->
<<<<<<< HEAD
    <!--  Begin: Package sources from dotnet-efcore -->
    <add key="darc-pub-dotnet-efcore-e8d9247" value="https://pkgs.dev.azure.com/dnceng/public/_packaging/darc-pub-dotnet-efcore-e8d92476/nuget/v3/index.json" />
    <!--  End: Package sources from dotnet-efcore -->
=======
    <!--  Begin: Package sources from dotnet-runtime -->
    <add key="darc-pub-dotnet-runtime-488a8a3" value="https://pkgs.dev.azure.com/dnceng/public/_packaging/darc-pub-dotnet-runtime-488a8a35/nuget/v3/index.json" />
    <!--  End: Package sources from dotnet-runtime -->
>>>>>>> b0c12dfb
    <!--End: Package sources managed by Dependency Flow automation. Do not edit the sources above.-->
    <add key="dotnet-eng" value="https://pkgs.dev.azure.com/dnceng/public/_packaging/dotnet-eng/nuget/v3/index.json" />
    <add key="dotnet-tools" value="https://pkgs.dev.azure.com/dnceng/public/_packaging/dotnet-tools/nuget/v3/index.json" />
    <add key="dotnet8" value="https://pkgs.dev.azure.com/dnceng/public/_packaging/dotnet8/nuget/v3/index.json" />
    <add key="dotnet7" value="https://pkgs.dev.azure.com/dnceng/public/_packaging/dotnet7/nuget/v3/index.json" />
    <add key="dotnet8-transport" value="https://pkgs.dev.azure.com/dnceng/public/_packaging/dotnet8-transport/nuget/v3/index.json" />
    <add key="dotnet-public" value="https://pkgs.dev.azure.com/dnceng/public/_packaging/dotnet-public/nuget/v3/index.json" />
    <!-- Used for the SiteExtension bits that are included in the 8.0 build -->
    <add key="dotnet31-transport" value="https://pkgs.dev.azure.com/dnceng/public/_packaging/dotnet3.1-transport/nuget/v3/index.json" />
    <add key="dotnet5-transport" value="https://pkgs.dev.azure.com/dnceng/public/_packaging/dotnet5-transport/nuget/v3/index.json" />
    <add key="dotnet6-transport" value="https://pkgs.dev.azure.com/dnceng/public/_packaging/dotnet6-transport/nuget/v3/index.json" />
    <add key="dotnet7-transport" value="https://pkgs.dev.azure.com/dnceng/public/_packaging/dotnet7-transport/nuget/v3/index.json" />
    <!-- Used for the Rich Navigation indexing task -->
    <add key="richnav" value="https://pkgs.dev.azure.com/azure-public/vside/_packaging/vs-buildservices/nuget/v3/index.json" />
  </packageSources>
  <disabledPackageSources>
    <clear />
  </disabledPackageSources>
</configuration><|MERGE_RESOLUTION|>--- conflicted
+++ resolved
@@ -3,15 +3,12 @@
   <packageSources>
     <clear />
     <!--Begin: Package sources managed by Dependency Flow automation. Do not edit the sources below.-->
-<<<<<<< HEAD
     <!--  Begin: Package sources from dotnet-efcore -->
     <add key="darc-pub-dotnet-efcore-e8d9247" value="https://pkgs.dev.azure.com/dnceng/public/_packaging/darc-pub-dotnet-efcore-e8d92476/nuget/v3/index.json" />
     <!--  End: Package sources from dotnet-efcore -->
-=======
     <!--  Begin: Package sources from dotnet-runtime -->
     <add key="darc-pub-dotnet-runtime-488a8a3" value="https://pkgs.dev.azure.com/dnceng/public/_packaging/darc-pub-dotnet-runtime-488a8a35/nuget/v3/index.json" />
     <!--  End: Package sources from dotnet-runtime -->
->>>>>>> b0c12dfb
     <!--End: Package sources managed by Dependency Flow automation. Do not edit the sources above.-->
     <add key="dotnet-eng" value="https://pkgs.dev.azure.com/dnceng/public/_packaging/dotnet-eng/nuget/v3/index.json" />
     <add key="dotnet-tools" value="https://pkgs.dev.azure.com/dnceng/public/_packaging/dotnet-tools/nuget/v3/index.json" />
