<?xml version="1.0" encoding="utf-8"?>
<configuration>
  <packageSources>
    <clear />
    <!--Begin: Package sources managed by Dependency Flow automation. Do not edit the sources below.-->
<<<<<<< HEAD
=======
    <!--  Begin: Package sources from dotnet-aspnetcore-tooling -->
    <add key="darc-int-dotnet-aspnetcore-tooling-cd25a65" value="https://pkgs.dev.azure.com/dnceng/_packaging/darc-int-dotnet-aspnetcore-tooling-cd25a65e/nuget/v3/index.json" />
    <!--  End: Package sources from dotnet-aspnetcore-tooling -->
    <!--  Begin: Package sources from dotnet-corefx -->
    <add key="darc-int-dotnet-corefx-59d2f36" value="https://pkgs.dev.azure.com/dnceng/_packaging/darc-int-dotnet-corefx-59d2f36e/nuget/v3/index.json" />
    <!--  End: Package sources from dotnet-corefx -->
    <!--  Begin: Package sources from dotnet-core-setup -->
    <add key="darc-int-dotnet-core-setup-f5eceb8" value="https://pkgs.dev.azure.com/dnceng/_packaging/darc-int-dotnet-core-setup-f5eceb81/nuget/v3/index.json" />
    <!--  End: Package sources from dotnet-core-setup -->
    <!--  Begin: Package sources from dotnet-efcore -->
    <add key="darc-int-dotnet-efcore-b64867f" value="https://pkgs.dev.azure.com/dnceng/_packaging/darc-int-dotnet-efcore-b64867f6/nuget/v3/index.json" />
    <!--  End: Package sources from dotnet-efcore -->
>>>>>>> 0a8a394c
    <!--  Begin: Package sources from dotnet-extensions -->
    <add key="darc-int-dotnet-extensions-77d62c5" value="https://pkgs.dev.azure.com/dnceng/_packaging/darc-int-dotnet-extensions-77d62c57/nuget/v3/index.json" />
    <!--  End: Package sources from dotnet-extensions -->
    <!--End: Package sources managed by Dependency Flow automation. Do not edit the sources above.-->
    <add key="dotnet-core" value="https://dotnetfeed.blob.core.windows.net/dotnet-core/index.json" />
    <add key="dotnet-eng" value="https://pkgs.dev.azure.com/dnceng/public/_packaging/dotnet-eng/nuget/v3/index.json" />
    <add key="dotnet3.1" value="https://pkgs.dev.azure.com/dnceng/public/_packaging/dotnet3.1/nuget/v3/index.json" />
    <add key="dotnet3.1-transport" value="https://pkgs.dev.azure.com/dnceng/public/_packaging/dotnet3.1-transport/nuget/v3/index.json" />
    <add key="nuget.org" value="https://api.nuget.org/v3/index.json" />
  </packageSources>
  <disabledPackageSources>
<<<<<<< HEAD
    <!--  Begin: Package sources from dotnet-efcore -->
    <add key="darc-int-dotnet-efcore-5003c12" value="true" />
    <!--  End: Package sources from dotnet-efcore -->
    <!--  Begin: Package sources from dotnet-aspnetcore-tooling -->
    <add key="darc-int-dotnet-aspnetcore-tooling-2dda073" value="true" />
=======
    <add key="darc-int-dotnet-extensions-77d62c5" value="true" />
    <add key="darc-int-dotnet-efcore-b64867f" value="true" />
    <add key="darc-int-dotnet-core-setup-f5eceb8" value="true" />
    <add key="darc-int-dotnet-corefx-59d2f36" value="true" />
    <!--  Begin: Package sources from dotnet-aspnetcore-tooling -->
    <add key="darc-int-dotnet-aspnetcore-tooling-cd25a65" value="true" />
>>>>>>> 0a8a394c
    <!--  End: Package sources from dotnet-aspnetcore-tooling -->
  </disabledPackageSources>
</configuration><|MERGE_RESOLUTION|>--- conflicted
+++ resolved
@@ -3,8 +3,6 @@
   <packageSources>
     <clear />
     <!--Begin: Package sources managed by Dependency Flow automation. Do not edit the sources below.-->
-<<<<<<< HEAD
-=======
     <!--  Begin: Package sources from dotnet-aspnetcore-tooling -->
     <add key="darc-int-dotnet-aspnetcore-tooling-cd25a65" value="https://pkgs.dev.azure.com/dnceng/_packaging/darc-int-dotnet-aspnetcore-tooling-cd25a65e/nuget/v3/index.json" />
     <!--  End: Package sources from dotnet-aspnetcore-tooling -->
@@ -17,7 +15,6 @@
     <!--  Begin: Package sources from dotnet-efcore -->
     <add key="darc-int-dotnet-efcore-b64867f" value="https://pkgs.dev.azure.com/dnceng/_packaging/darc-int-dotnet-efcore-b64867f6/nuget/v3/index.json" />
     <!--  End: Package sources from dotnet-efcore -->
->>>>>>> 0a8a394c
     <!--  Begin: Package sources from dotnet-extensions -->
     <add key="darc-int-dotnet-extensions-77d62c5" value="https://pkgs.dev.azure.com/dnceng/_packaging/darc-int-dotnet-extensions-77d62c57/nuget/v3/index.json" />
     <!--  End: Package sources from dotnet-extensions -->
@@ -29,20 +26,12 @@
     <add key="nuget.org" value="https://api.nuget.org/v3/index.json" />
   </packageSources>
   <disabledPackageSources>
-<<<<<<< HEAD
-    <!--  Begin: Package sources from dotnet-efcore -->
-    <add key="darc-int-dotnet-efcore-5003c12" value="true" />
-    <!--  End: Package sources from dotnet-efcore -->
-    <!--  Begin: Package sources from dotnet-aspnetcore-tooling -->
-    <add key="darc-int-dotnet-aspnetcore-tooling-2dda073" value="true" />
-=======
     <add key="darc-int-dotnet-extensions-77d62c5" value="true" />
     <add key="darc-int-dotnet-efcore-b64867f" value="true" />
     <add key="darc-int-dotnet-core-setup-f5eceb8" value="true" />
     <add key="darc-int-dotnet-corefx-59d2f36" value="true" />
     <!--  Begin: Package sources from dotnet-aspnetcore-tooling -->
     <add key="darc-int-dotnet-aspnetcore-tooling-cd25a65" value="true" />
->>>>>>> 0a8a394c
     <!--  End: Package sources from dotnet-aspnetcore-tooling -->
   </disabledPackageSources>
 </configuration>