--- conflicted
+++ resolved
@@ -3,21 +3,13 @@
   <packageSources>
     <clear />
     <!--Begin: Package sources managed by Dependency Flow automation. Do not edit the sources below.-->
-<<<<<<< HEAD
     <!--  Begin: Package sources from dotnet-runtime -->
     <add key="darc-pub-dotnet-runtime-7ef6d50" value="https://pkgs.dev.azure.com/dnceng/public/_packaging/darc-pub-dotnet-runtime-7ef6d50b/nuget/v3/index.json" />
     <!--  End: Package sources from dotnet-runtime -->
-    <!--End: Package sources managed by Dependency Flow automation. Do not edit the sources above.-->
-=======
     <!--  Begin: Package sources from dotnet-efcore -->
     <add key="darc-pub-dotnet-efcore-53d6d02" value="https://pkgs.dev.azure.com/dnceng/public/_packaging/darc-pub-dotnet-efcore-53d6d02d/nuget/v3/index.json" />
     <!--  End: Package sources from dotnet-efcore -->
     <!--End: Package sources managed by Dependency Flow automation. Do not edit the sources above.-->
-    <!--  Begin: Package sources from dotnet-efcore -->
-    <!--  End: Package sources from dotnet-efcore -->
-    <!--  Begin: Package sources from dotnet-runtime -->
-    <!--  End: Package sources from dotnet-runtime -->
->>>>>>> 5a3fc183
     <!--  Begin: Package sources from dotnet-efcore -->
     <!--  End: Package sources from dotnet-efcore -->
     <!--  Begin: Package sources from dotnet-runtime -->
