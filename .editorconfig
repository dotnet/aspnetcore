; EditorConfig to support per-solution formatting.
; Use the EditorConfig VS add-in to make this work.
; http://editorconfig.org/
;
; Here are some resources for what's supported for .NET/C#
; https://kent-boogaart.com/blog/editorconfig-reference-for-c-developers
; https://docs.microsoft.com/en-us/visualstudio/ide/editorconfig-code-style-settings-reference?view=vs-2017
;
; Be **careful** editing this because some of the rules don't support adding a severity level
; For instance if you change to `dotnet_sort_system_directives_first = true:warning` (adding `:warning`)
; then the rule will be silently ignored.

; This is the default for the codeline.
root = true

[*]
indent_style = space
charset = utf-8
trim_trailing_whitespace = true
insert_final_newline = true

[*.cs]
indent_size = 4
dotnet_sort_system_directives_first = true

# Don't use this. qualifier
dotnet_style_qualification_for_field = false:suggestion
dotnet_style_qualification_for_property = false:suggestion

# use int x = .. over Int32
dotnet_style_predefined_type_for_locals_parameters_members = true:suggestion

# use int.MaxValue over Int32.MaxValue
dotnet_style_predefined_type_for_member_access = true:suggestion

# Require var all the time.
csharp_style_var_for_built_in_types = true:suggestion
csharp_style_var_when_type_is_apparent = true:suggestion
csharp_style_var_elsewhere = true:suggestion

# Disallow throw expressions.
csharp_style_throw_expression = false:suggestion

# Newline settings
csharp_new_line_before_open_brace = all
csharp_new_line_before_else = true
csharp_new_line_before_catch = true
csharp_new_line_before_finally = true
csharp_new_line_before_members_in_object_initializers = true
csharp_new_line_before_members_in_anonymous_types = true

# Namespace settings
csharp_style_namespace_declarations = file_scoped

# Brace settings
csharp_prefer_braces = true # Prefer curly braces even for one line of code

[*.{xml,config,*proj,nuspec,props,resx,targets,yml,tasks}]
indent_size = 2

# Xml config files
[*.{props,targets,ruleset,config,nuspec,resx,vsixmanifest,vsct}]
indent_size = 2

[*.json]
indent_size = 2

[*.{ps1,psm1}]
indent_size = 4

[*.sh]
indent_size = 4
end_of_line = lf

[*.{razor,cshtml}]
charset = utf-8-bom

[*.{cs,vb}]

# CA1018: Mark attributes with AttributeUsageAttribute
dotnet_diagnostic.CA1018.severity = warning

# CA1047: Do not declare protected member in sealed type
dotnet_diagnostic.CA1047.severity = warning

# CA1305: Specify IFormatProvider
dotnet_diagnostic.CA1305.severity = warning

# CA1507: Use nameof to express symbol names
dotnet_diagnostic.CA1507.severity = warning

# CA1725: Parameter names should match base declaration
dotnet_diagnostic.CA1725.severity = suggestion

# CA1802: Use literals where appropriate
dotnet_diagnostic.CA1802.severity = warning

# CA1805: Do not initialize unnecessarily
dotnet_diagnostic.CA1805.severity = warning

# CA1810: Do not initialize unnecessarily
dotnet_diagnostic.CA1810.severity = suggestion

# CA1821: Remove empty Finalizers
dotnet_diagnostic.CA1821.severity = warning

# CA1822: Make member static
dotnet_diagnostic.CA1822.severity = warning
dotnet_code_quality.CA1822.api_surface = private, internal

# CA1823: Avoid unused private fields
dotnet_diagnostic.CA1823.severity = warning

# CA1825: Avoid zero-length array allocations
dotnet_diagnostic.CA1825.severity = warning

# CA1826: Do not use Enumerable methods on indexable collections. Instead use the collection directly
dotnet_diagnostic.CA1826.severity = warning

# CA1827: Do not use Count() or LongCount() when Any() can be used
dotnet_diagnostic.CA1827.severity = warning

# CA1828: Do not use CountAsync() or LongCountAsync() when AnyAsync() can be used
dotnet_diagnostic.CA1828.severity = warning

# CA1829: Use Length/Count property instead of Count() when available
dotnet_diagnostic.CA1829.severity = warning

# CA1830: Prefer strongly-typed Append and Insert method overloads on StringBuilder
dotnet_diagnostic.CA1830.severity = warning

# CA1831: Use AsSpan or AsMemory instead of Range-based indexers when appropriate
# CA1832: Use AsSpan or AsMemory instead of Range-based indexers when appropriate
# CA1833: Use AsSpan or AsMemory instead of Range-based indexers when appropriate
dotnet_diagnostic.CA1831.severity = warning
dotnet_diagnostic.CA1832.severity = warning
dotnet_diagnostic.CA1833.severity = warning

# CA1834: Consider using 'StringBuilder.Append(char)' when applicable
dotnet_diagnostic.CA1834.severity = warning

# CA1835: Prefer the 'Memory'-based overloads for 'ReadAsync' and 'WriteAsync'
dotnet_diagnostic.CA1835.severity = warning

# CA1836: Prefer IsEmpty over Count
dotnet_diagnostic.CA1836.severity = warning

# CA1837: Use 'Environment.ProcessId'
dotnet_diagnostic.CA1837.severity = warning

# CA1838: Avoid 'StringBuilder' parameters for P/Invokes
dotnet_diagnostic.CA1838.severity = warning

# CA1839: Use 'Environment.ProcessPath'
dotnet_diagnostic.CA1839.severity = warning

# CA1840: Use 'Environment.CurrentManagedThreadId'
dotnet_diagnostic.CA1840.severity = warning

# CA1841: Prefer Dictionary.Contains methods
dotnet_diagnostic.CA1841.severity = warning

# CA1842: Do not use 'WhenAll' with a single task
dotnet_diagnostic.CA1842.severity = warning

# CA1843: Do not use 'WaitAll' with a single task
dotnet_diagnostic.CA1843.severity = warning

# CA1844: Provide memory-based overrides of async methods when subclassing 'Stream'
dotnet_diagnostic.CA1844.severity = warning

# CA1845: Use span-based 'string.Concat'
dotnet_diagnostic.CA1845.severity = warning

# CA1846: Prefer AsSpan over Substring
dotnet_diagnostic.CA1846.severity = warning

<<<<<<< HEAD
# CA1847: Use string.Contains(char) instead of string.Contains(string) with single characters
dotnet_diagnostic.CA1847.severity = warning
=======
# CA2007: Consider calling ConfigureAwait on the awaited task
dotnet_diagnostic.CA2007.severity = warning
>>>>>>> 543ed1bf

# CA2008: Do not create tasks without passing a TaskScheduler
dotnet_diagnostic.CA2008.severity = warning

# CA2009: Do not call ToImmutableCollection on an ImmutableCollection value
dotnet_diagnostic.CA2009.severity = warning

# CA2011: Avoid infinite recursion
dotnet_diagnostic.CA2011.severity = warning

# CA2012: Use ValueTask correctly
dotnet_diagnostic.CA2012.severity = warning

# CA2013: Do not use ReferenceEquals with value types
dotnet_diagnostic.CA2013.severity = warning

# CA2014: Do not use stackalloc in loops.
dotnet_diagnostic.CA2014.severity = warning

# CA2016: Forward the 'CancellationToken' parameter to methods that take one
dotnet_diagnostic.CA2016.severity = warning

# CA2200: Rethrow to preserve stack details
dotnet_diagnostic.CA2200.severity = warning

# CA2208: Instantiate argument exceptions correctly
dotnet_diagnostic.CA2208.severity = warning

# CA2245: Do not assign a property to itself
dotnet_diagnostic.CA2245.severity = warning

# CA2246: Assigning symbol and its member in the same statement
dotnet_diagnostic.CA2246.severity = warning

# IDE0005: Remove unnecessary usings
dotnet_diagnostic.IDE0005.severity = warning

# IDE0011: Curly braces to surround blocks of code
dotnet_diagnostic.IDE0011.severity = warning

# IDE0035: Remove unreachable code
dotnet_diagnostic.IDE0035.severity = warning

# IDE0036: Order modifiers
csharp_preferred_modifier_order = public,private,protected,internal,static,extern,new,virtual,abstract,sealed,override,readonly,unsafe,volatile,async:suggestion
dotnet_diagnostic.IDE0036.severity = warning

# IDE0043: Format string contains invalid placeholder
dotnet_diagnostic.IDE0043.severity = warning

# IDE0044: Make field readonly
dotnet_diagnostic.IDE0044.severity = warning

# IDE0051: Remove unused private members
dotnet_diagnostic.IDE0051.severity = warning

# IDE0055: All formatting rules
dotnet_diagnostic.IDE0055.severity = warning

# IDE0059: Unnecessary assignment to a value
dotnet_diagnostic.IDE0059.severity = warning

# IDE0062: Make local function static
dotnet_diagnostic.IDE0062.severity = warning

# IDE0073: File header
dotnet_diagnostic.IDE0073.severity = warning
file_header_template = Licensed to the .NET Foundation under one or more agreements.\nThe .NET Foundation licenses this file to you under the MIT license.

# IDE0161: Convert to file-scoped namespace
dotnet_diagnostic.IDE0161.severity = warning

# IDE2000: Disallow multiple blank lines
dotnet_style_allow_multiple_blank_lines_experimental = false
dotnet_diagnostic.IDE2000.severity = warning

[{eng/tools/**.cs,**/{test,samples,perf}/**.cs}]
# CA1018: Mark attributes with AttributeUsageAttribute
dotnet_diagnostic.CA1018.severity = suggestion
# CA1507: Use nameof to express symbol names
dotnet_diagnostic.CA1507.severity = suggestion
# CA1802: Use literals where appropriate
dotnet_diagnostic.CA1802.severity = suggestion
# CA1805: Do not initialize unnecessarily
dotnet_diagnostic.CA1805.severity = suggestion
# CA1822: Make member static
dotnet_diagnostic.CA1822.severity = suggestion
# CA1823: Avoid zero-length array allocations
dotnet_diagnostic.CA1825.severity = suggestion
# CA1826: Do not use Enumerable methods on indexable collections. Instead use the collection directly
dotnet_diagnostic.CA1826.severity = suggestion
# CA1827: Do not use Count() or LongCount() when Any() can be used
dotnet_diagnostic.CA1827.severity = suggestion
# CA1829: Use Length/Count property instead of Count() when available
dotnet_diagnostic.CA1829.severity = suggestion
# CA1834: Consider using 'StringBuilder.Append(char)' when applicable
dotnet_diagnostic.CA1834.severity = suggestion
# CA1835: Prefer the 'Memory'-based overloads for 'ReadAsync' and 'WriteAsync'
dotnet_diagnostic.CA1835.severity = suggestion
# CA1837: Use 'Environment.ProcessId'
dotnet_diagnostic.CA1837.severity = suggestion
# CA1838: Avoid 'StringBuilder' parameters for P/Invokes
dotnet_diagnostic.CA1838.severity = suggestion
# CA1841: Prefer Dictionary.Contains methods
dotnet_diagnostic.CA1841.severity = suggestion
# CA1844: Provide memory-based overrides of async methods when subclassing 'Stream'
dotnet_diagnostic.CA1844.severity = suggestion
# CA1845: Use span-based 'string.Concat'
dotnet_diagnostic.CA1845.severity = suggestion
# CA1846: Prefer AsSpan over Substring
dotnet_diagnostic.CA1846.severity = suggestion
# CA1847: Use string.Contains(char) instead of string.Contains(string) with single characters
dotnet_diagnostic.CA1847.severity = suggestion
# CA2008: Do not create tasks without passing a TaskScheduler
dotnet_diagnostic.CA2008.severity = suggestion
# CA2012: Use ValueTask correctly
dotnet_diagnostic.CA2012.severity = suggestion
# IDE0005: Remove unnecessary usings
dotnet_diagnostic.IDE0005.severity = suggestion
# IDE0044: Make field readonly
dotnet_diagnostic.IDE0044.severity = suggestion
# IDE0051: Remove unused private members
dotnet_diagnostic.IDE0051.severity = suggestion
# IDE0059: Unnecessary assignment to a value
dotnet_diagnostic.IDE0059.severity = suggestion
# IDE0062: Make local function static
dotnet_diagnostic.IDE0062.severity = suggestion

# CA2016: Forward the 'CancellationToken' parameter to methods that take one
dotnet_diagnostic.CA2016.severity = suggestion

# Defaults for content in the shared src/ and shared runtime dir

[{**/Shared/runtime/**.{cs,vb},src/Shared/test/Shared.Tests/runtime/**.{cs,vb},**/microsoft.extensions.hostfactoryresolver.sources/**.{cs,vb}}]
# CA1822: Make member static
dotnet_diagnostic.CA1822.severity = silent
# IDE0011: Use braces
dotnet_diagnostic.IDE0011.severity = silent
# IDE0055: Fix formatting
dotnet_diagnostic.IDE0055.severity = silent
# IDE0062: Make local function static
dotnet_diagnostic.IDE0062.severity = silent
# IDE0161: Convert to file-scoped namespace
dotnet_diagnostic.IDE0161.severity = silent

[{**/Shared/**.cs,**/microsoft.extensions.hostfactoryresolver.sources/**.{cs,vb}}]
# IDE0005: Remove unused usings. Ignore for shared src files since imports for those depend on the projects in which they are included.
dotnet_diagnostic.IDE0005.severity = silent<|MERGE_RESOLUTION|>--- conflicted
+++ resolved
@@ -175,13 +175,11 @@
 # CA1846: Prefer AsSpan over Substring
 dotnet_diagnostic.CA1846.severity = warning
 
-<<<<<<< HEAD
 # CA1847: Use string.Contains(char) instead of string.Contains(string) with single characters
 dotnet_diagnostic.CA1847.severity = warning
-=======
+
 # CA2007: Consider calling ConfigureAwait on the awaited task
 dotnet_diagnostic.CA2007.severity = warning
->>>>>>> 543ed1bf
 
 # CA2008: Do not create tasks without passing a TaskScheduler
 dotnet_diagnostic.CA2008.severity = warning
