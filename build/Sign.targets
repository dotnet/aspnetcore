--- conflicted
+++ resolved
@@ -164,11 +164,7 @@
     <ItemGroup>
       <_InputJar Include="$(UnsignedPackagesDir)**\*.jar" />
     </ItemGroup>
-<<<<<<< HEAD
-    
-=======
-
->>>>>>> a6b23f44
+
     <!-- Filter already signed .jar -->
     <FilterSignedPackagesFiles Files="@(_InputJar)">
       <Output TaskParameter="Signed" ItemName="AlreadySignedJar" />
@@ -306,7 +302,6 @@
 
     <Message Text="Submitting @(_FilesToSign->Distinct()->Count()) unique files for signing" Importance="High" />
     <Message Text="Go grab a coffee. This is going to take a while..." Importance="High" Condition="@(_FilesToSign->Distinct()->Count()) > 300" />
-<<<<<<< HEAD
 
     <StupidCopy SourceFiles="@(_FilesToSign->Distinct()->'%(OriginalFilePath)')" DestinationFiles="%(_FilesToSign.Identity)" />
 
@@ -328,29 +323,6 @@
 
     <Message Text="Finished code sign job $(JobName)" Importance="High" />
 
-=======
-
-    <StupidCopy SourceFiles="@(_FilesToSign->Distinct()->'%(OriginalFilePath)')" DestinationFiles="%(_FilesToSign.Identity)" />
-
-    <Microsoft.Build.OOB.ESRP.CreateSignManifests Condition="@(_FilesToSign->Count()) != 0"
-       ApplicationId="$(ESRPApplicationId)"
-       DestinationRootDirectory="$(SignOutputDir)"
-       Files="@(_FilesToSign->Distinct())"
-       ManifestOutputPath="$(_ManifestOutputPath)"
-       KeyCodes="$(Certificate)">
-      <Output TaskParameter="AuthJson" PropertyName="AuthJson" />
-      <Output TaskParameter="PolicyJson" PropertyName="PolicyJson" />
-      <Output TaskParameter="InputJson" PropertyName="InputJson" />
-      <Output TaskParameter="OutputJson" PropertyName="OutputJson" />
-    </Microsoft.Build.OOB.ESRP.CreateSignManifests>
-
-    <Exec
-      Command="$(ESRPClientToolPath) sign -c $(ESRPClientConfigFile) -a $(AuthJson) -p $(PolicyJson) -i $(InputJson) -o $(OutputJson) -l progress -f $(LogOutputDir)sign-$(JobName).log"
-      Condition="'$(SignType)'=='real' AND '$(LocalBuild)'!='true' AND @(_FilesToSign->Count()) != 0 " />
-
-    <Message Text="Finished code sign job $(JobName)" Importance="High" />
-
->>>>>>> a6b23f44
     <StupidCopy SourceFiles="@(_FilesToSign)" DestinationFolder="$(SignOutputDir)" Condition="'$(LocalBuild)'=='true'" />
 
     <StupidCopy SourceFiles="$(SignOutputDir)%(_FilesToSign.FileName)%(Extension)" DestinationFiles="%(OriginalFilePath)" Condition=" '%(_FilesToSign.Identity)' != '' " />
