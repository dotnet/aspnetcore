--- conflicted
+++ resolved
@@ -40,15 +40,9 @@
 
     <!-- These projects use 'legacy' csproj, which is not supported by dotnet-msbuild. -->
     <ProjectToExclude Include="
-<<<<<<< HEAD
-                      $(RepositoryRoot)src\Components\Blazor\BlazorExtension\src\Microsoft.VisualStudio.BlazorExtension.csproj;
-                      $(RepositoryRoot)src\Servers\HttpSys\samples\TestClient\TestClient.csproj;
-                      $(RepositoryRoot)src\Middleware\WebSockets\samples\TestServer\WebSockets.TestServer.csproj;
-=======
                       $(RepoRoot)src\Components\Blazor\BlazorExtension\src\Microsoft.VisualStudio.BlazorExtension.csproj;
                       $(RepoRoot)src\Servers\HttpSys\samples\TestClient\TestClient.csproj;
-                      $(RepoRoot)src\Middleware\WebSockets\samples\TestServer\TestServer.csproj;
->>>>>>> 77e08c26
+                      $(RepoRoot)src\Middleware\WebSockets\samples\TestServer\WebSockets.TestServer.csproj;
                       "
                       Condition=" '$(MSBuildRuntimeType)' == 'Core' " />
 
