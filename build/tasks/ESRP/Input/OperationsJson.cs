﻿using System;
using System.Collections.Generic;
using Newtonsoft.Json.Linq;

namespace Microsoft.Build.OOB.ESRP
{
    public class OperationsJson
    {
        private readonly Dictionary<string, Operations[]> _operationsJson =  new Dictionary<string, Operations[]>(StringComparer.OrdinalIgnoreCase)
        {
            { "MicrosoftSN", MicrosoftSN },
            { "MicrosoftSharedLibrariesSN", MicrosoftSharedLibrariesSN },
            { "MicrosoftAuthentiCodeSha2", MicrosoftAuthentiCodeSha2 },
            { "MicrosoftAuthentiCodeSha2HashSha1", MicrosoftAuthentiCodeSha2HashSha1 },
            { "MicrosoftNuGet", MicrosoftNuGet },
            { "MicrosoftOpc", MicrosoftOpc },
            { "MicrosoftOpc2", MicrosoftOpc2 },
            { "Microsoft3rdPartyAppComponent", Microsoft3rdPartyAppComponent },
            { "Microsoft3rdPartyAppComponentDual", Microsoft3rdPartyAppComponentDual },
            { "MicrosoftJava", MicrosoftJava },
        };

        public const string DefaultOpusName = "Microsoft";
        public const string DefaultOpusInfo = "https://www.microsoft.com/";

        public Operations[] this[string key]
        {
            get
            {
                _operationsJson.TryGetValue(key, out var value);

                return value ?? throw new InvalidOperationException($"Could not find operations for keycode {key}");
            }
        }

        public static OperationsJson Instance { get; } = new OperationsJson();

        private OperationsJson()
        {
        }

        public bool ContainsKey(string key)
        {
            return _operationsJson.ContainsKey(key);
        }

        // Classic ID: 25, 67
        public static Operations[] MicrosoftSN => new Operations[]
        {
            new Operations
            {
                KeyCode = ESRP.KeyCode.CP_235845_SN,
                OperationCode = ESRP.OperationCode.StrongNameSign
            },
            new Operations
            {
                KeyCode = ESRP.KeyCode.CP_235845_SN,
                OperationCode = ESRP.OperationCode.StrongNameVerify,
            }
        };

        // Classic ID: 72
        public static Operations[] MicrosoftSharedLibrariesSN => new Operations[]
        {
            new Operations
            {
                KeyCode = ESRP.KeyCode.CP_233863_SN,
                OperationCode = OperationCode.StrongNameSign
            },
            new Operations
            {
                KeyCode = ESRP.KeyCode.CP_233863_SN,
                OperationCode = OperationCode.StrongNameVerify
            }
        };

        // Classic ID: 400
        public static Operations[] MicrosoftAuthentiCodeSha2 => new Operations[]
        {
            new Operations
            {
                KeyCode = ESRP.KeyCode.CP_230012,
                OperationCode = OperationCode.SigntoolSign,
                Parameters = new JObject
                {
                    { "OpusName", DefaultOpusName },
                    { "OpusInfo", DefaultOpusInfo },
                    { "FileDigest", @"/fd ""SHA256""" },
                    { "PageHash", "/NPH" },
                    { "TimeStamp", @"/tr ""http://rfc3161.gtm.corp.microsoft.com/TSS/HttpTspServer"" /td sha256" }
                },
            },
            new Operations
            {
                KeyCode = ESRP.KeyCode.CP_230012,
                OperationCode = OperationCode.SigntoolVerify
            }
        };

<<<<<<< HEAD
        // Classic ID: 402
        public static Operations[] MicrosoftAuthentiCodeSha2HashSha1 => new Operations[]
        {
            new Operations
            {
                KeyCode = ESRP.KeyCode.CP_230012,
                OperationCode = OperationCode.SigntoolSign,
                Parameters = new JObject
                {
                    { "OpusName", DefaultOpusName },
                    { "OpusInfo", DefaultOpusInfo },
                    { "PageHash", "/NPH" },
                    { "TimeStamp", @"/t ""http://ts4096.gtm.microsoft.com/TSS/AuthenticodeTS""" }
                }
            },
            new Operations
            {
                KeyCode = ESRP.KeyCode.CP_230012,
                OperationCode = OperationCode.SigntoolVerify
            }
        };

        // Classic ID: N/A
        public static Operations[] MicrosoftNuGet => new Operations[]
        {
            new Operations
            {
                KeyCode = ESRP.KeyCode.CP_401405,
                OperationCode = OperationCode.NuGetSign
            },
            new Operations
            {
                KeyCode = ESRP.KeyCode.CP_401405,
                OperationCode = OperationCode.NuGetVerify
            }
        };

        // Classic ID: 160
        public static Operations[] MicrosoftOpc => new Operations[]
        {
            new Operations
=======
            // Classic ID: N/A
            var _microsoftNuGet = new Operations[]
>>>>>>> 6e83abb3
            {
                KeyCode = ESRP.KeyCode.CP_229834,
                OperationCode = OperationCode.OpcSign
            },
            new Operations
            {
                KeyCode = ESRP.KeyCode.CP_229834,
                OperationCode = OperationCode.OpcVerify
            }
        };

<<<<<<< HEAD
        // Classic ID: 100040160
        public static Operations[] MicrosoftOpc2 => new Operations[]
        {
            new Operations
            {
                KeyCode = ESRP.KeyCode.CP_233016,
                OperationCode = OperationCode.OpcSign,
                Parameters = new JObject
                {
                    { "FileDigest", "/fd SHA256" }
                }
            },
            new Operations
            {
                KeyCode = ESRP.KeyCode.CP_233016,
                OperationCode = OperationCode.OpcVerify
            }
        };

        // Classic ID: 135020002
        public static Operations[] Microsoft3rdPartyAppComponent => new Operations[]
        {
            new Operations
=======
            // Classic ID: 100040160
            var _microsoftOpc2 = new Operations[]
>>>>>>> 6e83abb3
            {
                KeyCode = ESRP.KeyCode.CP_231522,
                OperationCode = OperationCode.SigntoolSign,
                Parameters = new JObject
                {
                    { "OpusName", DefaultOpusName },
                    { "OpusInfo", DefaultOpusInfo },
                    { "Append", "/as" },
                    { "FileDigest", @"/fd ""SHA256""" },
                    { "PageHash", "/NPH" },
                    { "TimeStamp", @"/tr ""http://rfc3161.gtm.corp.microsoft.com/TSS/HttpTspServer""" }
                }
            },
            new Operations
            {
                KeyCode = ESRP.KeyCode.CP_231522,
                OperationCode = OperationCode.SigntoolVerify,
            }
        };

        // Classic ID: 135020001
        public static Operations[] Microsoft3rdPartyAppComponentDual => new Operations[]
        {
            new Operations
            {
                KeyCode = ESRP.KeyCode.CP_231522,
                OperationCode = OperationCode.SigntoolSign,
                Parameters = new JObject
                {
                    { "OpusName", DefaultOpusName },
                    { "OpusInfo", DefaultOpusInfo },
                    { "Append", "/as" },
                    { "PageHash", "/NPH" },
                    { "TimeStamp", @"/tr ""http://rfc3161.gtm.corp.microsoft.com/TSS/HttpTspServer""" }
                }
<<<<<<< HEAD
            },
            new Operations
            {
                KeyCode = ESRP.KeyCode.CP_231514,
                OperationCode = OperationCode.SigntoolSign,
                Parameters = new JObject
                {
                    { "OpusName", DefaultOpusName },
                    { "OpusInfo", DefaultOpusInfo },
                    { "Append", "/as" },
                    { "FileDigest", @"/fd ""SHA256""" },
                    { "PageHash", "/NPH" },
                    { "TimeStamp", @"/tr ""http://rfc3161.gtm.corp.microsoft.com/TSS/HttpTspServer"" /td sha256" }
                }
            },
            new Operations
            {
                KeyCode = ESRP.KeyCode.CP_231514,
                OperationCode = OperationCode.SigntoolVerify,
                Parameters = new JObject
                {
                    { "VerifyAll", "/all" }
                }
            }
        };

        public static Operations[] MicrosoftJava => new Operations[]
        {
            new Operations
=======
            };

            var _microsoftJava = new Operations[]
>>>>>>> 6e83abb3
            {
                KeyCode = ESRP.KeyCode.CP_232612_Java,
                OperationCode = OperationCode.JavaSign,
                Parameters = new JObject
                {
                    { "SigAlg", "SHA256withRSA" },
                    { "Timestamp", "-tsa http://sha256timestamp.ws.symantec.com/sha256/timestamp" },
                }
<<<<<<< HEAD
            },
            new Operations
            {
                KeyCode = ESRP.KeyCode.CP_232612_Java,
                OperationCode = OperationCode.JavaVerify,
            }
        };
=======
            };

            _operationsJson = new Dictionary<string, Operations[]> {
                { "MicrosoftSN", _microsoftSN },
                { "MicrosoftSharedLibrariesSN", _microsoftSharedLibrariesSN },
                { "MicrosoftAuthentiCodeSha2", _microsoftAuthentiCodeSha2 },
                { "MicrosoftNuGet", _microsoftNuGet },
                { "MicrosoftOpc2", _microsoftOpc2 },
                { "Microsoft3rdPartyAppComponent", _microsoft3rdPartyAppComponent },
                { "MicrosoftJava", _microsoftJava },
            };
        }
>>>>>>> 6e83abb3
    }
}<|MERGE_RESOLUTION|>--- conflicted
+++ resolved
@@ -11,12 +11,9 @@
             { "MicrosoftSN", MicrosoftSN },
             { "MicrosoftSharedLibrariesSN", MicrosoftSharedLibrariesSN },
             { "MicrosoftAuthentiCodeSha2", MicrosoftAuthentiCodeSha2 },
-            { "MicrosoftAuthentiCodeSha2HashSha1", MicrosoftAuthentiCodeSha2HashSha1 },
             { "MicrosoftNuGet", MicrosoftNuGet },
-            { "MicrosoftOpc", MicrosoftOpc },
             { "MicrosoftOpc2", MicrosoftOpc2 },
             { "Microsoft3rdPartyAppComponent", Microsoft3rdPartyAppComponent },
-            { "Microsoft3rdPartyAppComponentDual", Microsoft3rdPartyAppComponentDual },
             { "MicrosoftJava", MicrosoftJava },
         };
 
@@ -97,29 +94,6 @@
             }
         };
 
-<<<<<<< HEAD
-        // Classic ID: 402
-        public static Operations[] MicrosoftAuthentiCodeSha2HashSha1 => new Operations[]
-        {
-            new Operations
-            {
-                KeyCode = ESRP.KeyCode.CP_230012,
-                OperationCode = OperationCode.SigntoolSign,
-                Parameters = new JObject
-                {
-                    { "OpusName", DefaultOpusName },
-                    { "OpusInfo", DefaultOpusInfo },
-                    { "PageHash", "/NPH" },
-                    { "TimeStamp", @"/t ""http://ts4096.gtm.microsoft.com/TSS/AuthenticodeTS""" }
-                }
-            },
-            new Operations
-            {
-                KeyCode = ESRP.KeyCode.CP_230012,
-                OperationCode = OperationCode.SigntoolVerify
-            }
-        };
-
         // Classic ID: N/A
         public static Operations[] MicrosoftNuGet => new Operations[]
         {
@@ -135,26 +109,6 @@
             }
         };
 
-        // Classic ID: 160
-        public static Operations[] MicrosoftOpc => new Operations[]
-        {
-            new Operations
-=======
-            // Classic ID: N/A
-            var _microsoftNuGet = new Operations[]
->>>>>>> 6e83abb3
-            {
-                KeyCode = ESRP.KeyCode.CP_229834,
-                OperationCode = OperationCode.OpcSign
-            },
-            new Operations
-            {
-                KeyCode = ESRP.KeyCode.CP_229834,
-                OperationCode = OperationCode.OpcVerify
-            }
-        };
-
-<<<<<<< HEAD
         // Classic ID: 100040160
         public static Operations[] MicrosoftOpc2 => new Operations[]
         {
@@ -178,10 +132,6 @@
         public static Operations[] Microsoft3rdPartyAppComponent => new Operations[]
         {
             new Operations
-=======
-            // Classic ID: 100040160
-            var _microsoftOpc2 = new Operations[]
->>>>>>> 6e83abb3
             {
                 KeyCode = ESRP.KeyCode.CP_231522,
                 OperationCode = OperationCode.SigntoolSign,
@@ -202,56 +152,9 @@
             }
         };
 
-        // Classic ID: 135020001
-        public static Operations[] Microsoft3rdPartyAppComponentDual => new Operations[]
-        {
-            new Operations
-            {
-                KeyCode = ESRP.KeyCode.CP_231522,
-                OperationCode = OperationCode.SigntoolSign,
-                Parameters = new JObject
-                {
-                    { "OpusName", DefaultOpusName },
-                    { "OpusInfo", DefaultOpusInfo },
-                    { "Append", "/as" },
-                    { "PageHash", "/NPH" },
-                    { "TimeStamp", @"/tr ""http://rfc3161.gtm.corp.microsoft.com/TSS/HttpTspServer""" }
-                }
-<<<<<<< HEAD
-            },
-            new Operations
-            {
-                KeyCode = ESRP.KeyCode.CP_231514,
-                OperationCode = OperationCode.SigntoolSign,
-                Parameters = new JObject
-                {
-                    { "OpusName", DefaultOpusName },
-                    { "OpusInfo", DefaultOpusInfo },
-                    { "Append", "/as" },
-                    { "FileDigest", @"/fd ""SHA256""" },
-                    { "PageHash", "/NPH" },
-                    { "TimeStamp", @"/tr ""http://rfc3161.gtm.corp.microsoft.com/TSS/HttpTspServer"" /td sha256" }
-                }
-            },
-            new Operations
-            {
-                KeyCode = ESRP.KeyCode.CP_231514,
-                OperationCode = OperationCode.SigntoolVerify,
-                Parameters = new JObject
-                {
-                    { "VerifyAll", "/all" }
-                }
-            }
-        };
-
         public static Operations[] MicrosoftJava => new Operations[]
         {
             new Operations
-=======
-            };
-
-            var _microsoftJava = new Operations[]
->>>>>>> 6e83abb3
             {
                 KeyCode = ESRP.KeyCode.CP_232612_Java,
                 OperationCode = OperationCode.JavaSign,
@@ -260,7 +163,6 @@
                     { "SigAlg", "SHA256withRSA" },
                     { "Timestamp", "-tsa http://sha256timestamp.ws.symantec.com/sha256/timestamp" },
                 }
-<<<<<<< HEAD
             },
             new Operations
             {
@@ -268,19 +170,5 @@
                 OperationCode = OperationCode.JavaVerify,
             }
         };
-=======
-            };
-
-            _operationsJson = new Dictionary<string, Operations[]> {
-                { "MicrosoftSN", _microsoftSN },
-                { "MicrosoftSharedLibrariesSN", _microsoftSharedLibrariesSN },
-                { "MicrosoftAuthentiCodeSha2", _microsoftAuthentiCodeSha2 },
-                { "MicrosoftNuGet", _microsoftNuGet },
-                { "MicrosoftOpc2", _microsoftOpc2 },
-                { "Microsoft3rdPartyAppComponent", _microsoft3rdPartyAppComponent },
-                { "MicrosoftJava", _microsoftJava },
-            };
-        }
->>>>>>> 6e83abb3
     }
 }