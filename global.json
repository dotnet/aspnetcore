{
  "sdk": {
    "version": "10.0.100-rc.1.25420.111",
    "paths": [
      ".dotnet",
      "$host$"
    ],
    "errorMessage": "The .NET SDK could not be found, run ./restore.cmd or ./restore.sh first."
  },
  "tools": {
    "dotnet": "10.0.100-rc.1.25420.111",
    "runtimes": {
      "dotnet/x86": [
        "$(MicrosoftInternalRuntimeAspNetCoreTransportVersion)"
      ],
      "dotnet": [
        "$(MicrosoftInternalRuntimeAspNetCoreTransportVersion)"
      ]
    },
    "vs": {
      "version": "17.13",
      "components": [
        "Microsoft.VisualStudio.Component.VC.ATL",
        "Microsoft.VisualStudio.Component.VC.ATL.ARM64",
        "Microsoft.VisualStudio.Component.VC.Tools.ARM64",
        "Microsoft.VisualStudio.Component.VC.Tools.x86.x64"
      ]
    },
    "xcopy-msbuild": "17.13.0"
  },
  "native-tools": {
    "jdk": "latest"
  },
  "msbuild-sdks": {
<<<<<<< HEAD
    "Microsoft.DotNet.Arcade.Sdk": "11.0.0-beta.25467.101",
    "Microsoft.DotNet.Helix.Sdk": "11.0.0-beta.25467.101",
    "Microsoft.DotNet.SharedFramework.Sdk": "11.0.0-beta.25467.101",
=======
    "Microsoft.DotNet.Arcade.Sdk": "11.0.0-beta.25454.102",
    "Microsoft.DotNet.Helix.Sdk": "11.0.0-beta.25454.102",
    "Microsoft.DotNet.SharedFramework.Sdk": "11.0.0-beta.25454.102",
>>>>>>> f2922455
    "Microsoft.Build.NoTargets": "3.7.0",
    "Microsoft.Build.Traversal": "3.4.0",
    "Microsoft.WixToolset.Sdk": "5.0.2-dotnet.2737382"
  }
}<|MERGE_RESOLUTION|>--- conflicted
+++ resolved
@@ -32,15 +32,9 @@
     "jdk": "latest"
   },
   "msbuild-sdks": {
-<<<<<<< HEAD
     "Microsoft.DotNet.Arcade.Sdk": "11.0.0-beta.25467.101",
     "Microsoft.DotNet.Helix.Sdk": "11.0.0-beta.25467.101",
     "Microsoft.DotNet.SharedFramework.Sdk": "11.0.0-beta.25467.101",
-=======
-    "Microsoft.DotNet.Arcade.Sdk": "11.0.0-beta.25454.102",
-    "Microsoft.DotNet.Helix.Sdk": "11.0.0-beta.25454.102",
-    "Microsoft.DotNet.SharedFramework.Sdk": "11.0.0-beta.25454.102",
->>>>>>> f2922455
     "Microsoft.Build.NoTargets": "3.7.0",
     "Microsoft.Build.Traversal": "3.4.0",
     "Microsoft.WixToolset.Sdk": "5.0.2-dotnet.2737382"
