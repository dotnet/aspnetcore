{
  "sdk": {
    "version": "3.0.100-preview-009750"
  },
  "msbuild-sdks": {
<<<<<<< HEAD
    "Internal.AspNetCore.Sdk": "3.0.0-build-20190110.4"
=======
    "Internal.AspNetCore.Sdk": "3.0.0-build-20190118.1"
>>>>>>> 921c6c16
  }
}<|MERGE_RESOLUTION|>--- conflicted
+++ resolved
@@ -3,10 +3,6 @@
     "version": "3.0.100-preview-009750"
   },
   "msbuild-sdks": {
-<<<<<<< HEAD
-    "Internal.AspNetCore.Sdk": "3.0.0-build-20190110.4"
-=======
     "Internal.AspNetCore.Sdk": "3.0.0-build-20190118.1"
->>>>>>> 921c6c16
   }
 }