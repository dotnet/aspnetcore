{
  "sdk": {
    "version": "5.0.100-alpha1-015536"
  },
  "tools": {
    "dotnet": "5.0.100-alpha1-015752",
    "runtimes": {
      "dotnet": [
        "$(MicrosoftNETCoreAppRuntimeVersion)"
      ],
      "dotnet/x86": [
        "$(MicrosoftNETCoreAppRuntimeVersion)"
      ]
    },
    "Git": "2.22.0",
    "jdk": "11.0.3",
    "vs": {
      "version": "16.0",
      "components": [
        "Microsoft.VisualStudio.Component.VC.ATL",
        "Microsoft.VisualStudio.Component.VC.Tools.x86.x64",
        "Microsoft.VisualStudio.Component.Windows10SDK.17134"
      ]
    }
  },
  "msbuild-sdks": {
    "Yarn.MSBuild": "1.15.2",
<<<<<<< HEAD
    "Microsoft.DotNet.Arcade.Sdk": "1.0.0-beta.19569.2",
    "Microsoft.DotNet.Helix.Sdk": "2.0.0-beta.19569.2"
=======
    "Microsoft.DotNet.Arcade.Sdk": "5.0.0-beta.19574.1",
    "Microsoft.DotNet.Helix.Sdk": "5.0.0-beta.19574.1"
>>>>>>> d59868b2
  }
}<|MERGE_RESOLUTION|>--- conflicted
+++ resolved
@@ -25,12 +25,7 @@
   },
   "msbuild-sdks": {
     "Yarn.MSBuild": "1.15.2",
-<<<<<<< HEAD
-    "Microsoft.DotNet.Arcade.Sdk": "1.0.0-beta.19569.2",
-    "Microsoft.DotNet.Helix.Sdk": "2.0.0-beta.19569.2"
-=======
     "Microsoft.DotNet.Arcade.Sdk": "5.0.0-beta.19574.1",
     "Microsoft.DotNet.Helix.Sdk": "5.0.0-beta.19574.1"
->>>>>>> d59868b2
   }
 }