--- conflicted
+++ resolved
@@ -1,16 +1,9 @@
 {
   "sdk": {
-<<<<<<< HEAD
-    "version": "8.0.100-preview.4.23220.8"
-  },
-  "tools": {
-    "dotnet": "8.0.100-preview.4.23220.8",
-=======
     "version": "8.0.100-preview.5.23226.2"
   },
   "tools": {
     "dotnet": "8.0.100-preview.5.23226.2",
->>>>>>> 1b785136
     "runtimes": {
       "dotnet/x86": [
         "$(MicrosoftNETCoreBrowserDebugHostTransportVersion)"
