--- conflicted
+++ resolved
@@ -27,14 +27,9 @@
     "jdk": "11.0.24"
   },
   "msbuild-sdks": {
-<<<<<<< HEAD
-    "Microsoft.DotNet.Arcade.Sdk": "10.0.0-beta.24515.3",
-    "Microsoft.DotNet.Helix.Sdk": "10.0.0-beta.24515.3",
-    "Microsoft.DotNet.SharedFramework.Sdk" : "10.0.0-beta.24515.3",
+    "Microsoft.DotNet.Arcade.Sdk": "10.0.0-beta.24527.1",
+    "Microsoft.DotNet.Helix.Sdk": "10.0.0-beta.24527.1",
+    "Microsoft.DotNet.SharedFramework.Sdk" : "10.0.0-beta.24527.1",
     "Microsoft.Build.Traversal": "3.4.0"
-=======
-    "Microsoft.DotNet.Arcade.Sdk": "10.0.0-beta.24527.1",
-    "Microsoft.DotNet.Helix.Sdk": "10.0.0-beta.24527.1"
->>>>>>> d7130a2c
   }
 }