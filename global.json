{
  "sdk": {
<<<<<<< HEAD
    "version": "8.0.100-alpha.1.23054.2"
  },
  "tools": {
    "dotnet": "8.0.100-alpha.1.23054.2",
=======
    "version": "8.0.100-alpha.1.23055.1"
  },
  "tools": {
    "dotnet": "8.0.100-alpha.1.23055.1",
>>>>>>> 793aaff7
    "runtimes": {
      "dotnet/x86": [
        "$(MicrosoftNETCoreBrowserDebugHostTransportVersion)"
      ],
      "dotnet": [
        "$(MicrosoftNETCoreBrowserDebugHostTransportVersion)"
      ]
    },
    "Git": "2.22.0",
    "jdk": "11.0.3",
    "vs": {
      "version": "17.2",
      "components": [
        "Microsoft.VisualStudio.Component.VC.ATL",
        "Microsoft.VisualStudio.Component.VC.ATL.ARM64",
        "Microsoft.VisualStudio.Component.VC.Tools.ARM64",
        "Microsoft.VisualStudio.Component.VC.Tools.x86.x64"
      ]
    },
    "xcopy-msbuild": "17.1.0"
  },
  "msbuild-sdks": {
    "Yarn.MSBuild": "1.22.10",
    "Microsoft.DotNet.Arcade.Sdk": "8.0.0-beta.23055.3",
    "Microsoft.DotNet.Helix.Sdk": "8.0.0-beta.23055.3"
  }
}<|MERGE_RESOLUTION|>--- conflicted
+++ resolved
@@ -1,16 +1,9 @@
 {
   "sdk": {
-<<<<<<< HEAD
-    "version": "8.0.100-alpha.1.23054.2"
-  },
-  "tools": {
-    "dotnet": "8.0.100-alpha.1.23054.2",
-=======
     "version": "8.0.100-alpha.1.23055.1"
   },
   "tools": {
     "dotnet": "8.0.100-alpha.1.23055.1",
->>>>>>> 793aaff7
     "runtimes": {
       "dotnet/x86": [
         "$(MicrosoftNETCoreBrowserDebugHostTransportVersion)"
