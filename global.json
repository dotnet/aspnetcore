{
  "sdk": {
    "version": "3.0.100-preview5-011568"
  },
  "tools": {
    "jdk": "11.0.3"
  },
  "msbuild-sdks": {
    "Yarn.MSBuild": "1.15.2",
<<<<<<< HEAD
    "Microsoft.DotNet.Arcade.Sdk": "1.0.0-beta.19262.1",
    "Microsoft.DotNet.Helix.Sdk": "2.0.0-beta.19262.1"
=======
    "Microsoft.DotNet.Helix.Sdk": "2.0.0-beta.19270.1"
>>>>>>> cebd9000
  }
}<|MERGE_RESOLUTION|>--- conflicted
+++ resolved
@@ -7,11 +7,7 @@
   },
   "msbuild-sdks": {
     "Yarn.MSBuild": "1.15.2",
-<<<<<<< HEAD
-    "Microsoft.DotNet.Arcade.Sdk": "1.0.0-beta.19262.1",
-    "Microsoft.DotNet.Helix.Sdk": "2.0.0-beta.19262.1"
-=======
+    "Microsoft.DotNet.Arcade.Sdk": "1.0.0-beta.19270.1",
     "Microsoft.DotNet.Helix.Sdk": "2.0.0-beta.19270.1"
->>>>>>> cebd9000
   }
 }