{
  "sdk": {
<<<<<<< HEAD
    "version": "7.0.100-rc.1.22425.9"
  },
  "tools": {
    "dotnet": "7.0.100-rc.1.22425.9",
=======
    "version": "7.0.100-rc.2.22462.1"
  },
  "tools": {
    "dotnet": "7.0.100-rc.2.22462.1",
>>>>>>> cc39b008
    "runtimes": {
      "dotnet/x86": [
        "$(MicrosoftNETCoreBrowserDebugHostTransportVersion)"
      ],
      "dotnet": [
        "$(MicrosoftNETCoreBrowserDebugHostTransportVersion)"
      ]
    },
    "Git": "2.22.0",
    "jdk": "11.0.3",
    "vs": {
      "version": "17.2",
      "components": [
        "Microsoft.VisualStudio.Component.VC.ATL",
        "Microsoft.VisualStudio.Component.VC.ATL.ARM64",
        "Microsoft.VisualStudio.Component.VC.Tools.ARM64",
        "Microsoft.VisualStudio.Component.VC.Tools.x86.x64"
      ]
    },
    "xcopy-msbuild": "17.1.0"
  },
  "msbuild-sdks": {
    "Yarn.MSBuild": "1.22.10",
<<<<<<< HEAD
    "Microsoft.DotNet.Arcade.Sdk": "7.0.0-beta.22458.5",
    "Microsoft.DotNet.Helix.Sdk": "7.0.0-beta.22458.5"
=======
    "Microsoft.DotNet.Arcade.Sdk": "8.0.0-beta.22456.4",
    "Microsoft.DotNet.Helix.Sdk": "8.0.0-beta.22456.4"
>>>>>>> cc39b008
  }
}<|MERGE_RESOLUTION|>--- conflicted
+++ resolved
@@ -1,16 +1,9 @@
 {
   "sdk": {
-<<<<<<< HEAD
-    "version": "7.0.100-rc.1.22425.9"
-  },
-  "tools": {
-    "dotnet": "7.0.100-rc.1.22425.9",
-=======
     "version": "7.0.100-rc.2.22462.1"
   },
   "tools": {
     "dotnet": "7.0.100-rc.2.22462.1",
->>>>>>> cc39b008
     "runtimes": {
       "dotnet/x86": [
         "$(MicrosoftNETCoreBrowserDebugHostTransportVersion)"
@@ -34,12 +27,7 @@
   },
   "msbuild-sdks": {
     "Yarn.MSBuild": "1.22.10",
-<<<<<<< HEAD
-    "Microsoft.DotNet.Arcade.Sdk": "7.0.0-beta.22458.5",
-    "Microsoft.DotNet.Helix.Sdk": "7.0.0-beta.22458.5"
-=======
     "Microsoft.DotNet.Arcade.Sdk": "8.0.0-beta.22456.4",
     "Microsoft.DotNet.Helix.Sdk": "8.0.0-beta.22456.4"
->>>>>>> cc39b008
   }
 }