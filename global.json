{
  "sdk": {
<<<<<<< HEAD
    "version": "10.0.100-rc.1.25420.111"
=======
    "version": "10.0.100-rc.1.25411.109",
    "paths": [
      ".dotnet",
      "$host$"
    ],
    "errorMessage": "The .NET SDK could not be found, run ./restore.cmd or ./restore.sh first."
>>>>>>> 5edb4e80
  },
  "tools": {
    "dotnet": "10.0.100-rc.1.25420.111",
    "runtimes": {
      "dotnet/x86": [
        "$(MicrosoftInternalRuntimeAspNetCoreTransportVersion)"
      ],
      "dotnet": [
        "$(MicrosoftInternalRuntimeAspNetCoreTransportVersion)"
      ]
    },
    "vs": {
      "version": "17.13",
      "components": [
        "Microsoft.VisualStudio.Component.VC.ATL",
        "Microsoft.VisualStudio.Component.VC.ATL.ARM64",
        "Microsoft.VisualStudio.Component.VC.Tools.ARM64",
        "Microsoft.VisualStudio.Component.VC.Tools.x86.x64"
      ]
    },
    "xcopy-msbuild": "17.13.0"
  },
  "native-tools": {
    "jdk": "latest"
  },
  "msbuild-sdks": {
<<<<<<< HEAD
    "Microsoft.DotNet.Arcade.Sdk": "10.0.0-beta.25427.104",
    "Microsoft.DotNet.Helix.Sdk": "10.0.0-beta.25427.104",
    "Microsoft.DotNet.SharedFramework.Sdk": "10.0.0-beta.25427.104",
=======
    "Microsoft.DotNet.Arcade.Sdk": "10.0.0-beta.25420.121",
    "Microsoft.DotNet.Helix.Sdk": "10.0.0-beta.25420.121",
    "Microsoft.DotNet.SharedFramework.Sdk": "10.0.0-beta.25420.121",
>>>>>>> 5edb4e80
    "Microsoft.Build.NoTargets": "3.7.0",
    "Microsoft.Build.Traversal": "3.4.0"
  }
}<|MERGE_RESOLUTION|>--- conflicted
+++ resolved
@@ -1,15 +1,11 @@
 {
   "sdk": {
-<<<<<<< HEAD
-    "version": "10.0.100-rc.1.25420.111"
-=======
     "version": "10.0.100-rc.1.25411.109",
     "paths": [
       ".dotnet",
       "$host$"
     ],
     "errorMessage": "The .NET SDK could not be found, run ./restore.cmd or ./restore.sh first."
->>>>>>> 5edb4e80
   },
   "tools": {
     "dotnet": "10.0.100-rc.1.25420.111",
@@ -36,15 +32,9 @@
     "jdk": "latest"
   },
   "msbuild-sdks": {
-<<<<<<< HEAD
-    "Microsoft.DotNet.Arcade.Sdk": "10.0.0-beta.25427.104",
-    "Microsoft.DotNet.Helix.Sdk": "10.0.0-beta.25427.104",
-    "Microsoft.DotNet.SharedFramework.Sdk": "10.0.0-beta.25427.104",
-=======
     "Microsoft.DotNet.Arcade.Sdk": "10.0.0-beta.25420.121",
     "Microsoft.DotNet.Helix.Sdk": "10.0.0-beta.25420.121",
     "Microsoft.DotNet.SharedFramework.Sdk": "10.0.0-beta.25420.121",
->>>>>>> 5edb4e80
     "Microsoft.Build.NoTargets": "3.7.0",
     "Microsoft.Build.Traversal": "3.4.0"
   }
