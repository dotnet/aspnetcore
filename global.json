{
  "sdk": {
<<<<<<< HEAD
    "version": "9.0.100-preview.6.24311.5"
  },
  "tools": {
    "dotnet": "9.0.100-preview.6.24311.5",
=======
    "version": "9.0.100-preview.6.24302.3"
  },
  "tools": {
    "dotnet": "9.0.100-preview.6.24302.3",
>>>>>>> 0991dc1b
    "runtimes": {
      "dotnet/x86": [
        "$(MicrosoftNETCoreBrowserDebugHostTransportVersion)"
      ],
      "dotnet": [
        "$(MicrosoftNETCoreBrowserDebugHostTransportVersion)"
      ]
    },
    "vs": {
      "version": "17.2",
      "components": [
        "Microsoft.VisualStudio.Component.VC.ATL",
        "Microsoft.VisualStudio.Component.VC.ATL.ARM64",
        "Microsoft.VisualStudio.Component.VC.Tools.ARM64",
        "Microsoft.VisualStudio.Component.VC.Tools.x86.x64"
      ]
    },
    "xcopy-msbuild": "17.1.0"
  },
  "native-tools": {
    "jdk": "11.0.22"
  },
  "msbuild-sdks": {
    "Microsoft.DotNet.Arcade.Sdk": "9.0.0-beta.24272.5",
    "Microsoft.DotNet.Helix.Sdk": "9.0.0-beta.24272.5"
  }
}<|MERGE_RESOLUTION|>--- conflicted
+++ resolved
@@ -1,16 +1,9 @@
 {
   "sdk": {
-<<<<<<< HEAD
     "version": "9.0.100-preview.6.24311.5"
   },
   "tools": {
     "dotnet": "9.0.100-preview.6.24311.5",
-=======
-    "version": "9.0.100-preview.6.24302.3"
-  },
-  "tools": {
-    "dotnet": "9.0.100-preview.6.24302.3",
->>>>>>> 0991dc1b
     "runtimes": {
       "dotnet/x86": [
         "$(MicrosoftNETCoreBrowserDebugHostTransportVersion)"
