--- conflicted
+++ resolved
@@ -25,12 +25,7 @@
   },
   "msbuild-sdks": {
     "Yarn.MSBuild": "1.15.2",
-<<<<<<< HEAD
-    "Microsoft.DotNet.Arcade.Sdk": "1.0.0-beta.20112.6",
-    "Microsoft.DotNet.Helix.Sdk": "2.0.0-beta.20112.6"
-=======
     "Microsoft.DotNet.Arcade.Sdk": "1.0.0-beta.20113.5",
     "Microsoft.DotNet.Helix.Sdk": "2.0.0-beta.20113.5"
->>>>>>> a0855549
   }
 }