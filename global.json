{
  "sdk": {
<<<<<<< HEAD
    "version": "9.0.100-alpha.1.23615.4"
  },
  "tools": {
    "dotnet": "9.0.100-alpha.1.23615.4",
=======
    "version": "9.0.100-alpha.1.23618.1"
  },
  "tools": {
    "dotnet": "9.0.100-alpha.1.23618.1",
>>>>>>> 41d82c48
    "runtimes": {
      "dotnet/x86": [
        "$(MicrosoftNETCoreBrowserDebugHostTransportVersion)"
      ],
      "dotnet": [
        "$(MicrosoftNETCoreBrowserDebugHostTransportVersion)"
      ]
    },
    "Git": "2.22.0",
    "jdk": "11.0.3",
    "vs": {
      "version": "17.2",
      "components": [
        "Microsoft.VisualStudio.Component.VC.ATL",
        "Microsoft.VisualStudio.Component.VC.ATL.ARM64",
        "Microsoft.VisualStudio.Component.VC.Tools.ARM64",
        "Microsoft.VisualStudio.Component.VC.Tools.x86.x64"
      ]
    },
    "xcopy-msbuild": "17.1.0"
  },
  "msbuild-sdks": {
    "Yarn.MSBuild": "1.22.10",
    "Microsoft.DotNet.Arcade.Sdk": "9.0.0-beta.23615.2",
    "Microsoft.DotNet.Helix.Sdk": "9.0.0-beta.23615.2"
  }
}<|MERGE_RESOLUTION|>--- conflicted
+++ resolved
@@ -1,16 +1,9 @@
 {
   "sdk": {
-<<<<<<< HEAD
-    "version": "9.0.100-alpha.1.23615.4"
-  },
-  "tools": {
-    "dotnet": "9.0.100-alpha.1.23615.4",
-=======
     "version": "9.0.100-alpha.1.23618.1"
   },
   "tools": {
     "dotnet": "9.0.100-alpha.1.23618.1",
->>>>>>> 41d82c48
     "runtimes": {
       "dotnet/x86": [
         "$(MicrosoftNETCoreBrowserDebugHostTransportVersion)"
