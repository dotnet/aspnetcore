{
  "sdk": {
<<<<<<< HEAD
    "version": "7.0.100-preview.2.22102.6"
  },
  "tools": {
    "dotnet": "7.0.100-preview.2.22102.6",
=======
    "version": "7.0.100-preview.2.22078.1"
  },
  "tools": {
    "dotnet": "7.0.100-preview.2.22078.1",
>>>>>>> a1163c07
    "runtimes": {
      "dotnet": [
        "2.1.30",
        "$(MicrosoftNETCoreBrowserDebugHostTransportVersion)"
      ],
      "dotnet/x86": [
        "$(MicrosoftNETCoreBrowserDebugHostTransportVersion)"
      ],
      "aspnetcore": [
        "3.1.21"
      ]
    },
    "Git": "2.22.0",
    "jdk": "11.0.3",
    "vs": {
      "version": "16.8",
      "components": [
        "Microsoft.VisualStudio.Component.VC.ATL",
        "Microsoft.VisualStudio.Component.VC.ATL.ARM64",
        "Microsoft.VisualStudio.Component.VC.Tools.ARM64",
        "Microsoft.VisualStudio.Component.VC.Tools.x86.x64"
      ]
    },
    "xcopy-msbuild": "16.5.0-alpha"
  },
  "msbuild-sdks": {
    "Yarn.MSBuild": "1.22.10",
    "Microsoft.DotNet.Arcade.Sdk": "7.0.0-beta.22080.1",
    "Microsoft.DotNet.Helix.Sdk": "7.0.0-beta.22080.1"
  }
}<|MERGE_RESOLUTION|>--- conflicted
+++ resolved
@@ -1,16 +1,9 @@
 {
   "sdk": {
-<<<<<<< HEAD
     "version": "7.0.100-preview.2.22102.6"
   },
   "tools": {
     "dotnet": "7.0.100-preview.2.22102.6",
-=======
-    "version": "7.0.100-preview.2.22078.1"
-  },
-  "tools": {
-    "dotnet": "7.0.100-preview.2.22078.1",
->>>>>>> a1163c07
     "runtimes": {
       "dotnet": [
         "2.1.30",
