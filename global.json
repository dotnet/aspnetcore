{
  "sdk": {
    "version": "5.0.100-alpha1-015723"
  },
  "tools": {
    "dotnet": "5.0.100-alpha1-015723",
    "runtimes": {
<<<<<<< HEAD
      "dotnet": [
        "3.1.0",
        "$(MicrosoftNETCoreAppRuntimeVersion)"
=======
      "dotnet/x64": [
        "$(MicrosoftNETCoreAppInternalPackageVersion)"
>>>>>>> 2bbf66ad
      ],
      "dotnet/x86": [
        "$(MicrosoftNETCoreAppInternalPackageVersion)"
      ]
    },
    "Git": "2.22.0",
    "jdk": "11.0.3",
    "vs": {
      "version": "16.3",
      "components": [
        "Microsoft.VisualStudio.Component.VC.ATL",
        "Microsoft.VisualStudio.Component.VC.Tools.x86.x64",
        "Microsoft.VisualStudio.Component.Windows10SDK.17134"
      ]
    }
  },
  "msbuild-sdks": {
    "Yarn.MSBuild": "1.15.2",
    "Microsoft.DotNet.Arcade.Sdk": "5.0.0-beta.19608.1",
    "Microsoft.DotNet.Helix.Sdk": "5.0.0-beta.19608.1"
  }
}<|MERGE_RESOLUTION|>--- conflicted
+++ resolved
@@ -5,14 +5,9 @@
   "tools": {
     "dotnet": "5.0.100-alpha1-015723",
     "runtimes": {
-<<<<<<< HEAD
       "dotnet": [
         "3.1.0",
-        "$(MicrosoftNETCoreAppRuntimeVersion)"
-=======
-      "dotnet/x64": [
         "$(MicrosoftNETCoreAppInternalPackageVersion)"
->>>>>>> 2bbf66ad
       ],
       "dotnet/x86": [
         "$(MicrosoftNETCoreAppInternalPackageVersion)"
