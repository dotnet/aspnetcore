--- conflicted
+++ resolved
@@ -321,125 +321,7 @@
   - ${{ if ne(variables.PostBuildSign, 'true') }}:
     - template: jobs/codesign-xplat.yml
       parameters:
-<<<<<<< HEAD
-        codeSign: true
-        jobName: Windows_build
-        jobDisplayName: "Build: Windows x64/x86/arm64"
-        agentOs: Windows
-        steps:
-        - ${{ if notIn(variables['Build.Reason'], 'PullRequest') }}:
-          - script: "echo ##vso[build.addbuildtag]daily-build"
-            displayName: 'Set CI daily-build tag'
-
-        # !!! NOTE !!! Some of these steps have disabled code signing.
-        # This is intentional to workaround https://github.com/dotnet/arcade/issues/1957 which always re-submits for code-signing, even
-        # if they have already been signed. This results in slower builds due to re-submitting the same .nupkg many times for signing.
-        # The sign settings have been configured to
-        - script: ./eng/build.cmd
-                  -ci
-                  -prepareMachine
-                  -arch x64
-                  -pack
-                  -all
-                  $(_BuildArgs)
-                  $(_InternalRuntimeDownloadArgs)
-                  $(Windows64LogArgs)
-          displayName: Build x64
-
-        # Build the x86 shared framework
-        # This is going to actually build x86 native assets.
-        - script: ./eng/build.cmd
-                  -ci
-                  -prepareMachine
-                  -noBuildRepoTasks
-                  -arch x86
-                  -pack
-                  -all
-                  -noBuildJava
-                  -noBuildNative
-                  /p:OnlyPackPlatformSpecificPackages=true
-                  $(_BuildArgs)
-                  $(_InternalRuntimeDownloadArgs)
-                  $(Windows86LogArgs)
-          displayName: Build x86
-
-        # Build the arm64 shared framework
-        - script: ./eng/build.cmd
-                  -ci
-                  -prepareMachine
-                  -noBuildRepoTasks
-                  -arch arm64
-                  -sign
-                  -pack
-                  -noBuildJava
-                  -noBuildNative
-                  /p:DotNetSignType=$(_SignType)
-                  /p:OnlyPackPlatformSpecificPackages=true
-                  $(_BuildArgs)
-                  $(_InternalRuntimeDownloadArgs)
-                  $(WindowsArm64LogArgs)
-          displayName: Build ARM64
-
-        - script: .\src\SiteExtensions\build.cmd
-                  -ci
-                  -prepareMachine
-                  -noBuildRepoTasks
-                  -pack
-                  -noBuildDeps
-                  -noBuildNative
-                  $(_BuildArgs)
-                  $(_InternalRuntimeDownloadArgs)
-          displayName: Build SiteExtension
-
-        # This runs code-signing on all packages, zips, and jar files as defined in build/CodeSign.targets. If
-        # https://github.com/dotnet/arcade/issues/1957 is resolved, consider running code-signing inline with the other
-        # previous steps. Sign check is disabled because it is run in a separate step below, after installers are built.
-        - script: ./eng/build.cmd
-                  -ci
-                  -prepareMachine
-                  -noBuildRepoTasks
-                  -noBuildNative
-                  -noBuild
-                  -sign
-                  /p:DotNetSignType=$(_SignType)
-                  $(_BuildArgs)
-                  $(WindowsSignLogArgs)
-          displayName: Code sign packages
-
-        # Windows installers bundle x86/x64/arm64 assets
-        - script: ./eng/build.cmd
-                  -ci
-                  -prepareMachine
-                  -noBuildRepoTasks
-                  -sign
-                  -buildInstallers
-                  -noBuildNative
-                  /p:DotNetSignType=$(_SignType)
-                  $(_BuildArgs)
-                  $(_InternalRuntimeDownloadArgs)
-                  $(WindowsInstallersLogArgs)
-          displayName: Build Installers
-
-        # Windows installers bundle and sharedfx msi for arm64
-        - script: ./eng/build.cmd
-                  -ci
-                  -prepareMachine
-                  -noBuildRepoTasks
-                  -arch arm64
-                  -sign
-                  -buildInstallers
-                  -noBuildNative
-                  -publish
-                  /p:DotNetSignType=$(_SignType)
-                  /p:AssetManifestFileName=aspnetcore-win.xml
-                  $(_BuildArgs)
-                  $(_PublishArgs)
-                  $(_InternalRuntimeDownloadArgs)
-                  $(WindowsArm64InstallersLogArgs)
-          displayName: Build ARM64 Installers
-=======
         inputName: MacOS_x64
->>>>>>> 301c2788
 
   # Build Linux x64
   - template: jobs/default-build.yml
