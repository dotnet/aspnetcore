--- conflicted
+++ resolved
@@ -387,57 +387,6 @@
   - ${{ if ne(variables['PostBuildSign'], 'true') }}:
     - template: jobs/codesign-xplat.yml
       parameters:
-<<<<<<< HEAD
-        jobName: Linux_musl_x64_build
-        jobDisplayName: "Build: Linux Musl x64"
-        agentOs: Linux
-        container: mcr.microsoft.com/dotnet-buildtools/prereqs:alpine-3.19-WithNode
-        buildArgs:
-          --arch x64
-          --os-name linux-musl
-          --pack
-          --all
-          --no-build-nodejs
-          --no-build-java
-          -p:OnlyPackPlatformSpecificPackages=true
-          -p:AssetManifestFileName=aspnetcore-Linux_musl_x64.xml
-          $(_BuildArgs)
-          $(_PublishArgs)
-          $(_InternalRuntimeDownloadArgs)
-        installNodeJs: false
-        installJdk: false
-        disableComponentGovernance: true
-        artifacts:
-        - name: Linux_musl_x64_Logs
-          path: artifacts/log/
-          publishOnError: true
-          includeForks: true
-        - name: Linux_musl_x64_Packages
-          path: artifacts/packages/
-
-    - ${{ if ne(variables['PostBuildSign'], 'true') }}:
-      - template: jobs/codesign-xplat.yml
-        parameters:
-          inputName: Linux_musl_x64
-
-    # Build Linux Musl ARM
-    - template: jobs/default-build.yml
-      parameters:
-        jobName: Linux_musl_arm_build
-        jobDisplayName: "Build: Linux Musl ARM"
-        agentOs: Linux
-        useHostedUbuntu: false
-        container: mcr.microsoft.com/dotnet-buildtools/prereqs:cbl-mariner-2.0-cross-arm-alpine
-        buildArgs:
-          --arch arm
-          --os-name linux-musl
-          --pack
-          --all
-          --no-build-nodejs
-          --no-build-java
-          -p:OnlyPackPlatformSpecificPackages=true
-          -p:AssetManifestFileName=aspnetcore-Linux_musl_arm.xml
-=======
         inputName: Linux_x64
 
   # Build Linux ARM
@@ -494,7 +443,6 @@
           ./dockerbuild.sh rhel --ci --nobl --arch arm64 --build-installers --no-build-deps --no-build-nodejs
           -p:OnlyPackPlatformSpecificPackages=true -p:BuildRuntimeArchive=false -p:LinuxInstallerType=rpm
           -p:AssetManifestFileName=aspnetcore-Linux_arm64.xml
->>>>>>> 3153a57c
           $(_BuildArgs)
           $(_PublishArgs)
           $(_InternalRuntimeDownloadArgs)
@@ -512,145 +460,6 @@
   - ${{ if ne(variables['PostBuildSign'], 'true') }}:
     - template: jobs/codesign-xplat.yml
       parameters:
-<<<<<<< HEAD
-        jobName: Linux_musl_arm64_build
-        jobDisplayName: "Build: Linux Musl ARM64"
-        agentOs: Linux
-        useHostedUbuntu: false
-        container: mcr.microsoft.com/dotnet-buildtools/prereqs:cbl-mariner-2.0-cross-arm64-alpine
-        buildArgs:
-          --arch arm64
-          --os-name linux-musl
-          --pack
-          --all
-          --no-build-nodejs
-          --no-build-java
-          -p:OnlyPackPlatformSpecificPackages=true
-          -p:AssetManifestFileName=aspnetcore-Linux_musl_arm64.xml
-          $(_BuildArgs)
-          $(_PublishArgs)
-          $(_InternalRuntimeDownloadArgs)
-        installNodeJs: false
-        installJdk: false
-        artifacts:
-        - name: Linux_musl_arm64_Logs
-          path: artifacts/log/
-          publishOnError: true
-          includeForks: true
-        - name: Linux_musl_arm64_Packages
-          path: artifacts/packages/
-
-    - ${{ if ne(variables['PostBuildSign'], 'true') }}:
-      - template: jobs/codesign-xplat.yml
-        parameters:
-          inputName: Linux_musl_arm64
-
-    - ${{ if or(eq(variables['System.TeamProject'], 'public'), in(variables['Build.Reason'], 'PullRequest'), in(variables['Build.Reason'], 'Manual')) }}:
-      # Test jobs
-      - template: jobs/default-build.yml
-        parameters:
-          condition: ne(variables['SkipTests'], 'true')
-          jobName: Windows_Test
-          jobDisplayName: "Test: Windows Server x64"
-          agentOs: Windows
-          isTestingJob: true
-          # Just uploading artifacts/logs/ files can take 15 minutes. Doubling the cancel timeout for this job.
-          cancelTimeoutInMinutes: 30
-          buildArgs: -all -pack -test /p:SkipHelixReadyTests=true /p:SkipIISNewHandlerTests=true /p:SkipIISTests=true
-                     /p:SkipIISExpressTests=true /p:SkipIISNewShimTests=true /p:RunTemplateTests=false
-                     /p:SkipComponentsE2ETests=true
-                     $(_InternalRuntimeDownloadArgs)
-          beforeBuild:
-          - powershell: "& ./src/Servers/IIS/tools/UpdateIISExpressCertificate.ps1; & ./src/Servers/IIS/tools/update_schema.ps1"
-            displayName: Setup IISExpress test certificates and schema
-          artifacts:
-          - name: Windows_Test_Logs
-            path: artifacts/log/
-            publishOnError: true
-            includeForks: true
-          - name: Windows_Test_Results
-            path: artifacts/TestResults/
-            publishOnError: true
-            includeForks: true
-
-      - template: jobs/default-build.yml
-        parameters:
-          condition: ne(variables['SkipTests'], 'true')
-          jobName: MacOS_Test
-          jobDisplayName: "Test: macOS"
-          agentOs: macOS
-          timeoutInMinutes: 240
-          isTestingJob: true
-          buildArgs: --all --test "/p:RunTemplateTests=false /p:SkipComponentsE2ETests=true /p:SkipHelixReadyTests=true" $(_InternalRuntimeDownloadArgs)
-          beforeBuild:
-          - bash: "./eng/scripts/install-nginx-mac.sh"
-            displayName: Installing Nginx
-          artifacts:
-          - name: MacOS_Test_Logs
-            path: artifacts/log/
-            publishOnError: true
-            includeForks: true
-          - name: MacOS_Test_Results
-            path: artifacts/TestResults/
-            publishOnError: true
-            includeForks: true
-
-      - template: jobs/default-build.yml
-        parameters:
-          condition: ne(variables['SkipTests'], 'true')
-          jobName: Linux_Test
-          jobDisplayName: "Test: Ubuntu x64"
-          agentOs: Linux
-          isTestingJob: true
-          useHostedUbuntu: false
-          buildArgs: --all --test "/p:RunTemplateTests=false /p:SkipComponentsE2ETests=true /p:SkipHelixReadyTests=true" $(_InternalRuntimeDownloadArgs)
-          beforeBuild:
-          - bash: "./eng/scripts/install-nginx-linux.sh"
-            displayName: Installing Nginx
-          - bash: "echo fs.inotify.max_user_watches=524288 | sudo tee -a /etc/sysctl.conf && sudo sysctl -p"
-            displayName: Increase inotify limit
-          artifacts:
-          - name: Linux_Test_Logs
-            path: artifacts/log/
-            publishOnError: true
-            includeForks: true
-          - name: Linux_Test_Results
-            path: artifacts/TestResults/
-            publishOnError: true
-            includeForks: true
-
-      # Helix x64
-      - template: jobs/default-build.yml
-        parameters:
-          jobName: Helix_x64
-          jobDisplayName: 'Tests: Helix x64'
-          agentOs: Windows
-          timeoutInMinutes: 240
-          steps:
-          # Build the shared framework
-          - script: ./eng/build.cmd -ci -nobl -all -pack -arch x64
-                    /p:CrossgenOutput=false /p:ASPNETCORE_TEST_LOG_DIR=artifacts/log $(_InternalRuntimeDownloadArgs)
-            displayName: Build shared fx
-          - script: ./eng/build.cmd -ci -nobl -noBuildRepoTasks -restore -noBuild -noBuildNative -projects src/Grpc/**/*.csproj
-                    /p:CrossgenOutput=false /p:ASPNETCORE_TEST_LOG_DIR=artifacts/log $(_InternalRuntimeDownloadArgs)
-            displayName: Restore interop projects
-          - script: ./eng/build.cmd -ci -nobl -noBuildRepoTasks -noRestore -test -all -noBuildNative -projects eng\helix\helix.proj
-                    /p:IsRequiredCheck=true /p:IsHelixJob=true /p:BuildInteropProjects=true /p:RunTemplateTests=true /p:SkipComponentsE2ETests=true
-                    /p:CrossgenOutput=false /p:ASPNETCORE_TEST_LOG_DIR=artifacts/log $(_InternalRuntimeDownloadArgs)
-            displayName: Run build.cmd helix target
-            env:
-              HelixApiAccessToken: $(HelixApiAccessToken) # Needed for internal queues
-              SYSTEM_ACCESSTOKEN: $(System.AccessToken) # We need to set this env var to publish helix results to Azure Dev Ops
-
-          artifacts:
-          - name: Helix_logs
-            path: artifacts/log/
-            publishOnError: true
-            includeForks: true
-
-    # Source build
-    - template: /eng/common/templates/job/source-build.yml
-=======
         inputName: Linux_arm64
 
   # Build Linux Musl x64
@@ -685,7 +494,6 @@
 
   - ${{ if ne(variables['PostBuildSign'], 'true') }}:
     - template: jobs/codesign-xplat.yml
->>>>>>> 3153a57c
       parameters:
         inputName: Linux_musl_x64
 
