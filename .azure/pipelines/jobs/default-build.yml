# default-build.yml
# Description: Defines a build phase for invoking build.sh/cmd
# Parameters:
#   jobName: string
#       The name of the job. Defaults to the name of the OS. No spaces allowed
#   jobDisplayName: string
#       The friendly job name to display in the UI. Defaults to the name of the OS.
#   poolName: string
#       The name of the VSTS agent queue to use.
#   agentOs: string
#       Used in templates to define variables which are OS specific. Typically from the set { Windows, Linux, macOS }
#   buildArgs: string
#       Additional arguments to pass to the build.sh/cmd script.
#       Note: -ci is always passed
#   beforeBuild: [steps]
#       Additional steps to run before build.sh/cmd
#   afterBuild: [steps]
#       Additional steps to run after build.sh/cmd
#   artifacts:
#      publish: boolean
#           Should artifacts be published
#      path: string
#           The file path to artifacts output
#      name: string
#           The name of the artifact container
#   variables: { string: string }
#     A map of custom variables
#   matrix: { string: { string: string } }
#     A map of matrix configurations and variables. https://docs.microsoft.com/en-us/vsts/pipelines/yaml-schema?view=vsts#matrix
#   dependsOn: string | [ string ]
#     For fan-out/fan-in. https://docs.microsoft.com/en-us/vsts/pipelines/yaml-schema?view=vsts#phase
#   codeSign: boolean
#       This build definition is enabled for code signing. (Only applies to Windows)
#   buildDirectory: string
#       Specifies what directory to run build.sh/cmd
#   buildScript: string
#       Specifies the build script to run. Defaults to build.sh or build.cmd.

#
# See https://docs.microsoft.com/en-us/vsts/pipelines/yaml-schema for details
#

parameters:
  agentOs: 'Windows'
  poolName: ''
  buildArgs: ''
  configuration: 'Release'
  beforeBuild: []
  afterBuild: []
  codeSign: false
  variables: {}
  dependsOn: ''
  # jobName: '' - use agentOs by default.
  # jobDisplayName: '' - use agentOs by default.
  # matrix: {} - don't define an empty object default because there is no way in template expression yet to check "if isEmpty(parameters.matrix)"
  artifacts:
    publish: true
    path: 'artifacts/'
  buildDirectory: ''
  buildScript: ''

jobs:
- job: ${{ coalesce(parameters.jobName, parameters.agentOs) }}
  displayName: ${{ coalesce(parameters.jobDisplayName, parameters.agentOs) }}
  dependsOn: ${{ parameters.dependsOn }}
  timeoutInMinutes: 120
  workspace:
    clean: all
  strategy:
    ${{ if ne(parameters.matrix, '') }}:
      maxParallel: 8
      matrix: ${{ parameters.matrix }}
  # Map friendly OS names to the right queue
  # See https://github.com/dotnet/arcade/blob/master/Documentation/ChoosingAMachinePool.md
  pool:
    ${{ if ne(parameters.poolName, '') }}:
      name: ${{ parameters.poolName }}
      vmImage: ${{ parameters.poolVmImage }}
    ${{ if and(eq(parameters.poolName, ''), eq(parameters.agentOs, 'macOS')) }}:
      name: Hosted macOS
      vmImage: macOS-10.13
    ${{ if and(eq(parameters.poolName, ''), eq(parameters.agentOs, 'Linux')) }}:
      name: Hosted Ubuntu 1604
      vmImage: ubuntu-16.04
    ${{ if and(eq(parameters.poolName, ''), eq(parameters.agentOs, 'Windows')) }}:
      ${{ if eq(variables['System.TeamProject'], 'internal') }}:
        name: dotnet-internal-temp
      ${{ if ne(variables['System.TeamProject'], 'internal') }}:
        name: dotnet-external-temp
  variables:
    AgentOsName: ${{ parameters.agentOs }}
    ASPNETCORE_TEST_LOG_MAXPATH: "200" # Keep test log file name length low enough for artifact zipping
    DOTNET_HOME: $(Agent.BuildDirectory)/.dotnet
    BuildScript: ${{ parameters.buildScript }}
    BuildScriptArgs: ${{ parameters.buildArgs }}
    BuildConfiguration: ${{ parameters.configuration }}
    BuildDirectory: ${{ parameters.buildDirectory }}
    ${{ if eq(parameters.agentOs, 'Windows') }}:
      JAVA_HOME: $(Agent.BuildDirectory)\.tools\jdk
    ${{ if or(ne(parameters.codeSign, 'true'), ne(variables['System.TeamProject'], 'internal')) }}:
      _SignType:
    ${{ if and(eq(parameters.codeSign, 'true'), eq(variables['System.TeamProject'], 'internal')) }}:
      TeamName: AspNetCore
      _SignType: real
    ${{ insert }}: ${{ parameters.variables }}
  steps:
  - checkout: self
    clean: true
  - task: NodeTool@0
    displayName: Install Node 10.x
    inputs:
      versionSpec: 10.x
  - ${{ if eq(parameters.agentOs, 'Windows') }}:
    - powershell: ./eng/scripts/InstallJdk.ps1 '11.0.1'
      displayName: Install JDK 11
  - ${{ if and(eq(variables['System.TeamProject'], 'internal'), eq(parameters.agentOs, 'Windows'), eq(parameters.codeSign, 'true')) }}:
    - task: MicroBuildSigningPlugin@1
      displayName: Install MicroBuild Signing plugin
      condition: and(succeeded(), in(variables['_SignType'], 'test', 'real'))
      inputs:
        signType: $(_SignType)
        zipSources: false
        feedSource: https://dnceng.pkgs.visualstudio.com/_packaging/MicroBuildToolset/nuget/v3/index.json
  - ${{ parameters.beforeBuild }}
  - ${{ if eq(parameters.buildScript, '') }}:
    - ${{ if eq(parameters.agentOs, 'Windows') }}:
      - script: .\$(BuildDirectory)\build.cmd -ci /p:SignType=$(_SignType) /p:Configuration=$(BuildConfiguration) $(BuildScriptArgs)
        displayName: Run build.cmd
    - ${{ if ne(parameters.agentOs, 'Windows') }}:
      - script: ./$(BuildDirectory)/build.sh -ci -p:Configuration=$(BuildConfiguration) $(BuildScriptArgs)
        displayName: Run build.sh
  - ${{ if ne(parameters.buildScript, '') }}:
    - script: $(BuildScript) /p:Configuration=$(BuildConfiguration) $(BuildScriptArgs)
      displayName: run $(BuildScript)
  - task: PublishTestResults@2
    displayName: Publish test results
    condition: always()
    continueOnError: true
    inputs:
      testRunTitle: $(AgentOsName)-$(BuildConfiguration)
      testRunner: vstest
      testResultsFiles: '**/artifacts/**/*.trx'
      mergeTestResults: true
  - ${{ if eq(parameters.artifacts.publish, 'true') }}:
    - task: PublishBuildArtifacts@1
      displayName: Upload artifacts
<<<<<<< HEAD
      condition: or(eq(variables['system.pullrequest.isfork'], false), eq( '${{ parameters.artifacts.force }}', 'true'))
=======
      condition: or(eq(variables['system.pullrequest.isfork'], false), eq(parameters.artifacts.forks, 'true'))
      continueOnError: true
>>>>>>> 429f2d4b
      inputs:
        ${{ if eq(parameters.buildDirectory, '') }}:
          pathtoPublish: ${{ parameters.artifacts.path }}
        ${{ if ne(parameters.buildDirectory, '') }}:
          pathtoPublish: ${{ parameters.buildDirectory }}\${{ parameters.artifacts.path }}
        ${{ if eq(parameters.artifacts.name, '') }}:
          artifactName: artifacts-$(AgentOsName)-$(BuildConfiguration)
        ${{ if ne(parameters.artifacts.name, '') }}:
          artifactName: ${{ parameters.artifacts.name }}
        artifactType: Container
        parallel: true
  - ${{ parameters.afterBuild }}
  - ${{ if and(eq(variables['System.TeamProject'], 'internal'), eq(parameters.agentOs, 'Windows')) }}:
    - task: MicroBuildCleanup@1
      displayName: Cleanup MicroBuild tasks
      condition: always()<|MERGE_RESOLUTION|>--- conflicted
+++ resolved
@@ -144,12 +144,8 @@
   - ${{ if eq(parameters.artifacts.publish, 'true') }}:
     - task: PublishBuildArtifacts@1
       displayName: Upload artifacts
-<<<<<<< HEAD
       condition: or(eq(variables['system.pullrequest.isfork'], false), eq( '${{ parameters.artifacts.force }}', 'true'))
-=======
-      condition: or(eq(variables['system.pullrequest.isfork'], false), eq(parameters.artifacts.forks, 'true'))
       continueOnError: true
->>>>>>> 429f2d4b
       inputs:
         ${{ if eq(parameters.buildDirectory, '') }}:
           pathtoPublish: ${{ parameters.artifacts.path }}
