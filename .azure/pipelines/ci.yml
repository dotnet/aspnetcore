#
# See https://learn.microsoft.com/azure/devops/pipelines/yaml-schema for details on this file.
#

# Configure which branches trigger builds
trigger:
  batch: true
  branches:
    include:
    - main
    - release/*
    - internal/release/*

# Run PR validation on all branches
# This doesn't have any path exclusions, even for things like docs, because
# we have it configured in GitHub as a required check, and for it to pass
# it must actually run, even if it's not relevant to a particular change.
pr:
  autoCancel: true
  branches:
    include:
    - '*'

parameters:
# Choose whether to skip tests when running pipeline manually.
- name: skipTests
  default: false
  displayName: Skip tests?
  type: boolean

variables:
- name: DOTNET_SKIP_FIRST_TIME_EXPERIENCE
  value: true
- name: _TeamName
  value:  AspNetCore
- name: _PublishUsingPipelines
  value: true
- ${{ if or(startswith(variables['Build.SourceBranch'], 'refs/heads/release/'), startswith(variables['Build.SourceBranch'], 'refs/heads/internal/release/'), eq(variables['Build.Reason'], 'Manual')) }}:
  - name: PostBuildSign
    value: false
  - name: _ArcadePublishNonWindowsArg
    value: ''
- ${{ else }}:
  - name: PostBuildSign
    value: true
  - name: _ArcadePublishNonWindowsArg
    value: --publish
- name: _UseHelixOpenQueues
  value: ${{ ne(variables['System.TeamProject'], 'internal') }}
- ${{ if and(notin(variables['Build.Reason'], 'PullRequest'), eq(variables['Build.SourceBranch'], 'refs/heads/main')) }}:
  - name: enableSourceIndex
    value: true
- ${{ if notin(variables['Build.Reason'], 'PullRequest') }}:
  - name: _BuildArgs
    value: /p:TeamName=$(_TeamName)
           /p:OfficialBuildId=$(Build.BuildNumber)
           /p:SkipTestBuild=true
           /p:PostBuildSign=$(PostBuildSign)
  # Publish-Build-Assets provides: MaestroAccessToken, BotAccount-dotnet-maestro-bot-PAT
  - group: Publish-Build-Assets
  # The following extra properties are not set when testing. Use with final build.[cmd,sh] of asset-producing jobs.
  - name: _PublishArgs
    value: /p:DotNetPublishUsingPipelines=$(_PublishUsingPipelines)
- ${{ if in(variables['Build.Reason'], 'PullRequest') }}:
  - name: _BuildArgs
    value: '/p:SkipTestBuild=true /p:PostBuildSign=$(PostBuildSign)'
  - name: _PublishArgs
    value: ''
- name: WindowsArm64LogArgs
  value: /bl:artifacts/log/Release/Build.arm64.binlog
- name: Windows64LogArgs
  value: /bl:artifacts/log/Release/Build.x64.binlog
- name: Windows86LogArgs
  value: -ExcludeCIBinaryLog
- name: WindowsSignLogArgs
  value: /bl:artifacts/log/Release/Build.CodeSign.binlog
- name: WindowsInstallersLogArgs
  value: /bl:artifacts/log/Release/Build.Installers.binlog
- name: WindowsArm64InstallersLogArgs
  value: /bl:artifacts/log/Release/Build.Installers.Arm64.binlog
- name: _InternalRuntimeDownloadArgs
  value: -RuntimeSourceFeed https://ci.dot.net/internal
         -RuntimeSourceFeedKey $(dotnetbuilds-internal-container-read-token-base64)
         /p:DotNetAssetRootAccessTokenSuffix='$(dotnetbuilds-internal-container-read-token-base64)'
# The code signing doesn't use the aspnet build scripts, so the msbuild parameters have to be passed directly. This
# is awkward but necessary because the eng/common/ build scripts don't add the msbuild properties automatically.
- name: _InternalRuntimeDownloadCodeSignArgs
  value: $(_InternalRuntimeDownloadArgs)
         /p:DotNetRuntimeSourceFeed=https://ci.dot.net/internal
         /p:DotNetRuntimeSourceFeedKey=$(dotnetbuilds-internal-container-read-token-base64)
- group: DotNet-HelixApi-Access
- ${{ if notin(variables['Build.Reason'], 'PullRequest') }}:
  - name: _SignType
    value: real
- ${{ if in(variables['Build.Reason'], 'PullRequest') }}:
  - name: _SignType
    value: test
# Exclude artifacts & .packages folders from CodeQL scans
- name: LGTM_INDEX_FILTERS
  value: |
    exclude:.packages
    exclude:artifacts
- template: /eng/common/templates-official/variables/pool-providers.yml@self

resources:
  repositories:
  # Repo: 1ESPipelineTemplates/1ESPipelineTemplates
  - repository: 1esPipelines
    type: git
    name: 1ESPipelineTemplates/1ESPipelineTemplates
    ref: refs/tags/release

extends:
  template: v1/1ES.Official.PipelineTemplate.yml@1esPipelines
  parameters:
    sdl:
      sourceAnalysisPool:
        name: NetCore1ESPool-Svc-Internal
        image: windows.vs2022.amd64
        os: windows
      spotBugs:
        enabled: false
      policheck:
        enabled: true
      tsa:
        enabled: true
    containers:
      azureLinux30Net10BuildAmd64:
        image: mcr.microsoft.com/dotnet-buildtools/prereqs:azurelinux-3.0-net10.0-build-amd64
    stages:
    - stage: build
      displayName: Build
      jobs:
      # Code check
      - ${{ if in(variables['Build.Reason'], 'PullRequest', 'Manual') }}:
        - template: .azure/pipelines/jobs/default-build.yml@self
          parameters:
            jobName: Code_check
            jobDisplayName: Code check
            agentOs: Windows
            steps:
            - powershell: ./eng/scripts/CodeCheck.ps1 -ci $(_InternalRuntimeDownloadArgs)
              displayName: Run eng/scripts/CodeCheck.ps1
            artifacts:
            - name: Code_Check_Logs_Attempt_$(System.JobAttempt)
              path: artifacts/log/
              publishOnError: true
              includeForks: true

      # Build Windows (x64/x86/arm64)
      - template: .azure/pipelines/jobs/default-build.yml@self
        parameters:
          codeSign: true
          jobName: Windows_build
          jobDisplayName: "Build: Windows x64/x86/arm64"
          agentOs: Windows
          steps:
          - ${{ if notIn(variables['Build.Reason'], 'PullRequest') }}:
            - script: echo "##vso[build.addbuildtag]daily-build"
              displayName: 'Set CI daily-build tag'

          # !!! NOTE !!! Some of these steps have disabled code signing.
          # This is intentional to workaround https://github.com/dotnet/arcade/issues/1957 which always re-submits for code-signing, even
          # if they have already been signed. This results in slower builds due to re-submitting the same .nupkg many times for signing.
          # The sign settings have been configured to
          - script: ./eng/build.cmd
                    -ci
                    -prepareMachine
                    -nativeToolsOnMachine
                    -arch x64
                    -pack
                    -all
                    $(_BuildArgs)
                    $(_InternalRuntimeDownloadArgs)
                    $(Windows64LogArgs)
            displayName: Build x64

          # Build the x86 shared framework
          # This is going to actually build x86 native assets.
          - script: ./eng/build.cmd
                    -ci
                    -prepareMachine
                    -noBuildRepoTasks
                    -arch x86
                    -pack
                    -all
                    -noBuildJava
                    -noBuildNative
                    /p:OnlyPackPlatformSpecificPackages=true
                    $(_BuildArgs)
                    $(_InternalRuntimeDownloadArgs)
                    $(Windows86LogArgs)
            displayName: Build x86

          # Build the arm64 shared framework
          - script: ./eng/build.cmd
                    -ci
                    -prepareMachine
                    -noBuildRepoTasks
                    -arch arm64
                    -sign
                    -pack
                    -noBuildJava
                    -noBuildNative
                    /p:DotNetSignType=$(_SignType)
                    /p:OnlyPackPlatformSpecificPackages=true
                    $(_BuildArgs)
                    $(_InternalRuntimeDownloadArgs)
                    $(WindowsArm64LogArgs)
            displayName: Build ARM64

          - script: .\src\SiteExtensions\build.cmd
                    -ci
                    -prepareMachine
                    -noBuildRepoTasks
                    -pack
                    -noBuildDeps
                    -noBuildNative
                    $(_BuildArgs)
                    $(_InternalRuntimeDownloadArgs)
            displayName: Build SiteExtension

          # This runs code-signing on all packages, zips, and jar files as defined in build/CodeSign.targets. If
          # https://github.com/dotnet/arcade/issues/1957 is resolved, consider running code-signing inline with the other
          # previous steps. Sign check is disabled because it is run in a separate step below, after installers are built.
          - script: ./eng/build.cmd
                    -ci
                    -prepareMachine
                    -noBuildRepoTasks
                    -noBuildNative
                    -noBuild
                    -sign
                    /p:DotNetSignType=$(_SignType)
                    $(_BuildArgs)
                    $(WindowsSignLogArgs)
            displayName: Code sign packages

          # Windows installers bundle x86/x64/arm64 assets
          - script: ./eng/build.cmd
                    -ci
                    -prepareMachine
                    -noBuildRepoTasks
                    -sign
                    -buildInstallers
                    -noBuildNative
                    /p:DotNetSignType=$(_SignType)
                    $(_BuildArgs)
                    $(_InternalRuntimeDownloadArgs)
                    $(WindowsInstallersLogArgs)
            displayName: Build Installers

          # Windows installers bundle and sharedfx msi for arm64
          - script: ./eng/build.cmd
                    -ci
                    -prepareMachine
                    -noBuildRepoTasks
                    -arch arm64
                    -sign
                    -buildInstallers
                    -noBuildNative
                    -publish
                    /p:DotNetSignType=$(_SignType)
                    /p:AssetManifestFileName=aspnetcore-win.xml
                    $(_BuildArgs)
                    $(_PublishArgs)
                    $(_InternalRuntimeDownloadArgs)
                    $(WindowsArm64InstallersLogArgs)
            displayName: Build ARM64 Installers

          artifacts:
          - name: Windows_Logs_Attempt_$(System.JobAttempt)
            path: artifacts/log/
            publishOnError: true
            includeForks: true
          - name: Windows_Packages
            path: artifacts/packages/
          - name: Windows_HostingBundle
            path: artifacts/bin/WindowsHostingBundle
          - name: Windows_ANCM_Msi
            path: artifacts/bin/ANCMv2
          - name: Windows_ANCMIISExpress_Msi
            path: artifacts/bin/AncmIISExpressV2

      # Build MacOS arm64
      - template: .azure/pipelines/jobs/default-build.yml@self
        parameters:
          jobName: MacOs_arm64_build
          jobDisplayName: "Build: macOS arm64"
          agentOs: macOs
          timeoutInMinutes: 90
          buildArgs:
            --arch arm64
            --pack
            --all
            --no-build-java
            $(_ArcadePublishNonWindowsArg)
            -p:OnlyPackPlatformSpecificPackages=true
            -p:AssetManifestFileName=aspnetcore-MacOS_arm64.xml
            $(_BuildArgs)
            $(_PublishArgs)
            $(_InternalRuntimeDownloadArgs)
          artifacts:
          - name: MacOS_arm64_Logs_Attempt_$(System.JobAttempt)
            path: artifacts/log/
            publishOnError: true
            includeForks: true
          - name: MacOS_arm64_Packages
            path: artifacts/packages/

      - ${{ if ne(variables.PostBuildSign, 'true') }}:
        - template: .azure/pipelines/jobs/codesign-xplat.yml@self
          parameters:
            inputName: MacOS_arm64

      # Build MacOS x64
      - template: .azure/pipelines/jobs/default-build.yml@self
        parameters:
          jobName: MacOs_x64_build
          jobDisplayName: "Build: macOS x64"
          agentOs: macOs
          timeoutInMinutes: 90
          buildArgs:
            --pack
            --all
            --no-build-java
            $(_ArcadePublishNonWindowsArg)
            -p:OnlyPackPlatformSpecificPackages=true
            -p:AssetManifestFileName=aspnetcore-MacOS_x64.xml
            $(_BuildArgs)
            $(_PublishArgs)
            $(_InternalRuntimeDownloadArgs)
          artifacts:
          - name: MacOS_x64_Logs_Attempt_$(System.JobAttempt)
            path: artifacts/log/
            publishOnError: true
            includeForks: true
          - name: MacOS_x64_Packages
            path: artifacts/packages/

      - ${{ if ne(variables.PostBuildSign, 'true') }}:
        - template: .azure/pipelines/jobs/codesign-xplat.yml@self
          parameters:
            inputName: MacOS_x64

      # Build Linux x64
      - template: .azure/pipelines/jobs/default-build.yml@self
        parameters:
          jobName: Linux_x64_build
          jobDisplayName: "Build: Linux x64"
          agentOs: Linux
          useHostedUbuntu: false
          buildArgs:
            --arch x64
            --pack
            --all
            --build-installers
            --no-build-java
            $(_ArcadePublishNonWindowsArg)
            -p:OnlyPackPlatformSpecificPackages=true
            -p:AssetManifestFileName=aspnetcore-Linux_x64.xml
            $(_BuildArgs)
            $(_PublishArgs)
            $(_InternalRuntimeDownloadArgs)
          artifacts:
          - name: Linux_x64_Logs_Attempt_$(System.JobAttempt)
            path: artifacts/log/
            publishOnError: true
            includeForks: true
          - name: Linux_x64_Packages
            path: artifacts/packages/

      - ${{ if ne(variables.PostBuildSign, 'true') }}:
        - template: .azure/pipelines/jobs/codesign-xplat.yml@self
          parameters:
            inputName: Linux_x64

      # Build Linux ARM
      - template: .azure/pipelines/jobs/default-build.yml@self
        parameters:
          jobName: Linux_arm_build
          jobDisplayName: "Build: Linux ARM"
          agentOs: Linux
          buildArgs:
            --arch arm
            --pack
            --all
            --no-build-java
            $(_ArcadePublishNonWindowsArg)
            -p:OnlyPackPlatformSpecificPackages=true
            -p:AssetManifestFileName=aspnetcore-Linux_arm.xml
            $(_BuildArgs)
            $(_PublishArgs)
            $(_InternalRuntimeDownloadArgs)
          artifacts:
          - name: Linux_arm_Logs_Attempt_$(System.JobAttempt)
            path: artifacts/log/
            publishOnError: true
            includeForks: true
          - name: Linux_arm_Packages
            path: artifacts/packages/

      - ${{ if ne(variables.PostBuildSign, 'true') }}:
        - template: .azure/pipelines/jobs/codesign-xplat.yml@self
          parameters:
            inputName: Linux_arm

      # Build Linux ARM64
      - template: .azure/pipelines/jobs/default-build.yml@self
        parameters:
          jobName: Linux_arm64_build
          jobDisplayName: "Build: Linux ARM64"
          agentOs: Linux
          buildArgs:
            --arch arm64
            --pack
            --all
            --build-installers
            --no-build-java
            $(_ArcadePublishNonWindowsArg)
            -p:OnlyPackPlatformSpecificPackages=true
            -p:AssetManifestFileName=aspnetcore-Linux_arm64.xml
            $(_BuildArgs)
            $(_PublishArgs)
            $(_InternalRuntimeDownloadArgs)
          artifacts:
          - name: Linux_arm64_Logs_Attempt_$(System.JobAttempt)
            path: artifacts/log/
            publishOnError: true
            includeForks: true
          - name: Linux_arm64_Packages
            path: artifacts/packages/

      - ${{ if ne(variables.PostBuildSign, 'true') }}:
        - template: .azure/pipelines/jobs/codesign-xplat.yml@self
          parameters:
            inputName: Linux_arm64

      # Build Linux Musl x64
      - template: .azure/pipelines/jobs/default-build.yml@self
        parameters:
          jobName: Linux_musl_x64_build
          jobDisplayName: "Build: Linux Musl x64"
          agentOs: Linux
          container: azureLinux30Net10BuildAmd64
          buildArgs:
            --arch x64
            --os-name linux-musl
            --pack
            --all
            --no-build-java
            $(_ArcadePublishNonWindowsArg)
            -p:OnlyPackPlatformSpecificPackages=true
            -p:AssetManifestFileName=aspnetcore-Linux_musl_x64.xml
            $(_BuildArgs)
            $(_PublishArgs)
            $(_InternalRuntimeDownloadArgs)
          disableComponentGovernance: true
          artifacts:
          - name: Linux_musl_x64_Logs_Attempt_$(System.JobAttempt)
            path: artifacts/log/
            publishOnError: true
            includeForks: true
          - name: Linux_musl_x64_Packages
            path: artifacts/packages/

      - ${{ if ne(variables.PostBuildSign, 'true') }}:
        - template: .azure/pipelines/jobs/codesign-xplat.yml@self
          parameters:
            inputName: Linux_musl_x64

      # Build Linux Musl ARM
      - template: .azure/pipelines/jobs/default-build.yml@self
        parameters:
          jobName: Linux_musl_arm_build
          jobDisplayName: "Build: Linux Musl ARM"
          agentOs: Linux
          useHostedUbuntu: false
          container: azureLinux30Net10BuildAmd64
          buildArgs:
            --arch arm
            --os-name linux-musl
            --pack
            --all
            --no-build-java
            $(_ArcadePublishNonWindowsArg)
            -p:OnlyPackPlatformSpecificPackages=true
            -p:AssetManifestFileName=aspnetcore-Linux_musl_arm.xml
            $(_BuildArgs)
            $(_PublishArgs)
            $(_InternalRuntimeDownloadArgs)
          artifacts:
          - name: Linux_musl_arm_Logs_Attempt_$(System.JobAttempt)
            path: artifacts/log/
            publishOnError: true
            includeForks: true
          - name: Linux_musl_arm_Packages
            path: artifacts/packages/

      - ${{ if ne(variables.PostBuildSign, 'true') }}:
        - template: .azure/pipelines/jobs/codesign-xplat.yml@self
          parameters:
            inputName: Linux_musl_arm

      # Build Linux Musl ARM64
      - template: .azure/pipelines/jobs/default-build.yml@self
        parameters:
          jobName: Linux_musl_arm64_build
          jobDisplayName: "Build: Linux Musl ARM64"
          agentOs: Linux
          useHostedUbuntu: false
          container: azureLinux30Net10BuildAmd64
          buildArgs:
            --arch arm64
            --os-name linux-musl
            --pack
            --all
            --no-build-java
            $(_ArcadePublishNonWindowsArg)
            -p:OnlyPackPlatformSpecificPackages=true
            -p:AssetManifestFileName=aspnetcore-Linux_musl_arm64.xml
            $(_BuildArgs)
            $(_PublishArgs)
            $(_InternalRuntimeDownloadArgs)
          artifacts:
          - name: Linux_musl_arm64_Logs_Attempt_$(System.JobAttempt)
            path: artifacts/log/
            publishOnError: true
            includeForks: true
          - name: Linux_musl_arm64_Packages
            path: artifacts/packages/

      - ${{ if ne(variables.PostBuildSign, 'true') }}:
        - template: .azure/pipelines/jobs/codesign-xplat.yml@self
          parameters:
            inputName: Linux_musl_arm64

      - template: .azure/pipelines/jobs/default-build.yml@self
        parameters:
          jobName: Windows_Test
          jobDisplayName: "Test: Windows Server x64"
          agentOs: Windows
          isAzDOTestingJob: true
          continueOnError: true
          # Just uploading artifacts/logs/ files can take 15 minutes. Doubling the cancel timeout for this job.
          cancelTimeoutInMinutes: 30
          buildArgs: -all -pack -test -binaryLog /p:SkipHelixReadyTests=true /p:SkipIISNewHandlerTests=true /p:SkipIISTests=true
                     /p:SkipIISExpressTests=true /p:SkipIISNewShimTests=true /p:RunBlazorPlaywrightTemplateTests=true /p:DoNotCleanUpTemplates=true
                     $(_InternalRuntimeDownloadArgs)
          beforeBuild:
          - powershell: "& ./src/Servers/IIS/tools/UpdateIISExpressCertificate.ps1; & ./src/Servers/IIS/tools/update_schema.ps1"
            displayName: Setup IISExpress test certificates and schema
          artifacts:
          - name: Windows_Test_Logs_Attempt_$(System.JobAttempt)
            path: artifacts/log/
            publishOnError: true
            includeForks: true
          - name: Windows_Test_Results_Attempt_$(System.JobAttempt)
            path: artifacts/TestResults/
            publishOnError: true
            includeForks: true

      - ${{ if and(ne(parameters.skipTests, 'true'), in(variables['Build.Reason'], 'PullRequest', 'Manual')) }}:
        # Test jobs
        - template: .azure/pipelines/jobs/default-build.yml@self
          parameters:
            jobName: MacOS_Test
            jobDisplayName: "Test: macOS"
            agentOs: macOS
            timeoutInMinutes: 90
            isAzDOTestingJob: true
            buildArgs: --all --test --binaryLog /p:RunTemplateTests=false /p:SkipHelixReadyTests=true $(_InternalRuntimeDownloadArgs)
            beforeBuild:
            - bash: "./eng/scripts/install-nginx-mac.sh"
              displayName: Installing Nginx
            artifacts:
            - name: MacOS_Test_Logs_Attempt_$(System.JobAttempt)
              path: artifacts/log/
              publishOnError: true
              includeForks: true
            - name: MacOS_Test_Results_Attempt_$(System.JobAttempt)
              path: artifacts/TestResults/
              publishOnError: true
              includeForks: true

        - template: .azure/pipelines/jobs/default-build.yml@self
          parameters:
            jobName: Linux_Test
            jobDisplayName: "Test: Ubuntu x64"
            agentOs: Linux
            isAzDOTestingJob: true
            useHostedUbuntu: false
            buildArgs: --all --test --binaryLog /p:RunTemplateTests=false /p:SkipHelixReadyTests=true $(_InternalRuntimeDownloadArgs)
            beforeBuild:
            - bash: "./eng/scripts/install-nginx-linux.sh"
              displayName: Installing Nginx
            - bash: "echo fs.inotify.max_user_watches=524288 | sudo tee -a /etc/sysctl.conf && sudo sysctl -p"
              displayName: Increase inotify limit
            artifacts:
            - name: Linux_Test_Logs_Attempt_$(System.JobAttempt)
              path: artifacts/log/
              publishOnError: true
              includeForks: true
            - name: Linux_Test_Results_Attempt_$(System.JobAttempt)
              path: artifacts/TestResults/
              publishOnError: true
              includeForks: true

        # Helix x64
        - template: .azure/pipelines/jobs/default-build.yml@self
          parameters:
            jobName: Helix_x64
            jobDisplayName: 'Tests: Helix x64'
            agentOs: Windows
            timeoutInMinutes: 240
            steps:
            # Build the shared framework
            - script: ./eng/build.cmd -ci -prepareMachine -nativeToolsOnMachine -nobl -all -pack -arch x64
                      /p:CrossgenOutput=false /p:ASPNETCORE_TEST_LOG_DIR=artifacts/log $(_InternalRuntimeDownloadArgs)
              displayName: Build shared fx
            # -noBuildRepoTasks -noBuildNative -noBuild to avoid repeating work done in the previous step.
            - script: ./eng/build.cmd -ci -prepareMachine -nativeToolsOnMachine -nobl -all -noBuildRepoTasks -noBuildNative -noBuild -test
                      -projects eng\helix\helix.proj /p:IsHelixPRCheck=true /p:IsHelixJob=true
                      /p:CrossgenOutput=false /p:ASPNETCORE_TEST_LOG_DIR=artifacts/log $(_InternalRuntimeDownloadArgs)
              displayName: Run build.cmd helix target
              env:
                HelixApiAccessToken: $(HelixApiAccessToken) # Needed for internal queues
                SYSTEM_ACCESSTOKEN: $(System.AccessToken) # We need to set this env var to publish helix results to Azure Dev Ops

            artifacts:
            - name: Helix_Logs_Attempt_$(System.JobAttempt)
              path: artifacts/log/
              publishOnError: true
              includeForks: true

        # Local development validation
        - ${{ if in(variables['Build.Reason'], 'PullRequest', 'Manual') }}:
          - template: .azure/pipelines/jobs/default-build.yml@self
            parameters:
              jobName: Local_Windows
              jobDisplayName: 'Test: Windows local development validation'
              agentOs: Windows
              isAzDOTestingJob: true
              timeoutInMinutes: 240
              steps:
              - script: git submodule update --init
                displayName: Update submodules
              - script: ./restore.cmd
                displayName: Run restore.cmd
              - script: ./eng/build.cmd -all -noBuildJava -noBuildNodeJS
                displayName: Build (No NodeJS)
              - script: npm run build
                displayName: Build JS
              - script: ./eng/build.cmd -all -noBuildJava -pack -c Debug
                displayName: Build (Debug)
              - script: ./eng/build.cmd -all -noBuildJava -pack -c Release
                displayName: Build (Release)
              - script: ./src/ProjectTemplates/build.cmd
                        -test
                        -NoRestore
                        -NoBuild
                        -NoBuildDeps
                        -configuration Release
                displayName: Run project template tests
              - powershell: . ./activate.ps1; ./src/ProjectTemplates/scripts/Run-BlazorWeb-Locally.ps1 -Verbose
                displayName: Run Blazor web app test script

              artifacts:
              - name: Local_Windows_x64_Logs_Attempt_$(System.JobAttempt)
                path: artifacts/log/
                publishOnError: true
                includeForks: true
      # Source build
      - template: /eng/common/templates-official/job/source-build.yml@self
        parameters:
          enableInternalSources: true
          platform:
            name: 'Managed'
<<<<<<< HEAD
            container: 'mcr.microsoft.com/dotnet-buildtools/prereqs:centos-stream-10-amd64'
            buildScript: './eng/build.sh $(_InternalRuntimeDownloadArgs)'
=======
            container: 'mcr.microsoft.com/dotnet-buildtools/prereqs:centos-stream9'
            buildScript: './eng/build.sh'
            buildArguments: '--source-build $(_InternalRuntimeDownloadArgs)'
>>>>>>> 92bc896d
            jobProperties:
              timeoutInMinutes: 120
              variables:
                # Log environment variables in binary logs to ease debugging
                MSBUILDLOGALLENVIRONMENTVARIABLES: true

      - ${{ if eq(variables.enableSourceIndex, 'true') }}:
        - template: /eng/common/templates-official/job/source-index-stage1.yml@self
          parameters:
            sourceIndexBuildCommand: ./eng/build.cmd -Configuration Release -ci -prepareMachine -noBuildJava -binaryLog /p:OnlyPackPlatformSpecificPackages=true
            binlogPath: artifacts/log/Release/Build.binlog
            presteps:
            - task: NodeTool@0
              displayName: Install Node 20.x
              inputs:
                versionSpec: 20.x
            pool:
              name: $(DncEngInternalBuildPool)
              demands: ImageOverride -equals 1es-windows-2022

      # Publish to the BAR and perform source indexing. Wait until everything else is done.
      - ${{ if notin(variables['Build.Reason'], 'PullRequest') }}:
        - template: /eng/common/templates-official/job/publish-build-assets.yml@self
          parameters:
            dependsOn:
              - Windows_build
              - ${{ if ne(variables.PostBuildSign, 'true') }}:
                - CodeSign_Xplat_MacOS_arm64
                - CodeSign_Xplat_MacOS_x64
                - CodeSign_Xplat_Linux_x64
                - CodeSign_Xplat_Linux_arm
                - CodeSign_Xplat_Linux_arm64
                - CodeSign_Xplat_Linux_musl_x64
                - CodeSign_Xplat_Linux_musl_arm
                - CodeSign_Xplat_Linux_musl_arm64
              - ${{ if eq(variables.PostBuildSign, 'true') }}:
                - MacOs_arm64_build
                - MacOs_x64_build
                - Linux_x64_build
                - Linux_arm_build
                - Linux_arm64_build
                - Linux_musl_x64_build
                - Linux_musl_arm_build
                - Linux_musl_arm64_build
              # In addition to the dependencies above that provide assets, ensure the build was successful overall.
              - ${{ if in(variables['Build.Reason'], 'Manual') }}:
                - Code_check
                - ${{ if ne(parameters.skipTests, 'true') }}:
                  - Windows_Test
                  - MacOS_Test
                  - Linux_Test
                  - Helix_x64
              - ${{ if eq(variables.enableSourceIndex, 'true') }}:
                - SourceIndexStage1
              - Source_Build_Managed
            pool:
              name: $(DncEngInternalBuildPool)
              demands: ImageOverride -equals 1es-windows-2019
            publishUsingPipelines: ${{ variables._PublishUsingPipelines }}
            enablePublishBuildArtifacts: true # publish artifacts/log files
            publishAssetsImmediately: true # Don't use a separate stage for darc publishing.

    - ${{ if notin(variables['Build.Reason'], 'PullRequest') }}:
      - template: /eng/common/templates-official/post-build/post-build.yml@self
        parameters:
          publishingInfraVersion: 3
          enableSymbolValidation: false
          enableSigningValidation: false
          enableNugetValidation: false
          publishInstallersAndChecksums: true
          publishAssetsImmediately: true<|MERGE_RESOLUTION|>--- conflicted
+++ resolved
@@ -675,14 +675,9 @@
           enableInternalSources: true
           platform:
             name: 'Managed'
-<<<<<<< HEAD
             container: 'mcr.microsoft.com/dotnet-buildtools/prereqs:centos-stream-10-amd64'
-            buildScript: './eng/build.sh $(_InternalRuntimeDownloadArgs)'
-=======
-            container: 'mcr.microsoft.com/dotnet-buildtools/prereqs:centos-stream9'
             buildScript: './eng/build.sh'
             buildArguments: '--source-build $(_InternalRuntimeDownloadArgs)'
->>>>>>> 92bc896d
             jobProperties:
               timeoutInMinutes: 120
               variables:
