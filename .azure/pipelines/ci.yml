--- conflicted
+++ resolved
@@ -669,21 +669,14 @@
                 path: artifacts/log/
                 publishOnError: true
                 includeForks: true
-
       # Source build
       - template: /eng/common/templates-official/job/source-build.yml@self
         parameters:
           enableInternalSources: true
           platform:
             name: 'Managed'
-<<<<<<< HEAD
             container: 'mcr.microsoft.com/dotnet-buildtools/prereqs:centos-stream-10-amd64'
-            buildScript: './eng/build.sh --publish --no-build-repo-tasks $(_PublishArgs) $(_InternalRuntimeDownloadArgs)'
-            skipPublishValidation: true
-=======
-            container: 'mcr.microsoft.com/dotnet-buildtools/prereqs:centos-stream8'
             buildScript: './eng/build.sh $(_InternalRuntimeDownloadArgs)'
->>>>>>> 748b6634
             jobProperties:
               timeoutInMinutes: 120
               variables:
