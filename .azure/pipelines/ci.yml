--- conflicted
+++ resolved
@@ -136,11 +136,7 @@
     sdl:
       sourceAnalysisPool:
         name: NetCore1ESPool-Svc-Internal
-<<<<<<< HEAD
         image: windows.vs2022.amd64
-=======
-        image: 1es-windows-2022
->>>>>>> c64f36d2
         os: windows
     containers:
       alpine319WithNode:
