--- conflicted
+++ resolved
@@ -232,6 +232,9 @@
             artifactName: artifacts-dependencies-props
             artifactType: Container
             parallel: true
+      - ${{ if notin(variables['Build.Reason'], 'PullRequest') }}:
+        - task: ComponentGovernanceComponentDetection@0
+          continueOnError: true
 
     - job: Windows_Installers
       displayName: Build Windows Installers
@@ -269,93 +272,6 @@
         displayName: Download dependencies.g.props
         inputs:
           artifactName: artifacts-dependencies-props
-<<<<<<< HEAD
-          artifactType: Container
-          parallel: true
-    - ${{ if notin(variables['Build.Reason'], 'PullRequest') }}:
-        - task: ComponentGovernanceComponentDetection@0
-          continueOnError: true
-
-  - job: Windows_Installers
-    displayName: Build Windows Installers
-    dependsOn: Windows_SharedFx
-    timeoutInMinutes: 90
-    workspace:
-      clean: all
-    pool:
-      name: NetCore1ESPool-Svc-Internal
-      demands: ImageOverride -equals Build.Server.Amd64.VS2019
-    variables:
-      _SignType: real
-      JAVA_HOME: $(Agent.BuildDirectory)\.tools\jdk
-      PB_SKIPTESTS: 'true'
-    steps:
-    - checkout: self
-      clean: true
-    - task: NuGetCommand@2
-      displayName: 'Clear NuGet caches'
-      inputs:
-        command: custom
-        arguments: 'locals all -clear'
-    - task: MicroBuildSigningPlugin@2
-      displayName: Install MicroBuild Signing plugin
-      inputs:
-        signType: $(_SignType)
-        zipSources: false
-        feedSource: https://dnceng.pkgs.visualstudio.com/_packaging/MicroBuildToolset/nuget/v3/index.json
-    - task: DownloadBuildArtifacts@0
-      displayName: Download artifacts
-      inputs:
-        artifactName: artifacts-Windows-SharedFx
-        downloadPath: $(Build.StagingDirectory)/downloaded_artifacts/
-    - task: DownloadBuildArtifacts@0
-      displayName: Download dependencies.g.props
-      inputs:
-        artifactName: artifacts-dependencies-props
-        downloadPath: $(Build.StagingDirectory)/downloaded_artifacts/
-    - task: CopyFiles@2
-      displayName: Copy SharedFx artifacts to .deps/
-      inputs:
-        sourceFolder: $(Build.StagingDirectory)/downloaded_artifacts/artifacts-Windows-SharedFx/Signed/SharedFX/
-        contents: '**'
-        targetFolder: $(Build.SourcesDirectory)/.deps/fx/
-    - task: CopyFiles@2
-      displayName: Copy SharedFx artifacts to .deps/
-      inputs:
-        sourceFolder: $(Build.StagingDirectory)/downloaded_artifacts/artifacts-Windows-SharedFx/Signed/packages/
-        contents: 'Microsoft.AspNetCore.AspNetCoreModule*.nupkg'
-        targetFolder: $(Build.SourcesDirectory)/.deps/ANCM/
-    - task: CopyFiles@2
-      displayName: Copy dependencies.g.props to .deps/
-      inputs:
-        sourceFolder: $(Build.StagingDirectory)/downloaded_artifacts/artifacts-dependencies-props/
-        contents: 'dependencies.g.props'
-        targetFolder: $(Build.SourcesDirectory)/.deps/
-    - powershell: src/Installers/Windows/build.ps1
-        -Config Release
-        -BuildNumber $(Build.BuildId)
-      env:
-        PB_PACKAGEVERSIONPROPSURL: $(PB_PackageVersionPropsUrl)
-        PB_ASSETROOTURL: $(PB_AssetRootUrl)
-        PB_RESTORESOURCE: $(PB_RestoreSource)
-        PB_PUBLISHBLOBFEEDKEY: $(PB_PublishBlobFeedKey)
-      displayName: Run src/Installers/Windows/build.ps1
-    - powershell: eng\scripts\KillProcesses.ps1
-      displayName: Kill processes
-      condition: always()
-    - ${{ if eq(variables['system.pullrequest.isfork'], false) }}:
-      - task: PublishBuildArtifacts@1
-        displayName: Upload artifacts
-        continueOnError: true
-        inputs:
-          pathtoPublish: artifacts/
-          artifactName: artifacts-Windows-Installers
-          artifactType: Container
-          parallel: true
-    - ${{ if notin(variables['Build.Reason'], 'PullRequest') }}:
-        - task: ComponentGovernanceComponentDetection@0
-          continueOnError: true
-=======
           downloadPath: $(Build.StagingDirectory)/downloaded_artifacts/
       - task: CopyFiles@2
         displayName: Copy SharedFx artifacts to .deps/
@@ -397,7 +313,9 @@
             artifactName: artifacts-Windows-Installers
             artifactType: Container
             parallel: true
->>>>>>> 180e0bd3
+      - ${{ if notin(variables['Build.Reason'], 'PullRequest') }}:
+        - task: ComponentGovernanceComponentDetection@0
+          continueOnError: true
 
     - job: Package_Archive
       displayName: Build Package Archive
@@ -423,15 +341,6 @@
       - task: DownloadBuildArtifacts@0
         displayName: Download artifacts
         inputs:
-<<<<<<< HEAD
-          pathtoPublish: artifacts/
-          artifactName: artifacts-Package-Archive
-          artifactType: Container
-          parallel: true
-    - ${{ if notin(variables['Build.Reason'], 'PullRequest') }}:
-        - task: ComponentGovernanceComponentDetection@0
-          continueOnError: true
-=======
           artifactName: artifacts-Windows-SharedFx
           downloadPath: $(Build.StagingDirectory)/downloaded_artifacts/
       - task: CopyFiles@2
@@ -465,7 +374,9 @@
             artifactName: artifacts-Package-Archive
             artifactType: Container
             parallel: true
->>>>>>> 180e0bd3
+      - ${{ if notin(variables['Build.Reason'], 'PullRequest') }}:
+        - task: ComponentGovernanceComponentDetection@0
+          continueOnError: true
 
     - job: SharedFX_Installers
       displayName: Build SharedFX Installers
@@ -487,141 +398,6 @@
       - task: NuGetCommand@2
         displayName: 'Clear NuGet caches'
         inputs:
-<<<<<<< HEAD
-          pathtoPublish: artifacts/
-          artifactName: artifacts-SharedFx-Installers
-          artifactType: Container
-          parallel: true
-    - ${{ if notin(variables['Build.Reason'], 'PullRequest') }}:
-        - task: ComponentGovernanceComponentDetection@0
-          continueOnError: true
-
-  - job: Publish
-    displayName: Publish
-    dependsOn:
-      - Windows_Installers
-      - SharedFX_Installers
-      - Package_Archive
-    timeoutInMinutes: 90
-    workspace:
-      clean: all
-    pool:
-      name: NetCore1ESPool-Svc-Internal
-      demands: ImageOverride -equals Build.Server.Amd64.VS2019
-    variables:
-      _SignType: real
-      JAVA_HOME: $(Agent.BuildDirectory)\.tools\jdk
-      PB_SKIPTESTS: 'true'
-    steps:
-    - checkout: self
-      clean: true
-    - task: NuGetCommand@2
-      displayName: 'Clear NuGet caches'
-      inputs:
-        command: custom
-        arguments: 'locals all -clear'
-    - task: DownloadBuildArtifacts@0
-      displayName: Download Windows artifacts
-      inputs:
-        artifactName: artifacts-Windows-Release
-        downloadPath: $(Build.StagingDirectory)/downloaded_artifacts/
-    - task: DownloadBuildArtifacts@0
-      displayName: Download Windows SharedFx artifacts
-      inputs:
-        artifactName: artifacts-Windows-SharedFx
-        downloadPath: $(Build.StagingDirectory)/downloaded_artifacts/
-    - task: DownloadBuildArtifacts@0
-      displayName: Download Package Archive artifacts
-      inputs:
-        artifactName: artifacts-Package-Archive
-        downloadPath: $(Build.StagingDirectory)/downloaded_artifacts/
-    - task: DownloadBuildArtifacts@0
-      displayName: Download SharedFx installer artifacts
-      inputs:
-        artifactName: artifacts-SharedFx-Installers
-        downloadPath: $(Build.StagingDirectory)/downloaded_artifacts/
-    - task: DownloadBuildArtifacts@0
-      displayName: Download Windows installer artifacts
-      inputs:
-        artifactName: artifacts-Windows-Installers
-        downloadPath: $(Build.StagingDirectory)/downloaded_artifacts/
-    - task: CopyFiles@2
-      displayName: Copy Windows artifacts to .deps/assets
-      inputs:
-        sourceFolder: $(Build.StagingDirectory)/downloaded_artifacts/artifacts-Windows-Release/build/
-        contents: '**/*.tgz'
-        targetFolder: $(Build.SourcesDirectory)/.deps/assets/
-        flattenFolders: true
-    - task: CopyFiles@2
-      displayName: Copy Windows SharedFx artifacts to .deps/assets
-      inputs:
-        sourceFolder: $(Build.StagingDirectory)/downloaded_artifacts/artifacts-Windows-SharedFx/Signed/
-        contents: |
-          SharedFx/**
-          OobArchives/**
-        targetFolder: $(Build.SourcesDirectory)/.deps/assets/
-        flattenFolders: true
-    - task: CopyFiles@2
-      displayName: Copy Package Archive artifacts to .deps/assets
-      inputs:
-        sourceFolder: $(Build.StagingDirectory)/downloaded_artifacts/artifacts-Package-Archive/lzma/
-        contents: '**'
-        targetFolder: $(Build.SourcesDirectory)/.deps/assets/
-    - task: CopyFiles@2
-      displayName: Copy SharedFx Installer artifacts to .deps/assets
-      inputs:
-        sourceFolder: $(Build.StagingDirectory)/downloaded_artifacts/artifacts-SharedFx-Installers/installers/
-        contents: '**'
-        targetFolder: $(Build.SourcesDirectory)/.deps/assets/
-    - task: CopyFiles@2
-      displayName: Copy Windows Installer artifacts to .deps/assets
-      inputs:
-        sourceFolder: $(Build.StagingDirectory)/downloaded_artifacts/artifacts-Windows-Installers/bin/Release/installers/
-        contents: |
-          en-US/*.msi
-          **/*.exe
-          **/*.wixlib
-          **/*.nupkg
-        targetFolder: $(Build.SourcesDirectory)/.deps/assets/
-        flattenFolders: true
-    - task: CopyFiles@2
-      displayName: Copy Windows SharedFx artifacts to .deps/packages
-      inputs:
-        sourceFolder: $(Build.StagingDirectory)/downloaded_artifacts/artifacts-Windows-SharedFx/Signed/Packages/
-        contents: '**'
-        targetFolder: $(Build.SourcesDirectory)/.deps/packages/
-    - task: DeleteFiles@1
-      displayName: Delete korebuild.json
-      inputs:
-        contents: korebuild.json
-    - script: .\build.cmd
-              -ci
-              $(BuildNumberArg)
-              /t:Publish
-              /p:BuildBranch=$(Build.SourceBranchName)
-              /bl:artifacts/logs/Publish.binlog
-      env:
-        PB_PACKAGEVERSIONPROPSURL: $(PB_PackageVersionPropsUrl)
-        PB_ASSETROOTURL: $(PB_AssetRootUrl)
-        PB_RESTORESOURCE: $(PB_RestoreSource)
-        PB_PUBLISHBLOBFEEDKEY: $(PB_PublishBlobFeedKey)
-      displayName: Publish
-    - powershell: eng\scripts\KillProcesses.ps1
-      displayName: Kill processes
-      condition: always()
-    - ${{ if eq(variables['system.pullrequest.isfork'], false) }}:
-      - task: PublishBuildArtifacts@1
-        displayName: Upload logs
-        continueOnError: true
-        inputs:
-          pathtoPublish: artifacts/logs
-          artifactName: artifacts-Publish
-          artifactType: Container
-          parallel: true
-    - ${{ if notin(variables['Build.Reason'], 'PullRequest') }}:
-        - task: ComponentGovernanceComponentDetection@0
-          continueOnError: true
-=======
           command: custom
           arguments: 'locals all -clear'
       - task: DownloadBuildArtifacts@0
@@ -659,6 +435,9 @@
             artifactName: artifacts-SharedFx-Installers
             artifactType: Container
             parallel: true
+      - ${{ if notin(variables['Build.Reason'], 'PullRequest') }}:
+        - task: ComponentGovernanceComponentDetection@0
+          continueOnError: true
 
     # Only run the publish job if this is a prodcon build
     - ${{ if variables['ProductBuildId'] }}:
@@ -785,4 +564,6 @@
               artifactName: artifacts-Publish
               artifactType: Container
               parallel: true
->>>>>>> 180e0bd3
+        - ${{ if notin(variables['Build.Reason'], 'PullRequest') }}:
+          - task: ComponentGovernanceComponentDetection@0
+            continueOnError: true