--- conflicted
+++ resolved
@@ -360,128 +360,6 @@
             $(_BuildArgs)
             $(_PublishArgs)
             $(_InternalRuntimeDownloadArgs)
-<<<<<<< HEAD
-          displayName: Build RPM installers
-        installNodeJs: false
-        installJdk: false
-        artifacts:
-        - name: Linux_arm64_Logs
-          path: artifacts/log/
-          publishOnError: true
-          includeForks: true
-        - name: Linux_arm64_Packages
-          path: artifacts/packages/
-
-    - ${{ if ne(variables['PostBuildSign'], 'true') }}:
-      - template: jobs/codesign-xplat.yml
-        parameters:
-          inputName: Linux_arm64
-
-    # Build Linux Musl x64
-    - template: jobs/default-build.yml
-      parameters:
-        jobName: Linux_musl_x64_build
-        jobDisplayName: "Build: Linux Musl x64"
-        agentOs: Linux
-        container: mcr.microsoft.com/dotnet-buildtools/prereqs:alpine-3.19-WithNode
-        buildArgs:
-          --arch x64
-          --os-name linux-musl
-          --pack
-          --all
-          --no-build-nodejs
-          --no-build-java
-          -p:OnlyPackPlatformSpecificPackages=true
-          -p:AssetManifestFileName=aspnetcore-Linux_musl_x64.xml
-          $(_BuildArgs)
-          $(_PublishArgs)
-          $(_InternalRuntimeDownloadArgs)
-        installNodeJs: false
-        installJdk: false
-        disableComponentGovernance: true
-        artifacts:
-        - name: Linux_musl_x64_Logs
-          path: artifacts/log/
-          publishOnError: true
-          includeForks: true
-        - name: Linux_musl_x64_Packages
-          path: artifacts/packages/
-
-    - ${{ if ne(variables['PostBuildSign'], 'true') }}:
-      - template: jobs/codesign-xplat.yml
-        parameters:
-          inputName: Linux_musl_x64
-
-    # Build Linux Musl ARM
-    - template: jobs/default-build.yml
-      parameters:
-        jobName: Linux_musl_arm_build
-        jobDisplayName: "Build: Linux Musl ARM"
-        agentOs: Linux
-        useHostedUbuntu: false
-        container: mcr.microsoft.com/dotnet-buildtools/prereqs:cbl-mariner-2.0-cross-arm-alpine
-        buildArgs:
-          --arch arm
-          --os-name linux-musl
-          --pack
-          --all
-          --no-build-nodejs
-          --no-build-java
-          -p:OnlyPackPlatformSpecificPackages=true
-          -p:AssetManifestFileName=aspnetcore-Linux_musl_arm.xml
-          $(_BuildArgs)
-          $(_PublishArgs)
-          $(_InternalRuntimeDownloadArgs)
-        installNodeJs: false
-        installJdk: false
-        artifacts:
-        - name: Linux_musl_arm_Logs
-          path: artifacts/log/
-          publishOnError: true
-          includeForks: true
-        - name: Linux_musl_arm_Packages
-          path: artifacts/packages/
-
-    - ${{ if ne(variables['PostBuildSign'], 'true') }}:
-      - template: jobs/codesign-xplat.yml
-        parameters:
-          inputName: Linux_musl_arm
-
-    # Build Linux Musl ARM64
-    - template: jobs/default-build.yml
-      parameters:
-        jobName: Linux_musl_arm64_build
-        jobDisplayName: "Build: Linux Musl ARM64"
-        agentOs: Linux
-        useHostedUbuntu: false
-        container: mcr.microsoft.com/dotnet-buildtools/prereqs:cbl-mariner-2.0-cross-arm64-alpine
-        buildArgs:
-          --arch arm64
-          --os-name linux-musl
-          --pack
-          --all
-          --no-build-nodejs
-          --no-build-java
-          -p:OnlyPackPlatformSpecificPackages=true
-          -p:AssetManifestFileName=aspnetcore-Linux_musl_arm64.xml
-          $(_BuildArgs)
-          $(_PublishArgs)
-          $(_InternalRuntimeDownloadArgs)
-        installNodeJs: false
-        installJdk: false
-        artifacts:
-        - name: Linux_musl_arm64_Logs
-          path: artifacts/log/
-          publishOnError: true
-          includeForks: true
-        - name: Linux_musl_arm64_Packages
-          path: artifacts/packages/
-
-    - ${{ if ne(variables['PostBuildSign'], 'true') }}:
-      - template: jobs/codesign-xplat.yml
-        parameters:
-          inputName: Linux_musl_arm64
-=======
           installNodeJs: false
           installJdk: false
           artifacts:
@@ -496,7 +374,6 @@
         - template: jobs/codesign-xplat.yml@self
           parameters:
             inputName: MacOS_arm64
->>>>>>> 3153a57c
 
       # Build MacOS x64
       - template: .azure/pipelines/jobs/default-build.yml@self
