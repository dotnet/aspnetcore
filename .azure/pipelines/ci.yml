--- conflicted
+++ resolved
@@ -58,11 +58,7 @@
 
     # Build the x86 shared framework
     # Set DisableSignCheck because we'll run sign check in an explicit step after installers build
-<<<<<<< HEAD
-    - script: ./eng/scripts/cibuild.cmd -arch x86 -NoRestore /t:BuildSharedFx /p:DisableCodeSigning=true
-=======
-    - script: ./eng/scripts/cibuild.cmd -arch x86 /t:BuildSharedFx /p:DisableCodeSigning=true /bl:artifacts/logs/build.x86.binlog
->>>>>>> 44e68134
+    - script: ./eng/scripts/cibuild.cmd -arch x86 -NoRestore /t:BuildSharedFx /p:DisableCodeSigning=true /bl:artifacts/logs/build.x86.binlog
       displayName: Build x86
 
     # This is in a separate build step with -forceCoreMsbuild to workaround MAX_PATH limitations - https://github.com/Microsoft/msbuild/issues/53
@@ -72,11 +68,7 @@
     # This runs code-signing on all packages, zips, and jar files as defined in build/CodeSign.targets. If https://github.com/dotnet/arcade/issues/1957 is resolved,
     # consider running code-signing inline with the other previous steps.
     # Sign check is disabled because it is run in a separate step below, after installers are built.
-<<<<<<< HEAD
-    - script: ./build.cmd -ci -sign -NoRestore /t:CodeSign /p:SignType=$(_SignType) /p:DisableSignCheck=true
-=======
-    - script: ./build.cmd -ci -sign /t:CodeSign /p:SignType=$(_SignType) /p:DisableSignCheck=true /bl:artifacts/logs/build.codesign.binlog
->>>>>>> 44e68134
+    - script: ./build.cmd -ci -sign -NoRestore /t:CodeSign /p:SignType=$(_SignType) /p:DisableSignCheck=true /bl:artifacts/logs/build.codesign.binlog
       displayName: Code sign packages
 
     # Windows installers bundle both x86 and x64 assets
@@ -84,11 +76,7 @@
       displayName: Build Installers
 
     # Run sign check to verify everything was code signed.
-<<<<<<< HEAD
-    - script: ./build.cmd -ci -sign -NoRestore /t:SignCheck /p:SignType=$(_SignType)
-=======
-    - script: ./build.cmd -ci -sign /t:SignCheck /p:SignType=$(_SignType) /bl:artifacts/logs/build.signcheck.binlog
->>>>>>> 44e68134
+    - script: ./build.cmd -ci -sign -NoRestore /t:SignCheck /p:SignType=$(_SignType) /bl:artifacts/logs/build.signcheck.binlog
       displayName: Run sign check
       condition: eq(variables['_SignType'], 'real')
 
