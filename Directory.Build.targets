--- conflicted
+++ resolved
@@ -83,14 +83,33 @@
     </ItemGroup>
 
     <MSBuild Projects="$(MSBuildProjectFullPath)"
-<<<<<<< HEAD
              Targets="_PrepareHelixPayloadInner"
-=======
-             Targets="_CreateHelixPayloadInner"
-             BuildInParallel="true"
->>>>>>> 252db5fe
              Properties="TargetFramework=%(_TargetFrameworks.Identity);IsWindowsHelixQueue=$(HelixTargetQueue.Contains('Windows'))">
       <Output TaskParameter="TargetOutputs" ItemName="HelixDirectory" />
+    </MSBuild>
+  </Target>
+
+  <Target Name="_PrepareHelixPayloadInner" 
+    DependsOnTargets="Publish" 
+    Condition="'$(BuildHelixPayload)' == 'true'" 
+    Returns="@(HelixDirectory)">
+
+    <ItemGroup>
+      <HelixDirectory Include="$(MSBuildProjectFullPath)" />
+    </ItemGroup>
+  </Target>
+
+  <!-- Build the actual helix work items to send to helix queues -->
+  <Target Name="CreateHelixPayload" Returns="@(HelixPayload)">
+    <ItemGroup>
+      <_TargetFrameworks Remove="@(_TargetFrameworks)" />
+      <_TargetFrameworks Include="$(TargetFrameworks);$(TargetFramework)" />
+    </ItemGroup>
+
+    <MSBuild Projects="$(MSBuildProjectFullPath)"
+             Targets="_CreateHelixPayloadInner"
+             Properties="TargetFramework=%(_TargetFrameworks.Identity);IsWindowsHelixQueue=$(HelixTargetQueue.Contains('Windows'))">
+      <Output TaskParameter="TargetOutputs" ItemName="HelixPayload" />
     </MSBuild>
   </Target>
 
@@ -106,10 +125,10 @@
     <Copy SourceFiles="@(XunitConsoleRunnerFiles)" DestinationFolder="$(PublishDir)" />
   </Target>
 
-  <Target Name="_PrepareHelixPayloadInner" 
-    DependsOnTargets="Publish;CollectXunitConsoleRunner" 
-    Condition="'$(BuildHelixPayload)' == 'true' AND ($(IsWindowsHelixQueue) OR '$(TargetFrameworkIdentifier)' != '.NETFramework')" 
-    Returns="@(HelixDirectory)">
+  <Target Name="_CreateHelixPayloadInner" 
+    DependsOnTargets="CollectXunitConsoleRunner" 
+    Condition="($(IsWindowsHelixQueue) OR '$(TargetFrameworkIdentifier)' != '.NETFramework')" 
+    Returns="@(HelixPayload)">
 
     <ConvertToAbsolutePath Paths="$(PublishDir)">
       <Output TaskParameter="AbsolutePaths" PropertyName="PublishAbsoluteDir" />
@@ -133,32 +152,6 @@
     <Copy SourceFiles="@(_CopyItems)" DestinationFolder="$(PublishAbsoluteDir)" />
 
     <ItemGroup>
-      <HelixDirectory Include="$(MSBuildProjectFullPath)" />
-    </ItemGroup>
-  </Target>
-
-  <!-- Build the actual helix work items to send to helix queues -->
-  <Target Name="CreateHelixPayload" Returns="@(HelixPayload)">
-    <ItemGroup>
-      <_TargetFrameworks Remove="@(_TargetFrameworks)" />
-      <_TargetFrameworks Include="$(TargetFrameworks);$(TargetFramework)" />
-    </ItemGroup>
-
-    <MSBuild Projects="$(MSBuildProjectFullPath)"
-             Targets="_CreateHelixPayloadInner"
-             Properties="TargetFramework=%(_TargetFrameworks.Identity);IsWindowsHelixQueue=$(HelixTargetQueue.Contains('Windows'))">
-      <Output TaskParameter="TargetOutputs" ItemName="HelixPayload" />
-    </MSBuild>
-  </Target>
-
-  <Target Name="_CreateHelixPayloadInner" 
-    Returns="@(HelixPayload)">
-
-    <ConvertToAbsolutePath Paths="$(PublishDir)">
-      <Output TaskParameter="AbsolutePaths" PropertyName="PublishAbsoluteDir" />
-    </ConvertToAbsolutePath>
-
-    <ItemGroup>
       <HelixPayload Include="$(PublishAbsoluteDir)">
         <TestAssembly>$(TargetFileName)</TestAssembly>
         <TestName>$(MSBuildProjectName)-$(TargetFramework)</TestName>
