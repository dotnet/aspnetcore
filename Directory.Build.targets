<Project>
  <!-- Properties which should be set after the project has been evaluated -->

  <PropertyGroup>
    <!--
      By default, all projects which produce packages are not intended to ship to NuGet.org as a product package.
      Packages which are intended to ship to NuGet.org must opt-in by setting this to true in the project file.
    -->
    <IsShippingPackage Condition=" '$(IsShippingPackage)' == '' ">false</IsShippingPackage>

    <PackageOutputPath Condition=" '$(IsShippingPackage)' == 'true' ">$(ArtifactsShippingPackagesDir)</PackageOutputPath>
    <PackageOutputPath Condition=" '$(IsShippingPackage)' != 'true' ">$(ArtifactsNonShippingPackagesDir)</PackageOutputPath>

    <!-- Analyzers package are special. In general, they should not have dependencies in the nuspec. Analyzer assemblies are not meant to be used for compilation or runtime. -->
    <SuppressDependenciesWhenPacking Condition="'$(SuppressDependenciesWhenPacking)' == '' AND '$(IsAnalyzersProject)' == 'true'">true</SuppressDependenciesWhenPacking>
  </PropertyGroup>

  <PropertyGroup Condition="'$(PackAsTool)' == 'true' AND '$(IsShippingPackage)' == 'true'">
    <!-- This is a requirement for Microsoft tool packages only. -->
    <PackAsToolShimRuntimeIdentifiers>win-x64;win-x86</PackAsToolShimRuntimeIdentifiers>
  </PropertyGroup>

  <PropertyGroup Condition=" '$(MSBuildProjectExtension)' == '.csproj' ">
    <PackageId Condition=" '$(PackageId)' == '' ">$(AssemblyName)</PackageId>
    <IsPackable Condition="'$(IsPackable)' == '' AND ( '$(IsTestProject)' == 'true' OR '$(IsTestAssetProject)' == 'true' OR '$(IsBenchmarkProject)' == 'true' OR '$(IsSampleProject)' == 'true' ) ">false</IsPackable>
  </PropertyGroup>

  <Import Project="eng\Baseline.Designer.props" />

  <PropertyGroup Condition=" '$(IsPackable)' != 'false' AND '$(AspNetCorePatchVersion)' != '0' ">
    <IsPackageInThisPatch Condition="'$(IsPackageInThisPatch)' == ''">$(PackagesInPatch.Contains(' $(PackageId);'))</IsPackageInThisPatch>
  </PropertyGroup>

  <PropertyGroup Condition=" '$(IsPackable)' != 'false' AND '$(IsServicingBuild)' == 'true' ">
    <!-- Used to distinguish between packages building -->
    <IsPackableInNonServicingBuild>true</IsPackableInNonServicingBuild>
    <!-- Suppress creation of .nupkg for servicing builds. -->
    <IsPackable Condition=" '$(IsPackageInThisPatch)' != 'true' ">false</IsPackable>
  </PropertyGroup>

  <PropertyGroup Condition=" '$(IsPackageInThisPatch)' != 'true' AND '$(BaselinePackageVersion)' != '' AND '$(IsServicingBuild)' == 'true' ">
    <!-- This keeps assembly and package versions consistent across patches. If a package is not included in a patch, its version should stay at the baseline. -->
    <AssemblyVersion Condition="$(BaselinePackageVersion.Contains('-'))">$(BaselinePackageVersion.Substring(0, $(BaselinePackageVersion.IndexOf('-')))).0</AssemblyVersion>
    <AssemblyVersion Condition="! $(BaselinePackageVersion.Contains('-'))">$(BaselinePackageVersion).0</AssemblyVersion>
    <!--
      Ideally, we would also set the project version to match the baseline in case NuGet turns a ProjectReference into a nuspec depenendency, but
      NuGet does not currently handle conflicts between packages and projects which have the same package id/version.
      See https://github.com/NuGet/Home/issues/6795.

      Because we still use static analysis to scrape versions, only set this during static analysis, which can be detected by checking for both NoBuild and DesignTimeBuild.
    -->
    <Version Condition="'$(NoBuild)' == 'true' AND '$(DesignTimeBuild)' == 'true'">$(BaselinePackageVersion)</Version>
    <PackageVersion Condition="'$(NoBuild)' == 'true' AND '$(DesignTimeBuild)' == 'true'">$(BaselinePackageVersion)</PackageVersion>
  </PropertyGroup>

  <PropertyGroup>
    <!-- Implementation projects are the projects which produce nuget packages or shipping assemblies. -->
    <IsImplementationProject Condition=" '$(IsImplementationProject)' == '' AND '$(IsAnalyzersProject)' != 'true' AND '$(IsTestAssetProject)' != 'true' AND '$(IsTestProject)' != 'true' AND '$(IsBenchmarkProject)' != 'true' AND '$(IsSampleProject)' != 'true' ">true</IsImplementationProject>

    <!-- This determines whether a project is available as a <Reference> to other projects in this repo. -->
    <IsProjectReferenceProvider Condition=" '$(IsProjectReferenceProvider)' == '' AND '$(IsImplementationProject)' == 'true' AND '$(PackAsTool)' != 'true' ">true</IsProjectReferenceProvider>

    <!-- Suppress KoreBuild warnings about the mismatch of repo version and local project version. The versioning in this mega repo is sufficiently complicated that KoreBuild's validation isn't helpful. -->
    <VerifyVersion>false</VerifyVersion>

    <EnableApiCheck Condition=" '$(EnableApiCheck)' != '' ">$(IsImplementationProject)</EnableApiCheck>
    <IsPackable Condition="'$(IsPackable)' == '' AND ('$(IsImplementationProject)' == 'true' OR '$(IsAnalyzersProject)' == 'true') ">true</IsPackable>
    <IsPackable Condition="'$(IsPackable)' == '' ">false</IsPackable>

    <RuntimeFrameworkVersion Condition=" '$(TargetFramework)' == 'netcoreapp3.0' ">$(MicrosoftNETCoreAppPackageVersion)</RuntimeFrameworkVersion>

    <BuildHelixPayload Condition="'$(BuildHelixPayload)' == '' AND '$(IsTestProject)' == 'true'">true</BuildHelixPayload>
  </PropertyGroup>

  <ItemGroup>
    <KnownFrameworkReference Update="Microsoft.NETCore.App">
      <LatestRuntimeFrameworkVersion>$(MicrosoftNETCoreAppPackageVersion)</LatestRuntimeFrameworkVersion>
      <DefaultRuntimeFrameworkVersion Condition="'$(IsServicingBuild)' != 'true'">$(MicrosoftNETCoreAppPackageVersion)</DefaultRuntimeFrameworkVersion>
      <TargetingPackVersion Condition="'$(IsServicingBuild)' != 'true'">$(MicrosoftNETCoreAppPackageVersion)</TargetingPackVersion>
    </KnownFrameworkReference>

    <KnownFrameworkReference Update="Microsoft.AspNetCore.App">
      <LatestRuntimeFrameworkVersion>$(SharedFxVersion)</LatestRuntimeFrameworkVersion>
      <DefaultRuntimeFrameworkVersion Condition="'$(IsServicingBuild)' != 'true'">$(SharedFxVersion)</DefaultRuntimeFrameworkVersion>
      <TargetingPackVersion Condition="'$(IsServicingBuild)' != 'true'">$(SharedFxVersion)</TargetingPackVersion>
    </KnownFrameworkReference>
  </ItemGroup>

  <Import Project="eng\Workarounds.targets" />
  <Import Project="eng\targets\ResolveIisReferences.targets" Condition=" '$(MSBuildProjectExtension)' != '.vcxproj' " />
  <Import Project="eng\targets\Cpp.Common.targets"  Condition="'$(MSBuildProjectExtension)' == '.vcxproj'" />
  <Import Project="eng\targets\CSharp.Common.targets"  Condition="'$(MSBuildProjectExtension)' == '.csproj'" />
  <Import Project="eng\targets\FSharp.Common.targets"  Condition="'$(MSBuildProjectExtension)' == '.fsproj'" />
  <Import Project="eng\targets\Wix.Common.targets"  Condition="'$(MSBuildProjectExtension)' == '.wixproj'" />
  <Import Project="eng\targets\Npm.Common.targets"  Condition="'$(MSBuildProjectExtension)' == '.npmproj'" />
  <Import Project="eng\helix\HelixProject.targets" />

<<<<<<< HEAD
=======
  <!-- Prepares the test projects for helix by including xunit and publishing -->
  <Target Name="PrepareHelixPayload" Returns="@(HelixDirectory)">
    <ItemGroup>
      <_TargetFrameworks Remove="@(_TargetFrameworks)" />
      <_TargetFrameworks Include="$(TargetFrameworks);$(TargetFramework)" />
    </ItemGroup>

    <MSBuild Projects="$(MSBuildProjectFullPath)"
             Targets="_PrepareHelixPayloadInner"
             Properties="TargetFramework=%(_TargetFrameworks.Identity);IsWindowsHelixQueue=$(HelixTargetQueue.Contains('Windows'))">
      <Output TaskParameter="TargetOutputs" ItemName="HelixDirectory" />
    </MSBuild>
  </Target>

  <Target Name="_PrepareHelixPayloadInner"
    DependsOnTargets="Publish"
    Condition="'$(BuildHelixPayload)' == 'true'"
    Returns="@(HelixDirectory)">

    <ItemGroup>
      <HelixDirectory Include="$(MSBuildProjectFullPath)" />
    </ItemGroup>
  </Target>

  <!-- Build the actual helix work items to send to helix queues -->
  <Target Name="CreateHelixPayload" Returns="@(HelixPayload)">
    <ItemGroup>
      <_TargetFrameworks Remove="@(_TargetFrameworks)" />
      <_TargetFrameworks Include="$(TargetFrameworks);$(TargetFramework)" />
    </ItemGroup>

    <MSBuild Projects="$(MSBuildProjectFullPath)"
             Targets="_CreateHelixPayloadInner"
             Properties="TargetFramework=%(_TargetFrameworks.Identity);IsWindowsHelixQueue=$(HelixTargetQueue.Contains('Windows'))">
      <Output TaskParameter="TargetOutputs" ItemName="HelixPayload" />
    </MSBuild>
  </Target>

  <Target Name="CollectXunitConsoleRunner" Condition="'$(TargetFrameworkIdentifier)' == '.NETFramework'">
    <PropertyGroup>
      <XunitConsoleRunnerDir>$([System.IO.Path]::GetDirectoryName($(XunitConsole472Path)))</XunitConsoleRunnerDir>
    </PropertyGroup>

    <ItemGroup>
      <XunitConsoleRunnerFiles Include="$(XunitConsoleRunnerDir)/**/*" />
    </ItemGroup>

    <Copy SourceFiles="@(XunitConsoleRunnerFiles)" DestinationFolder="$(PublishDir)" />
  </Target>

  <Target Name="_CreateHelixPayloadInner"
    DependsOnTargets="CollectXunitConsoleRunner"
    Condition="($(IsWindowsHelixQueue) OR '$(TargetFrameworkIdentifier)' != '.NETFramework')"
    Returns="@(HelixPayload)">

    <ConvertToAbsolutePath Paths="$(PublishDir)">
      <Output TaskParameter="AbsolutePaths" PropertyName="PublishAbsoluteDir" />
    </ConvertToAbsolutePath>

    <!-- Windows NetCore -->
    <ItemGroup Condition="'$(TargetFrameworkIdentifier)' != '.NETFramework' AND $(IsWindowsHelixQueue)" >
        <_CopyItems Include="$(MSBuildThisFileDirectory)eng\helix\vstest\runtests.cmd" />
    </ItemGroup>

    <!-- Windows NetFramework -->
    <ItemGroup Condition="'$(TargetFrameworkIdentifier)' == '.NETFramework' AND $(IsWindowsHelixQueue)" >
        <_CopyItems Include="$(MSBuildThisFileDirectory)eng\helix\xunit\runtests.cmd" />
    </ItemGroup>

    <!-- NonWindows -->
    <ItemGroup Condition="!$(IsWindowsHelixQueue)"  >
        <_CopyItems Include="$(MSBuildThisFileDirectory)eng\helix\vstest\runtests.sh" />
    </ItemGroup>

    <Copy SourceFiles="@(_CopyItems)" DestinationFolder="$(PublishAbsoluteDir)" />

    <ItemGroup>
      <HelixPayload Include="$(PublishAbsoluteDir)">
        <TestAssembly>$(TargetFileName)</TestAssembly>
        <TestName>$(MSBuildProjectName)-$(TargetFramework)</TestName>
        <Command Condition="$(IsWindowsHelixQueue)">runtests.cmd $(TargetFileName) $(NETCoreSdkVersion) $(MicrosoftNETCoreAppPackageVersion)</Command>
        <Command Condition="!$(IsWindowsHelixQueue)">./runtests.sh $(TargetFileName) $(NETCoreSdkVersion) $(MicrosoftNETCoreAppPackageVersion)</Command>
        <TestTimeout>00:30:00</TestTimeout>
      </HelixPayload>
    </ItemGroup>
  </Target>
>>>>>>> 44e68134
</Project><|MERGE_RESOLUTION|>--- conflicted
+++ resolved
@@ -93,10 +93,7 @@
   <Import Project="eng\targets\FSharp.Common.targets"  Condition="'$(MSBuildProjectExtension)' == '.fsproj'" />
   <Import Project="eng\targets\Wix.Common.targets"  Condition="'$(MSBuildProjectExtension)' == '.wixproj'" />
   <Import Project="eng\targets\Npm.Common.targets"  Condition="'$(MSBuildProjectExtension)' == '.npmproj'" />
-  <Import Project="eng\helix\HelixProject.targets" />
 
-<<<<<<< HEAD
-=======
   <!-- Prepares the test projects for helix by including xunit and publishing -->
   <Target Name="PrepareHelixPayload" Returns="@(HelixDirectory)">
     <ItemGroup>
@@ -183,5 +180,4 @@
       </HelixPayload>
     </ItemGroup>
   </Target>
->>>>>>> 44e68134
 </Project>