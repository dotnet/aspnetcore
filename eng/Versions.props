--- conflicted
+++ resolved
@@ -9,11 +9,7 @@
     <AspNetCoreMajorVersion>5</AspNetCoreMajorVersion>
     <AspNetCoreMinorVersion>0</AspNetCoreMinorVersion>
     <AspNetCorePatchVersion>5</AspNetCorePatchVersion>
-<<<<<<< HEAD
-    <ValidateBaseline>false</ValidateBaseline>
-=======
     <ValidateBasline>true</ValidateBasline>
->>>>>>> 586b8bb5
     <!--
         When StabilizePackageVersion is set to 'true', this branch will produce stable outputs for 'Shipping' packages
     -->
