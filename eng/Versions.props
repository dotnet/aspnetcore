<!--

  This file defines the versions of external dependencies used by ASP.NET Core.
  This file might be updated by automation.

-->
<Project>
  <PropertyGroup Label="Version settings">
    <AspNetCoreMajorVersion>5</AspNetCoreMajorVersion>
    <AspNetCoreMinorVersion>0</AspNetCoreMinorVersion>
    <AspNetCorePatchVersion>0</AspNetCorePatchVersion>
    <PreReleaseVersionIteration>8</PreReleaseVersionIteration>
    <!--
        When StabilizePackageVersion is set to 'true', this branch will produce stable outputs for 'Shipping' packages
    -->
    <StabilizePackageVersion Condition="'$(StabilizePackageVersion)' == ''">false</StabilizePackageVersion>
    <DotNetFinalVersionKind Condition="'$(StabilizePackageVersion)' == 'true'">release</DotNetFinalVersionKind>
    <PreReleaseVersionLabel>preview</PreReleaseVersionLabel>
    <PreReleaseBrandingLabel>Preview $(PreReleaseVersionIteration)</PreReleaseBrandingLabel>
    <IncludePreReleaseLabelInPackageVersion>true</IncludePreReleaseLabelInPackageVersion>
    <IncludePreReleaseLabelInPackageVersion Condition=" '$(DotNetFinalVersionKind)' == 'release' ">false</IncludePreReleaseLabelInPackageVersion>
    <AspNetCoreMajorMinorVersion>$(AspNetCoreMajorVersion).$(AspNetCoreMinorVersion)</AspNetCoreMajorMinorVersion>
    <!-- Additional assembly attributes are already configured to include the source revision ID. -->
    <IncludeSourceRevisionInInformationalVersion>false</IncludeSourceRevisionInInformationalVersion>
    <!--
      Until package baselines are updated (see dotnet/aspnetcore#12702), ignore them and PatchConfig.props. This also
      gives us time to build the entire repo and settle the infrastructure. Do _not_ do this when stabilizing versions.
    -->
    <DisableServicingFeatures Condition=" '$(DisableServicingFeatures)' == '' AND '$(StabilizePackageVersion)' != 'true' ">true</DisableServicingFeatures>
    <!-- Servicing builds have different characteristics for the way dependencies, baselines, and versions are handled. -->
    <IsServicingBuild Condition=" '$(DisableServicingFeatures)' != 'true' AND '$(PreReleaseVersionLabel)' == 'servicing' ">true</IsServicingBuild>
    <VersionPrefix>$(AspNetCoreMajorVersion).$(AspNetCoreMinorVersion).$(AspNetCorePatchVersion)</VersionPrefix>
    <!-- TargetingPackVersionPrefix is used by projects, like .deb and .rpm, which use slightly different version formats. -->
    <TargetingPackVersionPrefix>$(VersionPrefix)</TargetingPackVersionPrefix>
    <!-- Targeting packs do not produce patch versions in servicing builds. No API changes are allowed in patches. -->
    <TargetingPackVersionPrefix Condition="'$(IsTargetingPackBuilding)' != 'true'">$(AspNetCoreMajorVersion).$(AspNetCoreMinorVersion).0</TargetingPackVersionPrefix>
    <ExperimentalVersionPrefix>0.3.$(AspNetCorePatchVersion)</ExperimentalVersionPrefix>
    <!-- ANCM versioning is intentionally 10 + AspNetCoreMajorVersion because earlier versions of ANCM shipped as 8.x. -->
    <AspNetCoreModuleVersionMajor>$([MSBuild]::Add(10, $(AspNetCoreMajorVersion)))</AspNetCoreModuleVersionMajor>
    <AspNetCoreModuleVersionMinor>$(AspNetCoreMinorVersion)</AspNetCoreModuleVersionMinor>
    <AspNetCoreModuleVersionRevision>$(AspNetCorePatchVersion)</AspNetCoreModuleVersionRevision>
    <!-- This is used for error checking to ensure generated code and baselines are up to date when we increment the patch. -->
    <PreviousAspNetCoreReleaseVersion Condition=" '$(AspNetCorePatchVersion)' != '0' ">$(AspNetCoreMajorVersion).$(AspNetCoreMinorVersion).$([MSBuild]::Subtract($(AspNetCorePatchVersion), 1))</PreviousAspNetCoreReleaseVersion>
  </PropertyGroup>
  <PropertyGroup Label="Arcade settings">
    <!-- Opt-in to Arcade tools for building VSIX projects. -->
    <UsingToolVSSDK>true</UsingToolVSSDK>
    <!-- Only use Microsoft.NETFramework.ReferenceAssemblies on non-windows builds. Using this on Windows breaks MVC runtime compilation. -->
    <UsingToolNetFrameworkReferenceAssemblies Condition="'$(OS)' != 'Windows_NT'">true</UsingToolNetFrameworkReferenceAssemblies>
    <!-- Disable XLIFF tasks -->
    <UsingToolXliff>false</UsingToolXliff>
  </PropertyGroup>
  <!--

    These versions should ONLY be updated by automation.

    DO NOT UPDATE THESE MANUALLY. Use the `darc` command line tool to update this file so it stays in sync with
    Version.Details.xml.

    See https://github.com/dotnet/arcade/blob/master/Documentation/Darc.md for instructions on using darc.

  -->
  <PropertyGroup Label="Automated">
<<<<<<< HEAD
    <!-- Packages from dotnet/arcade -->
    <MicrosoftDotNetGenAPIPackageVersion>5.0.0-beta.20364.3</MicrosoftDotNetGenAPIPackageVersion>
=======
>>>>>>> 5266918e
    <!-- Packages from dotnet/roslyn -->
    <MicrosoftNetCompilersToolsetPackageVersion>3.8.0-1.20361.1</MicrosoftNetCompilersToolsetPackageVersion>
    <!-- Packages from dotnet/runtime -->
    <MicrosoftExtensionsDependencyModelPackageVersion>5.0.0-preview.8.20361.2</MicrosoftExtensionsDependencyModelPackageVersion>
    <MicrosoftNETCoreAppInternalPackageVersion>5.0.0-preview.8.20361.2</MicrosoftNETCoreAppInternalPackageVersion>
    <MicrosoftNETCoreAppRefPackageVersion>5.0.0-preview.8.20361.2</MicrosoftNETCoreAppRefPackageVersion>
    <MicrosoftNETCoreAppRuntimewinx64PackageVersion>5.0.0-preview.8.20361.2</MicrosoftNETCoreAppRuntimewinx64PackageVersion>
    <MicrosoftWin32RegistryPackageVersion>5.0.0-preview.8.20361.2</MicrosoftWin32RegistryPackageVersion>
    <MicrosoftWin32SystemEventsPackageVersion>5.0.0-preview.8.20361.2</MicrosoftWin32SystemEventsPackageVersion>
    <MicrosoftExtensionsCachingAbstractionsPackageVersion>5.0.0-preview.8.20361.2</MicrosoftExtensionsCachingAbstractionsPackageVersion>
    <MicrosoftExtensionsCachingMemoryPackageVersion>5.0.0-preview.8.20361.2</MicrosoftExtensionsCachingMemoryPackageVersion>
    <MicrosoftExtensionsConfigurationAbstractionsPackageVersion>5.0.0-preview.8.20361.2</MicrosoftExtensionsConfigurationAbstractionsPackageVersion>
    <MicrosoftExtensionsConfigurationBinderPackageVersion>5.0.0-preview.8.20361.2</MicrosoftExtensionsConfigurationBinderPackageVersion>
    <MicrosoftExtensionsConfigurationCommandLinePackageVersion>5.0.0-preview.8.20361.2</MicrosoftExtensionsConfigurationCommandLinePackageVersion>
    <MicrosoftExtensionsConfigurationEnvironmentVariablesPackageVersion>5.0.0-preview.8.20361.2</MicrosoftExtensionsConfigurationEnvironmentVariablesPackageVersion>
    <MicrosoftExtensionsConfigurationFileExtensionsPackageVersion>5.0.0-preview.8.20361.2</MicrosoftExtensionsConfigurationFileExtensionsPackageVersion>
    <MicrosoftExtensionsConfigurationIniPackageVersion>5.0.0-preview.8.20361.2</MicrosoftExtensionsConfigurationIniPackageVersion>
    <MicrosoftExtensionsConfigurationJsonPackageVersion>5.0.0-preview.8.20361.2</MicrosoftExtensionsConfigurationJsonPackageVersion>
    <MicrosoftExtensionsConfigurationPackageVersion>5.0.0-preview.8.20361.2</MicrosoftExtensionsConfigurationPackageVersion>
    <MicrosoftExtensionsConfigurationUserSecretsPackageVersion>5.0.0-preview.8.20361.2</MicrosoftExtensionsConfigurationUserSecretsPackageVersion>
    <MicrosoftExtensionsConfigurationXmlPackageVersion>5.0.0-preview.8.20361.2</MicrosoftExtensionsConfigurationXmlPackageVersion>
    <MicrosoftExtensionsDependencyInjectionAbstractionsPackageVersion>5.0.0-preview.8.20361.2</MicrosoftExtensionsDependencyInjectionAbstractionsPackageVersion>
    <MicrosoftExtensionsDependencyInjectionPackageVersion>5.0.0-preview.8.20361.2</MicrosoftExtensionsDependencyInjectionPackageVersion>
    <MicrosoftExtensionsFileProvidersAbstractionsPackageVersion>5.0.0-preview.8.20361.2</MicrosoftExtensionsFileProvidersAbstractionsPackageVersion>
    <MicrosoftExtensionsFileProvidersCompositePackageVersion>5.0.0-preview.8.20361.2</MicrosoftExtensionsFileProvidersCompositePackageVersion>
    <MicrosoftExtensionsFileProvidersPhysicalPackageVersion>5.0.0-preview.8.20361.2</MicrosoftExtensionsFileProvidersPhysicalPackageVersion>
    <MicrosoftExtensionsFileSystemGlobbingPackageVersion>5.0.0-preview.8.20361.2</MicrosoftExtensionsFileSystemGlobbingPackageVersion>
    <MicrosoftExtensionsHostFactoryResolverSourcesPackageVersion>5.0.0-preview.8.20361.2</MicrosoftExtensionsHostFactoryResolverSourcesPackageVersion>
    <MicrosoftExtensionsHostingAbstractionsPackageVersion>5.0.0-preview.8.20361.2</MicrosoftExtensionsHostingAbstractionsPackageVersion>
    <MicrosoftExtensionsHostingPackageVersion>5.0.0-preview.8.20361.2</MicrosoftExtensionsHostingPackageVersion>
    <MicrosoftExtensionsHttpPackageVersion>5.0.0-preview.8.20361.2</MicrosoftExtensionsHttpPackageVersion>
    <MicrosoftExtensionsLoggingAbstractionsPackageVersion>5.0.0-preview.8.20361.2</MicrosoftExtensionsLoggingAbstractionsPackageVersion>
    <MicrosoftExtensionsLoggingConfigurationPackageVersion>5.0.0-preview.8.20361.2</MicrosoftExtensionsLoggingConfigurationPackageVersion>
    <MicrosoftExtensionsLoggingConsolePackageVersion>5.0.0-preview.8.20361.2</MicrosoftExtensionsLoggingConsolePackageVersion>
    <MicrosoftExtensionsLoggingDebugPackageVersion>5.0.0-preview.8.20361.2</MicrosoftExtensionsLoggingDebugPackageVersion>
    <MicrosoftExtensionsLoggingEventSourcePackageVersion>5.0.0-preview.8.20361.2</MicrosoftExtensionsLoggingEventSourcePackageVersion>
    <MicrosoftExtensionsLoggingEventLogPackageVersion>5.0.0-preview.8.20361.2</MicrosoftExtensionsLoggingEventLogPackageVersion>
    <MicrosoftExtensionsLoggingPackageVersion>5.0.0-preview.8.20361.2</MicrosoftExtensionsLoggingPackageVersion>
    <MicrosoftExtensionsLoggingTraceSourcePackageVersion>5.0.0-preview.8.20361.2</MicrosoftExtensionsLoggingTraceSourcePackageVersion>
    <MicrosoftExtensionsOptionsConfigurationExtensionsPackageVersion>5.0.0-preview.8.20361.2</MicrosoftExtensionsOptionsConfigurationExtensionsPackageVersion>
    <MicrosoftExtensionsOptionsDataAnnotationsPackageVersion>5.0.0-preview.8.20361.2</MicrosoftExtensionsOptionsDataAnnotationsPackageVersion>
    <MicrosoftExtensionsOptionsPackageVersion>5.0.0-preview.8.20361.2</MicrosoftExtensionsOptionsPackageVersion>
    <MicrosoftExtensionsPrimitivesPackageVersion>5.0.0-preview.8.20361.2</MicrosoftExtensionsPrimitivesPackageVersion>
    <MicrosoftExtensionsInternalTransportPackageVersion>5.0.0-preview.8.20361.2</MicrosoftExtensionsInternalTransportPackageVersion>
    <SystemComponentModelAnnotationsPackageVersion>5.0.0-preview.8.20361.2</SystemComponentModelAnnotationsPackageVersion>
    <SystemDiagnosticsDiagnosticSourcePackageVersion>5.0.0-preview.8.20361.2</SystemDiagnosticsDiagnosticSourcePackageVersion>
    <SystemDiagnosticsEventLogPackageVersion>5.0.0-preview.8.20361.2</SystemDiagnosticsEventLogPackageVersion>
    <SystemDrawingCommonPackageVersion>5.0.0-preview.8.20361.2</SystemDrawingCommonPackageVersion>
    <SystemIOPipelinesPackageVersion>5.0.0-preview.8.20361.2</SystemIOPipelinesPackageVersion>
    <SystemNetHttpJsonPackageVersion>5.0.0-preview.8.20361.2</SystemNetHttpJsonPackageVersion>
    <SystemNetHttpWinHttpHandlerPackageVersion>5.0.0-preview.8.20361.2</SystemNetHttpWinHttpHandlerPackageVersion>
    <SystemNetWebSocketsWebSocketProtocolPackageVersion>5.0.0-preview.8.20361.2</SystemNetWebSocketsWebSocketProtocolPackageVersion>
    <SystemReflectionMetadataPackageVersion>5.0.0-preview.8.20361.2</SystemReflectionMetadataPackageVersion>
    <SystemResourcesExtensionsPackageVersion>5.0.0-preview.8.20361.2</SystemResourcesExtensionsPackageVersion>
    <SystemRuntimeCompilerServicesUnsafePackageVersion>5.0.0-preview.8.20361.2</SystemRuntimeCompilerServicesUnsafePackageVersion>
    <SystemSecurityCryptographyCngPackageVersion>5.0.0-preview.8.20361.2</SystemSecurityCryptographyCngPackageVersion>
    <SystemSecurityCryptographyPkcsPackageVersion>5.0.0-preview.8.20361.2</SystemSecurityCryptographyPkcsPackageVersion>
    <SystemSecurityCryptographyXmlPackageVersion>5.0.0-preview.8.20361.2</SystemSecurityCryptographyXmlPackageVersion>
    <SystemSecurityPermissionsPackageVersion>5.0.0-preview.8.20361.2</SystemSecurityPermissionsPackageVersion>
    <SystemSecurityPrincipalWindowsPackageVersion>5.0.0-preview.8.20361.2</SystemSecurityPrincipalWindowsPackageVersion>
    <SystemServiceProcessServiceControllerPackageVersion>5.0.0-preview.8.20361.2</SystemServiceProcessServiceControllerPackageVersion>
    <SystemTextEncodingsWebPackageVersion>5.0.0-preview.8.20361.2</SystemTextEncodingsWebPackageVersion>
    <SystemTextJsonPackageVersion>5.0.0-preview.8.20361.2</SystemTextJsonPackageVersion>
    <SystemThreadingChannelsPackageVersion>5.0.0-preview.8.20361.2</SystemThreadingChannelsPackageVersion>
    <SystemWindowsExtensionsPackageVersion>5.0.0-preview.8.20361.2</SystemWindowsExtensionsPackageVersion>
    <!-- Only listed explicitly to workaround https://github.com/dotnet/cli/issues/10528 -->
    <MicrosoftNETCorePlatformsPackageVersion>5.0.0-preview.8.20361.2</MicrosoftNETCorePlatformsPackageVersion>
    <!-- Packages from dotnet/blazor -->
    <MicrosoftAspNetCoreComponentsWebAssemblyRuntimePackageVersion>3.2.0</MicrosoftAspNetCoreComponentsWebAssemblyRuntimePackageVersion>
    <!-- Packages from dotnet/efcore -->
    <dotnetefPackageVersion>5.0.0-preview.8.20360.8</dotnetefPackageVersion>
    <MicrosoftEntityFrameworkCoreInMemoryPackageVersion>5.0.0-preview.8.20360.8</MicrosoftEntityFrameworkCoreInMemoryPackageVersion>
    <MicrosoftEntityFrameworkCoreRelationalPackageVersion>5.0.0-preview.8.20360.8</MicrosoftEntityFrameworkCoreRelationalPackageVersion>
    <MicrosoftEntityFrameworkCoreSqlitePackageVersion>5.0.0-preview.8.20360.8</MicrosoftEntityFrameworkCoreSqlitePackageVersion>
    <MicrosoftEntityFrameworkCoreSqlServerPackageVersion>5.0.0-preview.8.20360.8</MicrosoftEntityFrameworkCoreSqlServerPackageVersion>
    <MicrosoftEntityFrameworkCoreToolsPackageVersion>5.0.0-preview.8.20360.8</MicrosoftEntityFrameworkCoreToolsPackageVersion>
    <MicrosoftEntityFrameworkCorePackageVersion>5.0.0-preview.8.20360.8</MicrosoftEntityFrameworkCorePackageVersion>
  </PropertyGroup>
  <!--

    ^^^^^^^^^^
    SEE NOTE ABOVE.

    Versions above this comment are updated automatically. Don't change them manually.

    Versions below this comment are not managed by automation and can be changed as needed.
  -->
  <PropertyGroup Label="Dependency version settings">
    <!--
      Win-x64 is used here because we have picked an arbitrary runtime identifier to flow the version of the latest NETCore.App runtime.
      All Runtime.$rid packages should have the same version.
    -->
    <MicrosoftNETCoreAppRuntimeVersion>$(MicrosoftNETCoreAppRuntimewinx64PackageVersion)</MicrosoftNETCoreAppRuntimeVersion>
  </PropertyGroup>

  <!--
    We ship ref/ assemblies for runtime packages in our targeting targeting pack. When servicing that targeting pack,
    these assemblies must not change. Must also compile our assemblies against the initial ref/ assemblies for runtime
    packages. But, need to test against the latest implementation assemblies and ship them in our shared framework.
    Upshot is we need Major.Minor.0 runtime packages for compilation and the targeting pack and Major.Minor.Latest
    runtime packages for everything else. This is not an issue for assemblies available in Microsoft.NETCore.App.Ref or
    Microsoft.Extensions.Internal.Transport because it is next to impossible we would service those packages.
  -->
  <PropertyGroup Condition=" '$(IsServicingBuild)' == 'true' ">
    <MicrosoftWin32RegistryV0PackageVersion>$(MicrosoftWin32RegistryPackageVersion.Split('.')[0]).$(MicrosoftWin32RegistryPackageVersion.Split('.')[1]).0</MicrosoftWin32RegistryV0PackageVersion>
    <MicrosoftWin32SystemEventsV0PackageVersion>$(MicrosoftWin32SystemEventsPackageVersion.Split('.')[0]).$(MicrosoftWin32SystemEventsPackageVersion.Split('.')[1]).0</MicrosoftWin32SystemEventsV0PackageVersion>
    <SystemDiagnosticsEventLogV0PackageVersion>$(SystemDiagnosticsEventLogPackageVersion.Split('.')[0]).$(SystemDiagnosticsEventLogPackageVersion.Split('.')[1]).0</SystemDiagnosticsEventLogV0PackageVersion>
    <SystemDrawingCommonV0PackageVersion>$(SystemDrawingCommonPackageVersion.Split('.')[0]).$(SystemDrawingCommonPackageVersion.Split('.')[1]).0</SystemDrawingCommonV0PackageVersion>
    <SystemIOPipelinesV0PackageVersion>$(SystemIOPipelinesPackageVersion.Split('.')[0]).$(SystemIOPipelinesPackageVersion.Split('.')[1]).0</SystemIOPipelinesV0PackageVersion>
    <SystemSecurityAccessControlV0PackageVersion>$(SystemSecurityAccessControlPackageVersion.Split('.')[0]).$(SystemSecurityAccessControlPackageVersion.Split('.')[1]).0</SystemSecurityAccessControlV0PackageVersion>
    <SystemSecurityCryptographyCngV0PackageVersion>$(SystemSecurityCryptographyCngPackageVersion.Split('.')[0]).$(SystemSecurityCryptographyCngPackageVersion.Split('.')[1]).0</SystemSecurityCryptographyCngV0PackageVersion>
    <SystemSecurityCryptographyPkcsV0PackageVersion>$(SystemSecurityCryptographyPkcsPackageVersion.Split('.')[0]).$(SystemSecurityCryptographyPkcsPackageVersion.Split('.')[1]).0</SystemSecurityCryptographyPkcsV0PackageVersion>
    <SystemSecurityCryptographyXmlV0PackageVersion>$(SystemSecurityCryptographyXmlPackageVersion.Split('.')[0]).$(SystemSecurityCryptographyXmlPackageVersion.Split('.')[1]).0</SystemSecurityCryptographyXmlV0PackageVersion>
    <SystemSecurityPermissionsV0PackageVersion>$(SystemSecurityPermissionsPackageVersion.Split('.')[0]).$(SystemSecurityPermissionsPackageVersion.Split('.')[1]).0</SystemSecurityPermissionsV0PackageVersion>
    <SystemSecurityPrincipalWindowsV0PackageVersion>$(SystemSecurityPrincipalWindowsPackageVersion.Split('.')[0]).$(SystemSecurityPrincipalWindowsPackageVersion.Split('.')[1]).0</SystemSecurityPrincipalWindowsV0PackageVersion>
    <SystemWindowsExtensionsV0PackageVersion>$(SystemWindowsExtensionsPackageVersion.Split('.')[0]).$(SystemWindowsExtensionsPackageVersion.Split('.')[1]).0</SystemWindowsExtensionsV0PackageVersion>
  </PropertyGroup>

  <PropertyGroup Label="Manual">
    <!-- DiagnosticAdapter package pinned temporarily until migrated/deprecated -->
    <MicrosoftExtensionsDiagnosticAdapterPackageVersion>5.0.0-preview.4.20180.4</MicrosoftExtensionsDiagnosticAdapterPackageVersion>
    <!-- Build tool dependencies -->
    <InternalAspNetCoreBuildTasksPackageVersion>3.0.0-build-20190530.3</InternalAspNetCoreBuildTasksPackageVersion>
    <MicrosoftSymbolUploaderBuildTaskPackageVersion>1.0.0-beta-64023-03</MicrosoftSymbolUploaderBuildTaskPackageVersion>
    <MicrosoftVSSDKBuildToolsVersion>15.9.3032</MicrosoftVSSDKBuildToolsVersion>
    <!-- Stable dotnet/corefx packages no longer updated for .NET Core 3 -->
    <MicrosoftCSharpPackageVersion>4.7.0</MicrosoftCSharpPackageVersion>
    <NETStandardLibraryPackageVersion>2.0.3</NETStandardLibraryPackageVersion>
    <SystemBuffersPackageVersion>4.5.0</SystemBuffersPackageVersion>
    <SystemCodeDomPackageVersion>4.4.0</SystemCodeDomPackageVersion>
    <SystemCommandlineExperimentalPackageVersion>0.3.0-alpha.19317.1</SystemCommandlineExperimentalPackageVersion>
    <SystemComponentModelPackageVersion>4.3.0</SystemComponentModelPackageVersion>
    <SystemNetHttpPackageVersion>4.3.2</SystemNetHttpPackageVersion>
    <SystemRuntimeInteropServicesRuntimeInformationPackageVersion>4.3.0</SystemRuntimeInteropServicesRuntimeInformationPackageVersion>
    <SystemThreadingTasksExtensionsPackageVersion>4.5.3</SystemThreadingTasksExtensionsPackageVersion>
    <SystemValueTuplePackageVersion>4.5.0</SystemValueTuplePackageVersion>
    <!-- Packages developed by @aspnet, but manually updated as necessary. -->
    <LibuvPackageVersion>1.10.0</LibuvPackageVersion>
    <MicrosoftAspNetWebApiClientPackageVersion>5.2.6</MicrosoftAspNetWebApiClientPackageVersion>
    <MonoWebAssemblyInteropPackageVersion>3.1.1-preview4.19614.4</MonoWebAssemblyInteropPackageVersion>
    <!-- Partner teams -->
    <MicrosoftBclAsyncInterfacesPackageVersion>1.0.0</MicrosoftBclAsyncInterfacesPackageVersion>
    <MicrosoftBuildPackageVersion>15.8.166</MicrosoftBuildPackageVersion>
    <MicrosoftAzureSignalRPackageVersion>1.2.0</MicrosoftAzureSignalRPackageVersion>
    <MicrosoftBuildFrameworkPackageVersion>15.8.166</MicrosoftBuildFrameworkPackageVersion>
    <MicrosoftBuildLocatorPackageVersion>1.2.6</MicrosoftBuildLocatorPackageVersion>
    <MicrosoftBuildUtilitiesCorePackageVersion>15.8.166</MicrosoftBuildUtilitiesCorePackageVersion>
    <MicrosoftCodeAnalysisCommonPackageVersion>3.7.0-4.20351.7</MicrosoftCodeAnalysisCommonPackageVersion>
    <MicrosoftCodeAnalysisCSharpPackageVersion>3.7.0-4.20351.7</MicrosoftCodeAnalysisCSharpPackageVersion>
    <MicrosoftCodeAnalysisCSharpWorkspacesPackageVersion>3.7.0-4.20351.7</MicrosoftCodeAnalysisCSharpWorkspacesPackageVersion>
    <MicrosoftCodeAnalysisFxCopAnalyzersPackageVersion>3.0.0</MicrosoftCodeAnalysisFxCopAnalyzersPackageVersion>
    <MicrosoftCssParserPackageVersion>1.0.0-20200708.1</MicrosoftCssParserPackageVersion>
    <MicrosoftIdentityModelClientsActiveDirectoryPackageVersion>3.19.8</MicrosoftIdentityModelClientsActiveDirectoryPackageVersion>
    <MicrosoftIdentityModelLoggingPackageVersion>6.7.1</MicrosoftIdentityModelLoggingPackageVersion>
    <MicrosoftIdentityModelProtocolsOpenIdConnectPackageVersion>6.7.1</MicrosoftIdentityModelProtocolsOpenIdConnectPackageVersion>
    <MicrosoftIdentityModelProtocolsWsFederationPackageVersion>6.7.1</MicrosoftIdentityModelProtocolsWsFederationPackageVersion>
    <MicrosoftInternalAspNetCoreH2SpecAllPackageVersion>2.2.1</MicrosoftInternalAspNetCoreH2SpecAllPackageVersion>
    <MicrosoftNETCoreWindowsApiSetsPackageVersion>1.0.1</MicrosoftNETCoreWindowsApiSetsPackageVersion>
    <MicrosoftOwinSecurityCookiesPackageVersion>3.0.1</MicrosoftOwinSecurityCookiesPackageVersion>
    <MicrosoftOwinTestingPackageVersion>3.0.1</MicrosoftOwinTestingPackageVersion>
    <MicrosoftWebAdministrationPackageVersion>11.1.0</MicrosoftWebAdministrationPackageVersion>
    <MicrosoftWebXdtPackageVersion>1.4.0</MicrosoftWebXdtPackageVersion>
    <SystemIdentityModelTokensJwtPackageVersion>6.7.1</SystemIdentityModelTokensJwtPackageVersion>
    <!-- Packages from 2.1/2.2 branches used for site extension build -->
    <MicrosoftAspNetCoreAzureAppServicesSiteExtension21PackageVersion>2.1.1</MicrosoftAspNetCoreAzureAppServicesSiteExtension21PackageVersion>
    <MicrosoftAspNetCoreAzureAppServicesSiteExtension22PackageVersion>2.2.0</MicrosoftAspNetCoreAzureAppServicesSiteExtension22PackageVersion>
    <MicrosoftAspNetCoreAzureAppServicesSiteExtension31PackageVersion>3.1.3-servicing-20163-14</MicrosoftAspNetCoreAzureAppServicesSiteExtension31PackageVersion>
    <MicrosoftAspNetCoreAzureAppServicesSiteExtension31x64PackageVersion>$(MicrosoftAspNetCoreAzureAppServicesSiteExtension31PackageVersion)</MicrosoftAspNetCoreAzureAppServicesSiteExtension31x64PackageVersion>
    <MicrosoftAspNetCoreAzureAppServicesSiteExtension31x86PackageVersion>$(MicrosoftAspNetCoreAzureAppServicesSiteExtension31PackageVersion)</MicrosoftAspNetCoreAzureAppServicesSiteExtension31x86PackageVersion>
    <!-- 3rd party dependencies -->
    <AngleSharpPackageVersion>0.9.9</AngleSharpPackageVersion>
    <BenchmarkDotNetPackageVersion>0.12.1</BenchmarkDotNetPackageVersion>
    <CastleCorePackageVersion>4.2.1</CastleCorePackageVersion>
    <CommandLineParserPackageVersion>2.3.0</CommandLineParserPackageVersion>
    <FSharpCorePackageVersion>4.2.1</FSharpCorePackageVersion>
    <GoogleProtobufPackageVersion>3.10.0</GoogleProtobufPackageVersion>
    <GrpcAspNetCorePackageVersion>2.27.0</GrpcAspNetCorePackageVersion>
    <GrpcAuthPackageVersion>2.27.0</GrpcAuthPackageVersion>
    <GrpcNetClientPackageVersion>2.27.0</GrpcNetClientPackageVersion>
    <GrpcToolsPackageVersion>2.27.0</GrpcToolsPackageVersion>
    <IdentityServer4AspNetIdentityPackageVersion>3.0.0</IdentityServer4AspNetIdentityPackageVersion>
    <IdentityServer4EntityFrameworkPackageVersion>3.0.0</IdentityServer4EntityFrameworkPackageVersion>
    <IdentityServer4PackageVersion>3.0.0</IdentityServer4PackageVersion>
    <IdentityServer4StoragePackageVersion>3.0.0</IdentityServer4StoragePackageVersion>
    <IdentityServer4EntityFrameworkStoragePackageVersion>3.0.0</IdentityServer4EntityFrameworkStoragePackageVersion>
    <MessagePackPackageVersion>2.1.90</MessagePackPackageVersion>
    <MessagePackAnalyzerPackageVersion>$(MessagePackPackageVersion)</MessagePackAnalyzerPackageVersion>
    <MoqPackageVersion>4.10.0</MoqPackageVersion>
    <MonoCecilPackageVersion>0.11.2</MonoCecilPackageVersion>
    <NewtonsoftJsonBsonPackageVersion>1.0.2</NewtonsoftJsonBsonPackageVersion>
    <NewtonsoftJsonPackageVersion>12.0.2</NewtonsoftJsonPackageVersion>
    <!-- Begin: STOP!!! Razor need to reference the version of JSON that our HOSTS support. -->
    <Razor_NewtonsoftJsonPackageVersion>9.0.1</Razor_NewtonsoftJsonPackageVersion>
    <!-- End: STOP!!! Razor need to reference the version of JSON that our HOSTS support. -->
    <NSwagApiDescriptionClientPackageVersion>13.0.4</NSwagApiDescriptionClientPackageVersion>
    <SeleniumSupportPackageVersion>3.12.1</SeleniumSupportPackageVersion>
    <SeleniumWebDriverMicrosoftDriverPackageVersion>17.17134.0</SeleniumWebDriverMicrosoftDriverPackageVersion>
    <SeleniumWebDriverChromeDriverPackageVersion>2.43.0</SeleniumWebDriverChromeDriverPackageVersion>
    <SeleniumWebDriverPackageVersion>3.12.1</SeleniumWebDriverPackageVersion>
    <SerilogExtensionsLoggingPackageVersion>1.4.0</SerilogExtensionsLoggingPackageVersion>
    <SerilogSinksFilePackageVersion>4.0.0</SerilogSinksFilePackageVersion>
    <StackExchangeRedisPackageVersion>2.0.593</StackExchangeRedisPackageVersion>
    <SystemReactiveLinqPackageVersion>3.1.1</SystemReactiveLinqPackageVersion>
    <XunitAbstractionsPackageVersion>2.0.3</XunitAbstractionsPackageVersion>
    <XunitAnalyzersPackageVersion>0.10.0</XunitAnalyzersPackageVersion>
    <XunitVersion>2.4.1</XunitVersion>
    <XunitAssertPackageVersion>$(XunitVersion)</XunitAssertPackageVersion>
    <XunitExtensibilityCorePackageVersion>$(XunitVersion)</XunitExtensibilityCorePackageVersion>
    <XunitExtensibilityExecutionPackageVersion>$(XunitVersion)</XunitExtensibilityExecutionPackageVersion>
    <MicrosoftDataSqlClientPackageVersion>1.0.19249.1</MicrosoftDataSqlClientPackageVersion>
  </PropertyGroup>
  <!-- Restore feeds -->
  <PropertyGroup Label="Restore feeds">
    <!-- In an orchestrated build, this may be overridden to other Azure feeds. -->
    <DotNetAssetRootUrl Condition="'$(DotNetAssetRootUrl)'==''">https://dotnetcli.blob.core.windows.net/dotnet/</DotNetAssetRootUrl>
    <DotNetPrivateAssetRootUrl Condition="'$(DotNetPrivateAssetRootUrl)'==''">https://dotnetclimsrc.blob.core.windows.net/dotnet/</DotNetPrivateAssetRootUrl>
  </PropertyGroup>
</Project><|MERGE_RESOLUTION|>--- conflicted
+++ resolved
@@ -61,11 +61,6 @@
 
   -->
   <PropertyGroup Label="Automated">
-<<<<<<< HEAD
-    <!-- Packages from dotnet/arcade -->
-    <MicrosoftDotNetGenAPIPackageVersion>5.0.0-beta.20364.3</MicrosoftDotNetGenAPIPackageVersion>
-=======
->>>>>>> 5266918e
     <!-- Packages from dotnet/roslyn -->
     <MicrosoftNetCompilersToolsetPackageVersion>3.8.0-1.20361.1</MicrosoftNetCompilersToolsetPackageVersion>
     <!-- Packages from dotnet/runtime -->
