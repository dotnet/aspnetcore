--- conflicted
+++ resolved
@@ -8,18 +8,12 @@
 <Project>
   <!--
 
-<<<<<<< HEAD
-    These versions should be updated by automation.
-
-    DO NOT UPDATE VERSIONS MANUALLY! Run `darc update-dependencies` to make sure this and Version.Details.xml stay in sync.
-=======
     These versions should ONLY be updated by automation.
 
     DO NOT UPDATE THESE MANUALLY. Use the `darc` command line tool to update this file so it stays in sync with
     Version.Details.xml.
 
     See https://github.com/dotnet/arcade/blob/master/Documentation/Darc.md for instructions on using darc.
->>>>>>> 68f7e3ad
 
   -->
   <PropertyGroup Label="Automated">
@@ -125,17 +119,6 @@
     <MicrosoftNETSdkRazorPackageVersion>3.0.0-preview-19104-04</MicrosoftNETSdkRazorPackageVersion>
   </PropertyGroup>
   <!--
-<<<<<<< HEAD
-    ^^^^^^^^^^
-    See note at top of file. DO NOT UPDATE VERSIONS ABOVE THIS POINT MANUALLY.
-    ^^^^^^^^^^^
-
-    vvvvvvvvvvv
-    Versions below this point should be updated manually as needed.
-    vvvvvvvvvvv
-  -->
-  <PropertyGroup Label="Build tool dependencies">
-=======
 
     ^^^^^^^^^^
     SEE NOTE ABOVE.
@@ -146,22 +129,10 @@
   -->
   <PropertyGroup Label="Manual">
     <!-- Build tool dependencies -->
->>>>>>> 68f7e3ad
     <InternalAspNetCoreSdkPackageVersion>$(KoreBuildVersion)</InternalAspNetCoreSdkPackageVersion>
     <InternalAspNetCoreSdkPackageVersion Condition=" '$(KoreBuildVersion)' == '' ">3.0.0-build-feat-vs2019-20190206.1</InternalAspNetCoreSdkPackageVersion>
     <MicrosoftNETFrameworkReferenceAssembliesPackageVersion>1.0.0-alpha-004</MicrosoftNETFrameworkReferenceAssembliesPackageVersion>
     <MicrosoftNETTestSdkPackageVersion>15.9.0</MicrosoftNETTestSdkPackageVersion>
-<<<<<<< HEAD
-  </PropertyGroup>
-  <!--
-
-    These versions are not managed by automation.
-    Update them manually as necessary.
-
-  -->
-  <PropertyGroup Label="Pinned">
-=======
->>>>>>> 68f7e3ad
     <!-- Stable dotnet/corefx packages no longer updated for .NET Core 3 -->
     <SystemBuffersPackageVersion>4.5.0</SystemBuffersPackageVersion>
     <SystemCodeDomPackageVersion>4.4.0</SystemCodeDomPackageVersion>
