<!--

  This file defines the versions of external dependencies used by ASP.NET Core.
  This file might be updated by automation.

-->
<Project>
  <PropertyGroup Label="Version settings">
    <AspNetCoreMajorVersion>3</AspNetCoreMajorVersion>
    <AspNetCoreMinorVersion>0</AspNetCoreMinorVersion>
    <AspNetCorePatchVersion>0</AspNetCorePatchVersion>
    <PreReleasePreviewNumber>2</PreReleasePreviewNumber>
    <IncludePreReleaseLabelInPackageVersion>true</IncludePreReleaseLabelInPackageVersion>
    <IncludePreReleaseLabelInPackageVersion Condition=" '$(IsStableBuild)' == 'true' ">false</IncludePreReleaseLabelInPackageVersion>
    <PreReleaseVersionLabel Condition="$(IncludePreReleaseLabelInPackageVersion)">rc$(PreReleasePreviewNumber)</PreReleaseVersionLabel>
    <PreReleaseBrandingLabel Condition="$(IncludePreReleaseLabelInPackageVersion)">Release Candidate $(PreReleasePreviewNumber)</PreReleaseBrandingLabel>
    <!-- Blazor Client packages will not RTM with 3.0 -->
    <BlazorClientPreReleasePreviewNumber>9</BlazorClientPreReleasePreviewNumber>
    <BlazorClientPreReleaseVersionLabel>preview$(BlazorClientPreReleasePreviewNumber)</BlazorClientPreReleaseVersionLabel>
    <AspNetCoreMajorMinorVersion>$(AspNetCoreMajorVersion).$(AspNetCoreMinorVersion)</AspNetCoreMajorMinorVersion>
    <!-- Additional assembly attributes are already configured to include the source revision ID. -->
    <IncludeSourceRevisionInInformationalVersion>false</IncludeSourceRevisionInInformationalVersion>
    <!-- Servicing builds have different characteristics for the way dependencies, baselines, and versions are handled. -->
    <IsServicingBuild Condition=" '$(PreReleaseVersionLabel)' == 'servicing' ">true</IsServicingBuild>
    <VersionPrefix>$(AspNetCoreMajorVersion).$(AspNetCoreMinorVersion).$(AspNetCorePatchVersion)</VersionPrefix>
    <!-- TargetingPackVersionPrefix is used by projects, like .deb and .rpm, which use slightly different version formats. -->
    <TargetingPackVersionPrefix>$(VersionPrefix)</TargetingPackVersionPrefix>
    <!-- Targeting packs do not produce patch versions in servicing builds. No API changes are allowed in patches. -->
    <TargetingPackVersionPrefix Condition="'$(IsServicingBuild)' == 'true'">$(AspNetCoreMajorVersion).$(AspNetCoreMinorVersion).0</TargetingPackVersionPrefix>
    <ExperimentalVersionPrefix>0.3.$(AspNetCorePatchVersion)</ExperimentalVersionPrefix>
    <!-- ANCM versioning is intentionally 10 + AspNetCoreMajorVersion because earlier versions of ANCM shipped as 8.x. -->
    <AspNetCoreModuleVersionMajor>$([MSBuild]::Add(10, $(AspNetCoreMajorVersion)))</AspNetCoreModuleVersionMajor>
    <AspNetCoreModuleVersionMinor>$(AspNetCoreMinorVersion)</AspNetCoreModuleVersionMinor>
    <AspNetCoreModuleVersionRevision>$(AspNetCorePatchVersion)</AspNetCoreModuleVersionRevision>
    <!-- This is used for error checking to ensure generated code and baselines are up to date when we increment the patch. -->
    <PreviousAspNetCoreReleaseVersion Condition=" '$(AspNetCorePatchVersion)' != '0' ">$(AspNetCoreMajorVersion).$(AspNetCoreMinorVersion).$([MSBuild]::Subtract($(AspNetCorePatchVersion), 1))</PreviousAspNetCoreReleaseVersion>
  </PropertyGroup>
  <PropertyGroup Label="Arcade settings">
    <!-- Opt-in to Arcade tools for building VSIX projects. -->
    <UsingToolVSSDK>true</UsingToolVSSDK>
    <!-- Only use Microsoft.NETFramework.ReferenceAssemblies on non-windows builds. Using this on Windows breaks MVC runtime compilation. -->
    <UsingToolNetFrameworkReferenceAssemblies Condition="'$(OS)' != 'Windows_NT'">true</UsingToolNetFrameworkReferenceAssemblies>
    <!-- Disable XLIFF tasks -->
    <UsingToolXliff>false</UsingToolXliff>
  </PropertyGroup>
  <!--

    These versions should ONLY be updated by automation.

    DO NOT UPDATE THESE MANUALLY. Use the `darc` command line tool to update this file so it stays in sync with
    Version.Details.xml.

    See https://github.com/dotnet/arcade/blob/master/Documentation/Darc.md for instructions on using darc.

  -->
  <PropertyGroup Label="Automated">
    <!-- Packages from dotnet/arcade -->
<<<<<<< HEAD
    <MicrosoftDotNetGenAPIPackageVersion>1.0.0-beta.19460.3</MicrosoftDotNetGenAPIPackageVersion>
=======
    <MicrosoftDotNetGenAPIPackageVersion>1.0.0-beta.19458.2</MicrosoftDotNetGenAPIPackageVersion>
>>>>>>> cd7775d7
    <!-- Packages from dotnet/roslyn -->
    <MicrosoftNetCompilersToolsetPackageVersion>3.3.1-beta3-19456-04</MicrosoftNetCompilersToolsetPackageVersion>
    <!-- Packages from dotnet/core-setup -->
    <MicrosoftExtensionsDependencyModelPackageVersion>3.0.0-rc2-19459-40</MicrosoftExtensionsDependencyModelPackageVersion>
    <MicrosoftNETCoreAppRefPackageVersion>3.0.0-rc2-19459-40</MicrosoftNETCoreAppRefPackageVersion>
    <MicrosoftNETCoreAppRuntimewinx64PackageVersion>3.0.0-rc2-19459-40</MicrosoftNETCoreAppRuntimewinx64PackageVersion>
    <NETStandardLibraryRefPackageVersion>2.1.0-rc2-19459-40</NETStandardLibraryRefPackageVersion>
    <!-- Packages from dotnet/corefx -->
    <MicrosoftBclAsyncInterfacesPackageVersion>1.0.0-rc2.19459.12</MicrosoftBclAsyncInterfacesPackageVersion>
    <MicrosoftCSharpPackageVersion>4.6.0-rc2.19459.12</MicrosoftCSharpPackageVersion>
    <MicrosoftWin32RegistryPackageVersion>4.6.0-rc2.19459.12</MicrosoftWin32RegistryPackageVersion>
    <MicrosoftWin32SystemEventsPackageVersion>4.6.0-rc2.19459.12</MicrosoftWin32SystemEventsPackageVersion>
    <SystemComponentModelAnnotationsPackageVersion>4.6.0-rc2.19459.12</SystemComponentModelAnnotationsPackageVersion>
    <SystemDiagnosticsEventLogPackageVersion>4.6.0-rc2.19459.12</SystemDiagnosticsEventLogPackageVersion>
    <SystemDrawingCommonPackageVersion>4.6.0-rc2.19459.12</SystemDrawingCommonPackageVersion>
    <SystemIOPipelinesPackageVersion>4.6.0-rc2.19459.12</SystemIOPipelinesPackageVersion>
    <SystemNetHttpWinHttpHandlerPackageVersion>4.6.0-rc2.19459.12</SystemNetHttpWinHttpHandlerPackageVersion>
    <SystemNetWebSocketsWebSocketProtocolPackageVersion>4.6.0-rc2.19459.12</SystemNetWebSocketsWebSocketProtocolPackageVersion>
    <SystemReflectionMetadataPackageVersion>1.7.0-rc2.19459.12</SystemReflectionMetadataPackageVersion>
    <SystemRuntimeCompilerServicesUnsafePackageVersion>4.6.0-rc2.19459.12</SystemRuntimeCompilerServicesUnsafePackageVersion>
    <SystemSecurityCryptographyCngPackageVersion>4.6.0-rc2.19459.12</SystemSecurityCryptographyCngPackageVersion>
    <SystemSecurityCryptographyPkcsPackageVersion>4.6.0-rc2.19459.12</SystemSecurityCryptographyPkcsPackageVersion>
    <SystemSecurityCryptographyXmlPackageVersion>4.6.0-rc2.19459.12</SystemSecurityCryptographyXmlPackageVersion>
    <SystemSecurityPermissionsPackageVersion>4.6.0-rc2.19459.12</SystemSecurityPermissionsPackageVersion>
    <SystemSecurityPrincipalWindowsPackageVersion>4.6.0-rc2.19459.12</SystemSecurityPrincipalWindowsPackageVersion>
    <SystemServiceProcessServiceControllerPackageVersion>4.6.0-rc2.19459.12</SystemServiceProcessServiceControllerPackageVersion>
    <SystemTextEncodingsWebPackageVersion>4.6.0-rc2.19459.12</SystemTextEncodingsWebPackageVersion>
    <SystemTextJsonPackageVersion>4.6.0-rc2.19459.12</SystemTextJsonPackageVersion>
    <SystemThreadingChannelsPackageVersion>4.6.0-rc2.19459.12</SystemThreadingChannelsPackageVersion>
    <SystemWindowsExtensionsPackageVersion>4.6.0-rc2.19459.12</SystemWindowsExtensionsPackageVersion>
    <!-- Only listed explicitly to workaround https://github.com/dotnet/cli/issues/10528 -->
    <MicrosoftNETCorePlatformsPackageVersion>3.0.0-rc2.19459.12</MicrosoftNETCorePlatformsPackageVersion>
    <!-- Packages from aspnet/Blazor -->
    <MicrosoftAspNetCoreBlazorMonoPackageVersion>3.0.0-preview9.19460.2</MicrosoftAspNetCoreBlazorMonoPackageVersion>
    <!-- Packages from aspnet/Extensions -->
    <InternalAspNetCoreAnalyzersPackageVersion>3.0.0-rc2.19460.7</InternalAspNetCoreAnalyzersPackageVersion>
    <MicrosoftAspNetCoreAnalyzerTestingPackageVersion>3.0.0-rc2.19460.7</MicrosoftAspNetCoreAnalyzerTestingPackageVersion>
    <MicrosoftAspNetCoreBenchmarkRunnerSourcesPackageVersion>3.0.0-rc2.19460.7</MicrosoftAspNetCoreBenchmarkRunnerSourcesPackageVersion>
    <MicrosoftAspNetCoreTestingPackageVersion>3.0.0-rc2.19460.7</MicrosoftAspNetCoreTestingPackageVersion>
    <MicrosoftExtensionsActivatorUtilitiesSourcesPackageVersion>3.0.0-rc2.19460.7</MicrosoftExtensionsActivatorUtilitiesSourcesPackageVersion>
    <MicrosoftExtensionsCachingAbstractionsPackageVersion>3.0.0-rc2.19460.7</MicrosoftExtensionsCachingAbstractionsPackageVersion>
    <MicrosoftExtensionsCachingMemoryPackageVersion>3.0.0-rc2.19460.7</MicrosoftExtensionsCachingMemoryPackageVersion>
    <MicrosoftExtensionsCachingSqlServerPackageVersion>3.0.0-rc2.19460.7</MicrosoftExtensionsCachingSqlServerPackageVersion>
    <MicrosoftExtensionsCachingStackExchangeRedisPackageVersion>3.0.0-rc2.19460.7</MicrosoftExtensionsCachingStackExchangeRedisPackageVersion>
    <MicrosoftExtensionsCommandLineUtilsSourcesPackageVersion>3.0.0-rc2.19460.7</MicrosoftExtensionsCommandLineUtilsSourcesPackageVersion>
    <MicrosoftExtensionsConfigurationAbstractionsPackageVersion>3.0.0-rc2.19460.7</MicrosoftExtensionsConfigurationAbstractionsPackageVersion>
    <MicrosoftExtensionsConfigurationAzureKeyVaultPackageVersion>3.0.0-rc2.19460.7</MicrosoftExtensionsConfigurationAzureKeyVaultPackageVersion>
    <MicrosoftExtensionsConfigurationBinderPackageVersion>3.0.0-rc2.19460.7</MicrosoftExtensionsConfigurationBinderPackageVersion>
    <MicrosoftExtensionsConfigurationCommandLinePackageVersion>3.0.0-rc2.19460.7</MicrosoftExtensionsConfigurationCommandLinePackageVersion>
    <MicrosoftExtensionsConfigurationEnvironmentVariablesPackageVersion>3.0.0-rc2.19460.7</MicrosoftExtensionsConfigurationEnvironmentVariablesPackageVersion>
    <MicrosoftExtensionsConfigurationFileExtensionsPackageVersion>3.0.0-rc2.19460.7</MicrosoftExtensionsConfigurationFileExtensionsPackageVersion>
    <MicrosoftExtensionsConfigurationIniPackageVersion>3.0.0-rc2.19460.7</MicrosoftExtensionsConfigurationIniPackageVersion>
    <MicrosoftExtensionsConfigurationJsonPackageVersion>3.0.0-rc2.19460.7</MicrosoftExtensionsConfigurationJsonPackageVersion>
    <MicrosoftExtensionsConfigurationKeyPerFilePackageVersion>3.0.0-rc2.19460.7</MicrosoftExtensionsConfigurationKeyPerFilePackageVersion>
    <MicrosoftExtensionsConfigurationPackageVersion>3.0.0-rc2.19460.7</MicrosoftExtensionsConfigurationPackageVersion>
    <MicrosoftExtensionsConfigurationUserSecretsPackageVersion>3.0.0-rc2.19460.7</MicrosoftExtensionsConfigurationUserSecretsPackageVersion>
    <MicrosoftExtensionsConfigurationXmlPackageVersion>3.0.0-rc2.19460.7</MicrosoftExtensionsConfigurationXmlPackageVersion>
    <MicrosoftExtensionsDependencyInjectionAbstractionsPackageVersion>3.0.0-rc2.19460.7</MicrosoftExtensionsDependencyInjectionAbstractionsPackageVersion>
    <MicrosoftExtensionsDependencyInjectionPackageVersion>3.0.0-rc2.19460.7</MicrosoftExtensionsDependencyInjectionPackageVersion>
    <MicrosoftExtensionsDiagnosticAdapterPackageVersion>3.0.0-rc2.19460.7</MicrosoftExtensionsDiagnosticAdapterPackageVersion>
    <MicrosoftExtensionsDiagnosticsHealthChecksAbstractionsPackageVersion>3.0.0-rc2.19460.7</MicrosoftExtensionsDiagnosticsHealthChecksAbstractionsPackageVersion>
    <MicrosoftExtensionsDiagnosticsHealthChecksPackageVersion>3.0.0-rc2.19460.7</MicrosoftExtensionsDiagnosticsHealthChecksPackageVersion>
    <MicrosoftExtensionsFileProvidersAbstractionsPackageVersion>3.0.0-rc2.19460.7</MicrosoftExtensionsFileProvidersAbstractionsPackageVersion>
    <MicrosoftExtensionsFileProvidersCompositePackageVersion>3.0.0-rc2.19460.7</MicrosoftExtensionsFileProvidersCompositePackageVersion>
    <MicrosoftExtensionsFileProvidersEmbeddedPackageVersion>3.0.0-rc2.19460.7</MicrosoftExtensionsFileProvidersEmbeddedPackageVersion>
    <MicrosoftExtensionsFileProvidersPhysicalPackageVersion>3.0.0-rc2.19460.7</MicrosoftExtensionsFileProvidersPhysicalPackageVersion>
    <MicrosoftExtensionsFileSystemGlobbingPackageVersion>3.0.0-rc2.19460.7</MicrosoftExtensionsFileSystemGlobbingPackageVersion>
    <MicrosoftExtensionsHashCodeCombinerSourcesPackageVersion>3.0.0-rc2.19460.7</MicrosoftExtensionsHashCodeCombinerSourcesPackageVersion>
    <MicrosoftExtensionsHostingAbstractionsPackageVersion>3.0.0-rc2.19460.7</MicrosoftExtensionsHostingAbstractionsPackageVersion>
    <MicrosoftExtensionsHostingPackageVersion>3.0.0-rc2.19460.7</MicrosoftExtensionsHostingPackageVersion>
    <MicrosoftExtensionsHostFactoryResolverSourcesPackageVersion>3.0.0-rc2.19460.7</MicrosoftExtensionsHostFactoryResolverSourcesPackageVersion>
    <MicrosoftExtensionsHttpPackageVersion>3.0.0-rc2.19460.7</MicrosoftExtensionsHttpPackageVersion>
    <MicrosoftExtensionsLocalizationAbstractionsPackageVersion>3.0.0-rc2.19460.7</MicrosoftExtensionsLocalizationAbstractionsPackageVersion>
    <MicrosoftExtensionsLocalizationPackageVersion>3.0.0-rc2.19460.7</MicrosoftExtensionsLocalizationPackageVersion>
    <MicrosoftExtensionsLoggingAbstractionsPackageVersion>3.0.0-rc2.19460.7</MicrosoftExtensionsLoggingAbstractionsPackageVersion>
    <MicrosoftExtensionsLoggingAzureAppServicesPackageVersion>3.0.0-rc2.19460.7</MicrosoftExtensionsLoggingAzureAppServicesPackageVersion>
    <MicrosoftExtensionsLoggingConfigurationPackageVersion>3.0.0-rc2.19460.7</MicrosoftExtensionsLoggingConfigurationPackageVersion>
    <MicrosoftExtensionsLoggingConsolePackageVersion>3.0.0-rc2.19460.7</MicrosoftExtensionsLoggingConsolePackageVersion>
    <MicrosoftExtensionsLoggingDebugPackageVersion>3.0.0-rc2.19460.7</MicrosoftExtensionsLoggingDebugPackageVersion>
    <MicrosoftExtensionsLoggingEventSourcePackageVersion>3.0.0-rc2.19460.7</MicrosoftExtensionsLoggingEventSourcePackageVersion>
    <MicrosoftExtensionsLoggingEventLogPackageVersion>3.0.0-rc2.19460.7</MicrosoftExtensionsLoggingEventLogPackageVersion>
    <MicrosoftExtensionsLoggingPackageVersion>3.0.0-rc2.19460.7</MicrosoftExtensionsLoggingPackageVersion>
    <MicrosoftExtensionsLoggingTestingPackageVersion>3.0.0-rc2.19460.7</MicrosoftExtensionsLoggingTestingPackageVersion>
    <MicrosoftExtensionsLoggingTraceSourcePackageVersion>3.0.0-rc2.19460.7</MicrosoftExtensionsLoggingTraceSourcePackageVersion>
    <MicrosoftExtensionsObjectPoolPackageVersion>3.0.0-rc2.19460.7</MicrosoftExtensionsObjectPoolPackageVersion>
    <MicrosoftExtensionsOptionsConfigurationExtensionsPackageVersion>3.0.0-rc2.19460.7</MicrosoftExtensionsOptionsConfigurationExtensionsPackageVersion>
    <MicrosoftExtensionsOptionsDataAnnotationsPackageVersion>3.0.0-rc2.19460.7</MicrosoftExtensionsOptionsDataAnnotationsPackageVersion>
    <MicrosoftExtensionsOptionsPackageVersion>3.0.0-rc2.19460.7</MicrosoftExtensionsOptionsPackageVersion>
    <MicrosoftExtensionsParameterDefaultValueSourcesPackageVersion>3.0.0-rc2.19460.7</MicrosoftExtensionsParameterDefaultValueSourcesPackageVersion>
    <MicrosoftExtensionsPrimitivesPackageVersion>3.0.0-rc2.19460.7</MicrosoftExtensionsPrimitivesPackageVersion>
    <MicrosoftExtensionsTypeNameHelperSourcesPackageVersion>3.0.0-rc2.19460.7</MicrosoftExtensionsTypeNameHelperSourcesPackageVersion>
    <MicrosoftExtensionsValueStopwatchSourcesPackageVersion>3.0.0-rc2.19460.7</MicrosoftExtensionsValueStopwatchSourcesPackageVersion>
    <MicrosoftExtensionsWebEncodersPackageVersion>3.0.0-rc2.19460.7</MicrosoftExtensionsWebEncodersPackageVersion>
    <MicrosoftInternalExtensionsRefsPackageVersion>3.0.0-rc2.19460.7</MicrosoftInternalExtensionsRefsPackageVersion>
    <MicrosoftJSInteropPackageVersion>3.0.0-rc2.19460.7</MicrosoftJSInteropPackageVersion>
    <MonoWebAssemblyInteropPackageVersion>3.0.0-rc2.19460.7</MonoWebAssemblyInteropPackageVersion>
    <!-- Packages from aspnet/EntityFrameworkCore -->
    <dotnetefPackageVersion>3.0.0-rc2.19460.12</dotnetefPackageVersion>
    <MicrosoftEntityFrameworkCoreInMemoryPackageVersion>3.0.0-rc2.19460.12</MicrosoftEntityFrameworkCoreInMemoryPackageVersion>
    <MicrosoftEntityFrameworkCoreRelationalPackageVersion>3.0.0-rc2.19460.12</MicrosoftEntityFrameworkCoreRelationalPackageVersion>
    <MicrosoftEntityFrameworkCoreSqlitePackageVersion>3.0.0-rc2.19460.12</MicrosoftEntityFrameworkCoreSqlitePackageVersion>
    <MicrosoftEntityFrameworkCoreSqlServerPackageVersion>3.0.0-rc2.19460.12</MicrosoftEntityFrameworkCoreSqlServerPackageVersion>
    <MicrosoftEntityFrameworkCoreToolsPackageVersion>3.0.0-rc2.19460.12</MicrosoftEntityFrameworkCoreToolsPackageVersion>
    <MicrosoftEntityFrameworkCorePackageVersion>3.0.0-rc2.19460.12</MicrosoftEntityFrameworkCorePackageVersion>
    <!-- Packages from aspnet/AspNetCore-Tooling -->
    <MicrosoftAspNetCoreMvcRazorExtensionsPackageVersion>3.0.0-rc2.19460.12</MicrosoftAspNetCoreMvcRazorExtensionsPackageVersion>
    <MicrosoftAspNetCoreRazorLanguagePackageVersion>3.0.0-rc2.19460.12</MicrosoftAspNetCoreRazorLanguagePackageVersion>
    <MicrosoftCodeAnalysisRazorPackageVersion>3.0.0-rc2.19460.12</MicrosoftCodeAnalysisRazorPackageVersion>
    <MicrosoftNETSdkRazorPackageVersion>3.0.0-rc2.19460.12</MicrosoftNETSdkRazorPackageVersion>
  </PropertyGroup>
  <!--

    ^^^^^^^^^^
    SEE NOTE ABOVE.

    Versions above this comment are updated automatically. Don't change them manually.

    Versions below this comment are not managed by automation and can be changed as needed.
  -->
  <PropertyGroup Label="Dependency version settings">
    <!--
      Win-x64 is used here because we have picked an arbitrary runtime identifier to flow the version of the latest NETCore.App runtime.
      All Runtime.$rid packages should have the same version.
    -->
    <MicrosoftNETCoreAppRuntimeVersion>$(MicrosoftNETCoreAppRuntimewinx64PackageVersion)</MicrosoftNETCoreAppRuntimeVersion>
  </PropertyGroup>
  <PropertyGroup Label="Manual">
    <!-- Build tool dependencies -->
    <InternalAspNetCoreBuildTasksPackageVersion>3.0.0-build-20190530.3</InternalAspNetCoreBuildTasksPackageVersion>
    <MicrosoftSymbolUploaderBuildTaskPackageVersion>1.0.0-beta-64023-03</MicrosoftSymbolUploaderBuildTaskPackageVersion>
    <MicrosoftVSSDKBuildToolsVersion>15.9.3032</MicrosoftVSSDKBuildToolsVersion>
    <!-- Stable dotnet/corefx packages no longer updated for .NET Core 3 -->
    <SystemBuffersPackageVersion>4.5.0</SystemBuffersPackageVersion>
    <SystemCodeDomPackageVersion>4.4.0</SystemCodeDomPackageVersion>
    <SystemCommandlineExperimentalPackageVersion>0.3.0-alpha.19317.1</SystemCommandlineExperimentalPackageVersion>
    <SystemComponentModelPackageVersion>4.3.0</SystemComponentModelPackageVersion>
    <SystemNetHttpPackageVersion>4.3.2</SystemNetHttpPackageVersion>
    <SystemThreadingTasksExtensionsPackageVersion>4.5.2</SystemThreadingTasksExtensionsPackageVersion>
    <!-- Packages developed by @aspnet, but manually updated as necessary. -->
    <LibuvPackageVersion>1.10.0</LibuvPackageVersion>
    <MicrosoftAspNetWebApiClientPackageVersion>5.2.6</MicrosoftAspNetWebApiClientPackageVersion>
    <!-- Partner teams -->
    <MicrosoftAzureKeyVaultPackageVersion>2.3.2</MicrosoftAzureKeyVaultPackageVersion>
    <MicrosoftAzureStorageBlobPackageVersion>10.0.1</MicrosoftAzureStorageBlobPackageVersion>
    <MicrosoftBuildPackageVersion>15.8.166</MicrosoftBuildPackageVersion>
    <MicrosoftBuildFrameworkPackageVersion>15.8.166</MicrosoftBuildFrameworkPackageVersion>
    <MicrosoftBuildLocatorPackageVersion>1.2.6</MicrosoftBuildLocatorPackageVersion>
    <MicrosoftBuildUtilitiesCorePackageVersion>15.8.166</MicrosoftBuildUtilitiesCorePackageVersion>
    <MicrosoftCodeAnalysisCommonPackageVersion>3.0.0</MicrosoftCodeAnalysisCommonPackageVersion>
    <MicrosoftCodeAnalysisCSharpPackageVersion>3.0.0</MicrosoftCodeAnalysisCSharpPackageVersion>
    <MicrosoftCodeAnalysisCSharpWorkspacesPackageVersion>3.0.0</MicrosoftCodeAnalysisCSharpWorkspacesPackageVersion>
    <MicrosoftDataODataPackageVersion>5.8.4</MicrosoftDataODataPackageVersion>
    <MicrosoftDataServicesClientPackageVersion>5.8.4</MicrosoftDataServicesClientPackageVersion>
    <MicrosoftIdentityModelClientsActiveDirectoryPackageVersion>3.19.8</MicrosoftIdentityModelClientsActiveDirectoryPackageVersion>
    <MicrosoftIdentityModelLoggingPackageVersion>5.5.0</MicrosoftIdentityModelLoggingPackageVersion>
    <MicrosoftIdentityModelProtocolsOpenIdConnectPackageVersion>5.5.0</MicrosoftIdentityModelProtocolsOpenIdConnectPackageVersion>
    <MicrosoftIdentityModelProtocolsWsFederationPackageVersion>5.5.0</MicrosoftIdentityModelProtocolsWsFederationPackageVersion>
    <MicrosoftInternalAspNetCoreH2SpecAllPackageVersion>2.2.1</MicrosoftInternalAspNetCoreH2SpecAllPackageVersion>
    <MicrosoftNETCoreWindowsApiSetsPackageVersion>1.0.1</MicrosoftNETCoreWindowsApiSetsPackageVersion>
    <MicrosoftOwinSecurityCookiesPackageVersion>3.0.1</MicrosoftOwinSecurityCookiesPackageVersion>
    <MicrosoftOwinTestingPackageVersion>3.0.1</MicrosoftOwinTestingPackageVersion>
    <MicrosoftWebAdministrationPackageVersion>11.1.0</MicrosoftWebAdministrationPackageVersion>
    <MicrosoftWebXdtPackageVersion>1.4.0</MicrosoftWebXdtPackageVersion>
    <SystemIdentityModelTokensJwtPackageVersion>5.5.0</SystemIdentityModelTokensJwtPackageVersion>
    <!-- Packages from 2.1/2.2 branches used for site extension build -->
    <MicrosoftAspNetCoreAzureAppServicesSiteExtension21PackageVersion>2.1.1</MicrosoftAspNetCoreAzureAppServicesSiteExtension21PackageVersion>
    <MicrosoftAspNetCoreAzureAppServicesSiteExtension22PackageVersion>2.2.0</MicrosoftAspNetCoreAzureAppServicesSiteExtension22PackageVersion>
    <!-- 3rd party dependencies -->
    <AngleSharpPackageVersion>0.9.9</AngleSharpPackageVersion>
    <BenchmarkDotNetPackageVersion>0.10.13</BenchmarkDotNetPackageVersion>
    <CastleCorePackageVersion>4.2.1</CastleCorePackageVersion>
    <FSharpCorePackageVersion>4.2.1</FSharpCorePackageVersion>
    <GoogleProtobufPackageVersion>3.8.0</GoogleProtobufPackageVersion>
    <GrpcAspNetCorePackageVersion>2.23.1</GrpcAspNetCorePackageVersion>
    <IdentityServer4AspNetIdentityPackageVersion>3.0.0</IdentityServer4AspNetIdentityPackageVersion>
    <IdentityServer4EntityFrameworkPackageVersion>3.0.0</IdentityServer4EntityFrameworkPackageVersion>
    <IdentityServer4PackageVersion>3.0.0</IdentityServer4PackageVersion>
    <IdentityServer4StoragePackageVersion>3.0.0</IdentityServer4StoragePackageVersion>
    <IdentityServer4EntityFrameworkStoragePackageVersion>3.0.0</IdentityServer4EntityFrameworkStoragePackageVersion>
    <MessagePackPackageVersion>1.7.3.7</MessagePackPackageVersion>
    <MoqPackageVersion>4.10.0</MoqPackageVersion>
    <MonoCecilPackageVersion>0.10.1</MonoCecilPackageVersion>
    <NewtonsoftJsonBsonPackageVersion>1.0.2</NewtonsoftJsonBsonPackageVersion>
    <NewtonsoftJsonPackageVersion>12.0.2</NewtonsoftJsonPackageVersion>
    <NSwagApiDescriptionClientPackageVersion>13.0.4</NSwagApiDescriptionClientPackageVersion>
    <SeleniumSupportPackageVersion>3.12.1</SeleniumSupportPackageVersion>
    <SeleniumWebDriverMicrosoftDriverPackageVersion>17.17134.0</SeleniumWebDriverMicrosoftDriverPackageVersion>
    <SeleniumWebDriverChromeDriverPackageVersion>2.43.0</SeleniumWebDriverChromeDriverPackageVersion>
    <SeleniumWebDriverPackageVersion>3.12.1</SeleniumWebDriverPackageVersion>
    <SerilogExtensionsLoggingPackageVersion>1.4.0</SerilogExtensionsLoggingPackageVersion>
    <SerilogSinksFilePackageVersion>4.0.0</SerilogSinksFilePackageVersion>
    <StackExchangeRedisPackageVersion>2.0.593</StackExchangeRedisPackageVersion>
    <SystemReactiveLinqPackageVersion>3.1.1</SystemReactiveLinqPackageVersion>
    <XunitAbstractionsPackageVersion>2.0.3</XunitAbstractionsPackageVersion>
    <XunitAnalyzersPackageVersion>0.10.0</XunitAnalyzersPackageVersion>
    <XunitVersion>2.4.1</XunitVersion>
    <XunitAssertPackageVersion>$(XunitVersion)</XunitAssertPackageVersion>
    <XunitExtensibilityCorePackageVersion>$(XunitVersion)</XunitExtensibilityCorePackageVersion>
    <XunitExtensibilityExecutionPackageVersion>$(XunitVersion)</XunitExtensibilityExecutionPackageVersion>
    <MicrosoftDataSqlClientPackageVersion>1.0.19249.1</MicrosoftDataSqlClientPackageVersion>
  </PropertyGroup>
  <!-- Restore feeds -->
  <PropertyGroup Label="Restore feeds">
    <!-- In an orchestrated build, this may be overridden to other Azure feeds. -->
    <DotNetAssetRootUrl Condition="'$(DotNetAssetRootUrl)'==''">https://dotnetcli.blob.core.windows.net/dotnet/</DotNetAssetRootUrl>
  </PropertyGroup>
</Project><|MERGE_RESOLUTION|>--- conflicted
+++ resolved
@@ -55,11 +55,7 @@
   -->
   <PropertyGroup Label="Automated">
     <!-- Packages from dotnet/arcade -->
-<<<<<<< HEAD
     <MicrosoftDotNetGenAPIPackageVersion>1.0.0-beta.19460.3</MicrosoftDotNetGenAPIPackageVersion>
-=======
-    <MicrosoftDotNetGenAPIPackageVersion>1.0.0-beta.19458.2</MicrosoftDotNetGenAPIPackageVersion>
->>>>>>> cd7775d7
     <!-- Packages from dotnet/roslyn -->
     <MicrosoftNetCompilersToolsetPackageVersion>3.3.1-beta3-19456-04</MicrosoftNetCompilersToolsetPackageVersion>
     <!-- Packages from dotnet/core-setup -->
