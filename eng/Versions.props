<!--

  This file defines the versions of external dependencies used by ASP.NET Core.
  This file might be updated by automation.

-->
<Project>
  <PropertyGroup Label="Version settings">
    <AspNetCoreMajorVersion>3</AspNetCoreMajorVersion>
    <AspNetCoreMinorVersion>1</AspNetCoreMinorVersion>
    <AspNetCorePatchVersion>3</AspNetCorePatchVersion>
    <PreReleasePreviewNumber>0</PreReleasePreviewNumber>
    <!--
        When StabilizePackageVersion is set to 'true', this branch will produce stable outputs for 'Shipping' packages
    -->
    <StabilizePackageVersion Condition="'$(StabilizePackageVersion)' == ''">true</StabilizePackageVersion>
    <DotNetFinalVersionKind Condition="'$(StabilizePackageVersion)' == 'true'">release</DotNetFinalVersionKind>
    <IncludePreReleaseLabelInPackageVersion>true</IncludePreReleaseLabelInPackageVersion>
    <IncludePreReleaseLabelInPackageVersion Condition=" '$(DotNetFinalVersionKind)' == 'release' ">false</IncludePreReleaseLabelInPackageVersion>
    <PreReleaseVersionLabel>servicing</PreReleaseVersionLabel>
    <PreReleaseBrandingLabel>Servicing</PreReleaseBrandingLabel>
    <!-- Blazor Client packages will not RTM with 3.1 -->
    <BlazorClientPreReleasePreviewNumber>4</BlazorClientPreReleasePreviewNumber>
    <BlazorClientPreReleaseVersionLabel>preview$(BlazorClientPreReleasePreviewNumber)</BlazorClientPreReleaseVersionLabel>
    <AspNetCoreMajorMinorVersion>$(AspNetCoreMajorVersion).$(AspNetCoreMinorVersion)</AspNetCoreMajorMinorVersion>
    <!-- The following property may need to be updated if ingesting new versions of Extensions.Refs package. The package override version is used to create PackageOverrides.txt in the targeting pack. -->
    <MicrosoftInternalExtensionsRefsPackageOverrideVersion>3.1.0</MicrosoftInternalExtensionsRefsPackageOverrideVersion>
    <!-- Additional assembly attributes are already configured to include the source revision ID. -->
    <IncludeSourceRevisionInInformationalVersion>false</IncludeSourceRevisionInInformationalVersion>
    <!-- Servicing builds have different characteristics for the way dependencies, framework references, and versions are handled. -->
    <IsServicingBuild Condition=" '$(PreReleaseVersionLabel)' == 'servicing' ">true</IsServicingBuild>
    <VersionPrefix>$(AspNetCoreMajorVersion).$(AspNetCoreMinorVersion).$(AspNetCorePatchVersion)</VersionPrefix>
    <!-- TargetingPackVersionPrefix is used by projects, like .deb and .rpm, which use slightly different version formats. -->
    <TargetingPackVersionPrefix>$(VersionPrefix)</TargetingPackVersionPrefix>
    <!-- Targeting packs do not produce patch versions in servicing builds. No API changes are allowed in patches. -->
    <TargetingPackVersionPrefix Condition="'$(IsTargetingPackBuilding)' != 'true'">$(AspNetCoreMajorVersion).$(AspNetCoreMinorVersion).0</TargetingPackVersionPrefix>
    <ExperimentalVersionPrefix>0.3.$(AspNetCorePatchVersion)</ExperimentalVersionPrefix>
    <!-- ANCM versioning is intentionally 10 + AspNetCoreMajorVersion because earlier versions of ANCM shipped as 8.x. -->
    <AspNetCoreModuleVersionMajor>$([MSBuild]::Add(10, $(AspNetCoreMajorVersion)))</AspNetCoreModuleVersionMajor>
    <AspNetCoreModuleVersionMinor>$(AspNetCoreMinorVersion)</AspNetCoreModuleVersionMinor>
    <AspNetCoreModuleVersionRevision>$(AspNetCorePatchVersion)</AspNetCoreModuleVersionRevision>
    <!-- This is used for error checking to ensure generated code and baselines are up to date when we increment the patch. -->
    <PreviousAspNetCoreReleaseVersion Condition=" '$(AspNetCorePatchVersion)' != '0' ">$(AspNetCoreMajorVersion).$(AspNetCoreMinorVersion).$([MSBuild]::Subtract($(AspNetCorePatchVersion), 1))</PreviousAspNetCoreReleaseVersion>
  </PropertyGroup>
  <PropertyGroup Label="Arcade settings">
    <!-- Opt-in to Arcade tools for building VSIX projects. -->
    <UsingToolVSSDK>true</UsingToolVSSDK>
    <!-- Only use Microsoft.NETFramework.ReferenceAssemblies on non-windows builds. Using this on Windows breaks MVC runtime compilation. -->
    <UsingToolNetFrameworkReferenceAssemblies Condition="'$(OS)' != 'Windows_NT'">true</UsingToolNetFrameworkReferenceAssemblies>
    <!-- Disable XLIFF tasks -->
    <UsingToolXliff>false</UsingToolXliff>
  </PropertyGroup>
  <!--

    These versions should ONLY be updated by automation.

    DO NOT UPDATE THESE MANUALLY. Use the `darc` command line tool to update this file so it stays in sync with
    Version.Details.xml.

    See https://github.com/dotnet/arcade/blob/master/Documentation/Darc.md for instructions on using darc.

  -->
  <PropertyGroup Label="Automated">
    <!-- Packages from dotnet/arcade -->
<<<<<<< HEAD
    <MicrosoftDotNetGenAPIPackageVersion>1.0.0-beta.20112.6</MicrosoftDotNetGenAPIPackageVersion>
=======
    <MicrosoftDotNetGenAPIPackageVersion>1.0.0-beta.20113.5</MicrosoftDotNetGenAPIPackageVersion>
>>>>>>> a0855549
    <!-- Packages from dotnet/roslyn -->
    <MicrosoftNetCompilersToolsetPackageVersion>3.4.1-beta4-19614-01</MicrosoftNetCompilersToolsetPackageVersion>
    <!-- Packages from dotnet/core-setup -->
    <MicrosoftExtensionsDependencyModelPackageVersion>3.1.2</MicrosoftExtensionsDependencyModelPackageVersion>
    <MicrosoftNETCoreAppInternalPackageVersion>3.1.2-servicing.20067.4</MicrosoftNETCoreAppInternalPackageVersion>
    <MicrosoftNETCoreAppRefPackageVersion>3.1.0</MicrosoftNETCoreAppRefPackageVersion>
    <MicrosoftNETCoreAppRuntimewinx64PackageVersion>3.1.2</MicrosoftNETCoreAppRuntimewinx64PackageVersion>
    <NETStandardLibraryRefPackageVersion>2.1.0</NETStandardLibraryRefPackageVersion>
    <!-- Packages from dotnet/corefx -->
    <MicrosoftBclAsyncInterfacesPackageVersion>1.1.0</MicrosoftBclAsyncInterfacesPackageVersion>
    <MicrosoftCSharpPackageVersion>4.7.0</MicrosoftCSharpPackageVersion>
    <MicrosoftWin32RegistryPackageVersion>4.7.0</MicrosoftWin32RegistryPackageVersion>
    <MicrosoftWin32SystemEventsPackageVersion>4.7.0</MicrosoftWin32SystemEventsPackageVersion>
    <SystemComponentModelAnnotationsPackageVersion>4.7.0</SystemComponentModelAnnotationsPackageVersion>
    <SystemDiagnosticsEventLogPackageVersion>4.7.0</SystemDiagnosticsEventLogPackageVersion>
    <SystemDrawingCommonPackageVersion>4.7.0</SystemDrawingCommonPackageVersion>
    <SystemIOPipelinesPackageVersion>4.7.0</SystemIOPipelinesPackageVersion>
    <SystemNetHttpWinHttpHandlerPackageVersion>4.7.0</SystemNetHttpWinHttpHandlerPackageVersion>
    <SystemNetWebSocketsWebSocketProtocolPackageVersion>4.7.0</SystemNetWebSocketsWebSocketProtocolPackageVersion>
    <SystemReflectionMetadataPackageVersion>1.8.0</SystemReflectionMetadataPackageVersion>
    <SystemRuntimeCompilerServicesUnsafePackageVersion>4.7.0</SystemRuntimeCompilerServicesUnsafePackageVersion>
    <SystemSecurityCryptographyCngPackageVersion>4.7.0</SystemSecurityCryptographyCngPackageVersion>
    <SystemSecurityCryptographyPkcsPackageVersion>4.7.0</SystemSecurityCryptographyPkcsPackageVersion>
    <SystemSecurityCryptographyXmlPackageVersion>4.7.0</SystemSecurityCryptographyXmlPackageVersion>
    <SystemSecurityPermissionsPackageVersion>4.7.0</SystemSecurityPermissionsPackageVersion>
    <SystemSecurityPrincipalWindowsPackageVersion>4.7.0</SystemSecurityPrincipalWindowsPackageVersion>
    <SystemServiceProcessServiceControllerPackageVersion>4.7.0</SystemServiceProcessServiceControllerPackageVersion>
    <SystemTextEncodingsWebPackageVersion>4.7.0</SystemTextEncodingsWebPackageVersion>
    <SystemTextJsonPackageVersion>4.7.1</SystemTextJsonPackageVersion>
    <SystemThreadingChannelsPackageVersion>4.7.0</SystemThreadingChannelsPackageVersion>
    <SystemWindowsExtensionsPackageVersion>4.7.0</SystemWindowsExtensionsPackageVersion>
    <!-- Only listed explicitly to workaround https://github.com/dotnet/cli/issues/10528 -->
    <MicrosoftNETCorePlatformsPackageVersion>3.1.0</MicrosoftNETCorePlatformsPackageVersion>
    <!-- Packages from aspnet/Blazor -->
    <MicrosoftAspNetCoreBlazorMonoPackageVersion>3.1.0-preview4.19605.1</MicrosoftAspNetCoreBlazorMonoPackageVersion>
    <!-- Packages from aspnet/Extensions -->
    <InternalAspNetCoreAnalyzersPackageVersion>3.1.2-servicing.20067.6</InternalAspNetCoreAnalyzersPackageVersion>
    <MicrosoftAspNetCoreAnalyzerTestingPackageVersion>3.1.2-servicing.20067.6</MicrosoftAspNetCoreAnalyzerTestingPackageVersion>
    <MicrosoftAspNetCoreBenchmarkRunnerSourcesPackageVersion>3.1.2-servicing.20067.6</MicrosoftAspNetCoreBenchmarkRunnerSourcesPackageVersion>
    <MicrosoftAspNetCoreTestingPackageVersion>3.1.2-servicing.20067.6</MicrosoftAspNetCoreTestingPackageVersion>
    <MicrosoftExtensionsActivatorUtilitiesSourcesPackageVersion>3.1.2-servicing.20067.6</MicrosoftExtensionsActivatorUtilitiesSourcesPackageVersion>
    <MicrosoftExtensionsCachingAbstractionsPackageVersion>3.1.2</MicrosoftExtensionsCachingAbstractionsPackageVersion>
    <MicrosoftExtensionsCachingMemoryPackageVersion>3.1.2</MicrosoftExtensionsCachingMemoryPackageVersion>
    <MicrosoftExtensionsCachingSqlServerPackageVersion>3.1.2</MicrosoftExtensionsCachingSqlServerPackageVersion>
    <MicrosoftExtensionsCachingStackExchangeRedisPackageVersion>3.1.2</MicrosoftExtensionsCachingStackExchangeRedisPackageVersion>
    <MicrosoftExtensionsCommandLineUtilsSourcesPackageVersion>3.1.2-servicing.20067.6</MicrosoftExtensionsCommandLineUtilsSourcesPackageVersion>
    <MicrosoftExtensionsConfigurationAbstractionsPackageVersion>3.1.2</MicrosoftExtensionsConfigurationAbstractionsPackageVersion>
    <MicrosoftExtensionsConfigurationAzureKeyVaultPackageVersion>3.1.2</MicrosoftExtensionsConfigurationAzureKeyVaultPackageVersion>
    <MicrosoftExtensionsConfigurationBinderPackageVersion>3.1.2</MicrosoftExtensionsConfigurationBinderPackageVersion>
    <MicrosoftExtensionsConfigurationCommandLinePackageVersion>3.1.2</MicrosoftExtensionsConfigurationCommandLinePackageVersion>
    <MicrosoftExtensionsConfigurationEnvironmentVariablesPackageVersion>3.1.2</MicrosoftExtensionsConfigurationEnvironmentVariablesPackageVersion>
    <MicrosoftExtensionsConfigurationFileExtensionsPackageVersion>3.1.2</MicrosoftExtensionsConfigurationFileExtensionsPackageVersion>
    <MicrosoftExtensionsConfigurationIniPackageVersion>3.1.2</MicrosoftExtensionsConfigurationIniPackageVersion>
    <MicrosoftExtensionsConfigurationJsonPackageVersion>3.1.2</MicrosoftExtensionsConfigurationJsonPackageVersion>
    <MicrosoftExtensionsConfigurationKeyPerFilePackageVersion>3.1.2</MicrosoftExtensionsConfigurationKeyPerFilePackageVersion>
    <MicrosoftExtensionsConfigurationPackageVersion>3.1.2</MicrosoftExtensionsConfigurationPackageVersion>
    <MicrosoftExtensionsConfigurationUserSecretsPackageVersion>3.1.2</MicrosoftExtensionsConfigurationUserSecretsPackageVersion>
    <MicrosoftExtensionsConfigurationXmlPackageVersion>3.1.2</MicrosoftExtensionsConfigurationXmlPackageVersion>
    <MicrosoftExtensionsDependencyInjectionAbstractionsPackageVersion>3.1.2</MicrosoftExtensionsDependencyInjectionAbstractionsPackageVersion>
    <MicrosoftExtensionsDependencyInjectionPackageVersion>3.1.2</MicrosoftExtensionsDependencyInjectionPackageVersion>
    <MicrosoftExtensionsDiagnosticAdapterPackageVersion>3.1.2</MicrosoftExtensionsDiagnosticAdapterPackageVersion>
    <MicrosoftExtensionsDiagnosticsHealthChecksAbstractionsPackageVersion>3.1.2</MicrosoftExtensionsDiagnosticsHealthChecksAbstractionsPackageVersion>
    <MicrosoftExtensionsDiagnosticsHealthChecksPackageVersion>3.1.2</MicrosoftExtensionsDiagnosticsHealthChecksPackageVersion>
    <MicrosoftExtensionsFileProvidersAbstractionsPackageVersion>3.1.2</MicrosoftExtensionsFileProvidersAbstractionsPackageVersion>
    <MicrosoftExtensionsFileProvidersCompositePackageVersion>3.1.2</MicrosoftExtensionsFileProvidersCompositePackageVersion>
    <MicrosoftExtensionsFileProvidersEmbeddedPackageVersion>3.1.2</MicrosoftExtensionsFileProvidersEmbeddedPackageVersion>
    <MicrosoftExtensionsFileProvidersPhysicalPackageVersion>3.1.2</MicrosoftExtensionsFileProvidersPhysicalPackageVersion>
    <MicrosoftExtensionsFileSystemGlobbingPackageVersion>3.1.2</MicrosoftExtensionsFileSystemGlobbingPackageVersion>
    <MicrosoftExtensionsHashCodeCombinerSourcesPackageVersion>3.1.2-servicing.20067.6</MicrosoftExtensionsHashCodeCombinerSourcesPackageVersion>
    <MicrosoftExtensionsHostingAbstractionsPackageVersion>3.1.2</MicrosoftExtensionsHostingAbstractionsPackageVersion>
    <MicrosoftExtensionsHostingPackageVersion>3.1.2</MicrosoftExtensionsHostingPackageVersion>
    <MicrosoftExtensionsHostFactoryResolverSourcesPackageVersion>3.1.2-servicing.20067.6</MicrosoftExtensionsHostFactoryResolverSourcesPackageVersion>
    <MicrosoftExtensionsHttpPackageVersion>3.1.2</MicrosoftExtensionsHttpPackageVersion>
    <MicrosoftExtensionsLocalizationAbstractionsPackageVersion>3.1.2</MicrosoftExtensionsLocalizationAbstractionsPackageVersion>
    <MicrosoftExtensionsLocalizationPackageVersion>3.1.2</MicrosoftExtensionsLocalizationPackageVersion>
    <MicrosoftExtensionsLoggingAbstractionsPackageVersion>3.1.2</MicrosoftExtensionsLoggingAbstractionsPackageVersion>
    <MicrosoftExtensionsLoggingAzureAppServicesPackageVersion>3.1.2</MicrosoftExtensionsLoggingAzureAppServicesPackageVersion>
    <MicrosoftExtensionsLoggingConfigurationPackageVersion>3.1.2</MicrosoftExtensionsLoggingConfigurationPackageVersion>
    <MicrosoftExtensionsLoggingConsolePackageVersion>3.1.2</MicrosoftExtensionsLoggingConsolePackageVersion>
    <MicrosoftExtensionsLoggingDebugPackageVersion>3.1.2</MicrosoftExtensionsLoggingDebugPackageVersion>
    <MicrosoftExtensionsLoggingEventSourcePackageVersion>3.1.2</MicrosoftExtensionsLoggingEventSourcePackageVersion>
    <MicrosoftExtensionsLoggingEventLogPackageVersion>3.1.2</MicrosoftExtensionsLoggingEventLogPackageVersion>
    <MicrosoftExtensionsLoggingPackageVersion>3.1.2</MicrosoftExtensionsLoggingPackageVersion>
    <MicrosoftExtensionsLoggingTestingPackageVersion>3.1.2-servicing.20067.6</MicrosoftExtensionsLoggingTestingPackageVersion>
    <MicrosoftExtensionsLoggingTraceSourcePackageVersion>3.1.2</MicrosoftExtensionsLoggingTraceSourcePackageVersion>
    <MicrosoftExtensionsObjectPoolPackageVersion>3.1.2</MicrosoftExtensionsObjectPoolPackageVersion>
    <MicrosoftExtensionsOptionsConfigurationExtensionsPackageVersion>3.1.2</MicrosoftExtensionsOptionsConfigurationExtensionsPackageVersion>
    <MicrosoftExtensionsOptionsDataAnnotationsPackageVersion>3.1.2</MicrosoftExtensionsOptionsDataAnnotationsPackageVersion>
    <MicrosoftExtensionsOptionsPackageVersion>3.1.2</MicrosoftExtensionsOptionsPackageVersion>
    <MicrosoftExtensionsParameterDefaultValueSourcesPackageVersion>3.1.2-servicing.20067.6</MicrosoftExtensionsParameterDefaultValueSourcesPackageVersion>
    <MicrosoftExtensionsPrimitivesPackageVersion>3.1.2</MicrosoftExtensionsPrimitivesPackageVersion>
    <MicrosoftExtensionsTypeNameHelperSourcesPackageVersion>3.1.2-servicing.20067.6</MicrosoftExtensionsTypeNameHelperSourcesPackageVersion>
    <MicrosoftExtensionsValueStopwatchSourcesPackageVersion>3.1.2-servicing.20067.6</MicrosoftExtensionsValueStopwatchSourcesPackageVersion>
    <MicrosoftExtensionsWebEncodersPackageVersion>3.1.2</MicrosoftExtensionsWebEncodersPackageVersion>
    <MicrosoftInternalExtensionsRefsPackageVersion>3.1.0-rtm.19565.4</MicrosoftInternalExtensionsRefsPackageVersion>
    <MicrosoftJSInteropPackageVersion>3.1.2</MicrosoftJSInteropPackageVersion>
    <MonoWebAssemblyInteropPackageVersion>3.1.2-preview4.20067.6</MonoWebAssemblyInteropPackageVersion>
    <!-- Packages from aspnet/EntityFrameworkCore -->
    <dotnetefPackageVersion>3.1.2</dotnetefPackageVersion>
    <MicrosoftEntityFrameworkCoreInMemoryPackageVersion>3.1.2</MicrosoftEntityFrameworkCoreInMemoryPackageVersion>
    <MicrosoftEntityFrameworkCoreRelationalPackageVersion>3.1.2</MicrosoftEntityFrameworkCoreRelationalPackageVersion>
    <MicrosoftEntityFrameworkCoreSqlitePackageVersion>3.1.2</MicrosoftEntityFrameworkCoreSqlitePackageVersion>
    <MicrosoftEntityFrameworkCoreSqlServerPackageVersion>3.1.2</MicrosoftEntityFrameworkCoreSqlServerPackageVersion>
    <MicrosoftEntityFrameworkCoreToolsPackageVersion>3.1.2</MicrosoftEntityFrameworkCoreToolsPackageVersion>
    <MicrosoftEntityFrameworkCorePackageVersion>3.1.2</MicrosoftEntityFrameworkCorePackageVersion>
    <!-- Packages from aspnet/AspNetCore-Tooling -->
    <MicrosoftAspNetCoreMvcRazorExtensionsPackageVersion>3.1.2</MicrosoftAspNetCoreMvcRazorExtensionsPackageVersion>
    <MicrosoftAspNetCoreRazorLanguagePackageVersion>3.1.2</MicrosoftAspNetCoreRazorLanguagePackageVersion>
    <MicrosoftCodeAnalysisRazorPackageVersion>3.1.2</MicrosoftCodeAnalysisRazorPackageVersion>
    <MicrosoftNETSdkRazorPackageVersion>3.1.2</MicrosoftNETSdkRazorPackageVersion>
  </PropertyGroup>
  <!--

    ^^^^^^^^^^
    SEE NOTE ABOVE.

    Versions above this comment are updated automatically. Don't change them manually.

    Versions below this comment are not managed by automation and can be changed as needed.
  -->
  <PropertyGroup Label="Dependency version settings">
    <!--
      Win-x64 is used here because we have picked an arbitrary runtime identifier to flow the version of the latest NETCore.App runtime.
      All Runtime.$rid packages should have the same version.
    -->
    <MicrosoftNETCoreAppRuntimeVersion>$(MicrosoftNETCoreAppRuntimewinx64PackageVersion)</MicrosoftNETCoreAppRuntimeVersion>
  </PropertyGroup>
  <PropertyGroup Label="Manual">
    <!-- Build tool dependencies -->
    <InternalAspNetCoreBuildTasksPackageVersion>3.0.0-build-20190530.3</InternalAspNetCoreBuildTasksPackageVersion>
    <MicrosoftSymbolUploaderBuildTaskPackageVersion>1.0.0-beta-64023-03</MicrosoftSymbolUploaderBuildTaskPackageVersion>
    <MicrosoftVSSDKBuildToolsVersion>15.9.3032</MicrosoftVSSDKBuildToolsVersion>
    <!-- Stable dotnet/corefx packages no longer updated for .NET Core 3 -->
    <SystemBuffersPackageVersion>4.5.0</SystemBuffersPackageVersion>
    <SystemCodeDomPackageVersion>4.4.0</SystemCodeDomPackageVersion>
    <SystemCommandlineExperimentalPackageVersion>0.3.0-alpha.19317.1</SystemCommandlineExperimentalPackageVersion>
    <SystemComponentModelPackageVersion>4.3.0</SystemComponentModelPackageVersion>
    <SystemNetHttpPackageVersion>4.3.2</SystemNetHttpPackageVersion>
    <SystemThreadingTasksExtensionsPackageVersion>4.5.2</SystemThreadingTasksExtensionsPackageVersion>
    <!-- Packages developed by @aspnet, but manually updated as necessary. -->
    <LibuvPackageVersion>1.10.0</LibuvPackageVersion>
    <MicrosoftAspNetWebApiClientPackageVersion>5.2.6</MicrosoftAspNetWebApiClientPackageVersion>
    <!-- Partner teams -->
    <MicrosoftAzureKeyVaultPackageVersion>2.3.2</MicrosoftAzureKeyVaultPackageVersion>
    <MicrosoftAzureStorageBlobPackageVersion>10.0.1</MicrosoftAzureStorageBlobPackageVersion>
    <MicrosoftBuildPackageVersion>15.8.166</MicrosoftBuildPackageVersion>
    <MicrosoftBuildFrameworkPackageVersion>15.8.166</MicrosoftBuildFrameworkPackageVersion>
    <MicrosoftBuildLocatorPackageVersion>1.2.6</MicrosoftBuildLocatorPackageVersion>
    <MicrosoftBuildUtilitiesCorePackageVersion>15.8.166</MicrosoftBuildUtilitiesCorePackageVersion>
    <MicrosoftCodeAnalysisCommonPackageVersion>3.0.0</MicrosoftCodeAnalysisCommonPackageVersion>
    <MicrosoftCodeAnalysisCSharpPackageVersion>3.0.0</MicrosoftCodeAnalysisCSharpPackageVersion>
    <MicrosoftCodeAnalysisCSharpWorkspacesPackageVersion>3.0.0</MicrosoftCodeAnalysisCSharpWorkspacesPackageVersion>
    <MicrosoftDataODataPackageVersion>5.8.4</MicrosoftDataODataPackageVersion>
    <MicrosoftDataServicesClientPackageVersion>5.8.4</MicrosoftDataServicesClientPackageVersion>
    <MicrosoftIdentityModelClientsActiveDirectoryPackageVersion>3.19.8</MicrosoftIdentityModelClientsActiveDirectoryPackageVersion>
    <MicrosoftIdentityModelLoggingPackageVersion>5.5.0</MicrosoftIdentityModelLoggingPackageVersion>
    <MicrosoftIdentityModelProtocolsOpenIdConnectPackageVersion>5.5.0</MicrosoftIdentityModelProtocolsOpenIdConnectPackageVersion>
    <MicrosoftIdentityModelProtocolsWsFederationPackageVersion>5.5.0</MicrosoftIdentityModelProtocolsWsFederationPackageVersion>
    <MicrosoftInternalAspNetCoreH2SpecAllPackageVersion>2.2.1</MicrosoftInternalAspNetCoreH2SpecAllPackageVersion>
    <MicrosoftNETCoreWindowsApiSetsPackageVersion>1.0.1</MicrosoftNETCoreWindowsApiSetsPackageVersion>
    <MicrosoftOwinSecurityCookiesPackageVersion>3.0.1</MicrosoftOwinSecurityCookiesPackageVersion>
    <MicrosoftOwinTestingPackageVersion>3.0.1</MicrosoftOwinTestingPackageVersion>
    <MicrosoftWebAdministrationPackageVersion>11.1.0</MicrosoftWebAdministrationPackageVersion>
    <MicrosoftWebXdtPackageVersion>1.4.0</MicrosoftWebXdtPackageVersion>
    <SystemIdentityModelTokensJwtPackageVersion>5.5.0</SystemIdentityModelTokensJwtPackageVersion>
    <!-- Packages from 2.1/2.2 branches used for site extension build -->
    <MicrosoftAspNetCoreAzureAppServicesSiteExtension21PackageVersion>2.1.1</MicrosoftAspNetCoreAzureAppServicesSiteExtension21PackageVersion>
    <MicrosoftAspNetCoreAzureAppServicesSiteExtension22PackageVersion>2.2.0</MicrosoftAspNetCoreAzureAppServicesSiteExtension22PackageVersion>
    <!-- 3rd party dependencies -->
    <AngleSharpPackageVersion>0.9.9</AngleSharpPackageVersion>
    <BenchmarkDotNetPackageVersion>0.10.13</BenchmarkDotNetPackageVersion>
    <CastleCorePackageVersion>4.2.1</CastleCorePackageVersion>
    <FSharpCorePackageVersion>4.2.1</FSharpCorePackageVersion>
    <GoogleProtobufPackageVersion>3.8.0</GoogleProtobufPackageVersion>
    <GrpcAspNetCorePackageVersion>2.27.0</GrpcAspNetCorePackageVersion>
    <IdentityServer4AspNetIdentityPackageVersion>3.0.0</IdentityServer4AspNetIdentityPackageVersion>
    <IdentityServer4EntityFrameworkPackageVersion>3.0.0</IdentityServer4EntityFrameworkPackageVersion>
    <IdentityServer4PackageVersion>3.0.0</IdentityServer4PackageVersion>
    <IdentityServer4StoragePackageVersion>3.0.0</IdentityServer4StoragePackageVersion>
    <IdentityServer4EntityFrameworkStoragePackageVersion>3.0.0</IdentityServer4EntityFrameworkStoragePackageVersion>
    <MessagePackPackageVersion>1.7.3.7</MessagePackPackageVersion>
    <MoqPackageVersion>4.10.0</MoqPackageVersion>
    <MonoCecilPackageVersion>0.10.1</MonoCecilPackageVersion>
    <NewtonsoftJsonBsonPackageVersion>1.0.2</NewtonsoftJsonBsonPackageVersion>
    <NewtonsoftJsonPackageVersion>12.0.2</NewtonsoftJsonPackageVersion>
    <NSwagApiDescriptionClientPackageVersion>13.0.4</NSwagApiDescriptionClientPackageVersion>
    <SeleniumSupportPackageVersion>3.12.1</SeleniumSupportPackageVersion>
    <SeleniumWebDriverMicrosoftDriverPackageVersion>17.17134.0</SeleniumWebDriverMicrosoftDriverPackageVersion>
    <SeleniumWebDriverChromeDriverPackageVersion>2.43.0</SeleniumWebDriverChromeDriverPackageVersion>
    <SeleniumWebDriverPackageVersion>3.12.1</SeleniumWebDriverPackageVersion>
    <SerilogExtensionsLoggingPackageVersion>1.4.0</SerilogExtensionsLoggingPackageVersion>
    <SerilogSinksFilePackageVersion>4.0.0</SerilogSinksFilePackageVersion>
    <StackExchangeRedisPackageVersion>2.0.593</StackExchangeRedisPackageVersion>
    <SystemReactiveLinqPackageVersion>3.1.1</SystemReactiveLinqPackageVersion>
    <XunitAbstractionsPackageVersion>2.0.3</XunitAbstractionsPackageVersion>
    <XunitAnalyzersPackageVersion>0.10.0</XunitAnalyzersPackageVersion>
    <XunitVersion>2.4.1</XunitVersion>
    <XunitAssertPackageVersion>$(XunitVersion)</XunitAssertPackageVersion>
    <XunitExtensibilityCorePackageVersion>$(XunitVersion)</XunitExtensibilityCorePackageVersion>
    <XunitExtensibilityExecutionPackageVersion>$(XunitVersion)</XunitExtensibilityExecutionPackageVersion>
    <MicrosoftDataSqlClientPackageVersion>1.0.19249.1</MicrosoftDataSqlClientPackageVersion>
  </PropertyGroup>
  <!-- Restore feeds -->
  <PropertyGroup Label="Restore feeds">
    <!-- In an orchestrated build, this may be overridden to other Azure feeds. -->
    <DotNetAssetRootUrl Condition="'$(DotNetAssetRootUrl)'==''">https://dotnetcli.blob.core.windows.net/dotnet/</DotNetAssetRootUrl>
    <DotNetPrivateAssetRootUrl Condition="'$(DotNetPrivateAssetRootUrl)'==''">https://dotnetclimsrc.blob.core.windows.net/dotnet/</DotNetPrivateAssetRootUrl>
  </PropertyGroup>
</Project><|MERGE_RESOLUTION|>--- conflicted
+++ resolved
@@ -62,11 +62,7 @@
   -->
   <PropertyGroup Label="Automated">
     <!-- Packages from dotnet/arcade -->
-<<<<<<< HEAD
-    <MicrosoftDotNetGenAPIPackageVersion>1.0.0-beta.20112.6</MicrosoftDotNetGenAPIPackageVersion>
-=======
     <MicrosoftDotNetGenAPIPackageVersion>1.0.0-beta.20113.5</MicrosoftDotNetGenAPIPackageVersion>
->>>>>>> a0855549
     <!-- Packages from dotnet/roslyn -->
     <MicrosoftNetCompilersToolsetPackageVersion>3.4.1-beta4-19614-01</MicrosoftNetCompilersToolsetPackageVersion>
     <!-- Packages from dotnet/core-setup -->
