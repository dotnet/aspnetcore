--- conflicted
+++ resolved
@@ -9,13 +9,8 @@
     <AspNetCoreMajorVersion>3</AspNetCoreMajorVersion>
     <AspNetCoreMinorVersion>1</AspNetCoreMinorVersion>
     <AspNetCorePatchVersion>14</AspNetCorePatchVersion>
-<<<<<<< HEAD
-    <ValidateBaseline>false</ValidateBaseline>
-    
-=======
-    <ValidateBasline>true</ValidateBasline>
-
->>>>>>> 25c12c64
+    <ValidateBaseline>true</ValidateBaseline>
+
     <PreReleasePreviewNumber>0</PreReleasePreviewNumber>
     <ComponentsWebAssemblyMajorVersion>3</ComponentsWebAssemblyMajorVersion>
     <ComponentsWebAssemblyMinorVersion>2</ComponentsWebAssemblyMinorVersion>
