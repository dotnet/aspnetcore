# We can't use already installed dotnet cli since we need to install additional shared runtimes.
# We could potentially try to find an existing installation that has all the required runtimes,
# but it's unlikely one will be available.

<<<<<<< HEAD
use_installed_dotnet_cli="false"
=======
if [ "${DotNetBuildFromSource:-false}" = false ]; then
    use_installed_dotnet_cli="false"
fi

# Working around issue https://github.com/dotnet/arcade/issues/2673
DisableNativeToolsetInstalls=true
>>>>>>> 2b8bb123
<|MERGE_RESOLUTION|>--- conflicted
+++ resolved
@@ -2,13 +2,7 @@
 # We could potentially try to find an existing installation that has all the required runtimes,
 # but it's unlikely one will be available.
 
-<<<<<<< HEAD
 use_installed_dotnet_cli="false"
-=======
-if [ "${DotNetBuildFromSource:-false}" = false ]; then
-    use_installed_dotnet_cli="false"
-fi
 
 # Working around issue https://github.com/dotnet/arcade/issues/2673
-DisableNativeToolsetInstalls=true
->>>>>>> 2b8bb123
+DisableNativeToolsetInstalls=true