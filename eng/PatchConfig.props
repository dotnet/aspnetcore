<!--

This file contains a list of the package IDs which are patching in a given release.

CAUTION: due to limitations in MSBuild, the format of the PackagesInPatch property is picky.
When adding a new package, make sure the new line ends with a semicolon and starts with a space.
Later on, this will be checked using this condition:

    <IsPackageInThisPatch>$(PackagesInPatch.Contains(' $(PackageId);'))</IsPackageInThisPatch>
-->
<Project>
  <PropertyGroup>
    <MSBuildAllProjects>$(MSBuildAllProjects);$(MSBuildThisFileFullPath)</MSBuildAllProjects>
  </PropertyGroup>

  <PropertyGroup Condition=" '$(VersionPrefix)' == '2.1.8' ">
    <PackagesInPatch>
      Microsoft.AspNetCore.Authentication.Google;
    </PackagesInPatch>
  </PropertyGroup>
  <PropertyGroup Condition=" '$(VersionPrefix)' == '2.1.11' ">
    <PackagesInPatch>
      Microsoft.AspNetCore.Identity.UI;
      Microsoft.AspNetCore.Mvc.Core;
      Microsoft.AspNetCore.Mvc.RazorPages;
      Microsoft.AspNetCore.SignalR.Protocols.MessagePack;
      Microsoft.AspNetCore.SignalR.Redis;
    </PackagesInPatch>
  </PropertyGroup>
  <PropertyGroup Condition=" '$(VersionPrefix)' == '2.1.12' ">
    <PackagesInPatch>
      Microsoft.AspNetCore.Server.HttpSys;
    </PackagesInPatch>
  </PropertyGroup>
  <PropertyGroup Condition=" '$(VersionPrefix)' == '2.1.13' ">
    <PackagesInPatch>
      Microsoft.AspNetCore.DataProtection.AzureStorage;
      Microsoft.AspNetCore.SpaServices;
    </PackagesInPatch>
  </PropertyGroup>
  <PropertyGroup Condition=" '$(VersionPrefix)' == '2.1.14' ">
    <PackagesInPatch>
      Microsoft.Net.Http.Headers;
      Microsoft.AspNetCore.CookiePolicy;
    </PackagesInPatch>
<<<<<<< HEAD
  </PropertyGroup>  
  <PropertyGroup Condition=" '$(VersionPrefix)' == '2.1.15' ">
=======
  </PropertyGroup>
  <PropertyGroup Condition=" '$(VersionPrefix)' == '2.1.16' ">
>>>>>>> 02697337
    <PackagesInPatch>
      Microsoft.AspNetCore.Http.Connections;
      Microsoft.AspNetCore.SignalR.Core;
    </PackagesInPatch>
  </PropertyGroup>
  <PropertyGroup Condition=" '$(VersionPrefix)' == '2.1.16' ">
    <PackagesInPatch>
      Microsoft.Net.Http.Headers;
      Microsoft.AspNetCore.Http;
      Microsoft.AspNetCore.CookiePolicy;
    </PackagesInPatch>
  </PropertyGroup>
</Project><|MERGE_RESOLUTION|>--- conflicted
+++ resolved
@@ -43,13 +43,8 @@
       Microsoft.Net.Http.Headers;
       Microsoft.AspNetCore.CookiePolicy;
     </PackagesInPatch>
-<<<<<<< HEAD
   </PropertyGroup>  
   <PropertyGroup Condition=" '$(VersionPrefix)' == '2.1.15' ">
-=======
-  </PropertyGroup>
-  <PropertyGroup Condition=" '$(VersionPrefix)' == '2.1.16' ">
->>>>>>> 02697337
     <PackagesInPatch>
       Microsoft.AspNetCore.Http.Connections;
       Microsoft.AspNetCore.SignalR.Core;
