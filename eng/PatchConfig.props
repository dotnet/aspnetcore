<!--

This file contains a list of the package IDs which are patching in a given release.

CAUTION: due to limitations in MSBuild, the format of the PackagesInPatch property is picky.
When adding a new package, make sure the new line ends with a semicolon and starts with a space.

Directory.Build.props checks this property using the following condition:
    <IsPackageInThisPatch>$(PackagesInPatch.Contains(' $(PackageId);'))</IsPackageInThisPatch>
-->
<Project>
  <PropertyGroup>
    <MSBuildAllProjects>$(MSBuildAllProjects);$(MSBuildThisFileFullPath)</MSBuildAllProjects>
  </PropertyGroup>

  <PropertyGroup Condition=" '$(VersionPrefix)' == '3.0.1' ">
    <PackagesInPatch>
<<<<<<< HEAD
    </PackagesInPatch>
  </PropertyGroup>
  <PropertyGroup Condition=" '$(VersionPrefix)' == '2.2.2' ">
    <PackagesInPatch>
      @aspnet/signalr;
      Microsoft.AspNetCore.AspNetCoreModuleV2;
      Microsoft.AspNetCore.Authentication.Google;
      Microsoft.AspNetCore.Http;
      Microsoft.AspNetCore.Mvc.Core;
      Microsoft.AspNetCore.Routing;
      Microsoft.AspNetCore.Server.IIS;
      java:signalr;
    </PackagesInPatch>
  </PropertyGroup>
  <PropertyGroup Condition=" '$(VersionPrefix)' == '2.2.4' ">
    <PackagesInPatch>
      @aspnet/signalr;
      Microsoft.AspNetCore.AspNetCoreModuleV2;
    </PackagesInPatch>
  </PropertyGroup>
  <PropertyGroup Condition=" '$(VersionPrefix)' == '2.2.5' ">
    <PackagesInPatch>
      Microsoft.AspNetCore.AspNetCoreModule;
      Microsoft.AspNetCore.AspNetCoreModuleV2;
      Microsoft.AspNetCore.Identity.UI;
      java:signalr;
      Microsoft.AspNetCore.SignalR.Protocols.MessagePack;
      Microsoft.AspNetCore.SignalR.Redis;
      Microsoft.AspNetCore.SignalR.StackExchangeRedis;
      Microsoft.AspNetCore.DataProtection.StackExchangeRedis;
      Microsoft.AspNetCore.Mvc.Core;
      Microsoft.AspNetCore.Mvc.RazorPages;
      Microsoft.AspNetCore.AzureAppServicesIntegration;
      Microsoft.AspNetCore.AzureAppServices.HostingStartup;
      Microsoft.AspNetCore.AzureAppServices.SiteExtension;
    </PackagesInPatch>
  </PropertyGroup>
  <PropertyGroup Condition=" '$(VersionPrefix)' == '2.2.6' ">
    <PackagesInPatch>
      Microsoft.AspNetCore.Mvc.Api.Analyzers;
      Microsoft.AspNetCore.Server.HttpSys;
      Microsoft.AspNetCore.Server.IIS;
    </PackagesInPatch>
  </PropertyGroup>
  <PropertyGroup Condition=" '$(VersionPrefix)' == '2.2.7' ">
    <PackagesInPatch>
      Microsoft.AspNetCore.DataProtection.AzureStorage;
      Microsoft.AspNetCore.Hosting;
      Microsoft.AspNetCore.SpaServices;
=======
      Microsoft.Net.Http.Headers;
      Microsoft.AspNetCore.CookiePolicy;
      Microsoft.AspNetCore.DataProtection.EntityFrameworkCore;
      @microsoft/signalr;
      Microsoft.Net.Http.Headers;
      Microsoft.AspNetCore.Http.Abstractions;
      Microsoft.AspNetCore.Http.Features;
      Microsoft.AspNetCore.CookiePolicy;
>>>>>>> 93bfe1c5
    </PackagesInPatch>
  </PropertyGroup>
  <PropertyGroup Condition=" '$(VersionPrefix)' == '2.2.8' ">
    <PackagesInPatch>
    </PackagesInPatch>
  </PropertyGroup>
</Project><|MERGE_RESOLUTION|>--- conflicted
+++ resolved
@@ -15,57 +15,6 @@
 
   <PropertyGroup Condition=" '$(VersionPrefix)' == '3.0.1' ">
     <PackagesInPatch>
-<<<<<<< HEAD
-    </PackagesInPatch>
-  </PropertyGroup>
-  <PropertyGroup Condition=" '$(VersionPrefix)' == '2.2.2' ">
-    <PackagesInPatch>
-      @aspnet/signalr;
-      Microsoft.AspNetCore.AspNetCoreModuleV2;
-      Microsoft.AspNetCore.Authentication.Google;
-      Microsoft.AspNetCore.Http;
-      Microsoft.AspNetCore.Mvc.Core;
-      Microsoft.AspNetCore.Routing;
-      Microsoft.AspNetCore.Server.IIS;
-      java:signalr;
-    </PackagesInPatch>
-  </PropertyGroup>
-  <PropertyGroup Condition=" '$(VersionPrefix)' == '2.2.4' ">
-    <PackagesInPatch>
-      @aspnet/signalr;
-      Microsoft.AspNetCore.AspNetCoreModuleV2;
-    </PackagesInPatch>
-  </PropertyGroup>
-  <PropertyGroup Condition=" '$(VersionPrefix)' == '2.2.5' ">
-    <PackagesInPatch>
-      Microsoft.AspNetCore.AspNetCoreModule;
-      Microsoft.AspNetCore.AspNetCoreModuleV2;
-      Microsoft.AspNetCore.Identity.UI;
-      java:signalr;
-      Microsoft.AspNetCore.SignalR.Protocols.MessagePack;
-      Microsoft.AspNetCore.SignalR.Redis;
-      Microsoft.AspNetCore.SignalR.StackExchangeRedis;
-      Microsoft.AspNetCore.DataProtection.StackExchangeRedis;
-      Microsoft.AspNetCore.Mvc.Core;
-      Microsoft.AspNetCore.Mvc.RazorPages;
-      Microsoft.AspNetCore.AzureAppServicesIntegration;
-      Microsoft.AspNetCore.AzureAppServices.HostingStartup;
-      Microsoft.AspNetCore.AzureAppServices.SiteExtension;
-    </PackagesInPatch>
-  </PropertyGroup>
-  <PropertyGroup Condition=" '$(VersionPrefix)' == '2.2.6' ">
-    <PackagesInPatch>
-      Microsoft.AspNetCore.Mvc.Api.Analyzers;
-      Microsoft.AspNetCore.Server.HttpSys;
-      Microsoft.AspNetCore.Server.IIS;
-    </PackagesInPatch>
-  </PropertyGroup>
-  <PropertyGroup Condition=" '$(VersionPrefix)' == '2.2.7' ">
-    <PackagesInPatch>
-      Microsoft.AspNetCore.DataProtection.AzureStorage;
-      Microsoft.AspNetCore.Hosting;
-      Microsoft.AspNetCore.SpaServices;
-=======
       Microsoft.Net.Http.Headers;
       Microsoft.AspNetCore.CookiePolicy;
       Microsoft.AspNetCore.DataProtection.EntityFrameworkCore;
@@ -74,11 +23,6 @@
       Microsoft.AspNetCore.Http.Abstractions;
       Microsoft.AspNetCore.Http.Features;
       Microsoft.AspNetCore.CookiePolicy;
->>>>>>> 93bfe1c5
-    </PackagesInPatch>
-  </PropertyGroup>
-  <PropertyGroup Condition=" '$(VersionPrefix)' == '2.2.8' ">
-    <PackagesInPatch>
     </PackagesInPatch>
   </PropertyGroup>
 </Project>