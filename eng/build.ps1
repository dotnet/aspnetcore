#requires -version 5

<#
.SYNOPSIS
Builds this repository.

.DESCRIPTION
This build script installs required tools and runs an MSBuild command on this repository.
This script can be used to invoke various targets, such as targets to produce packages,
build projects, run tests, and generate code.

.PARAMETER CI
Sets up CI specific settings and variables.

.PARAMETER PrepareMachine
<<<<<<< HEAD
Prepare machine for a CI run, and clean up afterwards.
=======
In CI, Turns on machine preparation/clean up code that changes the machine state (e.g. kills build processes).
>>>>>>> 6a8083a9

.PARAMETER Restore
Run restore.

.PARAMETER NoRestore
Suppress running restore on projects.

.PARAMETER NoBuild
Suppress re-compile projects. (Implies -NoRestore)

.PARAMETER NoBuildDeps
Do not build project-to-project references and only build the specified project.

.PARAMETER NoBuildRepoTasks
Skip building eng/tools/RepoTasks/

.PARAMETER OnlyBuildRepoTasks
Only build eng/tools/RepoTasks/ and nothing else.

.PARAMETER Pack
Produce packages.

.PARAMETER Test
Run tests.

.PARAMETER Sign
Run code signing.

.PARAMETER Configuration
Debug or Release

.PARAMETER Architecture
The CPU architecture to build for (x64, x86, arm). Default=x64

.PARAMETER Projects
A list of projects to build. Globbing patterns are supported, such as "$(pwd)/**/*.csproj"

.PARAMETER All
Build all project types.

.PARAMETER BuildManaged
Build managed projects (C#, F#, VB).
You can also use -NoBuildManaged to suppress this project type.

.PARAMETER BuildNative
Build native projects (C++).
This is the default for x64 and x86 builds but useful when you want to build _only_ native projects.
You can use -NoBuildNative to suppress this project type.

.PARAMETER BuildNodeJS
Build NodeJS projects (TypeScript, JS).
You can also use -NoBuildNodeJS to suppress this project type.

.PARAMETER BuildJava
Build Java projects.
You can also use -NoBuildJava to suppress this project type.

.PARAMETER BuildInstallers
Build Windows Installers. Required .NET 3.5 to be installed (WiX toolset requirement).
You can also use -NoBuildInstallers to suppress this project type.

.PARAMETER BinaryLog
Enable the binary logger

.PARAMETER ExcludeCIBinarylog
Don't output binary log by default in CI builds (short: -nobl).

.PARAMETER Verbosity
MSBuild verbosity: q[uiet], m[inimal], n[ormal], d[etailed], and diag[nostic]

.PARAMETER MSBuildArguments
Additional MSBuild arguments to be passed through.

.PARAMETER RuntimeSourceFeed
Additional feed that can be used when downloading .NET runtimes and SDKs

.PARAMETER RuntimeSourceFeedKey
Key for feed that can be used when downloading .NET runtimes and SDKs

.EXAMPLE
Building both native and managed projects.

    build.ps1

or

    build.ps1 -BuildManaged

or

    build.ps1 -BuildManaged -BuildNative

.EXAMPLE
Build only native projects.

    build.ps1 -BuildNative

.EXAMPLE
Building a subfolder of code.

    build.ps1 -projects "$(pwd)/src/SomeFolder/**/*.csproj"

.EXAMPLE
Running tests.

    build.ps1 -test

.LINK
Online version: https://github.com/dotnet/aspnetcore/blob/main/docs/BuildFromSource.md
#>
[CmdletBinding(PositionalBinding = $false, DefaultParameterSetName='Groups')]
param(
    [switch]$CI,
    [switch]$PrepareMachine,

    # Build lifecycle options
    [switch]$Restore,
    [switch]$NoRestore, # Suppress restore
    [switch]$NoBuild, # Suppress compiling
    [switch]$NoBuildDeps, # Suppress project to project dependencies
    [switch]$Pack, # Produce packages
    [switch]$Test, # Run tests
    [switch]$Sign, # Code sign

    [Alias('c')]
    [ValidateSet('Debug', 'Release')]
    $Configuration,

    [ValidateSet('x64', 'x86', 'arm', 'arm64')]
    $Architecture = 'x64',

    # A list of projects which should be built.
    [string]$Projects,

    # Project selection
    [switch]$All,  # Build everything

    # Build a specified set of project groups
    [switch]$BuildManaged,
    [switch]$BuildNative,
    [switch]$BuildNodeJS,
    [switch]$BuildJava,
    [switch]$BuildInstallers,

    # Inverse of the previous switches because specifying '-switch:$false' is not intuitive for most command line users
    [switch]$NoBuildManaged,
    [switch]$NoBuildNative,
    [switch]$NoBuildNodeJS,
    [switch]$NoBuildJava,
    [switch]$NoBuildInstallers,

    [switch]$NoBuildRepoTasks,
    [switch]$OnlyBuildRepoTasks,

    # Diagnostics
    [Alias('bl')]
    [switch]$BinaryLog,
    [Alias('nobl')]
    [switch]$ExcludeCIBinarylog,
    [Alias('v')]
    [string]$Verbosity = 'minimal',
    [switch]$DumpProcesses, # Capture all running processes and dump them to a file.

    # Other lifecycle targets
    [switch]$Help, # Show help

    # Optional arguments that enable downloading an internal
    # runtime or runtime from a non-default location
    [Alias('DotNetRuntimeSourceFeed')]
    [string]$RuntimeSourceFeed,
    [Alias('DotNetRuntimeSourceFeedKey')]
    [string]$RuntimeSourceFeedKey,

    # Capture the rest
    [Parameter(ValueFromRemainingArguments = $true)]
    [string[]]$MSBuildArguments
)

Set-StrictMode -Version 2
$ErrorActionPreference = 'Stop'

echo "Building All: $All"

if ($Help) {
    Get-Help $PSCommandPath
    exit 1
}

if ($DumpProcesses -or $CI) {
    # Dump running processes
    Start-Job -Name DumpProcesses -FilePath $PSScriptRoot\scripts\dump_process.ps1 -ArgumentList $PSScriptRoot
}

# Project selection
if ($Projects) {
    if (![System.IO.Path]::IsPathRooted($Projects))
    {
        $Projects = Join-Path (Get-Location) $Projects
    }
}
# When adding new sub-group build flags, add them to this check.
elseif (-not ($All -or $BuildNative -or $BuildManaged -or $BuildNodeJS -or $BuildInstallers -or $BuildJava -or $OnlyBuildRepoTasks)) {
    Write-Warning "No default group of projects was specified, so building the managed and native projects and their dependencies. Run ``build.cmd -help`` for more details."

    # The goal of this is to pick a sensible default for `build.cmd` with zero arguments.
    $BuildManaged = $true
}

if ($BuildManaged -or ($All -and (-not $NoBuildManaged))) {
    if (-not ($BuildNodeJS -or $NoBuildNodeJS)) {
        $node = Get-Command node -ErrorAction Ignore -CommandType Application

        if ($node) {
            $nodeHome = Split-Path -Parent (Split-Path -Parent $node.Path)
            Write-Host -f Magenta "Building of C# project is enabled and has dependencies on NodeJS projects. Building of NodeJS projects is enabled since node is detected in $nodeHome."
            $BuildNodeJS = $true
        }
        else {
            Write-Host -f Magenta "Building of NodeJS projects is disabled since node is not detected on Path and no BuildNodeJs or NoBuildNodeJs setting is set explicitly."
            $NoBuildNodeJS = $true
        }
    }

    if ($NoBuildNodeJS){
        Write-Warning "Some managed projects depend on NodeJS projects. Building NodeJS is disabled so the managed projects will fallback to using the output from previous builds. The output may not be correct or up to date."
    }
}

if ($NoBuildDeps) { $MSBuildArguments += "/p:BuildProjectReferences=false" }

$RunBuild = if ($NoBuild) { $false } else { $true }

# Run restore by default unless -NoRestore is set.
# -NoBuild implies -NoRestore, unless -Restore is explicitly set (as in restore.cmd)
$RunRestore = if ($NoRestore) { $false }
    elseif ($Restore) { $true }
    elseif ($NoBuild) { $false }
    else { $true }

# Target selection
$MSBuildArguments += "/p:Restore=$RunRestore"
$MSBuildArguments += "/p:Build=$RunBuild"
if (-not $RunBuild) { $MSBuildArguments += "/p:NoBuild=true" }
$MSBuildArguments += "/p:Pack=$Pack"
$MSBuildArguments += "/p:Test=$Test"
$MSBuildArguments += "/p:Sign=$Sign"

$MSBuildArguments += "/p:TargetArchitecture=$Architecture"
$MSBuildArguments += "/p:TargetOsName=win"

if (-not $Configuration) {
    $Configuration = if ($CI) { 'Release' } else { 'Debug' }
}
$MSBuildArguments += "/p:Configuration=$Configuration"

[string[]]$ToolsetBuildArguments = @()
if ($RuntimeSourceFeed -or $RuntimeSourceFeedKey) {
    $runtimeFeedArg = "/p:DotNetRuntimeSourceFeed=$RuntimeSourceFeed"
    $runtimeFeedKeyArg = "/p:DotNetRuntimeSourceFeedKey=$RuntimeSourceFeedKey"
    $MSBuildArguments += $runtimeFeedArg
    $MSBuildArguments += $runtimeFeedKeyArg
    $ToolsetBuildArguments += $runtimeFeedArg
    $ToolsetBuildArguments += $runtimeFeedKeyArg
}

# Split build categories between dotnet msbuild and desktop msbuild. Use desktop msbuild as little as possible.
[string[]]$dotnetBuildArguments = $MSBuildArguments
if ($All) { $dotnetBuildArguments += '/p:BuildAllProjects=true' }
if ($Projects) {
    if ($BuildNative) {
        $MSBuildArguments += "/p:ProjectToBuild=$Projects"
    } else {
        $dotnetBuildArguments += "/p:ProjectToBuild=$Projects"
    }
}

if ($NoBuildInstallers) { $MSBuildArguments += "/p:BuildInstallers=false"; $BuildInstallers = $false }
if ($BuildInstallers) { $MSBuildArguments += "/p:BuildInstallers=true" }

# Build native projects by default unless -NoBuildNative was specified.
$specifiedBuildNative = $BuildNative
$BuildNative = $true
if ($NoBuildNative) { $MSBuildArguments += "/p:BuildNative=false"; $BuildNative = $false }
if ($BuildNative) { $MSBuildArguments += "/p:BuildNative=true"}

if ($NoBuildJava) { $dotnetBuildArguments += "/p:BuildJava=false"; $BuildJava = $false }
if ($BuildJava) { $dotnetBuildArguments += "/p:BuildJava=true" }
if ($NoBuildManaged) { $dotnetBuildArguments += "/p:BuildManaged=false"; $BuildManaged = $false }
if ($BuildManaged) { $dotnetBuildArguments += "/p:BuildManaged=true" }
if ($NoBuildNodeJS) { $dotnetBuildArguments += "/p:BuildNodeJS=false"; $BuildNodeJS = $false }
if ($BuildNodeJS) { $dotnetBuildArguments += "/p:BuildNodeJS=true" }

# Don't bother with two builds if just one will build everything. Ignore super-weird cases like
# "-Projects ... -NoBuildJava -NoBuildManaged -NoBuildNodeJS". An empty `./build.ps1` command will build both
# managed and native projects.
$performDesktopBuild = ($BuildInstallers -and $Architecture -ne "arm") -or `
    ($BuildNative -and -not $Architecture.StartsWith("arm", [System.StringComparison]::OrdinalIgnoreCase))
$performDotnetBuild = $BuildJava -or $BuildManaged -or $BuildNodeJS -or `
    ($All -and -not ($NoBuildJava -and $NoBuildManaged -and $NoBuildNodeJS)) -or `
    ($Projects -and -not ($BuildInstallers -or $specifiedBuildNative))
$foundJdk = $false
$javac = Get-Command javac -ErrorAction Ignore -CommandType Application
$localJdkPath = "$PSScriptRoot\..\.tools\jdk\win-x64\"
if (Test-Path "$localJdkPath\bin\javac.exe") {
    $foundJdk = $true
    Write-Host -f Magenta "Detected JDK in $localJdkPath (via local repo convention)"
    $env:JAVA_HOME = $localJdkPath
}
elseif ($env:JAVA_HOME) {
    if (-not (Test-Path "${env:JAVA_HOME}\bin\javac.exe")) {
        Write-Error "The environment variable JAVA_HOME was set, but ${env:JAVA_HOME}\bin\javac.exe does not exist. Remove JAVA_HOME or update it to the correct location for the JDK. See https://www.bing.com/search?q=java_home for details."
    }
    else {
        Write-Host -f Magenta "Detected JDK in ${env:JAVA_HOME} (via JAVA_HOME)"
        $foundJdk = $true
    }
}
elseif ($javac) {
    $foundJdk = $true
    $javaHome = Split-Path -Parent (Split-Path -Parent $javac.Path)
    $env:JAVA_HOME = $javaHome
    Write-Host -f Magenta "Detected JDK in $javaHome (via PATH)"
}
else {
    try {
        $jdkRegistryKeys = @(
            "HKLM:\SOFTWARE\JavaSoft\JDK",  # for JDK 10+
            "HKLM:\SOFTWARE\JavaSoft\Java Development Kit"  # fallback for JDK 8
        )
        $jdkRegistryKey = $jdkRegistryKeys | Where-Object { Test-Path $_ } | Select-Object -First 1
        if ($jdkRegistryKey) {
            $jdkVersion = (Get-Item $jdkRegistryKey | Get-ItemProperty -name CurrentVersion).CurrentVersion
            $javaHome = (Get-Item $jdkRegistryKey\$jdkVersion | Get-ItemProperty -Name JavaHome).JavaHome
            if (Test-Path "${javaHome}\bin\javac.exe") {
                $env:JAVA_HOME = $javaHome
                Write-Host -f Magenta "Detected JDK $jdkVersion in $env:JAVA_HOME (via registry)"
                $foundJdk = $true
            }
        }
    }
    catch {
        Write-Verbose "Failed to detect Java: $_"
    }
}

if ($env:PATH -notlike "*${env:JAVA_HOME}*") {
    $env:PATH = "$(Join-Path $env:JAVA_HOME bin);${env:PATH}"
}

if (-not $foundJdk -and $RunBuild -and ($All -or $BuildJava) -and -not $NoBuildJava) {
    Write-Error "Could not find the JDK. Either run $PSScriptRoot\scripts\InstallJdk.ps1 to install for this repo, or install the JDK globally on your machine (see $PSScriptRoot\..\docs\BuildFromSource.md for details)."
}

# Initialize global variables need to be set before the import of Arcade is imported
$restore = $RunRestore

# Though VS Code may indicate $nodeReuse and $msbuildEngine are unused, tools.ps1 uses them.

# Disable node reuse - Workaround perpetual issues in node reuse and custom task assemblies
$nodeReuse = $false
$env:MSBUILDDISABLENODEREUSE=1

# Use `dotnet msbuild` by default
$msbuildEngine = 'dotnet'

# Ensure passing neither -bl nor -nobl on CI avoids errors in tools.ps1. This is needed because both parameters are
# $false by default i.e. they always exist. (We currently avoid binary logs but that is made visible in the YAML.)
if ($CI -and -not $excludeCIBinarylog) {
    $binaryLog = $true
}

# tools.ps1 corrupts global state, so reset these values in case they carried over from a previous build
Remove-Item variable:global:_BuildTool -ea Ignore
Remove-Item variable:global:_DotNetInstallDir -ea Ignore
Remove-Item variable:global:_ToolsetBuildProj -ea Ignore
Remove-Item variable:global:_MSBuildExe -ea Ignore

# Import Arcade
. "$PSScriptRoot/common/tools.ps1"

# Add default .binlog location if not already on the command line. tools.ps1 does not handle this; it just checks
# $BinaryLog, $CI and $ExcludeCIBinarylog values for an error case. But tools.ps1 provides a nice function to help.
if ($BinaryLog) {
    $bl = GetMSBuildBinaryLogCommandLineArgument($MSBuildArguments)
    if (-not $bl) {
        $dotnetBuildArguments += "/bl:" + (Join-Path $LogDir "Build.binlog")
        $MSBuildArguments += "/bl:" + (Join-Path $LogDir "Build.native.binlog")
        $ToolsetBuildArguments += "/bl:" + (Join-Path $LogDir "Build.repotasks.binlog")
    } else {
        # Use a different binary log path when running desktop msbuild if doing both builds.
        if ($performDesktopBuild -and $performDotnetBuild) {
            $MSBuildArguments += "/bl:" + [System.IO.Path]::ChangeExtension($bl, "native.binlog")
        }

        $ToolsetBuildArguments += "/bl:" + [System.IO.Path]::ChangeExtension($bl, "repotasks.binlog")
    }
} elseif ($CI) {
    # Ensure the artifacts/log directory isn't empty to avoid warnings.
    New-Item (Join-Path $LogDir "empty.log") -ItemType File -ErrorAction SilentlyContinue >$null
}

# Capture MSBuild crash logs
$env:MSBUILDDEBUGPATH = $LogDir

$local:exit_code = $null
try {
    # Set this global property so Arcade will always initialize the toolset. The error message you get when you build on a clean machine
    # with -norestore is not obvious about what to do to fix it. As initialization takes very little time, we think always initializing
    # the toolset is a better default behavior.
    $tmpRestore = $restore
    $restore = $true

    $toolsetBuildProj = InitializeToolset

    $restore = $tmpRestore

    if ($ci) {
        $global:VerbosePreference = 'Continue'
    }

    if (-not $NoBuildRepoTasks) {
        Write-Host

        MSBuild $toolsetBuildProj `
            /p:RepoRoot=$RepoRoot `
            /p:Projects=$EngRoot\tools\RepoTasks\RepoTasks.csproj `
            /p:Configuration=Release `
            /p:Restore=$RunRestore `
            /p:Build=true `
            /clp:NoSummary `
            @ToolsetBuildArguments
    }

    if (-not $OnlyBuildRepoTasks) {
        if ($performDesktopBuild) {
            Write-Host
            Remove-Item variable:global:_BuildTool -ErrorAction Ignore
            $msbuildEngine = 'vs'

            MSBuild $toolsetBuildProj /p:RepoRoot=$RepoRoot @MSBuildArguments
        }

        if ($performDotnetBuild) {
            Write-Host
            Remove-Item variable:global:_BuildTool -ErrorAction Ignore
            $msbuildEngine = 'dotnet'

            MSBuild $toolsetBuildProj /p:RepoRoot=$RepoRoot @dotnetBuildArguments
        }
    }
}
catch {
    Write-Host $_.ScriptStackTrace
    Write-PipelineTaskError -Message $_
    $exit_code = 1
}
finally {
    if (! $exit_code) {
        $exit_code = $LASTEXITCODE
    }

    # tools.ps1 corrupts global state, so reset these values so they don't carry between invocations of build.ps1
    Remove-Item variable:global:_BuildTool -ea Ignore
    Remove-Item variable:global:_DotNetInstallDir -ea Ignore
    Remove-Item variable:global:_ToolsetBuildProj -ea Ignore
    Remove-Item variable:global:_MSBuildExe -ea Ignore

    if ($DumpProcesses -or $ci) {
        Stop-Job -Name DumpProcesses
        Remove-Job -Name DumpProcesses
    }
}

ExitWithExitCode $exit_code<|MERGE_RESOLUTION|>--- conflicted
+++ resolved
@@ -13,11 +13,7 @@
 Sets up CI specific settings and variables.
 
 .PARAMETER PrepareMachine
-<<<<<<< HEAD
-Prepare machine for a CI run, and clean up afterwards.
-=======
 In CI, Turns on machine preparation/clean up code that changes the machine state (e.g. kills build processes).
->>>>>>> 6a8083a9
 
 .PARAMETER Restore
 Run restore.
