--- conflicted
+++ resolved
@@ -211,15 +211,11 @@
       <Uri>https://github.com/dotnet/dotnet</Uri>
       <Sha>d2434b1b5ed778f9869b1e51ba1df4bc3a64eda7</Sha>
     </Dependency>
-<<<<<<< HEAD
-    <Dependency Name="System.Formats.Cbor" Version="10.0.0-preview.5.25270.108">
+    <Dependency Name="System.Formats.Cbor" Version="10.0.0-preview.6.25302.103">
       <Uri>https://github.com/dotnet/dotnet</Uri>
       <Sha>a4d6fdc935d5da12efb00a0b3b693ff1439e0b41</Sha>
     </Dependency>
-    <Dependency Name="System.IO.Pipelines" Version="10.0.0-preview.5.25270.108">
-=======
     <Dependency Name="System.IO.Pipelines" Version="10.0.0-preview.6.25302.103">
->>>>>>> 3628f0b6
       <Uri>https://github.com/dotnet/dotnet</Uri>
       <Sha>d2434b1b5ed778f9869b1e51ba1df4bc3a64eda7</Sha>
     </Dependency>
