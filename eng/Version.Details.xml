--- conflicted
+++ resolved
@@ -9,15 +9,7 @@
 -->
 <Dependencies>
   <ProductDependencies>
-<<<<<<< HEAD
     <Dependency Name="dotnet-ef" Version="5.0.0-rc.2.20461.2">
-=======
-    <Dependency Name="Microsoft.AspNetCore.Components.WebAssembly.Runtime" Version="3.2.0">
-      <Uri>https://github.com/dotnet/blazor</Uri>
-      <Sha>cc449601d638ffaab58ae9487f0fd010bb178a12</Sha>
-    </Dependency>
-    <Dependency Name="dotnet-ef" Version="5.0.0-rc.2.20462.2">
->>>>>>> 472e8297
       <Uri>https://github.com/dotnet/efcore</Uri>
       <Sha>56c241b562cbf75673cfd56dd496d72cfce32dfe</Sha>
     </Dependency>
