--- conflicted
+++ resolved
@@ -225,15 +225,11 @@
       <Uri>https://github.com/dotnet/runtime</Uri>
       <Sha>898832566661830677344ea90b1951ba8cca94c5</Sha>
     </Dependency>
-<<<<<<< HEAD
-    <Dependency Name="System.Resources.Extensions" Version="5.0.0-preview.8.20323.9">
-      <Uri>https://github.com/dotnet/runtime</Uri>
-      <Sha>d908270add914db0e9fb3ce72e93c410e8f0f95a</Sha>
-    </Dependency>
-    <Dependency Name="System.Runtime.CompilerServices.Unsafe" Version="5.0.0-preview.8.20323.9">
-=======
+    <Dependency Name="System.Resources.Extensions" Version="5.0.0-preview.8.20357.14">
+      <Uri>https://github.com/dotnet/runtime</Uri>
+      <Sha>898832566661830677344ea90b1951ba8cca94c5</Sha>
+    </Dependency>
     <Dependency Name="System.Runtime.CompilerServices.Unsafe" Version="5.0.0-preview.8.20357.14">
->>>>>>> 74c5dde6
       <Uri>https://github.com/dotnet/runtime</Uri>
       <Sha>898832566661830677344ea90b1951ba8cca94c5</Sha>
     </Dependency>
