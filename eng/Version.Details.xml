<?xml version="1.0" encoding="utf-8"?>
<!--

  This file is used by automation to update Versions.props and may be used for other purposes, such as
  static analysis to determine the repo dependency graph.  It should only be modified manually when adding
  or removing dependencies. Updating versions should be done using the `darc` command line tool.

  See https://github.com/dotnet/arcade/blob/master/Documentation/Darc.md for instructions on using darc.
-->
<Dependencies>
  <ProductDependencies>
<<<<<<< HEAD
    <Dependency Name="Microsoft.AspNetCore.Components.WebAssembly.Runtime" Version="3.2.0">
      <Uri>https://github.com/dotnet/blazor</Uri>
      <Sha>cc449601d638ffaab58ae9487f0fd010bb178a12</Sha>
    </Dependency>
    <Dependency Name="dotnet-ef" Version="6.0.0-alpha.1.20471.2">
=======
    <Dependency Name="dotnet-ef" Version="6.0.0-alpha.1.20468.4">
>>>>>>> 63116086
      <Uri>https://github.com/dotnet/efcore</Uri>
      <Sha>dd5cf0b89abf364ca7da9ace2f7be07a9074cf7c</Sha>
    </Dependency>
    <Dependency Name="Microsoft.EntityFrameworkCore.InMemory" Version="6.0.0-alpha.1.20471.2">
      <Uri>https://github.com/dotnet/efcore</Uri>
      <Sha>dd5cf0b89abf364ca7da9ace2f7be07a9074cf7c</Sha>
    </Dependency>
    <Dependency Name="Microsoft.EntityFrameworkCore.Relational" Version="6.0.0-alpha.1.20471.2">
      <Uri>https://github.com/dotnet/efcore</Uri>
      <Sha>dd5cf0b89abf364ca7da9ace2f7be07a9074cf7c</Sha>
    </Dependency>
    <Dependency Name="Microsoft.EntityFrameworkCore.Sqlite" Version="6.0.0-alpha.1.20471.2">
      <Uri>https://github.com/dotnet/efcore</Uri>
      <Sha>dd5cf0b89abf364ca7da9ace2f7be07a9074cf7c</Sha>
    </Dependency>
    <Dependency Name="Microsoft.EntityFrameworkCore.SqlServer" Version="6.0.0-alpha.1.20471.2">
      <Uri>https://github.com/dotnet/efcore</Uri>
      <Sha>dd5cf0b89abf364ca7da9ace2f7be07a9074cf7c</Sha>
    </Dependency>
    <Dependency Name="Microsoft.EntityFrameworkCore.Tools" Version="6.0.0-alpha.1.20471.2">
      <Uri>https://github.com/dotnet/efcore</Uri>
      <Sha>dd5cf0b89abf364ca7da9ace2f7be07a9074cf7c</Sha>
    </Dependency>
    <Dependency Name="Microsoft.EntityFrameworkCore" Version="6.0.0-alpha.1.20471.2">
      <Uri>https://github.com/dotnet/efcore</Uri>
      <Sha>dd5cf0b89abf364ca7da9ace2f7be07a9074cf7c</Sha>
    </Dependency>
    <Dependency Name="Microsoft.EntityFrameworkCore.Design" Version="6.0.0-alpha.1.20471.2">
      <Uri>https://github.com/dotnet/efcore</Uri>
      <Sha>dd5cf0b89abf364ca7da9ace2f7be07a9074cf7c</Sha>
    </Dependency>
    <Dependency Name="Microsoft.Extensions.Caching.Abstractions" Version="6.0.0-alpha.1.20468.7">
      <Uri>https://github.com/dotnet/runtime</Uri>
      <Sha>a820ca1c4f9cb5892331e2624d3999c39161fe2a</Sha>
    </Dependency>
    <Dependency Name="Microsoft.Extensions.Caching.Memory" Version="6.0.0-alpha.1.20468.7">
      <Uri>https://github.com/dotnet/runtime</Uri>
      <Sha>a820ca1c4f9cb5892331e2624d3999c39161fe2a</Sha>
    </Dependency>
    <Dependency Name="Microsoft.Extensions.Configuration.Abstractions" Version="6.0.0-alpha.1.20468.7">
      <Uri>https://github.com/dotnet/runtime</Uri>
      <Sha>a820ca1c4f9cb5892331e2624d3999c39161fe2a</Sha>
    </Dependency>
    <Dependency Name="Microsoft.Extensions.Configuration.Binder" Version="6.0.0-alpha.1.20468.7">
      <Uri>https://github.com/dotnet/runtime</Uri>
      <Sha>a820ca1c4f9cb5892331e2624d3999c39161fe2a</Sha>
    </Dependency>
    <Dependency Name="Microsoft.Extensions.Configuration.CommandLine" Version="6.0.0-alpha.1.20468.7">
      <Uri>https://github.com/dotnet/runtime</Uri>
      <Sha>a820ca1c4f9cb5892331e2624d3999c39161fe2a</Sha>
    </Dependency>
    <Dependency Name="Microsoft.Extensions.Configuration.EnvironmentVariables" Version="6.0.0-alpha.1.20468.7">
      <Uri>https://github.com/dotnet/runtime</Uri>
      <Sha>a820ca1c4f9cb5892331e2624d3999c39161fe2a</Sha>
    </Dependency>
    <Dependency Name="Microsoft.Extensions.Configuration.FileExtensions" Version="6.0.0-alpha.1.20468.7">
      <Uri>https://github.com/dotnet/runtime</Uri>
      <Sha>a820ca1c4f9cb5892331e2624d3999c39161fe2a</Sha>
    </Dependency>
    <Dependency Name="Microsoft.Extensions.Configuration.Ini" Version="6.0.0-alpha.1.20468.7">
      <Uri>https://github.com/dotnet/runtime</Uri>
      <Sha>a820ca1c4f9cb5892331e2624d3999c39161fe2a</Sha>
    </Dependency>
    <Dependency Name="Microsoft.Extensions.Configuration.Json" Version="6.0.0-alpha.1.20468.7">
      <Uri>https://github.com/dotnet/runtime</Uri>
      <Sha>a820ca1c4f9cb5892331e2624d3999c39161fe2a</Sha>
    </Dependency>
    <Dependency Name="Microsoft.Extensions.Configuration.UserSecrets" Version="6.0.0-alpha.1.20468.7">
      <Uri>https://github.com/dotnet/runtime</Uri>
      <Sha>a820ca1c4f9cb5892331e2624d3999c39161fe2a</Sha>
    </Dependency>
    <Dependency Name="Microsoft.Extensions.Configuration.Xml" Version="6.0.0-alpha.1.20468.7">
      <Uri>https://github.com/dotnet/runtime</Uri>
      <Sha>a820ca1c4f9cb5892331e2624d3999c39161fe2a</Sha>
    </Dependency>
    <Dependency Name="Microsoft.Extensions.Configuration" Version="6.0.0-alpha.1.20468.7">
      <Uri>https://github.com/dotnet/runtime</Uri>
      <Sha>a820ca1c4f9cb5892331e2624d3999c39161fe2a</Sha>
    </Dependency>
    <Dependency Name="Microsoft.Extensions.DependencyInjection.Abstractions" Version="6.0.0-alpha.1.20468.7">
      <Uri>https://github.com/dotnet/runtime</Uri>
      <Sha>a820ca1c4f9cb5892331e2624d3999c39161fe2a</Sha>
    </Dependency>
    <Dependency Name="Microsoft.Extensions.DependencyInjection" Version="6.0.0-alpha.1.20468.7">
      <Uri>https://github.com/dotnet/runtime</Uri>
      <Sha>a820ca1c4f9cb5892331e2624d3999c39161fe2a</Sha>
    </Dependency>
    <Dependency Name="Microsoft.Extensions.FileProviders.Abstractions" Version="6.0.0-alpha.1.20468.7">
      <Uri>https://github.com/dotnet/runtime</Uri>
      <Sha>a820ca1c4f9cb5892331e2624d3999c39161fe2a</Sha>
    </Dependency>
    <Dependency Name="Microsoft.Extensions.FileProviders.Composite" Version="6.0.0-alpha.1.20468.7">
      <Uri>https://github.com/dotnet/runtime</Uri>
      <Sha>a820ca1c4f9cb5892331e2624d3999c39161fe2a</Sha>
    </Dependency>
    <Dependency Name="Microsoft.Extensions.FileProviders.Physical" Version="6.0.0-alpha.1.20468.7">
      <Uri>https://github.com/dotnet/runtime</Uri>
      <Sha>a820ca1c4f9cb5892331e2624d3999c39161fe2a</Sha>
    </Dependency>
    <Dependency Name="Microsoft.Extensions.FileSystemGlobbing" Version="6.0.0-alpha.1.20468.7">
      <Uri>https://github.com/dotnet/runtime</Uri>
      <Sha>a820ca1c4f9cb5892331e2624d3999c39161fe2a</Sha>
    </Dependency>
    <Dependency Name="Microsoft.Extensions.HostFactoryResolver.Sources" Version="6.0.0-alpha.1.20468.7">
      <Uri>https://github.com/dotnet/runtime</Uri>
      <Sha>a820ca1c4f9cb5892331e2624d3999c39161fe2a</Sha>
    </Dependency>
    <Dependency Name="Microsoft.Extensions.Hosting.Abstractions" Version="6.0.0-alpha.1.20468.7">
      <Uri>https://github.com/dotnet/runtime</Uri>
      <Sha>a820ca1c4f9cb5892331e2624d3999c39161fe2a</Sha>
    </Dependency>
    <Dependency Name="Microsoft.Extensions.Hosting" Version="6.0.0-alpha.1.20468.7">
      <Uri>https://github.com/dotnet/runtime</Uri>
      <Sha>a820ca1c4f9cb5892331e2624d3999c39161fe2a</Sha>
    </Dependency>
    <Dependency Name="Microsoft.Extensions.Http" Version="6.0.0-alpha.1.20468.7">
      <Uri>https://github.com/dotnet/runtime</Uri>
      <Sha>a820ca1c4f9cb5892331e2624d3999c39161fe2a</Sha>
    </Dependency>
    <Dependency Name="Microsoft.Extensions.Logging.Abstractions" Version="6.0.0-alpha.1.20468.7">
      <Uri>https://github.com/dotnet/runtime</Uri>
      <Sha>a820ca1c4f9cb5892331e2624d3999c39161fe2a</Sha>
    </Dependency>
    <Dependency Name="Microsoft.Extensions.Logging.Configuration" Version="6.0.0-alpha.1.20468.7">
      <Uri>https://github.com/dotnet/runtime</Uri>
      <Sha>a820ca1c4f9cb5892331e2624d3999c39161fe2a</Sha>
    </Dependency>
    <Dependency Name="Microsoft.Extensions.Logging.Console" Version="6.0.0-alpha.1.20468.7">
      <Uri>https://github.com/dotnet/runtime</Uri>
      <Sha>a820ca1c4f9cb5892331e2624d3999c39161fe2a</Sha>
    </Dependency>
    <Dependency Name="Microsoft.Extensions.Logging.Debug" Version="6.0.0-alpha.1.20468.7">
      <Uri>https://github.com/dotnet/runtime</Uri>
      <Sha>a820ca1c4f9cb5892331e2624d3999c39161fe2a</Sha>
    </Dependency>
    <Dependency Name="Microsoft.Extensions.Logging.EventSource" Version="6.0.0-alpha.1.20468.7">
      <Uri>https://github.com/dotnet/runtime</Uri>
      <Sha>a820ca1c4f9cb5892331e2624d3999c39161fe2a</Sha>
    </Dependency>
    <Dependency Name="Microsoft.Extensions.Logging.EventLog" Version="6.0.0-alpha.1.20468.7">
      <Uri>https://github.com/dotnet/runtime</Uri>
      <Sha>a820ca1c4f9cb5892331e2624d3999c39161fe2a</Sha>
    </Dependency>
    <Dependency Name="Microsoft.Extensions.Logging.TraceSource" Version="6.0.0-alpha.1.20468.7">
      <Uri>https://github.com/dotnet/runtime</Uri>
      <Sha>a820ca1c4f9cb5892331e2624d3999c39161fe2a</Sha>
    </Dependency>
    <Dependency Name="Microsoft.Extensions.Logging" Version="6.0.0-alpha.1.20468.7">
      <Uri>https://github.com/dotnet/runtime</Uri>
      <Sha>a820ca1c4f9cb5892331e2624d3999c39161fe2a</Sha>
    </Dependency>
    <Dependency Name="Microsoft.Extensions.Options.ConfigurationExtensions" Version="6.0.0-alpha.1.20468.7">
      <Uri>https://github.com/dotnet/runtime</Uri>
      <Sha>a820ca1c4f9cb5892331e2624d3999c39161fe2a</Sha>
    </Dependency>
    <Dependency Name="Microsoft.Extensions.Options.DataAnnotations" Version="6.0.0-alpha.1.20468.7">
      <Uri>https://github.com/dotnet/runtime</Uri>
      <Sha>a820ca1c4f9cb5892331e2624d3999c39161fe2a</Sha>
    </Dependency>
    <Dependency Name="Microsoft.Extensions.Options" Version="6.0.0-alpha.1.20468.7">
      <Uri>https://github.com/dotnet/runtime</Uri>
      <Sha>a820ca1c4f9cb5892331e2624d3999c39161fe2a</Sha>
    </Dependency>
    <Dependency Name="Microsoft.Extensions.Primitives" Version="6.0.0-alpha.1.20468.7">
      <Uri>https://github.com/dotnet/runtime</Uri>
      <Sha>a820ca1c4f9cb5892331e2624d3999c39161fe2a</Sha>
    </Dependency>
    <Dependency Name="Microsoft.Extensions.Internal.Transport" Version="6.0.0-alpha.1.20468.7">
      <Uri>https://github.com/dotnet/runtime</Uri>
      <Sha>a820ca1c4f9cb5892331e2624d3999c39161fe2a</Sha>
    </Dependency>
    <Dependency Name="Microsoft.Win32.Registry" Version="6.0.0-alpha.1.20468.7">
      <Uri>https://github.com/dotnet/runtime</Uri>
      <Sha>a820ca1c4f9cb5892331e2624d3999c39161fe2a</Sha>
    </Dependency>
    <Dependency Name="Microsoft.Win32.SystemEvents" Version="6.0.0-alpha.1.20468.7">
      <Uri>https://github.com/dotnet/runtime</Uri>
      <Sha>a820ca1c4f9cb5892331e2624d3999c39161fe2a</Sha>
    </Dependency>
    <Dependency Name="System.ComponentModel.Annotations" Version="6.0.0-alpha.1.20468.7">
      <Uri>https://github.com/dotnet/runtime</Uri>
      <Sha>a820ca1c4f9cb5892331e2624d3999c39161fe2a</Sha>
    </Dependency>
    <Dependency Name="System.Diagnostics.DiagnosticSource" Version="6.0.0-alpha.1.20468.7">
      <Uri>https://github.com/dotnet/runtime</Uri>
      <Sha>a820ca1c4f9cb5892331e2624d3999c39161fe2a</Sha>
    </Dependency>
    <Dependency Name="System.Diagnostics.EventLog" Version="6.0.0-alpha.1.20468.7">
      <Uri>https://github.com/dotnet/runtime</Uri>
      <Sha>a820ca1c4f9cb5892331e2624d3999c39161fe2a</Sha>
    </Dependency>
    <Dependency Name="System.DirectoryServices.Protocols" Version="6.0.0-alpha.1.20468.7">
      <Uri>https://github.com/dotnet/runtime</Uri>
      <Sha>a820ca1c4f9cb5892331e2624d3999c39161fe2a</Sha>
    </Dependency>
    <Dependency Name="System.Drawing.Common" Version="6.0.0-alpha.1.20468.7">
      <Uri>https://github.com/dotnet/runtime</Uri>
      <Sha>a820ca1c4f9cb5892331e2624d3999c39161fe2a</Sha>
    </Dependency>
    <Dependency Name="System.IO.Pipelines" Version="6.0.0-alpha.1.20468.7">
      <Uri>https://github.com/dotnet/runtime</Uri>
      <Sha>a820ca1c4f9cb5892331e2624d3999c39161fe2a</Sha>
    </Dependency>
    <Dependency Name="System.Net.Http.Json" Version="6.0.0-alpha.1.20468.7">
      <Uri>https://github.com/dotnet/runtime</Uri>
      <Sha>a820ca1c4f9cb5892331e2624d3999c39161fe2a</Sha>
    </Dependency>
    <Dependency Name="System.Net.Http.WinHttpHandler" Version="6.0.0-alpha.1.20468.7">
      <Uri>https://github.com/dotnet/runtime</Uri>
      <Sha>a820ca1c4f9cb5892331e2624d3999c39161fe2a</Sha>
    </Dependency>
    <Dependency Name="System.Net.WebSockets.WebSocketProtocol" Version="6.0.0-alpha.1.20468.7">
      <Uri>https://github.com/dotnet/runtime</Uri>
      <Sha>a820ca1c4f9cb5892331e2624d3999c39161fe2a</Sha>
    </Dependency>
    <Dependency Name="System.Reflection.Metadata" Version="6.0.0-alpha.1.20468.7">
      <Uri>https://github.com/dotnet/runtime</Uri>
      <Sha>a820ca1c4f9cb5892331e2624d3999c39161fe2a</Sha>
    </Dependency>
    <Dependency Name="System.Resources.Extensions" Version="6.0.0-alpha.1.20468.7">
      <Uri>https://github.com/dotnet/runtime</Uri>
      <Sha>a820ca1c4f9cb5892331e2624d3999c39161fe2a</Sha>
    </Dependency>
    <Dependency Name="System.Runtime.CompilerServices.Unsafe" Version="6.0.0-alpha.1.20468.7">
      <Uri>https://github.com/dotnet/runtime</Uri>
      <Sha>a820ca1c4f9cb5892331e2624d3999c39161fe2a</Sha>
    </Dependency>
    <!-- System.Security.AccessControl should only be referenced in Dependencies.props and RTMVersions.csproj. -->
    <Dependency Name="System.Security.AccessControl" Version="6.0.0-alpha.1.20468.7">
      <Uri>https://github.com/dotnet/runtime</Uri>
      <Sha>a820ca1c4f9cb5892331e2624d3999c39161fe2a</Sha>
    </Dependency>
    <Dependency Name="System.Security.Cryptography.Cng" Version="6.0.0-alpha.1.20468.7">
      <Uri>https://github.com/dotnet/runtime</Uri>
      <Sha>a820ca1c4f9cb5892331e2624d3999c39161fe2a</Sha>
    </Dependency>
    <Dependency Name="System.Security.Cryptography.Pkcs" Version="6.0.0-alpha.1.20468.7">
      <Uri>https://github.com/dotnet/runtime</Uri>
      <Sha>a820ca1c4f9cb5892331e2624d3999c39161fe2a</Sha>
    </Dependency>
    <Dependency Name="System.Security.Cryptography.Xml" Version="6.0.0-alpha.1.20468.7">
      <Uri>https://github.com/dotnet/runtime</Uri>
      <Sha>a820ca1c4f9cb5892331e2624d3999c39161fe2a</Sha>
    </Dependency>
    <Dependency Name="System.Security.Permissions" Version="6.0.0-alpha.1.20468.7">
      <Uri>https://github.com/dotnet/runtime</Uri>
      <Sha>a820ca1c4f9cb5892331e2624d3999c39161fe2a</Sha>
    </Dependency>
    <Dependency Name="System.Security.Principal.Windows" Version="6.0.0-alpha.1.20468.7">
      <Uri>https://github.com/dotnet/runtime</Uri>
      <Sha>a820ca1c4f9cb5892331e2624d3999c39161fe2a</Sha>
    </Dependency>
    <Dependency Name="System.ServiceProcess.ServiceController" Version="6.0.0-alpha.1.20468.7">
      <Uri>https://github.com/dotnet/runtime</Uri>
      <Sha>a820ca1c4f9cb5892331e2624d3999c39161fe2a</Sha>
    </Dependency>
    <Dependency Name="System.Text.Encodings.Web" Version="6.0.0-alpha.1.20468.7">
      <Uri>https://github.com/dotnet/runtime</Uri>
      <Sha>a820ca1c4f9cb5892331e2624d3999c39161fe2a</Sha>
    </Dependency>
    <Dependency Name="System.Text.Json" Version="6.0.0-alpha.1.20468.7">
      <Uri>https://github.com/dotnet/runtime</Uri>
      <Sha>a820ca1c4f9cb5892331e2624d3999c39161fe2a</Sha>
    </Dependency>
    <Dependency Name="System.Threading.Channels" Version="6.0.0-alpha.1.20468.7">
      <Uri>https://github.com/dotnet/runtime</Uri>
      <Sha>a820ca1c4f9cb5892331e2624d3999c39161fe2a</Sha>
    </Dependency>
    <Dependency Name="System.Windows.Extensions" Version="6.0.0-alpha.1.20468.7">
      <Uri>https://github.com/dotnet/runtime</Uri>
      <Sha>a820ca1c4f9cb5892331e2624d3999c39161fe2a</Sha>
    </Dependency>
    <Dependency Name="Microsoft.Extensions.DependencyModel" Version="6.0.0-alpha.1.20468.7">
      <Uri>https://github.com/dotnet/runtime</Uri>
      <Sha>a820ca1c4f9cb5892331e2624d3999c39161fe2a</Sha>
    </Dependency>
    <Dependency Name="Microsoft.NETCore.App.Ref" Version="6.0.0-alpha.1.20468.7">
      <Uri>https://github.com/dotnet/runtime</Uri>
      <Sha>a820ca1c4f9cb5892331e2624d3999c39161fe2a</Sha>
    </Dependency>
    <!--
         Win-x64 is used here because we have picked an arbitrary runtime identifier to flow the version of the latest NETCore.App runtime.
         All Runtime.$rid packages should have the same version.
    -->
    <Dependency Name="Microsoft.NETCore.App.Runtime.win-x64" Version="6.0.0-alpha.1.20468.7">
      <Uri>https://github.com/dotnet/runtime</Uri>
      <Sha>a820ca1c4f9cb5892331e2624d3999c39161fe2a</Sha>
    </Dependency>
    <Dependency Name="Microsoft.NETCore.App.Internal" Version="6.0.0-alpha.1.20468.7">
      <Uri>https://github.com/dotnet/runtime</Uri>
      <Sha>a820ca1c4f9cb5892331e2624d3999c39161fe2a</Sha>
    </Dependency>
    <Dependency Name="Microsoft.NETCore.BrowserDebugHost.Transport" Version="6.0.0-alpha.1.20468.7">
      <Uri>https://github.com/dotnet/runtime</Uri>
      <Sha>a820ca1c4f9cb5892331e2624d3999c39161fe2a</Sha>
    </Dependency>
  </ProductDependencies>
  <ToolsetDependencies>
    <!-- Listed explicitly to workaround https://github.com/dotnet/cli/issues/10528 -->
    <Dependency Name="Microsoft.NETCore.Platforms" Version="6.0.0-alpha.1.20468.7">
      <Uri>https://github.com/dotnet/runtime</Uri>
      <Sha>a820ca1c4f9cb5892331e2624d3999c39161fe2a</Sha>
    </Dependency>
    <Dependency Name="Microsoft.DotNet.Arcade.Sdk" Version="5.0.0-beta.20467.6">
      <Uri>https://github.com/dotnet/arcade</Uri>
      <Sha>b63ea25b8dc50bb3dfcef128d415254bd5ca4dc8</Sha>
    </Dependency>
    <Dependency Name="Microsoft.DotNet.Build.Tasks.Installers" Version="5.0.0-beta.20467.6">
      <Uri>https://github.com/dotnet/arcade</Uri>
      <Sha>b63ea25b8dc50bb3dfcef128d415254bd5ca4dc8</Sha>
    </Dependency>
    <Dependency Name="Microsoft.DotNet.Helix.Sdk" Version="5.0.0-beta.20467.6">
      <Uri>https://github.com/dotnet/arcade</Uri>
      <Sha>b63ea25b8dc50bb3dfcef128d415254bd5ca4dc8</Sha>
    </Dependency>
  </ToolsetDependencies>
</Dependencies><|MERGE_RESOLUTION|>--- conflicted
+++ resolved
@@ -9,15 +9,7 @@
 -->
 <Dependencies>
   <ProductDependencies>
-<<<<<<< HEAD
-    <Dependency Name="Microsoft.AspNetCore.Components.WebAssembly.Runtime" Version="3.2.0">
-      <Uri>https://github.com/dotnet/blazor</Uri>
-      <Sha>cc449601d638ffaab58ae9487f0fd010bb178a12</Sha>
-    </Dependency>
     <Dependency Name="dotnet-ef" Version="6.0.0-alpha.1.20471.2">
-=======
-    <Dependency Name="dotnet-ef" Version="6.0.0-alpha.1.20468.4">
->>>>>>> 63116086
       <Uri>https://github.com/dotnet/efcore</Uri>
       <Sha>dd5cf0b89abf364ca7da9ace2f7be07a9074cf7c</Sha>
     </Dependency>
