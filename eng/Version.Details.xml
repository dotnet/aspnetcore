--- conflicted
+++ resolved
@@ -189,16 +189,7 @@
       <Uri>https://github.com/dotnet/runtime</Uri>
       <Sha>47f325ea3781c3bb16880fb98adadf272a6d4126</Sha>
     </Dependency>
-<<<<<<< HEAD
-    <Dependency Name="System.Configuration.ConfigurationManager" Version="9.0.0-preview.2.24105.10">
-=======
-    <Dependency Name="Microsoft.SourceBuild.Intermediate.source-build-externals" Version="9.0.0-alpha.1.24101.1">
-      <Uri>https://github.com/dotnet/source-build-externals</Uri>
-      <Sha>949db2fd23b687c0d545e954943feada8b361ed6</Sha>
-      <SourceBuild RepoName="source-build-externals" ManagedOnly="true" />
-    </Dependency>
     <Dependency Name="System.Configuration.ConfigurationManager" Version="9.0.0-preview.2.24107.1">
->>>>>>> e07adfec
       <Uri>https://github.com/dotnet/runtime</Uri>
       <Sha>47f325ea3781c3bb16880fb98adadf272a6d4126</Sha>
     </Dependency>
@@ -319,47 +310,28 @@
       <Uri>https://github.com/dotnet/runtime</Uri>
       <Sha>47f325ea3781c3bb16880fb98adadf272a6d4126</Sha>
     </Dependency>
-<<<<<<< HEAD
-    <Dependency Name="Microsoft.NETCore.App.Runtime.AOT.win-x64.Cross.browser-wasm" Version="9.0.0-preview.2.24105.10">
-      <Uri>https://github.com/dotnet/runtime</Uri>
-      <Sha>4a4760b22f5a2181293621871ae6d99587b7669b</Sha>
-    </Dependency>
-    <Dependency Name="Microsoft.NETCore.BrowserDebugHost.Transport" Version="9.0.0-preview.2.24105.10">
-=======
+    <Dependency Name="Microsoft.NETCore.App.Runtime.AOT.win-x64.Cross.browser-wasm" Version="9.0.0-preview.2.24107.1">
+      <Uri>https://github.com/dotnet/runtime</Uri>
+      <Sha>47f325ea3781c3bb16880fb98adadf272a6d4126</Sha>
+    </Dependency>
+    <Dependency Name="Microsoft.NETCore.BrowserDebugHost.Transport" Version="9.0.0-preview.2.24107.1">
+      <Uri>https://github.com/dotnet/runtime</Uri>
+      <Sha>47f325ea3781c3bb16880fb98adadf272a6d4126</Sha>
+    </Dependency>
+    <!-- Intermediate is necessary for source build. -->
     <Dependency Name="Microsoft.SourceBuild.Intermediate.runtime.linux-x64" Version="9.0.0-preview.2.24107.1">
       <Uri>https://github.com/dotnet/runtime</Uri>
       <Sha>47f325ea3781c3bb16880fb98adadf272a6d4126</Sha>
       <SourceBuild RepoName="runtime" ManagedOnly="false" />
-    </Dependency>
-    <Dependency Name="Microsoft.NETCore.App.Runtime.AOT.win-x64.Cross.browser-wasm" Version="9.0.0-preview.2.24107.1">
->>>>>>> e07adfec
-      <Uri>https://github.com/dotnet/runtime</Uri>
-      <Sha>47f325ea3781c3bb16880fb98adadf272a6d4126</Sha>
-    </Dependency>
-<<<<<<< HEAD
-    <!-- Intermediate is necessary for source build. -->
-    <Dependency Name="Microsoft.SourceBuild.Intermediate.runtime.linux-x64" Version="9.0.0-preview.2.24105.10">
-      <Uri>https://github.com/dotnet/runtime</Uri>
-      <Sha>4a4760b22f5a2181293621871ae6d99587b7669b</Sha>
-      <SourceBuild RepoName="runtime" ManagedOnly="false" />
-=======
-    <Dependency Name="Microsoft.NETCore.BrowserDebugHost.Transport" Version="9.0.0-preview.2.24107.1">
-      <Uri>https://github.com/dotnet/runtime</Uri>
-      <Sha>47f325ea3781c3bb16880fb98adadf272a6d4126</Sha>
->>>>>>> e07adfec
     </Dependency>
     <Dependency Name="Microsoft.Web.Xdt" Version="9.0.0-preview.24105.2">
       <Uri>https://github.com/dotnet/xdt</Uri>
-<<<<<<< HEAD
-      <Sha>23e11f8312f853a3f694c6680c0e3762bdf1d9fd</Sha>
-    </Dependency>
-    <!-- Intermediate is necessary for source build. -->
-    <Dependency Name="Microsoft.SourceBuild.Intermediate.xdt" Version="9.0.0-preview.24079.2">
+      <Sha>c54253c7c4413357772589c6c243b12ba4e7c595</Sha>
+    </Dependency>
+    <!-- Intermediate is necessary for source build. -->
+    <Dependency Name="Microsoft.SourceBuild.Intermediate.xdt" Version="9.0.0-preview.24105.2">
       <Uri>https://github.com/dotnet/xdt</Uri>
-      <Sha>23e11f8312f853a3f694c6680c0e3762bdf1d9fd</Sha>
-=======
       <Sha>c54253c7c4413357772589c6c243b12ba4e7c595</Sha>
->>>>>>> e07adfec
       <SourceBuild RepoName="xdt" ManagedOnly="true" />
     </Dependency>
     <!-- Intermediate is necessary for source build. -->
