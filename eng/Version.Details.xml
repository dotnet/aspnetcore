--- conflicted
+++ resolved
@@ -211,11 +211,7 @@
     </Dependency>
     <Dependency Name="System.IO.Pipelines" Version="5.0.1">
       <Uri>https://github.com/dotnet/runtime</Uri>
-<<<<<<< HEAD
       <Sha>2767f4466bd3fe4e3678510aba636b66f02b11b4</Sha>
-=======
-      <Sha>cf258a14b70ad9069470a108f13765e0e5988f51</Sha>
->>>>>>> 5c1f6ffc
     </Dependency>
     <Dependency Name="System.Net.Http.Json" Version="5.0.0">
       <Uri>https://github.com/dotnet/runtime</Uri>
