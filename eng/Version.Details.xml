--- conflicted
+++ resolved
@@ -394,15 +394,11 @@
       <Sha>12f956787e1b8db30a6322c3fe24b10ac5dcab13</Sha>
       <SourceBuild RepoName="arcade" ManagedOnly="true" />
     </Dependency>
-<<<<<<< HEAD
-    <Dependency Name="Microsoft.DotNet.Build.Tasks.Archives" Version="10.0.0-beta.24531.1">
-      <Uri>https://github.com/dotnet/arcade</Uri>
-      <Sha>d1bc0779143e410ec82696f9865c4eb407db8d67</Sha>
-    </Dependency>
-    <Dependency Name="Microsoft.DotNet.Build.Tasks.Installers" Version="10.0.0-beta.24531.1">
-=======
+    <Dependency Name="Microsoft.DotNet.Build.Tasks.Archives" Version="10.0.0-beta.24531.2">
+      <Uri>https://github.com/dotnet/arcade</Uri>
+      <Sha>12f956787e1b8db30a6322c3fe24b10ac5dcab13</Sha>
+    </Dependency>
     <Dependency Name="Microsoft.DotNet.Build.Tasks.Installers" Version="10.0.0-beta.24531.2">
->>>>>>> 46ea84f2
       <Uri>https://github.com/dotnet/arcade</Uri>
       <Sha>12f956787e1b8db30a6322c3fe24b10ac5dcab13</Sha>
     </Dependency>
@@ -418,9 +414,9 @@
       <Uri>https://github.com/dotnet/arcade</Uri>
       <Sha>12f956787e1b8db30a6322c3fe24b10ac5dcab13</Sha>
     </Dependency>
-    <Dependency Name="Microsoft.DotNet.SharedFramework.Sdk" Version="10.0.0-beta.24531.1">
-      <Uri>https://github.com/dotnet/arcade</Uri>
-      <Sha>31624193093a13f765ab5382509e693911264509</Sha>
+    <Dependency Name="Microsoft.DotNet.SharedFramework.Sdk" Version="10.0.0-beta.24531.2">
+      <Uri>https://github.com/dotnet/arcade</Uri>
+      <Sha>12f956787e1b8db30a6322c3fe24b10ac5dcab13</Sha>
     </Dependency>
     <Dependency Name="Microsoft.Extensions.Diagnostics.Testing" Version="9.1.0-preview.1.24525.2">
       <Uri>https://github.com/dotnet/extensions</Uri>
