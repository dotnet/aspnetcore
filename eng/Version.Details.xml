<?xml version="1.0" encoding="utf-8"?>
<!--

  This file is used by automation to update Versions.props and may be used for other purposes, such as
  static analysis to determine the repo dependency graph.  It should only be modified manually when adding
  or removing dependencies. Updating versions should be done using the `darc` command line tool.

  See https://github.com/dotnet/arcade/blob/master/Documentation/Darc.md for instructions on using darc.
-->
<Dependencies>
  <ProductDependencies>
    <Dependency Name="Microsoft.AspNetCore.Blazor.Mono" Version="3.2.0-preview1.20067.1">
      <Uri>https://github.com/dotnet/blazor</Uri>
      <Sha>dd7fb4d3931d556458f62642c2edfc59f6295bfb</Sha>
    </Dependency>
    <Dependency Name="Microsoft.AspNetCore.Razor.Language" Version="5.0.0-preview.4.20207.1">
      <Uri>https://github.com/dotnet/aspnetcore-tooling</Uri>
      <Sha>41aa4887fba81a40c272a18011a32e04e28bbc77</Sha>
    </Dependency>
    <Dependency Name="Microsoft.AspNetCore.Mvc.Razor.Extensions" Version="5.0.0-preview.4.20207.1">
      <Uri>https://github.com/dotnet/aspnetcore-tooling</Uri>
      <Sha>41aa4887fba81a40c272a18011a32e04e28bbc77</Sha>
    </Dependency>
    <Dependency Name="Microsoft.CodeAnalysis.Razor" Version="5.0.0-preview.4.20207.1">
      <Uri>https://github.com/dotnet/aspnetcore-tooling</Uri>
      <Sha>41aa4887fba81a40c272a18011a32e04e28bbc77</Sha>
    </Dependency>
    <Dependency Name="Microsoft.NET.Sdk.Razor" Version="5.0.0-preview.4.20207.1">
      <Uri>https://github.com/dotnet/aspnetcore-tooling</Uri>
      <Sha>41aa4887fba81a40c272a18011a32e04e28bbc77</Sha>
    </Dependency>
    <Dependency Name="dotnet-ef" Version="5.0.0-preview.4.20203.1" Pinned="true">
      <Uri>https://github.com/dotnet/efcore</Uri>
      <Sha>b0636ed8050797d0a9c16da8b98c2eea7d7e1f16</Sha>
    </Dependency>
    <Dependency Name="Microsoft.EntityFrameworkCore.InMemory" Version="5.0.0-preview.4.20203.1" Pinned="true">
      <Uri>https://github.com/dotnet/efcore</Uri>
      <Sha>b0636ed8050797d0a9c16da8b98c2eea7d7e1f16</Sha>
    </Dependency>
    <Dependency Name="Microsoft.EntityFrameworkCore.Relational" Version="5.0.0-preview.4.20203.1" Pinned="true">
      <Uri>https://github.com/dotnet/efcore</Uri>
      <Sha>b0636ed8050797d0a9c16da8b98c2eea7d7e1f16</Sha>
    </Dependency>
    <Dependency Name="Microsoft.EntityFrameworkCore.Sqlite" Version="5.0.0-preview.4.20203.1" Pinned="true">
      <Uri>https://github.com/dotnet/efcore</Uri>
      <Sha>b0636ed8050797d0a9c16da8b98c2eea7d7e1f16</Sha>
    </Dependency>
    <Dependency Name="Microsoft.EntityFrameworkCore.SqlServer" Version="5.0.0-preview.4.20203.1" Pinned="true">
      <Uri>https://github.com/dotnet/efcore</Uri>
      <Sha>b0636ed8050797d0a9c16da8b98c2eea7d7e1f16</Sha>
    </Dependency>
    <Dependency Name="Microsoft.EntityFrameworkCore.Tools" Version="5.0.0-preview.4.20203.1" Pinned="true">
      <Uri>https://github.com/dotnet/efcore</Uri>
      <Sha>b0636ed8050797d0a9c16da8b98c2eea7d7e1f16</Sha>
    </Dependency>
    <Dependency Name="Microsoft.EntityFrameworkCore" Version="5.0.0-preview.4.20203.1" Pinned="true">
      <Uri>https://github.com/dotnet/efcore</Uri>
      <Sha>b0636ed8050797d0a9c16da8b98c2eea7d7e1f16</Sha>
    </Dependency>
    <Dependency Name="Microsoft.Extensions.Caching.Abstractions" Version="5.0.0-preview.4.20205.13" CoherentParentDependency="Microsoft.AspNetCore.Razor.Language">
      <Uri>https://github.com/dotnet/runtime</Uri>
      <Sha>59ca590949ade88c712e4ca8c6835acd0e9cbf46</Sha>
    </Dependency>
    <Dependency Name="Microsoft.Extensions.Caching.Memory" Version="5.0.0-preview.4.20205.13" CoherentParentDependency="Microsoft.AspNetCore.Razor.Language">
      <Uri>https://github.com/dotnet/runtime</Uri>
      <Sha>59ca590949ade88c712e4ca8c6835acd0e9cbf46</Sha>
    </Dependency>
    <Dependency Name="Microsoft.Extensions.Configuration.Abstractions" Version="5.0.0-preview.4.20205.13" CoherentParentDependency="Microsoft.AspNetCore.Razor.Language">
      <Uri>https://github.com/dotnet/runtime</Uri>
      <Sha>59ca590949ade88c712e4ca8c6835acd0e9cbf46</Sha>
    </Dependency>
    <Dependency Name="Microsoft.Extensions.Configuration.Binder" Version="5.0.0-preview.4.20205.13" CoherentParentDependency="Microsoft.AspNetCore.Razor.Language">
      <Uri>https://github.com/dotnet/runtime</Uri>
      <Sha>59ca590949ade88c712e4ca8c6835acd0e9cbf46</Sha>
    </Dependency>
    <Dependency Name="Microsoft.Extensions.Configuration.CommandLine" Version="5.0.0-preview.4.20205.13" CoherentParentDependency="Microsoft.AspNetCore.Razor.Language">
      <Uri>https://github.com/dotnet/runtime</Uri>
      <Sha>59ca590949ade88c712e4ca8c6835acd0e9cbf46</Sha>
    </Dependency>
    <Dependency Name="Microsoft.Extensions.Configuration.EnvironmentVariables" Version="5.0.0-preview.4.20205.13" CoherentParentDependency="Microsoft.AspNetCore.Razor.Language">
      <Uri>https://github.com/dotnet/runtime</Uri>
      <Sha>59ca590949ade88c712e4ca8c6835acd0e9cbf46</Sha>
    </Dependency>
    <Dependency Name="Microsoft.Extensions.Configuration.FileExtensions" Version="5.0.0-preview.4.20205.13" CoherentParentDependency="Microsoft.AspNetCore.Razor.Language">
      <Uri>https://github.com/dotnet/runtime</Uri>
      <Sha>59ca590949ade88c712e4ca8c6835acd0e9cbf46</Sha>
    </Dependency>
    <Dependency Name="Microsoft.Extensions.Configuration.Ini" Version="5.0.0-preview.4.20205.13" CoherentParentDependency="Microsoft.AspNetCore.Razor.Language">
      <Uri>https://github.com/dotnet/runtime</Uri>
      <Sha>59ca590949ade88c712e4ca8c6835acd0e9cbf46</Sha>
    </Dependency>
    <Dependency Name="Microsoft.Extensions.Configuration.Json" Version="5.0.0-preview.4.20205.13" CoherentParentDependency="Microsoft.AspNetCore.Razor.Language">
      <Uri>https://github.com/dotnet/runtime</Uri>
      <Sha>59ca590949ade88c712e4ca8c6835acd0e9cbf46</Sha>
    </Dependency>
    <Dependency Name="Microsoft.Extensions.Configuration.UserSecrets" Version="5.0.0-preview.4.20205.13" CoherentParentDependency="Microsoft.AspNetCore.Razor.Language">
      <Uri>https://github.com/dotnet/runtime</Uri>
      <Sha>59ca590949ade88c712e4ca8c6835acd0e9cbf46</Sha>
    </Dependency>
    <Dependency Name="Microsoft.Extensions.Configuration.Xml" Version="5.0.0-preview.4.20205.13" CoherentParentDependency="Microsoft.AspNetCore.Razor.Language">
      <Uri>https://github.com/dotnet/runtime</Uri>
      <Sha>59ca590949ade88c712e4ca8c6835acd0e9cbf46</Sha>
    </Dependency>
    <Dependency Name="Microsoft.Extensions.Configuration" Version="5.0.0-preview.4.20205.13" CoherentParentDependency="Microsoft.AspNetCore.Razor.Language">
      <Uri>https://github.com/dotnet/runtime</Uri>
      <Sha>59ca590949ade88c712e4ca8c6835acd0e9cbf46</Sha>
    </Dependency>
    <Dependency Name="Microsoft.Extensions.DependencyInjection.Abstractions" Version="5.0.0-preview.4.20205.13" CoherentParentDependency="Microsoft.AspNetCore.Razor.Language">
      <Uri>https://github.com/dotnet/runtime</Uri>
      <Sha>59ca590949ade88c712e4ca8c6835acd0e9cbf46</Sha>
    </Dependency>
    <Dependency Name="Microsoft.Extensions.DependencyInjection" Version="5.0.0-preview.4.20205.13" CoherentParentDependency="Microsoft.AspNetCore.Razor.Language">
      <Uri>https://github.com/dotnet/runtime</Uri>
      <Sha>59ca590949ade88c712e4ca8c6835acd0e9cbf46</Sha>
    </Dependency>
    <Dependency Name="Microsoft.Extensions.FileProviders.Abstractions" Version="5.0.0-preview.4.20205.13" CoherentParentDependency="Microsoft.AspNetCore.Razor.Language">
      <Uri>https://github.com/dotnet/runtime</Uri>
      <Sha>59ca590949ade88c712e4ca8c6835acd0e9cbf46</Sha>
    </Dependency>
    <Dependency Name="Microsoft.Extensions.FileProviders.Composite" Version="5.0.0-preview.4.20205.13" CoherentParentDependency="Microsoft.AspNetCore.Razor.Language">
      <Uri>https://github.com/dotnet/runtime</Uri>
      <Sha>59ca590949ade88c712e4ca8c6835acd0e9cbf46</Sha>
    </Dependency>
    <Dependency Name="Microsoft.Extensions.FileProviders.Physical" Version="5.0.0-preview.4.20205.13" CoherentParentDependency="Microsoft.AspNetCore.Razor.Language">
      <Uri>https://github.com/dotnet/runtime</Uri>
      <Sha>59ca590949ade88c712e4ca8c6835acd0e9cbf46</Sha>
    </Dependency>
    <Dependency Name="Microsoft.Extensions.FileSystemGlobbing" Version="5.0.0-preview.4.20205.13" CoherentParentDependency="Microsoft.AspNetCore.Razor.Language">
      <Uri>https://github.com/dotnet/runtime</Uri>
      <Sha>59ca590949ade88c712e4ca8c6835acd0e9cbf46</Sha>
    </Dependency>
    <Dependency Name="Microsoft.Extensions.Hosting.Abstractions" Version="5.0.0-preview.4.20205.13" CoherentParentDependency="Microsoft.AspNetCore.Razor.Language">
      <Uri>https://github.com/dotnet/runtime</Uri>
      <Sha>59ca590949ade88c712e4ca8c6835acd0e9cbf46</Sha>
    </Dependency>
    <Dependency Name="Microsoft.Extensions.Hosting" Version="5.0.0-preview.4.20205.13" CoherentParentDependency="Microsoft.AspNetCore.Razor.Language">
      <Uri>https://github.com/dotnet/runtime</Uri>
      <Sha>59ca590949ade88c712e4ca8c6835acd0e9cbf46</Sha>
    </Dependency>
    <Dependency Name="Microsoft.Extensions.Http" Version="5.0.0-preview.4.20205.13" CoherentParentDependency="Microsoft.AspNetCore.Razor.Language">
      <Uri>https://github.com/dotnet/runtime</Uri>
      <Sha>59ca590949ade88c712e4ca8c6835acd0e9cbf46</Sha>
    </Dependency>
    <Dependency Name="Microsoft.Extensions.Logging.Abstractions" Version="5.0.0-preview.4.20205.13" CoherentParentDependency="Microsoft.AspNetCore.Razor.Language">
      <Uri>https://github.com/dotnet/runtime</Uri>
      <Sha>59ca590949ade88c712e4ca8c6835acd0e9cbf46</Sha>
    </Dependency>
    <Dependency Name="Microsoft.Extensions.Logging.Configuration" Version="5.0.0-preview.4.20205.13" CoherentParentDependency="Microsoft.AspNetCore.Razor.Language">
      <Uri>https://github.com/dotnet/runtime</Uri>
      <Sha>59ca590949ade88c712e4ca8c6835acd0e9cbf46</Sha>
    </Dependency>
    <Dependency Name="Microsoft.Extensions.Logging.Console" Version="5.0.0-preview.4.20205.13" CoherentParentDependency="Microsoft.AspNetCore.Razor.Language">
      <Uri>https://github.com/dotnet/runtime</Uri>
      <Sha>59ca590949ade88c712e4ca8c6835acd0e9cbf46</Sha>
    </Dependency>
    <Dependency Name="Microsoft.Extensions.Logging.Debug" Version="5.0.0-preview.4.20205.13" CoherentParentDependency="Microsoft.AspNetCore.Razor.Language">
      <Uri>https://github.com/dotnet/runtime</Uri>
      <Sha>59ca590949ade88c712e4ca8c6835acd0e9cbf46</Sha>
    </Dependency>
    <Dependency Name="Microsoft.Extensions.Logging.EventSource" Version="5.0.0-preview.4.20205.13" CoherentParentDependency="Microsoft.AspNetCore.Razor.Language">
      <Uri>https://github.com/dotnet/runtime</Uri>
      <Sha>59ca590949ade88c712e4ca8c6835acd0e9cbf46</Sha>
    </Dependency>
    <Dependency Name="Microsoft.Extensions.Logging.EventLog" Version="5.0.0-preview.4.20205.13" CoherentParentDependency="Microsoft.AspNetCore.Razor.Language">
      <Uri>https://github.com/dotnet/runtime</Uri>
      <Sha>59ca590949ade88c712e4ca8c6835acd0e9cbf46</Sha>
    </Dependency>
    <Dependency Name="Microsoft.Extensions.Logging.TraceSource" Version="5.0.0-preview.4.20205.13" CoherentParentDependency="Microsoft.AspNetCore.Razor.Language">
      <Uri>https://github.com/dotnet/runtime</Uri>
      <Sha>59ca590949ade88c712e4ca8c6835acd0e9cbf46</Sha>
    </Dependency>
    <Dependency Name="Microsoft.Extensions.Logging" Version="5.0.0-preview.4.20205.13" CoherentParentDependency="Microsoft.AspNetCore.Razor.Language">
      <Uri>https://github.com/dotnet/runtime</Uri>
      <Sha>59ca590949ade88c712e4ca8c6835acd0e9cbf46</Sha>
    </Dependency>
    <Dependency Name="Microsoft.Extensions.Options.ConfigurationExtensions" Version="5.0.0-preview.4.20205.13" CoherentParentDependency="Microsoft.AspNetCore.Razor.Language">
      <Uri>https://github.com/dotnet/runtime</Uri>
      <Sha>59ca590949ade88c712e4ca8c6835acd0e9cbf46</Sha>
    </Dependency>
    <Dependency Name="Microsoft.Extensions.Options.DataAnnotations" Version="5.0.0-preview.4.20205.13" CoherentParentDependency="Microsoft.AspNetCore.Razor.Language">
      <Uri>https://github.com/dotnet/runtime</Uri>
      <Sha>59ca590949ade88c712e4ca8c6835acd0e9cbf46</Sha>
    </Dependency>
    <Dependency Name="Microsoft.Extensions.Options" Version="5.0.0-preview.4.20205.13" CoherentParentDependency="Microsoft.AspNetCore.Razor.Language">
      <Uri>https://github.com/dotnet/runtime</Uri>
      <Sha>59ca590949ade88c712e4ca8c6835acd0e9cbf46</Sha>
    </Dependency>
    <Dependency Name="Microsoft.Extensions.Primitives" Version="5.0.0-preview.4.20205.13" CoherentParentDependency="Microsoft.AspNetCore.Razor.Language">
      <Uri>https://github.com/dotnet/runtime</Uri>
      <Sha>59ca590949ade88c712e4ca8c6835acd0e9cbf46</Sha>
    </Dependency>
    <Dependency Name="Microsoft.Extensions.Internal.Transport" Version="5.0.0-preview.4.20205.13" CoherentParentDependency="Microsoft.AspNetCore.Razor.Language">
      <Uri>https://github.com/dotnet/runtime</Uri>
      <Sha>59ca590949ade88c712e4ca8c6835acd0e9cbf46</Sha>
    </Dependency>
    <Dependency Name="Microsoft.Win32.Registry" Version="5.0.0-preview.4.20205.13" CoherentParentDependency="Microsoft.AspNetCore.Razor.Language">
      <Uri>https://github.com/dotnet/runtime</Uri>
      <Sha>59ca590949ade88c712e4ca8c6835acd0e9cbf46</Sha>
    </Dependency>
    <Dependency Name="Microsoft.Win32.SystemEvents" Version="5.0.0-preview.4.20205.13" CoherentParentDependency="Microsoft.AspNetCore.Razor.Language">
      <Uri>https://github.com/dotnet/runtime</Uri>
      <Sha>59ca590949ade88c712e4ca8c6835acd0e9cbf46</Sha>
    </Dependency>
    <Dependency Name="System.ComponentModel.Annotations" Version="5.0.0-preview.4.20205.13" CoherentParentDependency="Microsoft.AspNetCore.Razor.Language">
      <Uri>https://github.com/dotnet/runtime</Uri>
      <Sha>59ca590949ade88c712e4ca8c6835acd0e9cbf46</Sha>
    </Dependency>
    <Dependency Name="System.Diagnostics.EventLog" Version="5.0.0-preview.4.20205.13" CoherentParentDependency="Microsoft.AspNetCore.Razor.Language">
      <Uri>https://github.com/dotnet/runtime</Uri>
      <Sha>59ca590949ade88c712e4ca8c6835acd0e9cbf46</Sha>
    </Dependency>
    <Dependency Name="System.Drawing.Common" Version="5.0.0-preview.4.20205.13" CoherentParentDependency="Microsoft.AspNetCore.Razor.Language">
      <Uri>https://github.com/dotnet/runtime</Uri>
      <Sha>59ca590949ade88c712e4ca8c6835acd0e9cbf46</Sha>
    </Dependency>
    <Dependency Name="System.IO.Pipelines" Version="5.0.0-preview.4.20205.13" CoherentParentDependency="Microsoft.AspNetCore.Razor.Language">
      <Uri>https://github.com/dotnet/runtime</Uri>
      <Sha>59ca590949ade88c712e4ca8c6835acd0e9cbf46</Sha>
    </Dependency>
    <Dependency Name="System.Net.Http.WinHttpHandler" Version="5.0.0-preview.4.20205.13" CoherentParentDependency="Microsoft.AspNetCore.Razor.Language">
      <Uri>https://github.com/dotnet/runtime</Uri>
      <Sha>59ca590949ade88c712e4ca8c6835acd0e9cbf46</Sha>
    </Dependency>
    <Dependency Name="System.Net.WebSockets.WebSocketProtocol" Version="5.0.0-preview.4.20205.13" CoherentParentDependency="Microsoft.AspNetCore.Razor.Language">
      <Uri>https://github.com/dotnet/runtime</Uri>
      <Sha>59ca590949ade88c712e4ca8c6835acd0e9cbf46</Sha>
    </Dependency>
    <Dependency Name="System.Reflection.Metadata" Version="5.0.0-preview.4.20205.13" CoherentParentDependency="Microsoft.AspNetCore.Razor.Language">
      <Uri>https://github.com/dotnet/runtime</Uri>
      <Sha>59ca590949ade88c712e4ca8c6835acd0e9cbf46</Sha>
    </Dependency>
    <Dependency Name="System.Runtime.CompilerServices.Unsafe" Version="5.0.0-preview.4.20205.13" CoherentParentDependency="Microsoft.AspNetCore.Razor.Language">
      <Uri>https://github.com/dotnet/runtime</Uri>
      <Sha>59ca590949ade88c712e4ca8c6835acd0e9cbf46</Sha>
    </Dependency>
    <Dependency Name="System.Security.Cryptography.Cng" Version="5.0.0-preview.4.20205.13" CoherentParentDependency="Microsoft.AspNetCore.Razor.Language">
      <Uri>https://github.com/dotnet/runtime</Uri>
      <Sha>59ca590949ade88c712e4ca8c6835acd0e9cbf46</Sha>
    </Dependency>
    <Dependency Name="System.Security.Cryptography.Pkcs" Version="5.0.0-preview.4.20205.13" CoherentParentDependency="Microsoft.AspNetCore.Razor.Language">
      <Uri>https://github.com/dotnet/runtime</Uri>
      <Sha>59ca590949ade88c712e4ca8c6835acd0e9cbf46</Sha>
    </Dependency>
    <Dependency Name="System.Security.Cryptography.Xml" Version="5.0.0-preview.4.20205.13" CoherentParentDependency="Microsoft.AspNetCore.Razor.Language">
      <Uri>https://github.com/dotnet/runtime</Uri>
      <Sha>59ca590949ade88c712e4ca8c6835acd0e9cbf46</Sha>
    </Dependency>
    <Dependency Name="System.Security.Permissions" Version="5.0.0-preview.4.20205.13" CoherentParentDependency="Microsoft.AspNetCore.Razor.Language">
      <Uri>https://github.com/dotnet/runtime</Uri>
      <Sha>59ca590949ade88c712e4ca8c6835acd0e9cbf46</Sha>
    </Dependency>
    <Dependency Name="System.Security.Principal.Windows" Version="5.0.0-preview.4.20205.13" CoherentParentDependency="Microsoft.AspNetCore.Razor.Language">
      <Uri>https://github.com/dotnet/runtime</Uri>
      <Sha>59ca590949ade88c712e4ca8c6835acd0e9cbf46</Sha>
    </Dependency>
    <Dependency Name="System.ServiceProcess.ServiceController" Version="5.0.0-preview.4.20205.13" CoherentParentDependency="Microsoft.AspNetCore.Razor.Language">
      <Uri>https://github.com/dotnet/runtime</Uri>
      <Sha>59ca590949ade88c712e4ca8c6835acd0e9cbf46</Sha>
    </Dependency>
    <Dependency Name="System.Text.Encodings.Web" Version="5.0.0-preview.4.20205.13" CoherentParentDependency="Microsoft.AspNetCore.Razor.Language">
      <Uri>https://github.com/dotnet/runtime</Uri>
      <Sha>59ca590949ade88c712e4ca8c6835acd0e9cbf46</Sha>
    </Dependency>
    <Dependency Name="System.Text.Json" Version="5.0.0-preview.4.20205.13" CoherentParentDependency="Microsoft.AspNetCore.Razor.Language">
      <Uri>https://github.com/dotnet/runtime</Uri>
      <Sha>59ca590949ade88c712e4ca8c6835acd0e9cbf46</Sha>
    </Dependency>
    <Dependency Name="System.Threading.Channels" Version="5.0.0-preview.4.20205.13" CoherentParentDependency="Microsoft.AspNetCore.Razor.Language">
      <Uri>https://github.com/dotnet/runtime</Uri>
      <Sha>59ca590949ade88c712e4ca8c6835acd0e9cbf46</Sha>
    </Dependency>
    <Dependency Name="System.Windows.Extensions" Version="5.0.0-preview.4.20205.13" CoherentParentDependency="Microsoft.AspNetCore.Razor.Language">
      <Uri>https://github.com/dotnet/runtime</Uri>
      <Sha>59ca590949ade88c712e4ca8c6835acd0e9cbf46</Sha>
    </Dependency>
    <Dependency Name="Microsoft.Extensions.DependencyModel" Version="5.0.0-preview.4.20205.13" CoherentParentDependency="Microsoft.AspNetCore.Razor.Language">
      <Uri>https://github.com/dotnet/runtime</Uri>
      <Sha>59ca590949ade88c712e4ca8c6835acd0e9cbf46</Sha>
    </Dependency>
    <Dependency Name="Microsoft.NETCore.App.Ref" Version="5.0.0-preview.4.20205.13" CoherentParentDependency="Microsoft.AspNetCore.Razor.Language">
      <Uri>https://github.com/dotnet/runtime</Uri>
      <Sha>59ca590949ade88c712e4ca8c6835acd0e9cbf46</Sha>
    </Dependency>
    <!--
         Win-x64 is used here because we have picked an arbitrary runtime identifier to flow the version of the latest NETCore.App runtime.
         All Runtime.$rid packages should have the same version.
    -->
    <Dependency Name="Microsoft.NETCore.App.Runtime.win-x64" Version="5.0.0-preview.4.20205.13" CoherentParentDependency="Microsoft.AspNetCore.Razor.Language">
      <Uri>https://github.com/dotnet/runtime</Uri>
      <Sha>59ca590949ade88c712e4ca8c6835acd0e9cbf46</Sha>
    </Dependency>
    <Dependency Name="Microsoft.NETCore.App.Internal" Version="5.0.0-preview.4.20205.13" CoherentParentDependency="Microsoft.AspNetCore.Razor.Language">
      <Uri>https://github.com/dotnet/runtime</Uri>
      <Sha>59ca590949ade88c712e4ca8c6835acd0e9cbf46</Sha>
    </Dependency>
  </ProductDependencies>
  <ToolsetDependencies>
    <!-- Listed explicitly to workaround https://github.com/dotnet/cli/issues/10528 -->
    <Dependency Name="Microsoft.NETCore.Platforms" Version="5.0.0-preview.4.20205.13" CoherentParentDependency="Microsoft.AspNetCore.Razor.Language">
      <Uri>https://github.com/dotnet/runtime</Uri>
      <Sha>59ca590949ade88c712e4ca8c6835acd0e9cbf46</Sha>
    </Dependency>
    <Dependency Name="Microsoft.DotNet.GenAPI" Version="5.0.0-beta.20201.2">
      <Uri>https://github.com/dotnet/arcade</Uri>
      <Sha>bce0a98620c1c5a110b2bba9912f3d5929069c6b</Sha>
    </Dependency>
    <Dependency Name="Microsoft.DotNet.Arcade.Sdk" Version="5.0.0-beta.20201.2">
      <Uri>https://github.com/dotnet/arcade</Uri>
      <Sha>bce0a98620c1c5a110b2bba9912f3d5929069c6b</Sha>
    </Dependency>
    <Dependency Name="Microsoft.DotNet.Helix.Sdk" Version="5.0.0-beta.20201.2">
      <Uri>https://github.com/dotnet/arcade</Uri>
      <Sha>bce0a98620c1c5a110b2bba9912f3d5929069c6b</Sha>
    </Dependency>
<<<<<<< HEAD
    <Dependency Name="Microsoft.Net.Compilers.Toolset" Version="3.6.0-3.20205.2" CoherentParentDependency="Microsoft.Extensions.Logging">
=======
    <Dependency Name="Microsoft.Net.Compilers.Toolset" Version="3.6.0-2.20166.2" CoherentParentDependency="Microsoft.AspNetCore.Razor.Language">
>>>>>>> 827178a7
      <Uri>https://github.com/dotnet/roslyn</Uri>
      <Sha>359f526947e69db7cd153a67eb27c2b8ed372358</Sha>
    </Dependency>
  </ToolsetDependencies>
</Dependencies><|MERGE_RESOLUTION|>--- conflicted
+++ resolved
@@ -312,11 +312,7 @@
       <Uri>https://github.com/dotnet/arcade</Uri>
       <Sha>bce0a98620c1c5a110b2bba9912f3d5929069c6b</Sha>
     </Dependency>
-<<<<<<< HEAD
-    <Dependency Name="Microsoft.Net.Compilers.Toolset" Version="3.6.0-3.20205.2" CoherentParentDependency="Microsoft.Extensions.Logging">
-=======
     <Dependency Name="Microsoft.Net.Compilers.Toolset" Version="3.6.0-2.20166.2" CoherentParentDependency="Microsoft.AspNetCore.Razor.Language">
->>>>>>> 827178a7
       <Uri>https://github.com/dotnet/roslyn</Uri>
       <Sha>359f526947e69db7cd153a67eb27c2b8ed372358</Sha>
     </Dependency>
