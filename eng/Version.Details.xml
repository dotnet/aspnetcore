--- conflicted
+++ resolved
@@ -189,15 +189,9 @@
       <Uri>https://github.com/dotnet/runtime</Uri>
       <Sha>90b92bb265a412592c4c152983d7b30c92236dbe</Sha>
     </Dependency>
-<<<<<<< HEAD
     <Dependency Name="Microsoft.SourceBuild.Intermediate.source-build-externals" Version="8.0.0-alpha.1.23424.1">
       <Uri>https://github.com/dotnet/source-build-externals</Uri>
       <Sha>e3cc6c792114ebdfe6627742d2820dbe1ae5bc47</Sha>
-=======
-    <Dependency Name="Microsoft.SourceBuild.Intermediate.source-build-externals" Version="8.0.0-alpha.1.23421.1">
-      <Uri>https://github.com/dotnet/source-build-externals</Uri>
-      <Sha>1bc73adce07951fc0931ebd2b93492db78c538df</Sha>
->>>>>>> b11467ec
       <SourceBuild RepoName="source-build-externals" ManagedOnly="true" />
     </Dependency>
     <Dependency Name="Microsoft.SourceBuild.Intermediate.symreader" Version="2.0.0-beta-23228-03">
