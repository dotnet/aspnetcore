--- conflicted
+++ resolved
@@ -295,7 +295,6 @@
       <Uri>https://github.com/dotnet/runtime</Uri>
       <Sha>d8a7c7b40fdd7601183f9a62bc40384f89565f03</Sha>
     </Dependency>
-<<<<<<< HEAD
     <Dependency Name="System.Buffers" Version="10.0.0-preview.3.25121.11">
       <Uri>https://github.com/dotnet/runtime</Uri>
       <Sha>57ed25449ab954595130997679807a471ef85aef</Sha>
@@ -304,10 +303,7 @@
       <Uri>https://github.com/dotnet/runtime</Uri>
       <Sha>57ed25449ab954595130997679807a471ef85aef</Sha>
     </Dependency>
-    <Dependency Name="System.Collections.Immutable" Version="10.0.0-preview.3.25121.11">
-=======
     <Dependency Name="System.Collections.Immutable" Version="10.0.0-preview.3.25126.4">
->>>>>>> 8b77ff52
       <Uri>https://github.com/dotnet/runtime</Uri>
       <Sha>d8a7c7b40fdd7601183f9a62bc40384f89565f03</Sha>
     </Dependency>
