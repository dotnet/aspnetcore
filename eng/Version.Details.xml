--- conflicted
+++ resolved
@@ -295,7 +295,6 @@
       <Uri>https://github.com/dotnet/runtime</Uri>
       <Sha>088d199063dd1bf7fa00a445d23f93f915f84b31</Sha>
     </Dependency>
-<<<<<<< HEAD
     <Dependency Name="System.Buffers" Version="10.0.0-preview.3.25121.11">
       <Uri>https://github.com/dotnet/runtime</Uri>
       <Sha>57ed25449ab954595130997679807a471ef85aef</Sha>
@@ -304,10 +303,7 @@
       <Uri>https://github.com/dotnet/runtime</Uri>
       <Sha>57ed25449ab954595130997679807a471ef85aef</Sha>
     </Dependency>
-    <Dependency Name="System.Collections.Immutable" Version="10.0.0-preview.3.25126.4">
-=======
     <Dependency Name="System.Collections.Immutable" Version="10.0.0-preview.3.25152.4">
->>>>>>> a2fd1652
       <Uri>https://github.com/dotnet/runtime</Uri>
       <Sha>088d199063dd1bf7fa00a445d23f93f915f84b31</Sha>
     </Dependency>
