<?xml version="1.0" encoding="utf-8"?>
<!--

  This file is used by automation to update Versions.props and may be used for other purposes, such as
  static analysis to determine the repo dependency graph.  It should only be modified manually when adding
  or removing dependencies. Updating versions should be done using the `darc` command line tool.

  See https://github.com/dotnet/arcade/blob/master/Documentation/Darc.md for instructions on using darc.
-->
<Dependencies>
  <ProductDependencies>
    <Dependency Name="dotnet-ef" Version="6.0.0-rc.2.21455.1">
      <Uri>https://github.com/dotnet/efcore</Uri>
      <Sha>f3c82b676ad78cc2bd1f7c9bc66ba7e4f60513eb</Sha>
    </Dependency>
    <Dependency Name="Microsoft.EntityFrameworkCore.InMemory" Version="6.0.0-rc.2.21455.1">
      <Uri>https://github.com/dotnet/efcore</Uri>
      <Sha>f3c82b676ad78cc2bd1f7c9bc66ba7e4f60513eb</Sha>
    </Dependency>
    <Dependency Name="Microsoft.EntityFrameworkCore.Relational" Version="6.0.0-rc.2.21455.1">
      <Uri>https://github.com/dotnet/efcore</Uri>
      <Sha>f3c82b676ad78cc2bd1f7c9bc66ba7e4f60513eb</Sha>
    </Dependency>
    <Dependency Name="Microsoft.EntityFrameworkCore.Sqlite" Version="6.0.0-rc.2.21455.1">
      <Uri>https://github.com/dotnet/efcore</Uri>
      <Sha>f3c82b676ad78cc2bd1f7c9bc66ba7e4f60513eb</Sha>
    </Dependency>
    <Dependency Name="Microsoft.EntityFrameworkCore.SqlServer" Version="6.0.0-rc.2.21455.1">
      <Uri>https://github.com/dotnet/efcore</Uri>
      <Sha>f3c82b676ad78cc2bd1f7c9bc66ba7e4f60513eb</Sha>
    </Dependency>
    <Dependency Name="Microsoft.EntityFrameworkCore.Tools" Version="6.0.0-rc.2.21455.1">
      <Uri>https://github.com/dotnet/efcore</Uri>
      <Sha>f3c82b676ad78cc2bd1f7c9bc66ba7e4f60513eb</Sha>
    </Dependency>
    <Dependency Name="Microsoft.EntityFrameworkCore" Version="6.0.0-rc.2.21455.1">
      <Uri>https://github.com/dotnet/efcore</Uri>
      <Sha>f3c82b676ad78cc2bd1f7c9bc66ba7e4f60513eb</Sha>
    </Dependency>
    <Dependency Name="Microsoft.EntityFrameworkCore.Design" Version="6.0.0-rc.2.21455.1">
      <Uri>https://github.com/dotnet/efcore</Uri>
      <Sha>f3c82b676ad78cc2bd1f7c9bc66ba7e4f60513eb</Sha>
    </Dependency>
    <Dependency Name="Microsoft.Extensions.Caching.Abstractions" Version="6.0.0-rc.2.21454.1">
      <Uri>https://github.com/dotnet/runtime</Uri>
      <Sha>b7e72a4ab2cb4832d88f7f23a2493287f7bcc43b</Sha>
    </Dependency>
    <Dependency Name="Microsoft.Extensions.Caching.Memory" Version="6.0.0-rc.2.21454.1">
      <Uri>https://github.com/dotnet/runtime</Uri>
      <Sha>b7e72a4ab2cb4832d88f7f23a2493287f7bcc43b</Sha>
    </Dependency>
    <Dependency Name="Microsoft.Extensions.Configuration.Abstractions" Version="6.0.0-rc.2.21454.1">
      <Uri>https://github.com/dotnet/runtime</Uri>
      <Sha>b7e72a4ab2cb4832d88f7f23a2493287f7bcc43b</Sha>
    </Dependency>
    <Dependency Name="Microsoft.Extensions.Configuration.Binder" Version="6.0.0-rc.2.21454.1">
      <Uri>https://github.com/dotnet/runtime</Uri>
      <Sha>b7e72a4ab2cb4832d88f7f23a2493287f7bcc43b</Sha>
    </Dependency>
    <Dependency Name="Microsoft.Extensions.Configuration.CommandLine" Version="6.0.0-rc.2.21454.1">
      <Uri>https://github.com/dotnet/runtime</Uri>
      <Sha>b7e72a4ab2cb4832d88f7f23a2493287f7bcc43b</Sha>
    </Dependency>
    <Dependency Name="Microsoft.Extensions.Configuration.EnvironmentVariables" Version="6.0.0-rc.2.21454.1">
      <Uri>https://github.com/dotnet/runtime</Uri>
      <Sha>b7e72a4ab2cb4832d88f7f23a2493287f7bcc43b</Sha>
    </Dependency>
    <Dependency Name="Microsoft.Extensions.Configuration.FileExtensions" Version="6.0.0-rc.2.21454.1">
      <Uri>https://github.com/dotnet/runtime</Uri>
      <Sha>b7e72a4ab2cb4832d88f7f23a2493287f7bcc43b</Sha>
    </Dependency>
    <Dependency Name="Microsoft.Extensions.Configuration.Ini" Version="6.0.0-rc.2.21454.1">
      <Uri>https://github.com/dotnet/runtime</Uri>
      <Sha>b7e72a4ab2cb4832d88f7f23a2493287f7bcc43b</Sha>
    </Dependency>
    <Dependency Name="Microsoft.Extensions.Configuration.Json" Version="6.0.0-rc.2.21454.1">
      <Uri>https://github.com/dotnet/runtime</Uri>
      <Sha>b7e72a4ab2cb4832d88f7f23a2493287f7bcc43b</Sha>
    </Dependency>
    <Dependency Name="Microsoft.Extensions.Configuration.UserSecrets" Version="6.0.0-rc.2.21454.1">
      <Uri>https://github.com/dotnet/runtime</Uri>
      <Sha>b7e72a4ab2cb4832d88f7f23a2493287f7bcc43b</Sha>
    </Dependency>
    <Dependency Name="Microsoft.Extensions.Configuration.Xml" Version="6.0.0-rc.2.21454.1">
      <Uri>https://github.com/dotnet/runtime</Uri>
      <Sha>b7e72a4ab2cb4832d88f7f23a2493287f7bcc43b</Sha>
    </Dependency>
    <Dependency Name="Microsoft.Extensions.Configuration" Version="6.0.0-rc.2.21454.1">
      <Uri>https://github.com/dotnet/runtime</Uri>
      <Sha>b7e72a4ab2cb4832d88f7f23a2493287f7bcc43b</Sha>
    </Dependency>
    <Dependency Name="Microsoft.Extensions.DependencyInjection.Abstractions" Version="6.0.0-rc.2.21454.1">
      <Uri>https://github.com/dotnet/runtime</Uri>
      <Sha>b7e72a4ab2cb4832d88f7f23a2493287f7bcc43b</Sha>
    </Dependency>
    <Dependency Name="Microsoft.Extensions.DependencyInjection" Version="6.0.0-rc.2.21454.1">
      <Uri>https://github.com/dotnet/runtime</Uri>
      <Sha>b7e72a4ab2cb4832d88f7f23a2493287f7bcc43b</Sha>
    </Dependency>
    <Dependency Name="Microsoft.Extensions.FileProviders.Abstractions" Version="6.0.0-rc.2.21454.1">
      <Uri>https://github.com/dotnet/runtime</Uri>
      <Sha>b7e72a4ab2cb4832d88f7f23a2493287f7bcc43b</Sha>
    </Dependency>
    <Dependency Name="Microsoft.Extensions.FileProviders.Composite" Version="6.0.0-rc.2.21454.1">
      <Uri>https://github.com/dotnet/runtime</Uri>
      <Sha>b7e72a4ab2cb4832d88f7f23a2493287f7bcc43b</Sha>
    </Dependency>
    <Dependency Name="Microsoft.Extensions.FileProviders.Physical" Version="6.0.0-rc.2.21454.1">
      <Uri>https://github.com/dotnet/runtime</Uri>
      <Sha>b7e72a4ab2cb4832d88f7f23a2493287f7bcc43b</Sha>
    </Dependency>
    <Dependency Name="Microsoft.Extensions.FileSystemGlobbing" Version="6.0.0-rc.2.21454.1">
      <Uri>https://github.com/dotnet/runtime</Uri>
      <Sha>b7e72a4ab2cb4832d88f7f23a2493287f7bcc43b</Sha>
    </Dependency>
    <Dependency Name="Microsoft.Extensions.HostFactoryResolver.Sources" Version="6.0.0-rc.2.21454.1">
      <Uri>https://github.com/dotnet/runtime</Uri>
      <Sha>b7e72a4ab2cb4832d88f7f23a2493287f7bcc43b</Sha>
    </Dependency>
    <Dependency Name="Microsoft.Extensions.Hosting.Abstractions" Version="6.0.0-rc.2.21454.1">
      <Uri>https://github.com/dotnet/runtime</Uri>
      <Sha>b7e72a4ab2cb4832d88f7f23a2493287f7bcc43b</Sha>
    </Dependency>
    <Dependency Name="Microsoft.Extensions.Hosting" Version="6.0.0-rc.2.21454.1">
      <Uri>https://github.com/dotnet/runtime</Uri>
      <Sha>b7e72a4ab2cb4832d88f7f23a2493287f7bcc43b</Sha>
    </Dependency>
    <Dependency Name="Microsoft.Extensions.Http" Version="6.0.0-rc.2.21454.1">
      <Uri>https://github.com/dotnet/runtime</Uri>
      <Sha>b7e72a4ab2cb4832d88f7f23a2493287f7bcc43b</Sha>
    </Dependency>
    <Dependency Name="Microsoft.Extensions.Logging.Abstractions" Version="6.0.0-rc.2.21454.1">
      <Uri>https://github.com/dotnet/runtime</Uri>
      <Sha>b7e72a4ab2cb4832d88f7f23a2493287f7bcc43b</Sha>
    </Dependency>
    <Dependency Name="Microsoft.Extensions.Logging.Configuration" Version="6.0.0-rc.2.21454.1">
      <Uri>https://github.com/dotnet/runtime</Uri>
      <Sha>b7e72a4ab2cb4832d88f7f23a2493287f7bcc43b</Sha>
    </Dependency>
    <Dependency Name="Microsoft.Extensions.Logging.Console" Version="6.0.0-rc.2.21454.1">
      <Uri>https://github.com/dotnet/runtime</Uri>
      <Sha>b7e72a4ab2cb4832d88f7f23a2493287f7bcc43b</Sha>
    </Dependency>
    <Dependency Name="Microsoft.Extensions.Logging.Debug" Version="6.0.0-rc.2.21454.1">
      <Uri>https://github.com/dotnet/runtime</Uri>
      <Sha>b7e72a4ab2cb4832d88f7f23a2493287f7bcc43b</Sha>
    </Dependency>
    <Dependency Name="Microsoft.Extensions.Logging.EventSource" Version="6.0.0-rc.2.21454.1">
      <Uri>https://github.com/dotnet/runtime</Uri>
      <Sha>b7e72a4ab2cb4832d88f7f23a2493287f7bcc43b</Sha>
    </Dependency>
    <Dependency Name="Microsoft.Extensions.Logging.EventLog" Version="6.0.0-rc.2.21454.1">
      <Uri>https://github.com/dotnet/runtime</Uri>
      <Sha>b7e72a4ab2cb4832d88f7f23a2493287f7bcc43b</Sha>
    </Dependency>
    <Dependency Name="Microsoft.Extensions.Logging.TraceSource" Version="6.0.0-rc.2.21454.1">
      <Uri>https://github.com/dotnet/runtime</Uri>
      <Sha>b7e72a4ab2cb4832d88f7f23a2493287f7bcc43b</Sha>
    </Dependency>
    <Dependency Name="Microsoft.Extensions.Logging" Version="6.0.0-rc.2.21454.1">
      <Uri>https://github.com/dotnet/runtime</Uri>
      <Sha>b7e72a4ab2cb4832d88f7f23a2493287f7bcc43b</Sha>
    </Dependency>
    <Dependency Name="Microsoft.Extensions.Options.ConfigurationExtensions" Version="6.0.0-rc.2.21454.1">
      <Uri>https://github.com/dotnet/runtime</Uri>
      <Sha>b7e72a4ab2cb4832d88f7f23a2493287f7bcc43b</Sha>
    </Dependency>
    <Dependency Name="Microsoft.Extensions.Options.DataAnnotations" Version="6.0.0-rc.2.21454.1">
      <Uri>https://github.com/dotnet/runtime</Uri>
      <Sha>b7e72a4ab2cb4832d88f7f23a2493287f7bcc43b</Sha>
    </Dependency>
    <Dependency Name="Microsoft.Extensions.Options" Version="6.0.0-rc.2.21454.1">
      <Uri>https://github.com/dotnet/runtime</Uri>
      <Sha>b7e72a4ab2cb4832d88f7f23a2493287f7bcc43b</Sha>
    </Dependency>
    <Dependency Name="Microsoft.Extensions.Primitives" Version="6.0.0-rc.2.21454.1">
      <Uri>https://github.com/dotnet/runtime</Uri>
      <Sha>b7e72a4ab2cb4832d88f7f23a2493287f7bcc43b</Sha>
    </Dependency>
<<<<<<< HEAD
    <Dependency Name="Microsoft.Internal.Runtime.AspNetCore.Transport" Version="6.0.0-rc.2.21453.3">
=======
    <Dependency Name="Microsoft.Win32.SystemEvents" Version="6.0.0-rc.2.21454.1">
      <Uri>https://github.com/dotnet/runtime</Uri>
      <Sha>b7e72a4ab2cb4832d88f7f23a2493287f7bcc43b</Sha>
    </Dependency>
    <Dependency Name="Microsoft.Internal.Runtime.AspNetCore.Transport" Version="6.0.0-rc.2.21454.1">
>>>>>>> 2f1f0072
      <Uri>https://github.com/dotnet/runtime</Uri>
      <Sha>b7e72a4ab2cb4832d88f7f23a2493287f7bcc43b</Sha>
    </Dependency>
    <Dependency Name="System.Diagnostics.DiagnosticSource" Version="6.0.0-rc.2.21454.1">
      <Uri>https://github.com/dotnet/runtime</Uri>
      <Sha>b7e72a4ab2cb4832d88f7f23a2493287f7bcc43b</Sha>
    </Dependency>
    <Dependency Name="System.Diagnostics.EventLog" Version="6.0.0-rc.2.21454.1">
      <Uri>https://github.com/dotnet/runtime</Uri>
      <Sha>b7e72a4ab2cb4832d88f7f23a2493287f7bcc43b</Sha>
    </Dependency>
    <Dependency Name="System.DirectoryServices.Protocols" Version="6.0.0-rc.2.21454.1">
      <Uri>https://github.com/dotnet/runtime</Uri>
      <Sha>b7e72a4ab2cb4832d88f7f23a2493287f7bcc43b</Sha>
    </Dependency>
<<<<<<< HEAD
    <Dependency Name="System.IO.Pipelines" Version="6.0.0-rc.2.21453.3">
=======
    <Dependency Name="System.Drawing.Common" Version="6.0.0-rc.2.21454.1">
      <Uri>https://github.com/dotnet/runtime</Uri>
      <Sha>b7e72a4ab2cb4832d88f7f23a2493287f7bcc43b</Sha>
    </Dependency>
    <Dependency Name="System.IO.Pipelines" Version="6.0.0-rc.2.21454.1">
>>>>>>> 2f1f0072
      <Uri>https://github.com/dotnet/runtime</Uri>
      <Sha>b7e72a4ab2cb4832d88f7f23a2493287f7bcc43b</Sha>
    </Dependency>
    <Dependency Name="System.Net.Http.Json" Version="6.0.0-rc.2.21454.1">
      <Uri>https://github.com/dotnet/runtime</Uri>
      <Sha>b7e72a4ab2cb4832d88f7f23a2493287f7bcc43b</Sha>
    </Dependency>
    <Dependency Name="System.Net.Http.WinHttpHandler" Version="6.0.0-rc.2.21454.1">
      <Uri>https://github.com/dotnet/runtime</Uri>
      <Sha>b7e72a4ab2cb4832d88f7f23a2493287f7bcc43b</Sha>
    </Dependency>
    <Dependency Name="System.Reflection.Metadata" Version="6.0.0-rc.2.21454.1">
      <Uri>https://github.com/dotnet/runtime</Uri>
      <Sha>b7e72a4ab2cb4832d88f7f23a2493287f7bcc43b</Sha>
    </Dependency>
    <Dependency Name="System.Resources.Extensions" Version="6.0.0-rc.2.21454.1">
      <Uri>https://github.com/dotnet/runtime</Uri>
      <Sha>b7e72a4ab2cb4832d88f7f23a2493287f7bcc43b</Sha>
    </Dependency>
    <Dependency Name="System.Runtime.CompilerServices.Unsafe" Version="6.0.0-rc.2.21454.1">
      <Uri>https://github.com/dotnet/runtime</Uri>
      <Sha>b7e72a4ab2cb4832d88f7f23a2493287f7bcc43b</Sha>
    </Dependency>
    <Dependency Name="System.Security.Cryptography.Pkcs" Version="6.0.0-rc.2.21454.1">
      <Uri>https://github.com/dotnet/runtime</Uri>
      <Sha>b7e72a4ab2cb4832d88f7f23a2493287f7bcc43b</Sha>
    </Dependency>
    <Dependency Name="System.Security.Cryptography.Xml" Version="6.0.0-rc.2.21454.1">
      <Uri>https://github.com/dotnet/runtime</Uri>
      <Sha>b7e72a4ab2cb4832d88f7f23a2493287f7bcc43b</Sha>
    </Dependency>
<<<<<<< HEAD
    <Dependency Name="System.ServiceProcess.ServiceController" Version="6.0.0-rc.2.21453.3">
=======
    <Dependency Name="System.Security.Permissions" Version="6.0.0-rc.2.21454.1">
      <Uri>https://github.com/dotnet/runtime</Uri>
      <Sha>b7e72a4ab2cb4832d88f7f23a2493287f7bcc43b</Sha>
    </Dependency>
    <Dependency Name="System.ServiceProcess.ServiceController" Version="6.0.0-rc.2.21454.1">
>>>>>>> 2f1f0072
      <Uri>https://github.com/dotnet/runtime</Uri>
      <Sha>b7e72a4ab2cb4832d88f7f23a2493287f7bcc43b</Sha>
    </Dependency>
    <Dependency Name="System.Text.Encodings.Web" Version="6.0.0-rc.2.21454.1">
      <Uri>https://github.com/dotnet/runtime</Uri>
      <Sha>b7e72a4ab2cb4832d88f7f23a2493287f7bcc43b</Sha>
    </Dependency>
    <Dependency Name="System.Text.Json" Version="6.0.0-rc.2.21454.1">
      <Uri>https://github.com/dotnet/runtime</Uri>
      <Sha>b7e72a4ab2cb4832d88f7f23a2493287f7bcc43b</Sha>
    </Dependency>
    <Dependency Name="System.Threading.Channels" Version="6.0.0-rc.2.21454.1">
      <Uri>https://github.com/dotnet/runtime</Uri>
      <Sha>b7e72a4ab2cb4832d88f7f23a2493287f7bcc43b</Sha>
    </Dependency>
<<<<<<< HEAD
    <Dependency Name="Microsoft.Extensions.DependencyModel" Version="6.0.0-rc.2.21453.3">
=======
    <Dependency Name="System.Windows.Extensions" Version="6.0.0-rc.2.21454.1">
      <Uri>https://github.com/dotnet/runtime</Uri>
      <Sha>b7e72a4ab2cb4832d88f7f23a2493287f7bcc43b</Sha>
    </Dependency>
    <Dependency Name="Microsoft.Extensions.DependencyModel" Version="6.0.0-rc.2.21454.1">
>>>>>>> 2f1f0072
      <Uri>https://github.com/dotnet/runtime</Uri>
      <Sha>b7e72a4ab2cb4832d88f7f23a2493287f7bcc43b</Sha>
    </Dependency>
    <Dependency Name="Microsoft.NETCore.App.Ref" Version="6.0.0-rc.2.21454.1">
      <Uri>https://github.com/dotnet/runtime</Uri>
      <Sha>b7e72a4ab2cb4832d88f7f23a2493287f7bcc43b</Sha>
    </Dependency>
    <Dependency Name="Microsoft.NET.Runtime.MonoAOTCompiler.Task" Version="6.0.0-rc.2.21454.1">
      <Uri>https://github.com/dotnet/runtime</Uri>
      <Sha>b7e72a4ab2cb4832d88f7f23a2493287f7bcc43b</Sha>
    </Dependency>
    <Dependency Name="Microsoft.NET.Runtime.WebAssembly.Sdk" Version="6.0.0-rc.2.21454.1">
      <Uri>https://github.com/dotnet/runtime</Uri>
      <Sha>b7e72a4ab2cb4832d88f7f23a2493287f7bcc43b</Sha>
    </Dependency>
    <!--
         Win-x64 is used here because we have picked an arbitrary runtime identifier to flow the version of the latest NETCore.App runtime.
         All Runtime.$rid packages should have the same version.
    -->
    <Dependency Name="Microsoft.NETCore.App.Runtime.win-x64" Version="6.0.0-rc.2.21454.1">
      <Uri>https://github.com/dotnet/runtime</Uri>
      <Sha>b7e72a4ab2cb4832d88f7f23a2493287f7bcc43b</Sha>
    </Dependency>
    <Dependency Name="Microsoft.NETCore.App.Runtime.AOT.win-x64.Cross.browser-wasm" Version="6.0.0-rc.2.21454.1">
      <Uri>https://github.com/dotnet/runtime</Uri>
      <Sha>b7e72a4ab2cb4832d88f7f23a2493287f7bcc43b</Sha>
    </Dependency>
    <Dependency Name="Microsoft.NETCore.BrowserDebugHost.Transport" Version="6.0.0-rc.2.21454.1">
      <Uri>https://github.com/dotnet/runtime</Uri>
      <Sha>b7e72a4ab2cb4832d88f7f23a2493287f7bcc43b</Sha>
    </Dependency>
  </ProductDependencies>
  <ToolsetDependencies>
    <!-- Listed explicitly to workaround https://github.com/dotnet/cli/issues/10528 -->
    <Dependency Name="Microsoft.NETCore.Platforms" Version="6.0.0-rc.2.21454.1">
      <Uri>https://github.com/dotnet/runtime</Uri>
      <Sha>b7e72a4ab2cb4832d88f7f23a2493287f7bcc43b</Sha>
    </Dependency>
    <Dependency Name="Microsoft.DotNet.Arcade.Sdk" Version="6.0.0-beta.21451.3">
      <Uri>https://github.com/dotnet/arcade</Uri>
      <Sha>923c95ec2e9512285f801c84145a8af3728b1e3b</Sha>
      <SourceBuild RepoName="arcade" ManagedOnly="true" />
    </Dependency>
    <Dependency Name="Microsoft.DotNet.Build.Tasks.Installers" Version="6.0.0-beta.21451.3">
      <Uri>https://github.com/dotnet/arcade</Uri>
      <Sha>923c95ec2e9512285f801c84145a8af3728b1e3b</Sha>
    </Dependency>
    <Dependency Name="Microsoft.DotNet.Build.Tasks.Templating" Version="6.0.0-beta.21451.3">
      <Uri>https://github.com/dotnet/arcade</Uri>
      <Sha>923c95ec2e9512285f801c84145a8af3728b1e3b</Sha>
    </Dependency>
    <Dependency Name="Microsoft.DotNet.Helix.Sdk" Version="6.0.0-beta.21451.3">
      <Uri>https://github.com/dotnet/arcade</Uri>
      <Sha>923c95ec2e9512285f801c84145a8af3728b1e3b</Sha>
    </Dependency>
  </ToolsetDependencies>
</Dependencies><|MERGE_RESOLUTION|>--- conflicted
+++ resolved
@@ -177,15 +177,7 @@
       <Uri>https://github.com/dotnet/runtime</Uri>
       <Sha>b7e72a4ab2cb4832d88f7f23a2493287f7bcc43b</Sha>
     </Dependency>
-<<<<<<< HEAD
-    <Dependency Name="Microsoft.Internal.Runtime.AspNetCore.Transport" Version="6.0.0-rc.2.21453.3">
-=======
-    <Dependency Name="Microsoft.Win32.SystemEvents" Version="6.0.0-rc.2.21454.1">
-      <Uri>https://github.com/dotnet/runtime</Uri>
-      <Sha>b7e72a4ab2cb4832d88f7f23a2493287f7bcc43b</Sha>
-    </Dependency>
     <Dependency Name="Microsoft.Internal.Runtime.AspNetCore.Transport" Version="6.0.0-rc.2.21454.1">
->>>>>>> 2f1f0072
       <Uri>https://github.com/dotnet/runtime</Uri>
       <Sha>b7e72a4ab2cb4832d88f7f23a2493287f7bcc43b</Sha>
     </Dependency>
@@ -201,15 +193,7 @@
       <Uri>https://github.com/dotnet/runtime</Uri>
       <Sha>b7e72a4ab2cb4832d88f7f23a2493287f7bcc43b</Sha>
     </Dependency>
-<<<<<<< HEAD
-    <Dependency Name="System.IO.Pipelines" Version="6.0.0-rc.2.21453.3">
-=======
-    <Dependency Name="System.Drawing.Common" Version="6.0.0-rc.2.21454.1">
-      <Uri>https://github.com/dotnet/runtime</Uri>
-      <Sha>b7e72a4ab2cb4832d88f7f23a2493287f7bcc43b</Sha>
-    </Dependency>
     <Dependency Name="System.IO.Pipelines" Version="6.0.0-rc.2.21454.1">
->>>>>>> 2f1f0072
       <Uri>https://github.com/dotnet/runtime</Uri>
       <Sha>b7e72a4ab2cb4832d88f7f23a2493287f7bcc43b</Sha>
     </Dependency>
@@ -241,15 +225,7 @@
       <Uri>https://github.com/dotnet/runtime</Uri>
       <Sha>b7e72a4ab2cb4832d88f7f23a2493287f7bcc43b</Sha>
     </Dependency>
-<<<<<<< HEAD
-    <Dependency Name="System.ServiceProcess.ServiceController" Version="6.0.0-rc.2.21453.3">
-=======
-    <Dependency Name="System.Security.Permissions" Version="6.0.0-rc.2.21454.1">
-      <Uri>https://github.com/dotnet/runtime</Uri>
-      <Sha>b7e72a4ab2cb4832d88f7f23a2493287f7bcc43b</Sha>
-    </Dependency>
     <Dependency Name="System.ServiceProcess.ServiceController" Version="6.0.0-rc.2.21454.1">
->>>>>>> 2f1f0072
       <Uri>https://github.com/dotnet/runtime</Uri>
       <Sha>b7e72a4ab2cb4832d88f7f23a2493287f7bcc43b</Sha>
     </Dependency>
@@ -265,15 +241,7 @@
       <Uri>https://github.com/dotnet/runtime</Uri>
       <Sha>b7e72a4ab2cb4832d88f7f23a2493287f7bcc43b</Sha>
     </Dependency>
-<<<<<<< HEAD
-    <Dependency Name="Microsoft.Extensions.DependencyModel" Version="6.0.0-rc.2.21453.3">
-=======
-    <Dependency Name="System.Windows.Extensions" Version="6.0.0-rc.2.21454.1">
-      <Uri>https://github.com/dotnet/runtime</Uri>
-      <Sha>b7e72a4ab2cb4832d88f7f23a2493287f7bcc43b</Sha>
-    </Dependency>
     <Dependency Name="Microsoft.Extensions.DependencyModel" Version="6.0.0-rc.2.21454.1">
->>>>>>> 2f1f0072
       <Uri>https://github.com/dotnet/runtime</Uri>
       <Sha>b7e72a4ab2cb4832d88f7f23a2493287f7bcc43b</Sha>
     </Dependency>
