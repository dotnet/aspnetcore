--- conflicted
+++ resolved
@@ -214,15 +214,11 @@
       <Uri>https://github.com/dotnet/runtime</Uri>
       <Sha>7dd74fc403dda02fdccc541b306b8267c9a22aa9</Sha>
     </Dependency>
-<<<<<<< HEAD
     <Dependency Name="System.Memory" Version="4.6.0">
       <Uri>https://github.com/dotnet/runtime</Uri>
       <Sha>000000</Sha>
     </Dependency>
-    <Dependency Name="System.Net.Http.Json" Version="10.0.0-preview.1.25077.19">
-=======
     <Dependency Name="System.Net.Http.Json" Version="10.0.0-preview.3.25155.12">
->>>>>>> 3b261f83
       <Uri>https://github.com/dotnet/runtime</Uri>
       <Sha>7dd74fc403dda02fdccc541b306b8267c9a22aa9</Sha>
     </Dependency>
