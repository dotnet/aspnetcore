--- conflicted
+++ resolved
@@ -17,7 +17,6 @@
       <Uri>https://github.com/dotnet/corefx</Uri>
       <Sha>66409e392d64ed96e5d3a5fda712d9baf51196ed</Sha>
     </Dependency>
-<<<<<<< HEAD
     <Dependency Name="Microsoft.AspNetCore.Razor.Language" Version="3.1.8">
       <Uri>https://github.com/dotnet/aspnetcore-tooling</Uri>
       <Sha>f9ccbc7177ef0423143a6c31292a30b4624fdf53</Sha>
@@ -61,51 +60,6 @@
     <Dependency Name="Microsoft.EntityFrameworkCore" Version="3.1.8">
       <Uri>https://github.com/dotnet/efcore</Uri>
       <Sha>af3fee79e0aeccfb19e12a0b752417a8c4bb46a9</Sha>
-=======
-    <Dependency Name="Microsoft.AspNetCore.Razor.Language" Version="3.1.7">
-      <Uri>https://dev.azure.com/dnceng/internal/_git/dotnet-aspnetcore-tooling</Uri>
-      <Sha>1c22292bc7fca352074d8862cf39fbdb8647f208</Sha>
-    </Dependency>
-    <Dependency Name="Microsoft.AspNetCore.Mvc.Razor.Extensions" Version="3.1.7">
-      <Uri>https://dev.azure.com/dnceng/internal/_git/dotnet-aspnetcore-tooling</Uri>
-      <Sha>1c22292bc7fca352074d8862cf39fbdb8647f208</Sha>
-    </Dependency>
-    <Dependency Name="Microsoft.CodeAnalysis.Razor" Version="3.1.7">
-      <Uri>https://dev.azure.com/dnceng/internal/_git/dotnet-aspnetcore-tooling</Uri>
-      <Sha>1c22292bc7fca352074d8862cf39fbdb8647f208</Sha>
-    </Dependency>
-    <Dependency Name="Microsoft.NET.Sdk.Razor" Version="3.1.7">
-      <Uri>https://dev.azure.com/dnceng/internal/_git/dotnet-aspnetcore-tooling</Uri>
-      <Sha>1c22292bc7fca352074d8862cf39fbdb8647f208</Sha>
-    </Dependency>
-    <Dependency Name="dotnet-ef" Version="3.1.7">
-      <Uri>https://dev.azure.com/dnceng/internal/_git/dotnet-efcore</Uri>
-      <Sha>cad165e731fc0bcc9ab725c718177ebaf0820705</Sha>
-    </Dependency>
-    <Dependency Name="Microsoft.EntityFrameworkCore.InMemory" Version="3.1.7">
-      <Uri>https://dev.azure.com/dnceng/internal/_git/dotnet-efcore</Uri>
-      <Sha>cad165e731fc0bcc9ab725c718177ebaf0820705</Sha>
-    </Dependency>
-    <Dependency Name="Microsoft.EntityFrameworkCore.Relational" Version="3.1.7">
-      <Uri>https://dev.azure.com/dnceng/internal/_git/dotnet-efcore</Uri>
-      <Sha>cad165e731fc0bcc9ab725c718177ebaf0820705</Sha>
-    </Dependency>
-    <Dependency Name="Microsoft.EntityFrameworkCore.Sqlite" Version="3.1.7">
-      <Uri>https://dev.azure.com/dnceng/internal/_git/dotnet-efcore</Uri>
-      <Sha>cad165e731fc0bcc9ab725c718177ebaf0820705</Sha>
-    </Dependency>
-    <Dependency Name="Microsoft.EntityFrameworkCore.SqlServer" Version="3.1.7">
-      <Uri>https://dev.azure.com/dnceng/internal/_git/dotnet-efcore</Uri>
-      <Sha>cad165e731fc0bcc9ab725c718177ebaf0820705</Sha>
-    </Dependency>
-    <Dependency Name="Microsoft.EntityFrameworkCore.Tools" Version="3.1.7">
-      <Uri>https://dev.azure.com/dnceng/internal/_git/dotnet-efcore</Uri>
-      <Sha>cad165e731fc0bcc9ab725c718177ebaf0820705</Sha>
-    </Dependency>
-    <Dependency Name="Microsoft.EntityFrameworkCore" Version="3.1.7">
-      <Uri>https://dev.azure.com/dnceng/internal/_git/dotnet-efcore</Uri>
-      <Sha>cad165e731fc0bcc9ab725c718177ebaf0820705</Sha>
->>>>>>> 229e4969
     </Dependency>
     <Dependency Name="Microsoft.AspNetCore.Analyzer.Testing" Version="3.1.7-servicing.20371.8" CoherentParentDependency="Microsoft.EntityFrameworkCore">
       <Uri>https://dev.azure.com/dnceng/internal/_git/dotnet-extensions</Uri>
@@ -423,12 +377,7 @@
       <Uri>https://github.com/dotnet/corefx</Uri>
       <Sha>0f7f38c4fd323b26da10cce95f857f77f0f09b48</Sha>
     </Dependency>
-<<<<<<< HEAD
     <Dependency Name="Microsoft.Extensions.DependencyModel" Version="3.1.3" CoherentParentDependency="Microsoft.Extensions.Logging">
-      <Uri>https://github.com/dotnet/core-setup</Uri>
-      <Sha>2d163b87b605fd23ceebfb04484e5ec5f2bffc32</Sha>
-=======
-    <Dependency Name="Microsoft.Extensions.DependencyModel" Version="3.1.6" CoherentParentDependency="Microsoft.Extensions.Logging">
       <Uri>https://github.com/dotnet/core-setup</Uri>
       <Sha>2d163b87b605fd23ceebfb04484e5ec5f2bffc32</Sha>
     </Dependency>
@@ -436,7 +385,6 @@
     <Dependency Name="Microsoft.Internal.Extensions.Refs" Version="3.1.0-rtm.19565.4">
       <Uri>https://github.com/dotnet/Extensions</Uri>
       <Sha>3acd9b0cd16596bad450c82be08780875a73c05c</Sha>
->>>>>>> 229e4969
     </Dependency>
     <!--
          Win-x64 is used here because we have picked an arbitrary runtime identifier to flow the version of the latest NETCore.App runtime.
