<?xml version="1.0" encoding="utf-8"?>
<!--

  This file is used by automation to update Versions.props and may be used for other purposes, such as
  static analysis to determine the repo dependency graph.  It should only be modified manually when adding
  or removing dependencies. Updating versions should be done using the `darc` command line tool.

  See https://github.com/dotnet/arcade/blob/master/Documentation/Darc.md for instructions on using darc.
-->
<Dependencies>
  <ProductDependencies>
    <Dependency Name="dotnet-ef" Version="5.0.12">
      <Uri>https://dev.azure.com/dnceng/internal/_git/dotnet-efcore</Uri>
      <Sha>8e7566d2a14268b0ed2e9f45e71534989b19a1db</Sha>
    </Dependency>
    <Dependency Name="Microsoft.EntityFrameworkCore.InMemory" Version="5.0.12">
      <Uri>https://dev.azure.com/dnceng/internal/_git/dotnet-efcore</Uri>
      <Sha>8e7566d2a14268b0ed2e9f45e71534989b19a1db</Sha>
    </Dependency>
    <Dependency Name="Microsoft.EntityFrameworkCore.Relational" Version="5.0.12">
      <Uri>https://dev.azure.com/dnceng/internal/_git/dotnet-efcore</Uri>
      <Sha>8e7566d2a14268b0ed2e9f45e71534989b19a1db</Sha>
    </Dependency>
    <Dependency Name="Microsoft.EntityFrameworkCore.Sqlite" Version="5.0.12">
      <Uri>https://dev.azure.com/dnceng/internal/_git/dotnet-efcore</Uri>
      <Sha>8e7566d2a14268b0ed2e9f45e71534989b19a1db</Sha>
    </Dependency>
    <Dependency Name="Microsoft.EntityFrameworkCore.SqlServer" Version="5.0.12">
      <Uri>https://dev.azure.com/dnceng/internal/_git/dotnet-efcore</Uri>
      <Sha>8e7566d2a14268b0ed2e9f45e71534989b19a1db</Sha>
    </Dependency>
    <Dependency Name="Microsoft.EntityFrameworkCore.Tools" Version="5.0.12">
      <Uri>https://dev.azure.com/dnceng/internal/_git/dotnet-efcore</Uri>
      <Sha>8e7566d2a14268b0ed2e9f45e71534989b19a1db</Sha>
    </Dependency>
    <Dependency Name="Microsoft.EntityFrameworkCore" Version="5.0.12">
      <Uri>https://dev.azure.com/dnceng/internal/_git/dotnet-efcore</Uri>
      <Sha>8e7566d2a14268b0ed2e9f45e71534989b19a1db</Sha>
    </Dependency>
    <Dependency Name="Microsoft.EntityFrameworkCore.Design" Version="5.0.12">
      <Uri>https://dev.azure.com/dnceng/internal/_git/dotnet-efcore</Uri>
      <Sha>8e7566d2a14268b0ed2e9f45e71534989b19a1db</Sha>
    </Dependency>
    <Dependency Name="Microsoft.Extensions.Caching.Abstractions" Version="5.0.0">
      <Uri>https://github.com/dotnet/runtime</Uri>
      <Sha>cf258a14b70ad9069470a108f13765e0e5988f51</Sha>
    </Dependency>
    <Dependency Name="Microsoft.Extensions.Caching.Memory" Version="5.0.0">
      <Uri>https://github.com/dotnet/runtime</Uri>
      <Sha>cf258a14b70ad9069470a108f13765e0e5988f51</Sha>
    </Dependency>
    <Dependency Name="Microsoft.Extensions.Configuration.Abstractions" Version="5.0.0">
      <Uri>https://github.com/dotnet/runtime</Uri>
      <Sha>cf258a14b70ad9069470a108f13765e0e5988f51</Sha>
    </Dependency>
    <Dependency Name="Microsoft.Extensions.Configuration.Binder" Version="5.0.0">
      <Uri>https://github.com/dotnet/runtime</Uri>
      <Sha>cf258a14b70ad9069470a108f13765e0e5988f51</Sha>
    </Dependency>
    <Dependency Name="Microsoft.Extensions.Configuration.CommandLine" Version="5.0.0">
      <Uri>https://github.com/dotnet/runtime</Uri>
      <Sha>cf258a14b70ad9069470a108f13765e0e5988f51</Sha>
    </Dependency>
    <Dependency Name="Microsoft.Extensions.Configuration.EnvironmentVariables" Version="5.0.0">
      <Uri>https://github.com/dotnet/runtime</Uri>
      <Sha>cf258a14b70ad9069470a108f13765e0e5988f51</Sha>
    </Dependency>
    <Dependency Name="Microsoft.Extensions.Configuration.FileExtensions" Version="5.0.0">
      <Uri>https://github.com/dotnet/runtime</Uri>
      <Sha>cf258a14b70ad9069470a108f13765e0e5988f51</Sha>
    </Dependency>
    <Dependency Name="Microsoft.Extensions.Configuration.Ini" Version="5.0.0">
      <Uri>https://github.com/dotnet/runtime</Uri>
      <Sha>cf258a14b70ad9069470a108f13765e0e5988f51</Sha>
    </Dependency>
    <Dependency Name="Microsoft.Extensions.Configuration.Json" Version="5.0.0">
      <Uri>https://github.com/dotnet/runtime</Uri>
      <Sha>cf258a14b70ad9069470a108f13765e0e5988f51</Sha>
    </Dependency>
    <Dependency Name="Microsoft.Extensions.Configuration.UserSecrets" Version="5.0.0">
      <Uri>https://github.com/dotnet/runtime</Uri>
      <Sha>cf258a14b70ad9069470a108f13765e0e5988f51</Sha>
    </Dependency>
    <Dependency Name="Microsoft.Extensions.Configuration.Xml" Version="5.0.0">
      <Uri>https://github.com/dotnet/runtime</Uri>
      <Sha>cf258a14b70ad9069470a108f13765e0e5988f51</Sha>
    </Dependency>
    <Dependency Name="Microsoft.Extensions.Configuration" Version="5.0.0">
      <Uri>https://github.com/dotnet/runtime</Uri>
      <Sha>cf258a14b70ad9069470a108f13765e0e5988f51</Sha>
    </Dependency>
    <Dependency Name="Microsoft.Extensions.DependencyInjection.Abstractions" Version="5.0.0">
      <Uri>https://github.com/dotnet/runtime</Uri>
      <Sha>cf258a14b70ad9069470a108f13765e0e5988f51</Sha>
    </Dependency>
    <Dependency Name="Microsoft.Extensions.DependencyInjection" Version="5.0.2">
      <Uri>https://dev.azure.com/dnceng/internal/_git/dotnet-runtime</Uri>
      <Sha>35964c9215613d66a687ebcb2d7fcd9496390ee7</Sha>
    </Dependency>
    <Dependency Name="Microsoft.Extensions.FileProviders.Abstractions" Version="5.0.0">
      <Uri>https://github.com/dotnet/runtime</Uri>
      <Sha>cf258a14b70ad9069470a108f13765e0e5988f51</Sha>
    </Dependency>
    <Dependency Name="Microsoft.Extensions.FileProviders.Composite" Version="5.0.0">
      <Uri>https://github.com/dotnet/runtime</Uri>
      <Sha>cf258a14b70ad9069470a108f13765e0e5988f51</Sha>
    </Dependency>
    <Dependency Name="Microsoft.Extensions.FileProviders.Physical" Version="5.0.0">
      <Uri>https://github.com/dotnet/runtime</Uri>
      <Sha>cf258a14b70ad9069470a108f13765e0e5988f51</Sha>
    </Dependency>
    <Dependency Name="Microsoft.Extensions.FileSystemGlobbing" Version="5.0.0">
      <Uri>https://github.com/dotnet/runtime</Uri>
      <Sha>cf258a14b70ad9069470a108f13765e0e5988f51</Sha>
    </Dependency>
    <Dependency Name="Microsoft.Extensions.HostFactoryResolver.Sources" Version="5.0.0-rtm.20519.4">
      <Uri>https://github.com/dotnet/runtime</Uri>
      <Sha>cf258a14b70ad9069470a108f13765e0e5988f51</Sha>
    </Dependency>
    <Dependency Name="Microsoft.Extensions.Hosting.Abstractions" Version="5.0.0">
      <Uri>https://github.com/dotnet/runtime</Uri>
      <Sha>cf258a14b70ad9069470a108f13765e0e5988f51</Sha>
    </Dependency>
    <Dependency Name="Microsoft.Extensions.Hosting" Version="5.0.0">
      <Uri>https://github.com/dotnet/runtime</Uri>
      <Sha>cf258a14b70ad9069470a108f13765e0e5988f51</Sha>
    </Dependency>
    <Dependency Name="Microsoft.Extensions.Http" Version="5.0.0">
      <Uri>https://github.com/dotnet/runtime</Uri>
      <Sha>cf258a14b70ad9069470a108f13765e0e5988f51</Sha>
    </Dependency>
    <Dependency Name="Microsoft.Extensions.Logging.Abstractions" Version="5.0.0">
      <Uri>https://github.com/dotnet/runtime</Uri>
      <Sha>cf258a14b70ad9069470a108f13765e0e5988f51</Sha>
    </Dependency>
    <Dependency Name="Microsoft.Extensions.Logging.Configuration" Version="5.0.0">
      <Uri>https://github.com/dotnet/runtime</Uri>
      <Sha>cf258a14b70ad9069470a108f13765e0e5988f51</Sha>
    </Dependency>
    <Dependency Name="Microsoft.Extensions.Logging.Console" Version="5.0.0">
      <Uri>https://github.com/dotnet/runtime</Uri>
      <Sha>cf258a14b70ad9069470a108f13765e0e5988f51</Sha>
    </Dependency>
    <Dependency Name="Microsoft.Extensions.Logging.Debug" Version="5.0.0">
      <Uri>https://github.com/dotnet/runtime</Uri>
      <Sha>cf258a14b70ad9069470a108f13765e0e5988f51</Sha>
    </Dependency>
    <Dependency Name="Microsoft.Extensions.Logging.EventSource" Version="5.0.1">
      <Uri>https://dev.azure.com/dnceng/internal/_git/dotnet-runtime</Uri>
      <Sha>2f740adc1457e8a28c1c072993b66f515977eb51</Sha>
    </Dependency>
    <Dependency Name="Microsoft.Extensions.Logging.EventLog" Version="5.0.0">
      <Uri>https://github.com/dotnet/runtime</Uri>
      <Sha>cf258a14b70ad9069470a108f13765e0e5988f51</Sha>
    </Dependency>
    <Dependency Name="Microsoft.Extensions.Logging.TraceSource" Version="5.0.0">
      <Uri>https://github.com/dotnet/runtime</Uri>
      <Sha>cf258a14b70ad9069470a108f13765e0e5988f51</Sha>
    </Dependency>
    <Dependency Name="Microsoft.Extensions.Logging" Version="5.0.0">
      <Uri>https://github.com/dotnet/runtime</Uri>
      <Sha>cf258a14b70ad9069470a108f13765e0e5988f51</Sha>
    </Dependency>
    <Dependency Name="Microsoft.Extensions.Options.ConfigurationExtensions" Version="5.0.0">
      <Uri>https://github.com/dotnet/runtime</Uri>
      <Sha>cf258a14b70ad9069470a108f13765e0e5988f51</Sha>
    </Dependency>
    <Dependency Name="Microsoft.Extensions.Options.DataAnnotations" Version="5.0.0">
      <Uri>https://github.com/dotnet/runtime</Uri>
      <Sha>cf258a14b70ad9069470a108f13765e0e5988f51</Sha>
    </Dependency>
    <Dependency Name="Microsoft.Extensions.Options" Version="5.0.0">
      <Uri>https://github.com/dotnet/runtime</Uri>
      <Sha>cf258a14b70ad9069470a108f13765e0e5988f51</Sha>
    </Dependency>
    <Dependency Name="Microsoft.Extensions.Primitives" Version="5.0.1">
      <Uri>https://dev.azure.com/dnceng/internal/_git/dotnet-runtime</Uri>
      <Sha>2f740adc1457e8a28c1c072993b66f515977eb51</Sha>
    </Dependency>
    <Dependency Name="Microsoft.Extensions.Internal.Transport" Version="5.0.0-rtm.20519.4">
      <Uri>https://github.com/dotnet/runtime</Uri>
      <Sha>cf258a14b70ad9069470a108f13765e0e5988f51</Sha>
    </Dependency>
    <Dependency Name="Microsoft.Win32.Registry" Version="5.0.0">
      <Uri>https://github.com/dotnet/runtime</Uri>
      <Sha>cf258a14b70ad9069470a108f13765e0e5988f51</Sha>
    </Dependency>
    <Dependency Name="Microsoft.Win32.SystemEvents" Version="5.0.0">
      <Uri>https://github.com/dotnet/runtime</Uri>
      <Sha>cf258a14b70ad9069470a108f13765e0e5988f51</Sha>
    </Dependency>
    <Dependency Name="System.ComponentModel.Annotations" Version="5.0.0">
      <Uri>https://github.com/dotnet/runtime</Uri>
      <Sha>cf258a14b70ad9069470a108f13765e0e5988f51</Sha>
    </Dependency>
    <Dependency Name="System.Diagnostics.DiagnosticSource" Version="5.0.1">
      <Uri>https://dev.azure.com/dnceng/internal/_git/dotnet-runtime</Uri>
      <Sha>cb5f173b9696d9d00a544b953d95190ab3b56df2</Sha>
    </Dependency>
    <Dependency Name="System.Diagnostics.EventLog" Version="5.0.1">
      <Uri>https://dev.azure.com/dnceng/internal/_git/dotnet-runtime</Uri>
      <Sha>c636bbdc8a2d393d07c0e9407a4f8923ba1a21cb</Sha>
    </Dependency>
    <Dependency Name="System.DirectoryServices.Protocols" Version="5.0.1">
      <Uri>https://dev.azure.com/dnceng/internal/_git/dotnet-runtime</Uri>
      <Sha>e234755a116df89304d6edb35e943e9b231ccc46</Sha>
    </Dependency>
    <Dependency Name="System.Drawing.Common" Version="5.0.2">
      <Uri>https://dev.azure.com/dnceng/internal/_git/dotnet-runtime</Uri>
      <Sha>f27d33729518f5aa478aa818b7b4f54a4d50bef1</Sha>
    </Dependency>
    <Dependency Name="System.IO.Pipelines" Version="5.0.1">
      <Uri>https://github.com/dotnet/runtime</Uri>
      <Sha>b02e13abab3d6f499751af2ad1ae6333fb4e633d</Sha>
    </Dependency>
    <Dependency Name="System.Net.Http.Json" Version="5.0.0">
      <Uri>https://github.com/dotnet/runtime</Uri>
      <Sha>cf258a14b70ad9069470a108f13765e0e5988f51</Sha>
    </Dependency>
    <Dependency Name="System.Net.Http.WinHttpHandler" Version="5.0.0">
      <Uri>https://github.com/dotnet/runtime</Uri>
      <Sha>cf258a14b70ad9069470a108f13765e0e5988f51</Sha>
    </Dependency>
    <Dependency Name="System.Net.WebSockets.WebSocketProtocol" Version="5.0.0">
      <Uri>https://github.com/dotnet/runtime</Uri>
      <Sha>cf258a14b70ad9069470a108f13765e0e5988f51</Sha>
    </Dependency>
    <Dependency Name="System.Reflection.Metadata" Version="5.0.0">
      <Uri>https://github.com/dotnet/runtime</Uri>
      <Sha>cf258a14b70ad9069470a108f13765e0e5988f51</Sha>
    </Dependency>
    <Dependency Name="System.Resources.Extensions" Version="5.0.0">
      <Uri>https://github.com/dotnet/runtime</Uri>
      <Sha>cf258a14b70ad9069470a108f13765e0e5988f51</Sha>
    </Dependency>
    <Dependency Name="System.Runtime.CompilerServices.Unsafe" Version="5.0.0">
      <Uri>https://github.com/dotnet/runtime</Uri>
      <Sha>cf258a14b70ad9069470a108f13765e0e5988f51</Sha>
    </Dependency>
    <!-- System.Security.AccessControl should only be referenced in Dependencies.props and RepoTasks.csproj. -->
    <Dependency Name="System.Security.AccessControl" Version="5.0.0">
      <Uri>https://github.com/dotnet/runtime</Uri>
      <Sha>cf258a14b70ad9069470a108f13765e0e5988f51</Sha>
    </Dependency>
    <Dependency Name="System.Security.Cryptography.Cng" Version="5.0.0">
      <Uri>https://github.com/dotnet/runtime</Uri>
      <Sha>cf258a14b70ad9069470a108f13765e0e5988f51</Sha>
    </Dependency>
    <Dependency Name="System.Security.Cryptography.Pkcs" Version="5.0.1">
      <Uri>https://github.com/dotnet/runtime</Uri>
      <Sha>b02e13abab3d6f499751af2ad1ae6333fb4e633d</Sha>
    </Dependency>
    <Dependency Name="System.Security.Cryptography.Xml" Version="5.0.0">
      <Uri>https://github.com/dotnet/runtime</Uri>
      <Sha>cf258a14b70ad9069470a108f13765e0e5988f51</Sha>
    </Dependency>
    <Dependency Name="System.Security.Permissions" Version="5.0.0">
      <Uri>https://github.com/dotnet/runtime</Uri>
      <Sha>cf258a14b70ad9069470a108f13765e0e5988f51</Sha>
    </Dependency>
    <Dependency Name="System.Security.Principal.Windows" Version="5.0.0">
      <Uri>https://github.com/dotnet/runtime</Uri>
      <Sha>cf258a14b70ad9069470a108f13765e0e5988f51</Sha>
    </Dependency>
    <Dependency Name="System.ServiceProcess.ServiceController" Version="5.0.0">
      <Uri>https://github.com/dotnet/runtime</Uri>
      <Sha>cf258a14b70ad9069470a108f13765e0e5988f51</Sha>
    </Dependency>
    <Dependency Name="System.Text.Encodings.Web" Version="5.0.1">
      <Uri>https://dev.azure.com/dnceng/internal/_git/dotnet-runtime</Uri>
      <Sha>e6b30911ce808668d81d926b0744f1dd02a43840</Sha>
    </Dependency>
    <Dependency Name="System.Text.Json" Version="5.0.2">
      <Uri>https://dev.azure.com/dnceng/internal/_git/dotnet-runtime</Uri>
      <Sha>2f740adc1457e8a28c1c072993b66f515977eb51</Sha>
    </Dependency>
    <Dependency Name="System.Threading.Channels" Version="5.0.0">
      <Uri>https://github.com/dotnet/runtime</Uri>
      <Sha>cf258a14b70ad9069470a108f13765e0e5988f51</Sha>
    </Dependency>
    <Dependency Name="System.Windows.Extensions" Version="5.0.0">
      <Uri>https://github.com/dotnet/runtime</Uri>
      <Sha>cf258a14b70ad9069470a108f13765e0e5988f51</Sha>
    </Dependency>
    <Dependency Name="Microsoft.Extensions.DependencyModel" Version="5.0.0">
      <Uri>https://github.com/dotnet/runtime</Uri>
      <Sha>cf258a14b70ad9069470a108f13765e0e5988f51</Sha>
    </Dependency>
    <Dependency Name="Microsoft.NETCore.App.Ref" Version="5.0.0">
      <Uri>https://github.com/dotnet/runtime</Uri>
      <Sha>cf258a14b70ad9069470a108f13765e0e5988f51</Sha>
    </Dependency>
    <!--
         Win-x64 is used here because we have picked an arbitrary runtime identifier to flow the version of the latest NETCore.App runtime.
         All Runtime.$rid packages should have the same version.
    -->
    <Dependency Name="Microsoft.NETCore.App.Runtime.win-x64" Version="5.0.12">
      <Uri>https://dev.azure.com/dnceng/internal/_git/dotnet-runtime</Uri>
      <Sha>e234755a116df89304d6edb35e943e9b231ccc46</Sha>
    </Dependency>
<<<<<<< HEAD
    <Dependency Name="Microsoft.NETCore.App.Internal" Version="5.0.12-servicing.21507.8">
=======
    <Dependency Name="Microsoft.NETCore.App.Internal" Version="5.0.11-servicing.21474.8">
>>>>>>> 4ff72f93
      <Uri>https://dev.azure.com/dnceng/internal/_git/dotnet-runtime</Uri>
      <Sha>e234755a116df89304d6edb35e943e9b231ccc46</Sha>
    </Dependency>
<<<<<<< HEAD
    <Dependency Name="Microsoft.NETCore.BrowserDebugHost.Transport" Version="5.0.12-servicing.21507.8">
=======
    <Dependency Name="Microsoft.NETCore.BrowserDebugHost.Transport" Version="5.0.11-servicing.21474.8">
>>>>>>> 4ff72f93
      <Uri>https://dev.azure.com/dnceng/internal/_git/dotnet-runtime</Uri>
      <Sha>e234755a116df89304d6edb35e943e9b231ccc46</Sha>
    </Dependency>
  </ProductDependencies>
  <ToolsetDependencies>
    <!-- Listed explicitly to workaround https://github.com/dotnet/cli/issues/10528 -->
    <Dependency Name="Microsoft.NETCore.Platforms" Version="5.0.4">
      <Uri>https://dev.azure.com/dnceng/internal/_git/dotnet-runtime</Uri>
      <Sha>e234755a116df89304d6edb35e943e9b231ccc46</Sha>
    </Dependency>
    <Dependency Name="Microsoft.DotNet.Arcade.Sdk" Version="5.0.0-beta.21513.1">
      <Uri>https://github.com/dotnet/arcade</Uri>
      <Sha>f7347c7eda15739dbbc6b031364729938b041b14</Sha>
    </Dependency>
    <Dependency Name="Microsoft.DotNet.Build.Tasks.Installers" Version="5.0.0-beta.21513.1">
      <Uri>https://github.com/dotnet/arcade</Uri>
      <Sha>f7347c7eda15739dbbc6b031364729938b041b14</Sha>
    </Dependency>
    <Dependency Name="Microsoft.DotNet.Helix.Sdk" Version="5.0.0-beta.21513.1">
      <Uri>https://github.com/dotnet/arcade</Uri>
      <Sha>f7347c7eda15739dbbc6b031364729938b041b14</Sha>
    </Dependency>
  </ToolsetDependencies>
</Dependencies><|MERGE_RESOLUTION|>--- conflicted
+++ resolved
@@ -298,19 +298,11 @@
       <Uri>https://dev.azure.com/dnceng/internal/_git/dotnet-runtime</Uri>
       <Sha>e234755a116df89304d6edb35e943e9b231ccc46</Sha>
     </Dependency>
-<<<<<<< HEAD
     <Dependency Name="Microsoft.NETCore.App.Internal" Version="5.0.12-servicing.21507.8">
-=======
-    <Dependency Name="Microsoft.NETCore.App.Internal" Version="5.0.11-servicing.21474.8">
->>>>>>> 4ff72f93
-      <Uri>https://dev.azure.com/dnceng/internal/_git/dotnet-runtime</Uri>
-      <Sha>e234755a116df89304d6edb35e943e9b231ccc46</Sha>
-    </Dependency>
-<<<<<<< HEAD
+      <Uri>https://dev.azure.com/dnceng/internal/_git/dotnet-runtime</Uri>
+      <Sha>e234755a116df89304d6edb35e943e9b231ccc46</Sha>
+    </Dependency>
     <Dependency Name="Microsoft.NETCore.BrowserDebugHost.Transport" Version="5.0.12-servicing.21507.8">
-=======
-    <Dependency Name="Microsoft.NETCore.BrowserDebugHost.Transport" Version="5.0.11-servicing.21474.8">
->>>>>>> 4ff72f93
       <Uri>https://dev.azure.com/dnceng/internal/_git/dotnet-runtime</Uri>
       <Sha>e234755a116df89304d6edb35e943e9b231ccc46</Sha>
     </Dependency>
