--- conflicted
+++ resolved
@@ -225,15 +225,11 @@
       <Uri>https://github.com/dotnet/runtime</Uri>
       <Sha>255eea008147245df48aaa1fae60eb92519f1dc3</Sha>
     </Dependency>
-<<<<<<< HEAD
+    <Dependency Name="System.Resources.Extensions" Version="5.0.0-preview.8.20357.14">
+      <Uri>https://github.com/dotnet/runtime</Uri>
+      <Sha>898832566661830677344ea90b1951ba8cca94c5</Sha>
+    </Dependency>
     <Dependency Name="System.Runtime.CompilerServices.Unsafe" Version="5.0.0-preview.8.20358.9">
-=======
-    <Dependency Name="System.Resources.Extensions" Version="5.0.0-preview.8.20357.14">
-      <Uri>https://github.com/dotnet/runtime</Uri>
-      <Sha>898832566661830677344ea90b1951ba8cca94c5</Sha>
-    </Dependency>
-    <Dependency Name="System.Runtime.CompilerServices.Unsafe" Version="5.0.0-preview.8.20357.14">
->>>>>>> a5901c08
       <Uri>https://github.com/dotnet/runtime</Uri>
       <Sha>255eea008147245df48aaa1fae60eb92519f1dc3</Sha>
     </Dependency>
