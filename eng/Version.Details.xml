<?xml version="1.0" encoding="utf-8"?>
<!--

  This file is used by automation to update Versions.props and may be used for other purposes, such as
  static analysis to determine the repo dependency graph.  It should only be modified manually when adding
  or removing dependencies. Updating versions should be done using the `darc` command line tool.

  See https://github.com/dotnet/arcade/blob/master/Documentation/Darc.md for instructions on using darc.
-->
<Dependencies>
  <ProductDependencies>
<<<<<<< HEAD
    <Dependency Name="Microsoft.AspNetCore.Blazor.Mono" Version="3.1.0-preview3.19531.1">
      <Uri>https://github.com/aspnet/Blazor</Uri>
      <Sha>df77420cad90b1834fe43c952861dad11097d38f</Sha>
    </Dependency>
    <Dependency Name="Microsoft.AspNetCore.Razor.Language" Version="3.1.0-preview3.19553.1">
      <Uri>https://github.com/aspnet/AspNetCore-Tooling</Uri>
      <Sha>542a22f0b0242fc7247884b316c71e921d9711da</Sha>
    </Dependency>
    <Dependency Name="Microsoft.AspNetCore.Mvc.Razor.Extensions" Version="3.1.0-preview3.19553.1">
      <Uri>https://github.com/aspnet/AspNetCore-Tooling</Uri>
      <Sha>542a22f0b0242fc7247884b316c71e921d9711da</Sha>
    </Dependency>
    <Dependency Name="Microsoft.CodeAnalysis.Razor" Version="3.1.0-preview3.19553.1">
      <Uri>https://github.com/aspnet/AspNetCore-Tooling</Uri>
      <Sha>542a22f0b0242fc7247884b316c71e921d9711da</Sha>
    </Dependency>
    <Dependency Name="Microsoft.NET.Sdk.Razor" Version="3.1.0-preview3.19553.1">
      <Uri>https://github.com/aspnet/AspNetCore-Tooling</Uri>
      <Sha>542a22f0b0242fc7247884b316c71e921d9711da</Sha>
=======
    <Dependency Name="Microsoft.AspNetCore.Blazor.Mono" Version="5.0.0-alpha1.19575.1">
      <Uri>https://github.com/aspnet/Blazor</Uri>
      <Sha>f81c0dbb12a66fb362bf71b3f41833ccf06fc02a</Sha>
    </Dependency>
    <Dependency Name="Microsoft.AspNetCore.Razor.Language" Version="5.0.0-alpha.1.19575.1">
      <Uri>https://github.com/aspnet/AspNetCore-Tooling</Uri>
      <Sha>ab1a5990109ef3b903244d89da8199995e760e87</Sha>
    </Dependency>
    <Dependency Name="Microsoft.AspNetCore.Mvc.Razor.Extensions" Version="5.0.0-alpha.1.19575.1">
      <Uri>https://github.com/aspnet/AspNetCore-Tooling</Uri>
      <Sha>ab1a5990109ef3b903244d89da8199995e760e87</Sha>
    </Dependency>
    <Dependency Name="Microsoft.CodeAnalysis.Razor" Version="5.0.0-alpha.1.19575.1">
      <Uri>https://github.com/aspnet/AspNetCore-Tooling</Uri>
      <Sha>ab1a5990109ef3b903244d89da8199995e760e87</Sha>
    </Dependency>
    <Dependency Name="Microsoft.NET.Sdk.Razor" Version="5.0.0-alpha.1.19575.1">
      <Uri>https://github.com/aspnet/AspNetCore-Tooling</Uri>
      <Sha>ab1a5990109ef3b903244d89da8199995e760e87</Sha>
>>>>>>> d59868b2
    </Dependency>
    <Dependency Name="dotnet-ef" Version="5.0.0-alpha.1.19572.5">
      <Uri>https://github.com/aspnet/EntityFrameworkCore</Uri>
<<<<<<< HEAD
      <Sha>988a8a13a524504ede374e2173651bd01f845c37</Sha>
=======
      <Sha>7a71eb0b1aebd6e9e2002909c92da0360f0746ac</Sha>
>>>>>>> d59868b2
    </Dependency>
    <Dependency Name="Microsoft.EntityFrameworkCore.InMemory" Version="5.0.0-alpha.1.19572.5">
      <Uri>https://github.com/aspnet/EntityFrameworkCore</Uri>
<<<<<<< HEAD
      <Sha>988a8a13a524504ede374e2173651bd01f845c37</Sha>
=======
      <Sha>7a71eb0b1aebd6e9e2002909c92da0360f0746ac</Sha>
>>>>>>> d59868b2
    </Dependency>
    <Dependency Name="Microsoft.EntityFrameworkCore.Relational" Version="5.0.0-alpha.1.19572.5">
      <Uri>https://github.com/aspnet/EntityFrameworkCore</Uri>
<<<<<<< HEAD
      <Sha>988a8a13a524504ede374e2173651bd01f845c37</Sha>
=======
      <Sha>7a71eb0b1aebd6e9e2002909c92da0360f0746ac</Sha>
>>>>>>> d59868b2
    </Dependency>
    <Dependency Name="Microsoft.EntityFrameworkCore.Sqlite" Version="5.0.0-alpha.1.19572.5">
      <Uri>https://github.com/aspnet/EntityFrameworkCore</Uri>
<<<<<<< HEAD
      <Sha>988a8a13a524504ede374e2173651bd01f845c37</Sha>
=======
      <Sha>7a71eb0b1aebd6e9e2002909c92da0360f0746ac</Sha>
>>>>>>> d59868b2
    </Dependency>
    <Dependency Name="Microsoft.EntityFrameworkCore.SqlServer" Version="5.0.0-alpha.1.19572.5">
      <Uri>https://github.com/aspnet/EntityFrameworkCore</Uri>
<<<<<<< HEAD
      <Sha>988a8a13a524504ede374e2173651bd01f845c37</Sha>
=======
      <Sha>7a71eb0b1aebd6e9e2002909c92da0360f0746ac</Sha>
>>>>>>> d59868b2
    </Dependency>
    <Dependency Name="Microsoft.EntityFrameworkCore.Tools" Version="5.0.0-alpha.1.19572.5">
      <Uri>https://github.com/aspnet/EntityFrameworkCore</Uri>
<<<<<<< HEAD
      <Sha>988a8a13a524504ede374e2173651bd01f845c37</Sha>
=======
      <Sha>7a71eb0b1aebd6e9e2002909c92da0360f0746ac</Sha>
>>>>>>> d59868b2
    </Dependency>
    <Dependency Name="Microsoft.EntityFrameworkCore" Version="5.0.0-alpha.1.19572.5">
      <Uri>https://github.com/aspnet/EntityFrameworkCore</Uri>
<<<<<<< HEAD
      <Sha>988a8a13a524504ede374e2173651bd01f845c37</Sha>
    </Dependency>
    <Dependency Name="Microsoft.AspNetCore.Analyzer.Testing" Version="3.1.0-rtm.19568.3" CoherentParentDependency="Microsoft.EntityFrameworkCore">
      <Uri>https://github.com/aspnet/Extensions</Uri>
      <Sha>4ebd75b961136c7ca331866eed3403becda75681</Sha>
    </Dependency>
    <Dependency Name="Microsoft.AspNetCore.BenchmarkRunner.Sources" Version="3.1.0-rtm.19568.3" CoherentParentDependency="Microsoft.EntityFrameworkCore">
      <Uri>https://github.com/aspnet/Extensions</Uri>
      <Sha>4ebd75b961136c7ca331866eed3403becda75681</Sha>
    </Dependency>
    <Dependency Name="Microsoft.Extensions.ActivatorUtilities.Sources" Version="3.1.0-rtm.19568.3" CoherentParentDependency="Microsoft.EntityFrameworkCore">
      <Uri>https://github.com/aspnet/Extensions</Uri>
      <Sha>4ebd75b961136c7ca331866eed3403becda75681</Sha>
=======
      <Sha>7a71eb0b1aebd6e9e2002909c92da0360f0746ac</Sha>
    </Dependency>
    <Dependency Name="Microsoft.AspNetCore.Analyzer.Testing" Version="5.0.0-alpha1.19563.3" CoherentParentDependency="Microsoft.EntityFrameworkCore">
      <Uri>https://github.com/aspnet/Extensions</Uri>
      <Sha>23e862e95c1efb16c7d14b1765a6d85db86c98b9</Sha>
    </Dependency>
    <Dependency Name="Microsoft.AspNetCore.BenchmarkRunner.Sources" Version="5.0.0-alpha1.19563.3" CoherentParentDependency="Microsoft.EntityFrameworkCore">
      <Uri>https://github.com/aspnet/Extensions</Uri>
      <Sha>23e862e95c1efb16c7d14b1765a6d85db86c98b9</Sha>
    </Dependency>
    <Dependency Name="Microsoft.Extensions.ActivatorUtilities.Sources" Version="5.0.0-alpha1.19563.3" CoherentParentDependency="Microsoft.EntityFrameworkCore">
      <Uri>https://github.com/aspnet/Extensions</Uri>
      <Sha>23e862e95c1efb16c7d14b1765a6d85db86c98b9</Sha>
>>>>>>> d59868b2
    </Dependency>
    <Dependency Name="Microsoft.Extensions.Caching.Abstractions" Version="5.0.0-alpha1.19563.3" CoherentParentDependency="Microsoft.EntityFrameworkCore">
      <Uri>https://github.com/aspnet/Extensions</Uri>
<<<<<<< HEAD
      <Sha>4ebd75b961136c7ca331866eed3403becda75681</Sha>
=======
      <Sha>23e862e95c1efb16c7d14b1765a6d85db86c98b9</Sha>
>>>>>>> d59868b2
    </Dependency>
    <Dependency Name="Microsoft.Extensions.Caching.Memory" Version="5.0.0-alpha1.19563.3" CoherentParentDependency="Microsoft.EntityFrameworkCore">
      <Uri>https://github.com/aspnet/Extensions</Uri>
<<<<<<< HEAD
      <Sha>4ebd75b961136c7ca331866eed3403becda75681</Sha>
=======
      <Sha>23e862e95c1efb16c7d14b1765a6d85db86c98b9</Sha>
>>>>>>> d59868b2
    </Dependency>
    <Dependency Name="Microsoft.Extensions.Caching.SqlServer" Version="5.0.0-alpha1.19563.3" CoherentParentDependency="Microsoft.EntityFrameworkCore">
      <Uri>https://github.com/aspnet/Extensions</Uri>
<<<<<<< HEAD
      <Sha>4ebd75b961136c7ca331866eed3403becda75681</Sha>
=======
      <Sha>23e862e95c1efb16c7d14b1765a6d85db86c98b9</Sha>
>>>>>>> d59868b2
    </Dependency>
    <Dependency Name="Microsoft.Extensions.Caching.StackExchangeRedis" Version="5.0.0-alpha1.19563.3" CoherentParentDependency="Microsoft.EntityFrameworkCore">
      <Uri>https://github.com/aspnet/Extensions</Uri>
<<<<<<< HEAD
      <Sha>4ebd75b961136c7ca331866eed3403becda75681</Sha>
    </Dependency>
    <Dependency Name="Microsoft.Extensions.CommandLineUtils.Sources" Version="3.1.0-rtm.19568.3" CoherentParentDependency="Microsoft.EntityFrameworkCore">
      <Uri>https://github.com/aspnet/Extensions</Uri>
      <Sha>4ebd75b961136c7ca331866eed3403becda75681</Sha>
=======
      <Sha>23e862e95c1efb16c7d14b1765a6d85db86c98b9</Sha>
    </Dependency>
    <Dependency Name="Microsoft.Extensions.CommandLineUtils.Sources" Version="5.0.0-alpha1.19563.3" CoherentParentDependency="Microsoft.EntityFrameworkCore">
      <Uri>https://github.com/aspnet/Extensions</Uri>
      <Sha>23e862e95c1efb16c7d14b1765a6d85db86c98b9</Sha>
>>>>>>> d59868b2
    </Dependency>
    <Dependency Name="Microsoft.Extensions.Configuration.Abstractions" Version="5.0.0-alpha1.19563.3" CoherentParentDependency="Microsoft.EntityFrameworkCore">
      <Uri>https://github.com/aspnet/Extensions</Uri>
<<<<<<< HEAD
      <Sha>4ebd75b961136c7ca331866eed3403becda75681</Sha>
=======
      <Sha>23e862e95c1efb16c7d14b1765a6d85db86c98b9</Sha>
>>>>>>> d59868b2
    </Dependency>
    <Dependency Name="Microsoft.Extensions.Configuration.AzureKeyVault" Version="5.0.0-alpha1.19563.3" CoherentParentDependency="Microsoft.EntityFrameworkCore">
      <Uri>https://github.com/aspnet/Extensions</Uri>
<<<<<<< HEAD
      <Sha>4ebd75b961136c7ca331866eed3403becda75681</Sha>
=======
      <Sha>23e862e95c1efb16c7d14b1765a6d85db86c98b9</Sha>
>>>>>>> d59868b2
    </Dependency>
    <Dependency Name="Microsoft.Extensions.Configuration.Binder" Version="5.0.0-alpha1.19563.3" CoherentParentDependency="Microsoft.EntityFrameworkCore">
      <Uri>https://github.com/aspnet/Extensions</Uri>
<<<<<<< HEAD
      <Sha>4ebd75b961136c7ca331866eed3403becda75681</Sha>
=======
      <Sha>23e862e95c1efb16c7d14b1765a6d85db86c98b9</Sha>
>>>>>>> d59868b2
    </Dependency>
    <Dependency Name="Microsoft.Extensions.Configuration.CommandLine" Version="5.0.0-alpha1.19563.3" CoherentParentDependency="Microsoft.EntityFrameworkCore">
      <Uri>https://github.com/aspnet/Extensions</Uri>
<<<<<<< HEAD
      <Sha>4ebd75b961136c7ca331866eed3403becda75681</Sha>
=======
      <Sha>23e862e95c1efb16c7d14b1765a6d85db86c98b9</Sha>
>>>>>>> d59868b2
    </Dependency>
    <Dependency Name="Microsoft.Extensions.Configuration.EnvironmentVariables" Version="5.0.0-alpha1.19563.3" CoherentParentDependency="Microsoft.EntityFrameworkCore">
      <Uri>https://github.com/aspnet/Extensions</Uri>
<<<<<<< HEAD
      <Sha>4ebd75b961136c7ca331866eed3403becda75681</Sha>
=======
      <Sha>23e862e95c1efb16c7d14b1765a6d85db86c98b9</Sha>
>>>>>>> d59868b2
    </Dependency>
    <Dependency Name="Microsoft.Extensions.Configuration.FileExtensions" Version="5.0.0-alpha1.19563.3" CoherentParentDependency="Microsoft.EntityFrameworkCore">
      <Uri>https://github.com/aspnet/Extensions</Uri>
<<<<<<< HEAD
      <Sha>4ebd75b961136c7ca331866eed3403becda75681</Sha>
=======
      <Sha>23e862e95c1efb16c7d14b1765a6d85db86c98b9</Sha>
>>>>>>> d59868b2
    </Dependency>
    <Dependency Name="Microsoft.Extensions.Configuration.Ini" Version="5.0.0-alpha1.19563.3" CoherentParentDependency="Microsoft.EntityFrameworkCore">
      <Uri>https://github.com/aspnet/Extensions</Uri>
<<<<<<< HEAD
      <Sha>4ebd75b961136c7ca331866eed3403becda75681</Sha>
=======
      <Sha>23e862e95c1efb16c7d14b1765a6d85db86c98b9</Sha>
>>>>>>> d59868b2
    </Dependency>
    <Dependency Name="Microsoft.Extensions.Configuration.Json" Version="5.0.0-alpha1.19563.3" CoherentParentDependency="Microsoft.EntityFrameworkCore">
      <Uri>https://github.com/aspnet/Extensions</Uri>
<<<<<<< HEAD
      <Sha>4ebd75b961136c7ca331866eed3403becda75681</Sha>
=======
      <Sha>23e862e95c1efb16c7d14b1765a6d85db86c98b9</Sha>
>>>>>>> d59868b2
    </Dependency>
    <Dependency Name="Microsoft.Extensions.Configuration.KeyPerFile" Version="5.0.0-alpha1.19563.3" CoherentParentDependency="Microsoft.EntityFrameworkCore">
      <Uri>https://github.com/aspnet/Extensions</Uri>
<<<<<<< HEAD
      <Sha>4ebd75b961136c7ca331866eed3403becda75681</Sha>
=======
      <Sha>23e862e95c1efb16c7d14b1765a6d85db86c98b9</Sha>
>>>>>>> d59868b2
    </Dependency>
    <Dependency Name="Microsoft.Extensions.Configuration.UserSecrets" Version="5.0.0-alpha1.19563.3" CoherentParentDependency="Microsoft.EntityFrameworkCore">
      <Uri>https://github.com/aspnet/Extensions</Uri>
<<<<<<< HEAD
      <Sha>4ebd75b961136c7ca331866eed3403becda75681</Sha>
=======
      <Sha>23e862e95c1efb16c7d14b1765a6d85db86c98b9</Sha>
>>>>>>> d59868b2
    </Dependency>
    <Dependency Name="Microsoft.Extensions.Configuration.Xml" Version="5.0.0-alpha1.19563.3" CoherentParentDependency="Microsoft.EntityFrameworkCore">
      <Uri>https://github.com/aspnet/Extensions</Uri>
<<<<<<< HEAD
      <Sha>4ebd75b961136c7ca331866eed3403becda75681</Sha>
=======
      <Sha>23e862e95c1efb16c7d14b1765a6d85db86c98b9</Sha>
>>>>>>> d59868b2
    </Dependency>
    <Dependency Name="Microsoft.Extensions.Configuration" Version="5.0.0-alpha1.19563.3" CoherentParentDependency="Microsoft.EntityFrameworkCore">
      <Uri>https://github.com/aspnet/Extensions</Uri>
<<<<<<< HEAD
      <Sha>4ebd75b961136c7ca331866eed3403becda75681</Sha>
=======
      <Sha>23e862e95c1efb16c7d14b1765a6d85db86c98b9</Sha>
>>>>>>> d59868b2
    </Dependency>
    <Dependency Name="Microsoft.Extensions.DependencyInjection.Abstractions" Version="5.0.0-alpha1.19563.3" CoherentParentDependency="Microsoft.EntityFrameworkCore">
      <Uri>https://github.com/aspnet/Extensions</Uri>
<<<<<<< HEAD
      <Sha>4ebd75b961136c7ca331866eed3403becda75681</Sha>
=======
      <Sha>23e862e95c1efb16c7d14b1765a6d85db86c98b9</Sha>
>>>>>>> d59868b2
    </Dependency>
    <Dependency Name="Microsoft.Extensions.DependencyInjection" Version="5.0.0-alpha1.19563.3" CoherentParentDependency="Microsoft.EntityFrameworkCore">
      <Uri>https://github.com/aspnet/Extensions</Uri>
<<<<<<< HEAD
      <Sha>4ebd75b961136c7ca331866eed3403becda75681</Sha>
=======
      <Sha>23e862e95c1efb16c7d14b1765a6d85db86c98b9</Sha>
>>>>>>> d59868b2
    </Dependency>
    <Dependency Name="Microsoft.Extensions.DiagnosticAdapter" Version="5.0.0-alpha1.19563.3" CoherentParentDependency="Microsoft.EntityFrameworkCore">
      <Uri>https://github.com/aspnet/Extensions</Uri>
<<<<<<< HEAD
      <Sha>4ebd75b961136c7ca331866eed3403becda75681</Sha>
=======
      <Sha>23e862e95c1efb16c7d14b1765a6d85db86c98b9</Sha>
>>>>>>> d59868b2
    </Dependency>
    <Dependency Name="Microsoft.Extensions.Diagnostics.HealthChecks.Abstractions" Version="5.0.0-alpha1.19563.3" CoherentParentDependency="Microsoft.EntityFrameworkCore">
      <Uri>https://github.com/aspnet/Extensions</Uri>
<<<<<<< HEAD
      <Sha>4ebd75b961136c7ca331866eed3403becda75681</Sha>
=======
      <Sha>23e862e95c1efb16c7d14b1765a6d85db86c98b9</Sha>
>>>>>>> d59868b2
    </Dependency>
    <Dependency Name="Microsoft.Extensions.Diagnostics.HealthChecks" Version="5.0.0-alpha1.19563.3" CoherentParentDependency="Microsoft.EntityFrameworkCore">
      <Uri>https://github.com/aspnet/Extensions</Uri>
<<<<<<< HEAD
      <Sha>4ebd75b961136c7ca331866eed3403becda75681</Sha>
=======
      <Sha>23e862e95c1efb16c7d14b1765a6d85db86c98b9</Sha>
>>>>>>> d59868b2
    </Dependency>
    <Dependency Name="Microsoft.Extensions.FileProviders.Abstractions" Version="5.0.0-alpha1.19563.3" CoherentParentDependency="Microsoft.EntityFrameworkCore">
      <Uri>https://github.com/aspnet/Extensions</Uri>
<<<<<<< HEAD
      <Sha>4ebd75b961136c7ca331866eed3403becda75681</Sha>
=======
      <Sha>23e862e95c1efb16c7d14b1765a6d85db86c98b9</Sha>
>>>>>>> d59868b2
    </Dependency>
    <Dependency Name="Microsoft.Extensions.FileProviders.Composite" Version="5.0.0-alpha1.19563.3" CoherentParentDependency="Microsoft.EntityFrameworkCore">
      <Uri>https://github.com/aspnet/Extensions</Uri>
<<<<<<< HEAD
      <Sha>4ebd75b961136c7ca331866eed3403becda75681</Sha>
=======
      <Sha>23e862e95c1efb16c7d14b1765a6d85db86c98b9</Sha>
>>>>>>> d59868b2
    </Dependency>
    <Dependency Name="Microsoft.Extensions.FileProviders.Embedded" Version="5.0.0-alpha1.19563.3" CoherentParentDependency="Microsoft.EntityFrameworkCore">
      <Uri>https://github.com/aspnet/Extensions</Uri>
<<<<<<< HEAD
      <Sha>4ebd75b961136c7ca331866eed3403becda75681</Sha>
=======
      <Sha>23e862e95c1efb16c7d14b1765a6d85db86c98b9</Sha>
>>>>>>> d59868b2
    </Dependency>
    <Dependency Name="Microsoft.Extensions.FileProviders.Physical" Version="5.0.0-alpha1.19563.3" CoherentParentDependency="Microsoft.EntityFrameworkCore">
      <Uri>https://github.com/aspnet/Extensions</Uri>
<<<<<<< HEAD
      <Sha>4ebd75b961136c7ca331866eed3403becda75681</Sha>
=======
      <Sha>23e862e95c1efb16c7d14b1765a6d85db86c98b9</Sha>
>>>>>>> d59868b2
    </Dependency>
    <Dependency Name="Microsoft.Extensions.FileSystemGlobbing" Version="5.0.0-alpha1.19563.3" CoherentParentDependency="Microsoft.EntityFrameworkCore">
      <Uri>https://github.com/aspnet/Extensions</Uri>
<<<<<<< HEAD
      <Sha>4ebd75b961136c7ca331866eed3403becda75681</Sha>
    </Dependency>
    <Dependency Name="Microsoft.Extensions.HashCodeCombiner.Sources" Version="3.1.0-rtm.19568.3" CoherentParentDependency="Microsoft.EntityFrameworkCore">
      <Uri>https://github.com/aspnet/Extensions</Uri>
      <Sha>4ebd75b961136c7ca331866eed3403becda75681</Sha>
=======
      <Sha>23e862e95c1efb16c7d14b1765a6d85db86c98b9</Sha>
    </Dependency>
    <Dependency Name="Microsoft.Extensions.HashCodeCombiner.Sources" Version="5.0.0-alpha1.19563.3" CoherentParentDependency="Microsoft.EntityFrameworkCore">
      <Uri>https://github.com/aspnet/Extensions</Uri>
      <Sha>23e862e95c1efb16c7d14b1765a6d85db86c98b9</Sha>
>>>>>>> d59868b2
    </Dependency>
    <Dependency Name="Microsoft.Extensions.Hosting.Abstractions" Version="5.0.0-alpha1.19563.3" CoherentParentDependency="Microsoft.EntityFrameworkCore">
      <Uri>https://github.com/aspnet/Extensions</Uri>
<<<<<<< HEAD
      <Sha>4ebd75b961136c7ca331866eed3403becda75681</Sha>
=======
      <Sha>23e862e95c1efb16c7d14b1765a6d85db86c98b9</Sha>
>>>>>>> d59868b2
    </Dependency>
    <Dependency Name="Microsoft.Extensions.Hosting" Version="5.0.0-alpha1.19563.3" CoherentParentDependency="Microsoft.EntityFrameworkCore">
      <Uri>https://github.com/aspnet/Extensions</Uri>
<<<<<<< HEAD
      <Sha>4ebd75b961136c7ca331866eed3403becda75681</Sha>
    </Dependency>
    <Dependency Name="Microsoft.Extensions.HostFactoryResolver.Sources" Version="3.1.0-rtm.19568.3" CoherentParentDependency="Microsoft.EntityFrameworkCore">
      <Uri>https://github.com/aspnet/Extensions</Uri>
      <Sha>4ebd75b961136c7ca331866eed3403becda75681</Sha>
=======
      <Sha>23e862e95c1efb16c7d14b1765a6d85db86c98b9</Sha>
    </Dependency>
    <Dependency Name="Microsoft.Extensions.HostFactoryResolver.Sources" Version="5.0.0-alpha1.19563.3" CoherentParentDependency="Microsoft.EntityFrameworkCore">
      <Uri>https://github.com/aspnet/Extensions</Uri>
      <Sha>23e862e95c1efb16c7d14b1765a6d85db86c98b9</Sha>
>>>>>>> d59868b2
    </Dependency>
    <Dependency Name="Microsoft.Extensions.Http" Version="5.0.0-alpha1.19563.3" CoherentParentDependency="Microsoft.EntityFrameworkCore">
      <Uri>https://github.com/aspnet/Extensions</Uri>
<<<<<<< HEAD
      <Sha>4ebd75b961136c7ca331866eed3403becda75681</Sha>
=======
      <Sha>23e862e95c1efb16c7d14b1765a6d85db86c98b9</Sha>
>>>>>>> d59868b2
    </Dependency>
    <Dependency Name="Microsoft.Extensions.Localization.Abstractions" Version="5.0.0-alpha1.19563.3" CoherentParentDependency="Microsoft.EntityFrameworkCore">
      <Uri>https://github.com/aspnet/Extensions</Uri>
<<<<<<< HEAD
      <Sha>4ebd75b961136c7ca331866eed3403becda75681</Sha>
=======
      <Sha>23e862e95c1efb16c7d14b1765a6d85db86c98b9</Sha>
>>>>>>> d59868b2
    </Dependency>
    <Dependency Name="Microsoft.Extensions.Localization" Version="5.0.0-alpha1.19563.3" CoherentParentDependency="Microsoft.EntityFrameworkCore">
      <Uri>https://github.com/aspnet/Extensions</Uri>
<<<<<<< HEAD
      <Sha>4ebd75b961136c7ca331866eed3403becda75681</Sha>
=======
      <Sha>23e862e95c1efb16c7d14b1765a6d85db86c98b9</Sha>
>>>>>>> d59868b2
    </Dependency>
    <Dependency Name="Microsoft.Extensions.Logging.Abstractions" Version="5.0.0-alpha1.19563.3" CoherentParentDependency="Microsoft.EntityFrameworkCore">
      <Uri>https://github.com/aspnet/Extensions</Uri>
<<<<<<< HEAD
      <Sha>4ebd75b961136c7ca331866eed3403becda75681</Sha>
=======
      <Sha>23e862e95c1efb16c7d14b1765a6d85db86c98b9</Sha>
>>>>>>> d59868b2
    </Dependency>
    <Dependency Name="Microsoft.Extensions.Logging.AzureAppServices" Version="5.0.0-alpha1.19563.3" CoherentParentDependency="Microsoft.EntityFrameworkCore">
      <Uri>https://github.com/aspnet/Extensions</Uri>
<<<<<<< HEAD
      <Sha>4ebd75b961136c7ca331866eed3403becda75681</Sha>
=======
      <Sha>23e862e95c1efb16c7d14b1765a6d85db86c98b9</Sha>
>>>>>>> d59868b2
    </Dependency>
    <Dependency Name="Microsoft.Extensions.Logging.Configuration" Version="5.0.0-alpha1.19563.3" CoherentParentDependency="Microsoft.EntityFrameworkCore">
      <Uri>https://github.com/aspnet/Extensions</Uri>
<<<<<<< HEAD
      <Sha>4ebd75b961136c7ca331866eed3403becda75681</Sha>
=======
      <Sha>23e862e95c1efb16c7d14b1765a6d85db86c98b9</Sha>
>>>>>>> d59868b2
    </Dependency>
    <Dependency Name="Microsoft.Extensions.Logging.Console" Version="5.0.0-alpha1.19563.3" CoherentParentDependency="Microsoft.EntityFrameworkCore">
      <Uri>https://github.com/aspnet/Extensions</Uri>
<<<<<<< HEAD
      <Sha>4ebd75b961136c7ca331866eed3403becda75681</Sha>
=======
      <Sha>23e862e95c1efb16c7d14b1765a6d85db86c98b9</Sha>
>>>>>>> d59868b2
    </Dependency>
    <Dependency Name="Microsoft.Extensions.Logging.Debug" Version="5.0.0-alpha1.19563.3" CoherentParentDependency="Microsoft.EntityFrameworkCore">
      <Uri>https://github.com/aspnet/Extensions</Uri>
<<<<<<< HEAD
      <Sha>4ebd75b961136c7ca331866eed3403becda75681</Sha>
=======
      <Sha>23e862e95c1efb16c7d14b1765a6d85db86c98b9</Sha>
>>>>>>> d59868b2
    </Dependency>
    <Dependency Name="Microsoft.Extensions.Logging.EventSource" Version="5.0.0-alpha1.19563.3" CoherentParentDependency="Microsoft.EntityFrameworkCore">
      <Uri>https://github.com/aspnet/Extensions</Uri>
<<<<<<< HEAD
      <Sha>4ebd75b961136c7ca331866eed3403becda75681</Sha>
=======
      <Sha>23e862e95c1efb16c7d14b1765a6d85db86c98b9</Sha>
>>>>>>> d59868b2
    </Dependency>
    <Dependency Name="Microsoft.Extensions.Logging.EventLog" Version="5.0.0-alpha1.19563.3" CoherentParentDependency="Microsoft.EntityFrameworkCore">
      <Uri>https://github.com/aspnet/Extensions</Uri>
<<<<<<< HEAD
      <Sha>4ebd75b961136c7ca331866eed3403becda75681</Sha>
=======
      <Sha>23e862e95c1efb16c7d14b1765a6d85db86c98b9</Sha>
>>>>>>> d59868b2
    </Dependency>
    <Dependency Name="Microsoft.Extensions.Logging.TraceSource" Version="5.0.0-alpha1.19563.3" CoherentParentDependency="Microsoft.EntityFrameworkCore">
      <Uri>https://github.com/aspnet/Extensions</Uri>
<<<<<<< HEAD
      <Sha>4ebd75b961136c7ca331866eed3403becda75681</Sha>
    </Dependency>
    <Dependency Name="Microsoft.Extensions.Logging.Testing" Version="3.1.0-rtm.19568.3" CoherentParentDependency="Microsoft.EntityFrameworkCore">
      <Uri>https://github.com/aspnet/Extensions</Uri>
      <Sha>4ebd75b961136c7ca331866eed3403becda75681</Sha>
=======
      <Sha>23e862e95c1efb16c7d14b1765a6d85db86c98b9</Sha>
    </Dependency>
    <Dependency Name="Microsoft.Extensions.Logging.Testing" Version="5.0.0-alpha1.19563.3" CoherentParentDependency="Microsoft.EntityFrameworkCore">
      <Uri>https://github.com/aspnet/Extensions</Uri>
      <Sha>23e862e95c1efb16c7d14b1765a6d85db86c98b9</Sha>
>>>>>>> d59868b2
    </Dependency>
    <Dependency Name="Microsoft.Extensions.Logging" Version="5.0.0-alpha1.19563.3" CoherentParentDependency="Microsoft.EntityFrameworkCore">
      <Uri>https://github.com/aspnet/Extensions</Uri>
<<<<<<< HEAD
      <Sha>4ebd75b961136c7ca331866eed3403becda75681</Sha>
=======
      <Sha>23e862e95c1efb16c7d14b1765a6d85db86c98b9</Sha>
>>>>>>> d59868b2
    </Dependency>
    <Dependency Name="Microsoft.Extensions.ObjectPool" Version="5.0.0-alpha1.19563.3" CoherentParentDependency="Microsoft.EntityFrameworkCore">
      <Uri>https://github.com/aspnet/Extensions</Uri>
<<<<<<< HEAD
      <Sha>4ebd75b961136c7ca331866eed3403becda75681</Sha>
=======
      <Sha>23e862e95c1efb16c7d14b1765a6d85db86c98b9</Sha>
>>>>>>> d59868b2
    </Dependency>
    <Dependency Name="Microsoft.Extensions.Options.ConfigurationExtensions" Version="5.0.0-alpha1.19563.3" CoherentParentDependency="Microsoft.EntityFrameworkCore">
      <Uri>https://github.com/aspnet/Extensions</Uri>
<<<<<<< HEAD
      <Sha>4ebd75b961136c7ca331866eed3403becda75681</Sha>
=======
      <Sha>23e862e95c1efb16c7d14b1765a6d85db86c98b9</Sha>
>>>>>>> d59868b2
    </Dependency>
    <Dependency Name="Microsoft.Extensions.Options.DataAnnotations" Version="5.0.0-alpha1.19563.3" CoherentParentDependency="Microsoft.EntityFrameworkCore">
      <Uri>https://github.com/aspnet/Extensions</Uri>
<<<<<<< HEAD
      <Sha>4ebd75b961136c7ca331866eed3403becda75681</Sha>
=======
      <Sha>23e862e95c1efb16c7d14b1765a6d85db86c98b9</Sha>
>>>>>>> d59868b2
    </Dependency>
    <Dependency Name="Microsoft.Extensions.Options" Version="5.0.0-alpha1.19563.3" CoherentParentDependency="Microsoft.EntityFrameworkCore">
      <Uri>https://github.com/aspnet/Extensions</Uri>
<<<<<<< HEAD
      <Sha>4ebd75b961136c7ca331866eed3403becda75681</Sha>
    </Dependency>
    <Dependency Name="Microsoft.Extensions.ParameterDefaultValue.Sources" Version="3.1.0-rtm.19568.3" CoherentParentDependency="Microsoft.EntityFrameworkCore">
      <Uri>https://github.com/aspnet/Extensions</Uri>
      <Sha>4ebd75b961136c7ca331866eed3403becda75681</Sha>
=======
      <Sha>23e862e95c1efb16c7d14b1765a6d85db86c98b9</Sha>
    </Dependency>
    <Dependency Name="Microsoft.Extensions.ParameterDefaultValue.Sources" Version="5.0.0-alpha1.19563.3" CoherentParentDependency="Microsoft.EntityFrameworkCore">
      <Uri>https://github.com/aspnet/Extensions</Uri>
      <Sha>23e862e95c1efb16c7d14b1765a6d85db86c98b9</Sha>
>>>>>>> d59868b2
    </Dependency>
    <Dependency Name="Microsoft.Extensions.Primitives" Version="5.0.0-alpha1.19563.3" CoherentParentDependency="Microsoft.EntityFrameworkCore">
      <Uri>https://github.com/aspnet/Extensions</Uri>
<<<<<<< HEAD
      <Sha>4ebd75b961136c7ca331866eed3403becda75681</Sha>
    </Dependency>
    <Dependency Name="Microsoft.Extensions.TypeNameHelper.Sources" Version="3.1.0-rtm.19568.3" CoherentParentDependency="Microsoft.EntityFrameworkCore">
      <Uri>https://github.com/aspnet/Extensions</Uri>
      <Sha>4ebd75b961136c7ca331866eed3403becda75681</Sha>
    </Dependency>
    <Dependency Name="Microsoft.Extensions.ValueStopwatch.Sources" Version="3.1.0-rtm.19568.3" CoherentParentDependency="Microsoft.EntityFrameworkCore">
      <Uri>https://github.com/aspnet/Extensions</Uri>
      <Sha>4ebd75b961136c7ca331866eed3403becda75681</Sha>
=======
      <Sha>23e862e95c1efb16c7d14b1765a6d85db86c98b9</Sha>
    </Dependency>
    <Dependency Name="Microsoft.Extensions.TypeNameHelper.Sources" Version="5.0.0-alpha1.19563.3" CoherentParentDependency="Microsoft.EntityFrameworkCore">
      <Uri>https://github.com/aspnet/Extensions</Uri>
      <Sha>23e862e95c1efb16c7d14b1765a6d85db86c98b9</Sha>
    </Dependency>
    <Dependency Name="Microsoft.Extensions.ValueStopwatch.Sources" Version="5.0.0-alpha1.19563.3" CoherentParentDependency="Microsoft.EntityFrameworkCore">
      <Uri>https://github.com/aspnet/Extensions</Uri>
      <Sha>23e862e95c1efb16c7d14b1765a6d85db86c98b9</Sha>
>>>>>>> d59868b2
    </Dependency>
    <Dependency Name="Microsoft.Extensions.WebEncoders" Version="5.0.0-alpha1.19563.3" CoherentParentDependency="Microsoft.EntityFrameworkCore">
      <Uri>https://github.com/aspnet/Extensions</Uri>
<<<<<<< HEAD
      <Sha>4ebd75b961136c7ca331866eed3403becda75681</Sha>
    </Dependency>
    <Dependency Name="Microsoft.Internal.Extensions.Refs" Version="3.1.0-rtm.19568.3" CoherentParentDependency="Microsoft.EntityFrameworkCore">
      <Uri>https://github.com/aspnet/Extensions</Uri>
      <Sha>4ebd75b961136c7ca331866eed3403becda75681</Sha>
=======
      <Sha>23e862e95c1efb16c7d14b1765a6d85db86c98b9</Sha>
    </Dependency>
    <Dependency Name="Microsoft.Internal.Extensions.Refs" Version="5.0.0-alpha1.19563.3" CoherentParentDependency="Microsoft.EntityFrameworkCore">
      <Uri>https://github.com/aspnet/Extensions</Uri>
      <Sha>23e862e95c1efb16c7d14b1765a6d85db86c98b9</Sha>
>>>>>>> d59868b2
    </Dependency>
    <Dependency Name="Microsoft.JSInterop" Version="5.0.0-alpha1.19563.3" CoherentParentDependency="Microsoft.EntityFrameworkCore">
      <Uri>https://github.com/aspnet/Extensions</Uri>
<<<<<<< HEAD
      <Sha>4ebd75b961136c7ca331866eed3403becda75681</Sha>
=======
      <Sha>23e862e95c1efb16c7d14b1765a6d85db86c98b9</Sha>
    </Dependency>
    <Dependency Name="Mono.WebAssembly.Interop" Version="5.0.0-preview3.19563.3" CoherentParentDependency="Microsoft.EntityFrameworkCore">
      <Uri>https://github.com/aspnet/Extensions</Uri>
      <Sha>23e862e95c1efb16c7d14b1765a6d85db86c98b9</Sha>
>>>>>>> d59868b2
    </Dependency>
    <Dependency Name="Microsoft.CSharp" Version="5.0.0-alpha.1.19556.7" CoherentParentDependency="Microsoft.NETCore.App.Runtime.win-x64">
      <Uri>https://github.com/dotnet/corefx</Uri>
      <Sha>475778fa982064e26a8b3a5d7545112f6586ac61</Sha>
    </Dependency>
    <Dependency Name="Microsoft.Win32.Registry" Version="5.0.0-alpha.1.19556.7" CoherentParentDependency="Microsoft.NETCore.App.Runtime.win-x64">
      <Uri>https://github.com/dotnet/corefx</Uri>
      <Sha>475778fa982064e26a8b3a5d7545112f6586ac61</Sha>
    </Dependency>
    <Dependency Name="Microsoft.Win32.SystemEvents" Version="5.0.0-alpha.1.19556.7" CoherentParentDependency="Microsoft.NETCore.App.Runtime.win-x64">
      <Uri>https://github.com/dotnet/corefx</Uri>
      <Sha>475778fa982064e26a8b3a5d7545112f6586ac61</Sha>
    </Dependency>
    <Dependency Name="System.ComponentModel.Annotations" Version="5.0.0-alpha.1.19556.7" CoherentParentDependency="Microsoft.NETCore.App.Runtime.win-x64">
      <Uri>https://github.com/dotnet/corefx</Uri>
      <Sha>475778fa982064e26a8b3a5d7545112f6586ac61</Sha>
    </Dependency>
    <Dependency Name="System.Diagnostics.EventLog" Version="5.0.0-alpha.1.19556.7" CoherentParentDependency="Microsoft.NETCore.App.Runtime.win-x64">
      <Uri>https://github.com/dotnet/corefx</Uri>
      <Sha>475778fa982064e26a8b3a5d7545112f6586ac61</Sha>
    </Dependency>
    <Dependency Name="System.Drawing.Common" Version="5.0.0-alpha.1.19556.7" CoherentParentDependency="Microsoft.NETCore.App.Runtime.win-x64">
      <Uri>https://github.com/dotnet/corefx</Uri>
      <Sha>475778fa982064e26a8b3a5d7545112f6586ac61</Sha>
    </Dependency>
    <Dependency Name="System.IO.Pipelines" Version="5.0.0-alpha.1.19556.7" CoherentParentDependency="Microsoft.NETCore.App.Runtime.win-x64">
      <Uri>https://github.com/dotnet/corefx</Uri>
      <Sha>475778fa982064e26a8b3a5d7545112f6586ac61</Sha>
    </Dependency>
    <Dependency Name="System.Net.Http.WinHttpHandler" Version="5.0.0-alpha.1.19556.7" CoherentParentDependency="Microsoft.NETCore.App.Runtime.win-x64">
      <Uri>https://github.com/dotnet/corefx</Uri>
      <Sha>475778fa982064e26a8b3a5d7545112f6586ac61</Sha>
    </Dependency>
    <Dependency Name="System.Net.WebSockets.WebSocketProtocol" Version="5.0.0-alpha.1.19556.7" CoherentParentDependency="Microsoft.NETCore.App.Runtime.win-x64">
      <Uri>https://github.com/dotnet/corefx</Uri>
      <Sha>475778fa982064e26a8b3a5d7545112f6586ac61</Sha>
    </Dependency>
    <Dependency Name="System.Reflection.Metadata" Version="5.0.0-alpha.1.19556.7" CoherentParentDependency="Microsoft.NETCore.App.Runtime.win-x64">
      <Uri>https://github.com/dotnet/corefx</Uri>
      <Sha>475778fa982064e26a8b3a5d7545112f6586ac61</Sha>
    </Dependency>
    <Dependency Name="System.Runtime.CompilerServices.Unsafe" Version="5.0.0-alpha.1.19556.7" CoherentParentDependency="Microsoft.NETCore.App.Runtime.win-x64">
      <Uri>https://github.com/dotnet/corefx</Uri>
      <Sha>475778fa982064e26a8b3a5d7545112f6586ac61</Sha>
    </Dependency>
    <Dependency Name="System.Security.Cryptography.Cng" Version="5.0.0-alpha.1.19556.7" CoherentParentDependency="Microsoft.NETCore.App.Runtime.win-x64">
      <Uri>https://github.com/dotnet/corefx</Uri>
      <Sha>475778fa982064e26a8b3a5d7545112f6586ac61</Sha>
    </Dependency>
    <Dependency Name="System.Security.Cryptography.Pkcs" Version="5.0.0-alpha.1.19556.7" CoherentParentDependency="Microsoft.NETCore.App.Runtime.win-x64">
      <Uri>https://github.com/dotnet/corefx</Uri>
      <Sha>475778fa982064e26a8b3a5d7545112f6586ac61</Sha>
    </Dependency>
    <Dependency Name="System.Security.Cryptography.Xml" Version="5.0.0-alpha.1.19556.7" CoherentParentDependency="Microsoft.NETCore.App.Runtime.win-x64">
      <Uri>https://github.com/dotnet/corefx</Uri>
      <Sha>475778fa982064e26a8b3a5d7545112f6586ac61</Sha>
    </Dependency>
    <Dependency Name="System.Security.Permissions" Version="5.0.0-alpha.1.19556.7" CoherentParentDependency="Microsoft.NETCore.App.Runtime.win-x64">
      <Uri>https://github.com/dotnet/corefx</Uri>
      <Sha>475778fa982064e26a8b3a5d7545112f6586ac61</Sha>
    </Dependency>
    <Dependency Name="System.Security.Principal.Windows" Version="5.0.0-alpha.1.19556.7" CoherentParentDependency="Microsoft.NETCore.App.Runtime.win-x64">
      <Uri>https://github.com/dotnet/corefx</Uri>
      <Sha>475778fa982064e26a8b3a5d7545112f6586ac61</Sha>
    </Dependency>
    <Dependency Name="System.ServiceProcess.ServiceController" Version="5.0.0-alpha.1.19556.7" CoherentParentDependency="Microsoft.NETCore.App.Runtime.win-x64">
      <Uri>https://github.com/dotnet/corefx</Uri>
      <Sha>475778fa982064e26a8b3a5d7545112f6586ac61</Sha>
    </Dependency>
    <Dependency Name="System.Text.Encodings.Web" Version="5.0.0-alpha.1.19556.7" CoherentParentDependency="Microsoft.NETCore.App.Runtime.win-x64">
      <Uri>https://github.com/dotnet/corefx</Uri>
      <Sha>475778fa982064e26a8b3a5d7545112f6586ac61</Sha>
    </Dependency>
    <Dependency Name="System.Text.Json" Version="5.0.0-alpha.1.19556.7" CoherentParentDependency="Microsoft.NETCore.App.Runtime.win-x64">
      <Uri>https://github.com/dotnet/corefx</Uri>
      <Sha>475778fa982064e26a8b3a5d7545112f6586ac61</Sha>
    </Dependency>
    <Dependency Name="System.Threading.Channels" Version="5.0.0-alpha.1.19556.7" CoherentParentDependency="Microsoft.NETCore.App.Runtime.win-x64">
      <Uri>https://github.com/dotnet/corefx</Uri>
      <Sha>475778fa982064e26a8b3a5d7545112f6586ac61</Sha>
    </Dependency>
    <Dependency Name="System.Windows.Extensions" Version="5.0.0-alpha.1.19556.7" CoherentParentDependency="Microsoft.NETCore.App.Runtime.win-x64">
      <Uri>https://github.com/dotnet/corefx</Uri>
      <Sha>475778fa982064e26a8b3a5d7545112f6586ac61</Sha>
    </Dependency>
    <Dependency Name="Microsoft.Extensions.DependencyModel" Version="5.0.0-alpha.1.19562.8" CoherentParentDependency="Microsoft.Extensions.Logging">
      <Uri>https://github.com/dotnet/core-setup</Uri>
<<<<<<< HEAD
      <Sha>93ee64d467eeccd7006e370e78cf6dae31c1f3e2</Sha>
=======
      <Sha>6fab00563d09dca0d2b777a4f0dbda59d19c8546</Sha>
>>>>>>> d59868b2
    </Dependency>
    <Dependency Name="Microsoft.NETCore.App.Ref" Version="5.0.0-alpha.1.19562.8" CoherentParentDependency="Microsoft.Extensions.Logging">
      <Uri>https://github.com/dotnet/core-setup</Uri>
<<<<<<< HEAD
      <Sha>93ee64d467eeccd7006e370e78cf6dae31c1f3e2</Sha>
=======
      <Sha>6fab00563d09dca0d2b777a4f0dbda59d19c8546</Sha>
>>>>>>> d59868b2
    </Dependency>
    <!--
         Win-x64 is used here because we have picked an arbitrary runtime identifier to flow the version of the latest NETCore.App runtime.
         All Runtime.$rid packages should have the same version.
    -->
    <Dependency Name="Microsoft.NETCore.App.Runtime.win-x64" Version="5.0.0-alpha.1.19562.8" CoherentParentDependency="Microsoft.Extensions.Logging">
      <Uri>https://github.com/dotnet/core-setup</Uri>
<<<<<<< HEAD
      <Sha>93ee64d467eeccd7006e370e78cf6dae31c1f3e2</Sha>
=======
      <Sha>6fab00563d09dca0d2b777a4f0dbda59d19c8546</Sha>
>>>>>>> d59868b2
    </Dependency>
    <Dependency Name="NETStandard.Library.Ref" Version="2.1.0-alpha.1.19562.8" CoherentParentDependency="Microsoft.Extensions.Logging">
      <Uri>https://github.com/dotnet/core-setup</Uri>
      <Sha>6fab00563d09dca0d2b777a4f0dbda59d19c8546</Sha>
    </Dependency>
    <Dependency Name="Microsoft.Bcl.AsyncInterfaces" Version="1.0.0" Pinned="true">
      <Uri>https://github.com/dotnet/corefx</Uri>
      <Sha>4ac4c0367003fe3973a3648eb0715ddb0e3bbcea</Sha>
    </Dependency>
  </ProductDependencies>
  <ToolsetDependencies>
    <!-- Listed explicitly to workaround https://github.com/dotnet/cli/issues/10528 -->
    <Dependency Name="Microsoft.NETCore.Platforms" Version="5.0.0-alpha.1.19556.7" CoherentParentDependency="Microsoft.NETCore.App.Runtime.win-x64">
      <Uri>https://github.com/dotnet/corefx</Uri>
      <Sha>475778fa982064e26a8b3a5d7545112f6586ac61</Sha>
    </Dependency>
<<<<<<< HEAD
    <Dependency Name="Internal.AspNetCore.Analyzers" Version="3.1.0-rtm.19568.3" CoherentParentDependency="Microsoft.EntityFrameworkCore">
      <Uri>https://github.com/aspnet/Extensions</Uri>
      <Sha>4ebd75b961136c7ca331866eed3403becda75681</Sha>
    </Dependency>
    <Dependency Name="Microsoft.DotNet.GenAPI" Version="1.0.0-beta.19569.2">
      <Uri>https://github.com/dotnet/arcade</Uri>
      <Sha>e34d933e18ba1cd393bbafcb6018e0f858d3e89e</Sha>
    </Dependency>
    <Dependency Name="Microsoft.DotNet.Arcade.Sdk" Version="1.0.0-beta.19569.2">
      <Uri>https://github.com/dotnet/arcade</Uri>
      <Sha>e34d933e18ba1cd393bbafcb6018e0f858d3e89e</Sha>
    </Dependency>
    <Dependency Name="Microsoft.DotNet.Helix.Sdk" Version="2.0.0-beta.19569.2">
      <Uri>https://github.com/dotnet/arcade</Uri>
      <Sha>e34d933e18ba1cd393bbafcb6018e0f858d3e89e</Sha>
    </Dependency>
    <Dependency Name="Microsoft.AspNetCore.Testing" Version="3.1.0-rtm.19568.3" CoherentParentDependency="Microsoft.EntityFrameworkCore">
      <Uri>https://github.com/aspnet/Extensions</Uri>
      <Sha>4ebd75b961136c7ca331866eed3403becda75681</Sha>
    </Dependency>
    <Dependency Name="Microsoft.Net.Compilers.Toolset" Version="3.4.0-beta4-19568-04" CoherentParentDependency="Microsoft.Extensions.Logging">
      <Uri>https://github.com/dotnet/roslyn</Uri>
      <Sha>82f2e2541478e239dc4b04f231e90dc2b3dcb422</Sha>
=======
    <Dependency Name="Internal.AspNetCore.Analyzers" Version="5.0.0-alpha1.19563.3" CoherentParentDependency="Microsoft.EntityFrameworkCore">
      <Uri>https://github.com/aspnet/Extensions</Uri>
      <Sha>23e862e95c1efb16c7d14b1765a6d85db86c98b9</Sha>
    </Dependency>
    <Dependency Name="Microsoft.DotNet.GenAPI" Version="5.0.0-beta.19574.1">
      <Uri>https://github.com/dotnet/arcade</Uri>
      <Sha>87b59e17420bf0c3341edacbd8a6721e619afbac</Sha>
    </Dependency>
    <Dependency Name="Microsoft.DotNet.Arcade.Sdk" Version="5.0.0-beta.19574.1">
      <Uri>https://github.com/dotnet/arcade</Uri>
      <Sha>87b59e17420bf0c3341edacbd8a6721e619afbac</Sha>
    </Dependency>
    <Dependency Name="Microsoft.DotNet.Helix.Sdk" Version="5.0.0-beta.19574.1">
      <Uri>https://github.com/dotnet/arcade</Uri>
      <Sha>87b59e17420bf0c3341edacbd8a6721e619afbac</Sha>
    </Dependency>
    <Dependency Name="Microsoft.AspNetCore.Testing" Version="5.0.0-alpha1.19563.3" CoherentParentDependency="Microsoft.EntityFrameworkCore">
      <Uri>https://github.com/aspnet/Extensions</Uri>
      <Sha>23e862e95c1efb16c7d14b1765a6d85db86c98b9</Sha>
    </Dependency>
    <Dependency Name="Microsoft.Net.Compilers.Toolset" Version="3.4.0-beta1-19456-03" CoherentParentDependency="Microsoft.Extensions.Logging">
      <Uri>https://github.com/dotnet/roslyn</Uri>
      <Sha>3c865821f2864393a0ff7fe22c92ded6d51a546c</Sha>
>>>>>>> d59868b2
    </Dependency>
  </ToolsetDependencies>
</Dependencies><|MERGE_RESOLUTION|>--- conflicted
+++ resolved
@@ -9,27 +9,6 @@
 -->
 <Dependencies>
   <ProductDependencies>
-<<<<<<< HEAD
-    <Dependency Name="Microsoft.AspNetCore.Blazor.Mono" Version="3.1.0-preview3.19531.1">
-      <Uri>https://github.com/aspnet/Blazor</Uri>
-      <Sha>df77420cad90b1834fe43c952861dad11097d38f</Sha>
-    </Dependency>
-    <Dependency Name="Microsoft.AspNetCore.Razor.Language" Version="3.1.0-preview3.19553.1">
-      <Uri>https://github.com/aspnet/AspNetCore-Tooling</Uri>
-      <Sha>542a22f0b0242fc7247884b316c71e921d9711da</Sha>
-    </Dependency>
-    <Dependency Name="Microsoft.AspNetCore.Mvc.Razor.Extensions" Version="3.1.0-preview3.19553.1">
-      <Uri>https://github.com/aspnet/AspNetCore-Tooling</Uri>
-      <Sha>542a22f0b0242fc7247884b316c71e921d9711da</Sha>
-    </Dependency>
-    <Dependency Name="Microsoft.CodeAnalysis.Razor" Version="3.1.0-preview3.19553.1">
-      <Uri>https://github.com/aspnet/AspNetCore-Tooling</Uri>
-      <Sha>542a22f0b0242fc7247884b316c71e921d9711da</Sha>
-    </Dependency>
-    <Dependency Name="Microsoft.NET.Sdk.Razor" Version="3.1.0-preview3.19553.1">
-      <Uri>https://github.com/aspnet/AspNetCore-Tooling</Uri>
-      <Sha>542a22f0b0242fc7247884b316c71e921d9711da</Sha>
-=======
     <Dependency Name="Microsoft.AspNetCore.Blazor.Mono" Version="5.0.0-alpha1.19575.1">
       <Uri>https://github.com/aspnet/Blazor</Uri>
       <Sha>f81c0dbb12a66fb362bf71b3f41833ccf06fc02a</Sha>
@@ -49,73 +28,33 @@
     <Dependency Name="Microsoft.NET.Sdk.Razor" Version="5.0.0-alpha.1.19575.1">
       <Uri>https://github.com/aspnet/AspNetCore-Tooling</Uri>
       <Sha>ab1a5990109ef3b903244d89da8199995e760e87</Sha>
->>>>>>> d59868b2
     </Dependency>
     <Dependency Name="dotnet-ef" Version="5.0.0-alpha.1.19572.5">
       <Uri>https://github.com/aspnet/EntityFrameworkCore</Uri>
-<<<<<<< HEAD
-      <Sha>988a8a13a524504ede374e2173651bd01f845c37</Sha>
-=======
-      <Sha>7a71eb0b1aebd6e9e2002909c92da0360f0746ac</Sha>
->>>>>>> d59868b2
+      <Sha>7a71eb0b1aebd6e9e2002909c92da0360f0746ac</Sha>
     </Dependency>
     <Dependency Name="Microsoft.EntityFrameworkCore.InMemory" Version="5.0.0-alpha.1.19572.5">
       <Uri>https://github.com/aspnet/EntityFrameworkCore</Uri>
-<<<<<<< HEAD
-      <Sha>988a8a13a524504ede374e2173651bd01f845c37</Sha>
-=======
-      <Sha>7a71eb0b1aebd6e9e2002909c92da0360f0746ac</Sha>
->>>>>>> d59868b2
+      <Sha>7a71eb0b1aebd6e9e2002909c92da0360f0746ac</Sha>
     </Dependency>
     <Dependency Name="Microsoft.EntityFrameworkCore.Relational" Version="5.0.0-alpha.1.19572.5">
       <Uri>https://github.com/aspnet/EntityFrameworkCore</Uri>
-<<<<<<< HEAD
-      <Sha>988a8a13a524504ede374e2173651bd01f845c37</Sha>
-=======
-      <Sha>7a71eb0b1aebd6e9e2002909c92da0360f0746ac</Sha>
->>>>>>> d59868b2
+      <Sha>7a71eb0b1aebd6e9e2002909c92da0360f0746ac</Sha>
     </Dependency>
     <Dependency Name="Microsoft.EntityFrameworkCore.Sqlite" Version="5.0.0-alpha.1.19572.5">
       <Uri>https://github.com/aspnet/EntityFrameworkCore</Uri>
-<<<<<<< HEAD
-      <Sha>988a8a13a524504ede374e2173651bd01f845c37</Sha>
-=======
-      <Sha>7a71eb0b1aebd6e9e2002909c92da0360f0746ac</Sha>
->>>>>>> d59868b2
+      <Sha>7a71eb0b1aebd6e9e2002909c92da0360f0746ac</Sha>
     </Dependency>
     <Dependency Name="Microsoft.EntityFrameworkCore.SqlServer" Version="5.0.0-alpha.1.19572.5">
       <Uri>https://github.com/aspnet/EntityFrameworkCore</Uri>
-<<<<<<< HEAD
-      <Sha>988a8a13a524504ede374e2173651bd01f845c37</Sha>
-=======
-      <Sha>7a71eb0b1aebd6e9e2002909c92da0360f0746ac</Sha>
->>>>>>> d59868b2
+      <Sha>7a71eb0b1aebd6e9e2002909c92da0360f0746ac</Sha>
     </Dependency>
     <Dependency Name="Microsoft.EntityFrameworkCore.Tools" Version="5.0.0-alpha.1.19572.5">
       <Uri>https://github.com/aspnet/EntityFrameworkCore</Uri>
-<<<<<<< HEAD
-      <Sha>988a8a13a524504ede374e2173651bd01f845c37</Sha>
-=======
-      <Sha>7a71eb0b1aebd6e9e2002909c92da0360f0746ac</Sha>
->>>>>>> d59868b2
+      <Sha>7a71eb0b1aebd6e9e2002909c92da0360f0746ac</Sha>
     </Dependency>
     <Dependency Name="Microsoft.EntityFrameworkCore" Version="5.0.0-alpha.1.19572.5">
       <Uri>https://github.com/aspnet/EntityFrameworkCore</Uri>
-<<<<<<< HEAD
-      <Sha>988a8a13a524504ede374e2173651bd01f845c37</Sha>
-    </Dependency>
-    <Dependency Name="Microsoft.AspNetCore.Analyzer.Testing" Version="3.1.0-rtm.19568.3" CoherentParentDependency="Microsoft.EntityFrameworkCore">
-      <Uri>https://github.com/aspnet/Extensions</Uri>
-      <Sha>4ebd75b961136c7ca331866eed3403becda75681</Sha>
-    </Dependency>
-    <Dependency Name="Microsoft.AspNetCore.BenchmarkRunner.Sources" Version="3.1.0-rtm.19568.3" CoherentParentDependency="Microsoft.EntityFrameworkCore">
-      <Uri>https://github.com/aspnet/Extensions</Uri>
-      <Sha>4ebd75b961136c7ca331866eed3403becda75681</Sha>
-    </Dependency>
-    <Dependency Name="Microsoft.Extensions.ActivatorUtilities.Sources" Version="3.1.0-rtm.19568.3" CoherentParentDependency="Microsoft.EntityFrameworkCore">
-      <Uri>https://github.com/aspnet/Extensions</Uri>
-      <Sha>4ebd75b961136c7ca331866eed3403becda75681</Sha>
-=======
       <Sha>7a71eb0b1aebd6e9e2002909c92da0360f0746ac</Sha>
     </Dependency>
     <Dependency Name="Microsoft.AspNetCore.Analyzer.Testing" Version="5.0.0-alpha1.19563.3" CoherentParentDependency="Microsoft.EntityFrameworkCore">
@@ -129,413 +68,205 @@
     <Dependency Name="Microsoft.Extensions.ActivatorUtilities.Sources" Version="5.0.0-alpha1.19563.3" CoherentParentDependency="Microsoft.EntityFrameworkCore">
       <Uri>https://github.com/aspnet/Extensions</Uri>
       <Sha>23e862e95c1efb16c7d14b1765a6d85db86c98b9</Sha>
->>>>>>> d59868b2
     </Dependency>
     <Dependency Name="Microsoft.Extensions.Caching.Abstractions" Version="5.0.0-alpha1.19563.3" CoherentParentDependency="Microsoft.EntityFrameworkCore">
       <Uri>https://github.com/aspnet/Extensions</Uri>
-<<<<<<< HEAD
-      <Sha>4ebd75b961136c7ca331866eed3403becda75681</Sha>
-=======
-      <Sha>23e862e95c1efb16c7d14b1765a6d85db86c98b9</Sha>
->>>>>>> d59868b2
+      <Sha>23e862e95c1efb16c7d14b1765a6d85db86c98b9</Sha>
     </Dependency>
     <Dependency Name="Microsoft.Extensions.Caching.Memory" Version="5.0.0-alpha1.19563.3" CoherentParentDependency="Microsoft.EntityFrameworkCore">
       <Uri>https://github.com/aspnet/Extensions</Uri>
-<<<<<<< HEAD
-      <Sha>4ebd75b961136c7ca331866eed3403becda75681</Sha>
-=======
-      <Sha>23e862e95c1efb16c7d14b1765a6d85db86c98b9</Sha>
->>>>>>> d59868b2
+      <Sha>23e862e95c1efb16c7d14b1765a6d85db86c98b9</Sha>
     </Dependency>
     <Dependency Name="Microsoft.Extensions.Caching.SqlServer" Version="5.0.0-alpha1.19563.3" CoherentParentDependency="Microsoft.EntityFrameworkCore">
       <Uri>https://github.com/aspnet/Extensions</Uri>
-<<<<<<< HEAD
-      <Sha>4ebd75b961136c7ca331866eed3403becda75681</Sha>
-=======
-      <Sha>23e862e95c1efb16c7d14b1765a6d85db86c98b9</Sha>
->>>>>>> d59868b2
+      <Sha>23e862e95c1efb16c7d14b1765a6d85db86c98b9</Sha>
     </Dependency>
     <Dependency Name="Microsoft.Extensions.Caching.StackExchangeRedis" Version="5.0.0-alpha1.19563.3" CoherentParentDependency="Microsoft.EntityFrameworkCore">
       <Uri>https://github.com/aspnet/Extensions</Uri>
-<<<<<<< HEAD
-      <Sha>4ebd75b961136c7ca331866eed3403becda75681</Sha>
-    </Dependency>
-    <Dependency Name="Microsoft.Extensions.CommandLineUtils.Sources" Version="3.1.0-rtm.19568.3" CoherentParentDependency="Microsoft.EntityFrameworkCore">
-      <Uri>https://github.com/aspnet/Extensions</Uri>
-      <Sha>4ebd75b961136c7ca331866eed3403becda75681</Sha>
-=======
       <Sha>23e862e95c1efb16c7d14b1765a6d85db86c98b9</Sha>
     </Dependency>
     <Dependency Name="Microsoft.Extensions.CommandLineUtils.Sources" Version="5.0.0-alpha1.19563.3" CoherentParentDependency="Microsoft.EntityFrameworkCore">
       <Uri>https://github.com/aspnet/Extensions</Uri>
       <Sha>23e862e95c1efb16c7d14b1765a6d85db86c98b9</Sha>
->>>>>>> d59868b2
     </Dependency>
     <Dependency Name="Microsoft.Extensions.Configuration.Abstractions" Version="5.0.0-alpha1.19563.3" CoherentParentDependency="Microsoft.EntityFrameworkCore">
       <Uri>https://github.com/aspnet/Extensions</Uri>
-<<<<<<< HEAD
-      <Sha>4ebd75b961136c7ca331866eed3403becda75681</Sha>
-=======
-      <Sha>23e862e95c1efb16c7d14b1765a6d85db86c98b9</Sha>
->>>>>>> d59868b2
+      <Sha>23e862e95c1efb16c7d14b1765a6d85db86c98b9</Sha>
     </Dependency>
     <Dependency Name="Microsoft.Extensions.Configuration.AzureKeyVault" Version="5.0.0-alpha1.19563.3" CoherentParentDependency="Microsoft.EntityFrameworkCore">
       <Uri>https://github.com/aspnet/Extensions</Uri>
-<<<<<<< HEAD
-      <Sha>4ebd75b961136c7ca331866eed3403becda75681</Sha>
-=======
-      <Sha>23e862e95c1efb16c7d14b1765a6d85db86c98b9</Sha>
->>>>>>> d59868b2
+      <Sha>23e862e95c1efb16c7d14b1765a6d85db86c98b9</Sha>
     </Dependency>
     <Dependency Name="Microsoft.Extensions.Configuration.Binder" Version="5.0.0-alpha1.19563.3" CoherentParentDependency="Microsoft.EntityFrameworkCore">
       <Uri>https://github.com/aspnet/Extensions</Uri>
-<<<<<<< HEAD
-      <Sha>4ebd75b961136c7ca331866eed3403becda75681</Sha>
-=======
-      <Sha>23e862e95c1efb16c7d14b1765a6d85db86c98b9</Sha>
->>>>>>> d59868b2
+      <Sha>23e862e95c1efb16c7d14b1765a6d85db86c98b9</Sha>
     </Dependency>
     <Dependency Name="Microsoft.Extensions.Configuration.CommandLine" Version="5.0.0-alpha1.19563.3" CoherentParentDependency="Microsoft.EntityFrameworkCore">
       <Uri>https://github.com/aspnet/Extensions</Uri>
-<<<<<<< HEAD
-      <Sha>4ebd75b961136c7ca331866eed3403becda75681</Sha>
-=======
-      <Sha>23e862e95c1efb16c7d14b1765a6d85db86c98b9</Sha>
->>>>>>> d59868b2
+      <Sha>23e862e95c1efb16c7d14b1765a6d85db86c98b9</Sha>
     </Dependency>
     <Dependency Name="Microsoft.Extensions.Configuration.EnvironmentVariables" Version="5.0.0-alpha1.19563.3" CoherentParentDependency="Microsoft.EntityFrameworkCore">
       <Uri>https://github.com/aspnet/Extensions</Uri>
-<<<<<<< HEAD
-      <Sha>4ebd75b961136c7ca331866eed3403becda75681</Sha>
-=======
-      <Sha>23e862e95c1efb16c7d14b1765a6d85db86c98b9</Sha>
->>>>>>> d59868b2
+      <Sha>23e862e95c1efb16c7d14b1765a6d85db86c98b9</Sha>
     </Dependency>
     <Dependency Name="Microsoft.Extensions.Configuration.FileExtensions" Version="5.0.0-alpha1.19563.3" CoherentParentDependency="Microsoft.EntityFrameworkCore">
       <Uri>https://github.com/aspnet/Extensions</Uri>
-<<<<<<< HEAD
-      <Sha>4ebd75b961136c7ca331866eed3403becda75681</Sha>
-=======
-      <Sha>23e862e95c1efb16c7d14b1765a6d85db86c98b9</Sha>
->>>>>>> d59868b2
+      <Sha>23e862e95c1efb16c7d14b1765a6d85db86c98b9</Sha>
     </Dependency>
     <Dependency Name="Microsoft.Extensions.Configuration.Ini" Version="5.0.0-alpha1.19563.3" CoherentParentDependency="Microsoft.EntityFrameworkCore">
       <Uri>https://github.com/aspnet/Extensions</Uri>
-<<<<<<< HEAD
-      <Sha>4ebd75b961136c7ca331866eed3403becda75681</Sha>
-=======
-      <Sha>23e862e95c1efb16c7d14b1765a6d85db86c98b9</Sha>
->>>>>>> d59868b2
+      <Sha>23e862e95c1efb16c7d14b1765a6d85db86c98b9</Sha>
     </Dependency>
     <Dependency Name="Microsoft.Extensions.Configuration.Json" Version="5.0.0-alpha1.19563.3" CoherentParentDependency="Microsoft.EntityFrameworkCore">
       <Uri>https://github.com/aspnet/Extensions</Uri>
-<<<<<<< HEAD
-      <Sha>4ebd75b961136c7ca331866eed3403becda75681</Sha>
-=======
-      <Sha>23e862e95c1efb16c7d14b1765a6d85db86c98b9</Sha>
->>>>>>> d59868b2
+      <Sha>23e862e95c1efb16c7d14b1765a6d85db86c98b9</Sha>
     </Dependency>
     <Dependency Name="Microsoft.Extensions.Configuration.KeyPerFile" Version="5.0.0-alpha1.19563.3" CoherentParentDependency="Microsoft.EntityFrameworkCore">
       <Uri>https://github.com/aspnet/Extensions</Uri>
-<<<<<<< HEAD
-      <Sha>4ebd75b961136c7ca331866eed3403becda75681</Sha>
-=======
-      <Sha>23e862e95c1efb16c7d14b1765a6d85db86c98b9</Sha>
->>>>>>> d59868b2
+      <Sha>23e862e95c1efb16c7d14b1765a6d85db86c98b9</Sha>
     </Dependency>
     <Dependency Name="Microsoft.Extensions.Configuration.UserSecrets" Version="5.0.0-alpha1.19563.3" CoherentParentDependency="Microsoft.EntityFrameworkCore">
       <Uri>https://github.com/aspnet/Extensions</Uri>
-<<<<<<< HEAD
-      <Sha>4ebd75b961136c7ca331866eed3403becda75681</Sha>
-=======
-      <Sha>23e862e95c1efb16c7d14b1765a6d85db86c98b9</Sha>
->>>>>>> d59868b2
+      <Sha>23e862e95c1efb16c7d14b1765a6d85db86c98b9</Sha>
     </Dependency>
     <Dependency Name="Microsoft.Extensions.Configuration.Xml" Version="5.0.0-alpha1.19563.3" CoherentParentDependency="Microsoft.EntityFrameworkCore">
       <Uri>https://github.com/aspnet/Extensions</Uri>
-<<<<<<< HEAD
-      <Sha>4ebd75b961136c7ca331866eed3403becda75681</Sha>
-=======
-      <Sha>23e862e95c1efb16c7d14b1765a6d85db86c98b9</Sha>
->>>>>>> d59868b2
+      <Sha>23e862e95c1efb16c7d14b1765a6d85db86c98b9</Sha>
     </Dependency>
     <Dependency Name="Microsoft.Extensions.Configuration" Version="5.0.0-alpha1.19563.3" CoherentParentDependency="Microsoft.EntityFrameworkCore">
       <Uri>https://github.com/aspnet/Extensions</Uri>
-<<<<<<< HEAD
-      <Sha>4ebd75b961136c7ca331866eed3403becda75681</Sha>
-=======
-      <Sha>23e862e95c1efb16c7d14b1765a6d85db86c98b9</Sha>
->>>>>>> d59868b2
+      <Sha>23e862e95c1efb16c7d14b1765a6d85db86c98b9</Sha>
     </Dependency>
     <Dependency Name="Microsoft.Extensions.DependencyInjection.Abstractions" Version="5.0.0-alpha1.19563.3" CoherentParentDependency="Microsoft.EntityFrameworkCore">
       <Uri>https://github.com/aspnet/Extensions</Uri>
-<<<<<<< HEAD
-      <Sha>4ebd75b961136c7ca331866eed3403becda75681</Sha>
-=======
-      <Sha>23e862e95c1efb16c7d14b1765a6d85db86c98b9</Sha>
->>>>>>> d59868b2
+      <Sha>23e862e95c1efb16c7d14b1765a6d85db86c98b9</Sha>
     </Dependency>
     <Dependency Name="Microsoft.Extensions.DependencyInjection" Version="5.0.0-alpha1.19563.3" CoherentParentDependency="Microsoft.EntityFrameworkCore">
       <Uri>https://github.com/aspnet/Extensions</Uri>
-<<<<<<< HEAD
-      <Sha>4ebd75b961136c7ca331866eed3403becda75681</Sha>
-=======
-      <Sha>23e862e95c1efb16c7d14b1765a6d85db86c98b9</Sha>
->>>>>>> d59868b2
+      <Sha>23e862e95c1efb16c7d14b1765a6d85db86c98b9</Sha>
     </Dependency>
     <Dependency Name="Microsoft.Extensions.DiagnosticAdapter" Version="5.0.0-alpha1.19563.3" CoherentParentDependency="Microsoft.EntityFrameworkCore">
       <Uri>https://github.com/aspnet/Extensions</Uri>
-<<<<<<< HEAD
-      <Sha>4ebd75b961136c7ca331866eed3403becda75681</Sha>
-=======
-      <Sha>23e862e95c1efb16c7d14b1765a6d85db86c98b9</Sha>
->>>>>>> d59868b2
+      <Sha>23e862e95c1efb16c7d14b1765a6d85db86c98b9</Sha>
     </Dependency>
     <Dependency Name="Microsoft.Extensions.Diagnostics.HealthChecks.Abstractions" Version="5.0.0-alpha1.19563.3" CoherentParentDependency="Microsoft.EntityFrameworkCore">
       <Uri>https://github.com/aspnet/Extensions</Uri>
-<<<<<<< HEAD
-      <Sha>4ebd75b961136c7ca331866eed3403becda75681</Sha>
-=======
-      <Sha>23e862e95c1efb16c7d14b1765a6d85db86c98b9</Sha>
->>>>>>> d59868b2
+      <Sha>23e862e95c1efb16c7d14b1765a6d85db86c98b9</Sha>
     </Dependency>
     <Dependency Name="Microsoft.Extensions.Diagnostics.HealthChecks" Version="5.0.0-alpha1.19563.3" CoherentParentDependency="Microsoft.EntityFrameworkCore">
       <Uri>https://github.com/aspnet/Extensions</Uri>
-<<<<<<< HEAD
-      <Sha>4ebd75b961136c7ca331866eed3403becda75681</Sha>
-=======
-      <Sha>23e862e95c1efb16c7d14b1765a6d85db86c98b9</Sha>
->>>>>>> d59868b2
+      <Sha>23e862e95c1efb16c7d14b1765a6d85db86c98b9</Sha>
     </Dependency>
     <Dependency Name="Microsoft.Extensions.FileProviders.Abstractions" Version="5.0.0-alpha1.19563.3" CoherentParentDependency="Microsoft.EntityFrameworkCore">
       <Uri>https://github.com/aspnet/Extensions</Uri>
-<<<<<<< HEAD
-      <Sha>4ebd75b961136c7ca331866eed3403becda75681</Sha>
-=======
-      <Sha>23e862e95c1efb16c7d14b1765a6d85db86c98b9</Sha>
->>>>>>> d59868b2
+      <Sha>23e862e95c1efb16c7d14b1765a6d85db86c98b9</Sha>
     </Dependency>
     <Dependency Name="Microsoft.Extensions.FileProviders.Composite" Version="5.0.0-alpha1.19563.3" CoherentParentDependency="Microsoft.EntityFrameworkCore">
       <Uri>https://github.com/aspnet/Extensions</Uri>
-<<<<<<< HEAD
-      <Sha>4ebd75b961136c7ca331866eed3403becda75681</Sha>
-=======
-      <Sha>23e862e95c1efb16c7d14b1765a6d85db86c98b9</Sha>
->>>>>>> d59868b2
+      <Sha>23e862e95c1efb16c7d14b1765a6d85db86c98b9</Sha>
     </Dependency>
     <Dependency Name="Microsoft.Extensions.FileProviders.Embedded" Version="5.0.0-alpha1.19563.3" CoherentParentDependency="Microsoft.EntityFrameworkCore">
       <Uri>https://github.com/aspnet/Extensions</Uri>
-<<<<<<< HEAD
-      <Sha>4ebd75b961136c7ca331866eed3403becda75681</Sha>
-=======
-      <Sha>23e862e95c1efb16c7d14b1765a6d85db86c98b9</Sha>
->>>>>>> d59868b2
+      <Sha>23e862e95c1efb16c7d14b1765a6d85db86c98b9</Sha>
     </Dependency>
     <Dependency Name="Microsoft.Extensions.FileProviders.Physical" Version="5.0.0-alpha1.19563.3" CoherentParentDependency="Microsoft.EntityFrameworkCore">
       <Uri>https://github.com/aspnet/Extensions</Uri>
-<<<<<<< HEAD
-      <Sha>4ebd75b961136c7ca331866eed3403becda75681</Sha>
-=======
-      <Sha>23e862e95c1efb16c7d14b1765a6d85db86c98b9</Sha>
->>>>>>> d59868b2
+      <Sha>23e862e95c1efb16c7d14b1765a6d85db86c98b9</Sha>
     </Dependency>
     <Dependency Name="Microsoft.Extensions.FileSystemGlobbing" Version="5.0.0-alpha1.19563.3" CoherentParentDependency="Microsoft.EntityFrameworkCore">
       <Uri>https://github.com/aspnet/Extensions</Uri>
-<<<<<<< HEAD
-      <Sha>4ebd75b961136c7ca331866eed3403becda75681</Sha>
-    </Dependency>
-    <Dependency Name="Microsoft.Extensions.HashCodeCombiner.Sources" Version="3.1.0-rtm.19568.3" CoherentParentDependency="Microsoft.EntityFrameworkCore">
-      <Uri>https://github.com/aspnet/Extensions</Uri>
-      <Sha>4ebd75b961136c7ca331866eed3403becda75681</Sha>
-=======
       <Sha>23e862e95c1efb16c7d14b1765a6d85db86c98b9</Sha>
     </Dependency>
     <Dependency Name="Microsoft.Extensions.HashCodeCombiner.Sources" Version="5.0.0-alpha1.19563.3" CoherentParentDependency="Microsoft.EntityFrameworkCore">
       <Uri>https://github.com/aspnet/Extensions</Uri>
       <Sha>23e862e95c1efb16c7d14b1765a6d85db86c98b9</Sha>
->>>>>>> d59868b2
     </Dependency>
     <Dependency Name="Microsoft.Extensions.Hosting.Abstractions" Version="5.0.0-alpha1.19563.3" CoherentParentDependency="Microsoft.EntityFrameworkCore">
       <Uri>https://github.com/aspnet/Extensions</Uri>
-<<<<<<< HEAD
-      <Sha>4ebd75b961136c7ca331866eed3403becda75681</Sha>
-=======
-      <Sha>23e862e95c1efb16c7d14b1765a6d85db86c98b9</Sha>
->>>>>>> d59868b2
+      <Sha>23e862e95c1efb16c7d14b1765a6d85db86c98b9</Sha>
     </Dependency>
     <Dependency Name="Microsoft.Extensions.Hosting" Version="5.0.0-alpha1.19563.3" CoherentParentDependency="Microsoft.EntityFrameworkCore">
       <Uri>https://github.com/aspnet/Extensions</Uri>
-<<<<<<< HEAD
-      <Sha>4ebd75b961136c7ca331866eed3403becda75681</Sha>
-    </Dependency>
-    <Dependency Name="Microsoft.Extensions.HostFactoryResolver.Sources" Version="3.1.0-rtm.19568.3" CoherentParentDependency="Microsoft.EntityFrameworkCore">
-      <Uri>https://github.com/aspnet/Extensions</Uri>
-      <Sha>4ebd75b961136c7ca331866eed3403becda75681</Sha>
-=======
       <Sha>23e862e95c1efb16c7d14b1765a6d85db86c98b9</Sha>
     </Dependency>
     <Dependency Name="Microsoft.Extensions.HostFactoryResolver.Sources" Version="5.0.0-alpha1.19563.3" CoherentParentDependency="Microsoft.EntityFrameworkCore">
       <Uri>https://github.com/aspnet/Extensions</Uri>
       <Sha>23e862e95c1efb16c7d14b1765a6d85db86c98b9</Sha>
->>>>>>> d59868b2
     </Dependency>
     <Dependency Name="Microsoft.Extensions.Http" Version="5.0.0-alpha1.19563.3" CoherentParentDependency="Microsoft.EntityFrameworkCore">
       <Uri>https://github.com/aspnet/Extensions</Uri>
-<<<<<<< HEAD
-      <Sha>4ebd75b961136c7ca331866eed3403becda75681</Sha>
-=======
-      <Sha>23e862e95c1efb16c7d14b1765a6d85db86c98b9</Sha>
->>>>>>> d59868b2
+      <Sha>23e862e95c1efb16c7d14b1765a6d85db86c98b9</Sha>
     </Dependency>
     <Dependency Name="Microsoft.Extensions.Localization.Abstractions" Version="5.0.0-alpha1.19563.3" CoherentParentDependency="Microsoft.EntityFrameworkCore">
       <Uri>https://github.com/aspnet/Extensions</Uri>
-<<<<<<< HEAD
-      <Sha>4ebd75b961136c7ca331866eed3403becda75681</Sha>
-=======
-      <Sha>23e862e95c1efb16c7d14b1765a6d85db86c98b9</Sha>
->>>>>>> d59868b2
+      <Sha>23e862e95c1efb16c7d14b1765a6d85db86c98b9</Sha>
     </Dependency>
     <Dependency Name="Microsoft.Extensions.Localization" Version="5.0.0-alpha1.19563.3" CoherentParentDependency="Microsoft.EntityFrameworkCore">
       <Uri>https://github.com/aspnet/Extensions</Uri>
-<<<<<<< HEAD
-      <Sha>4ebd75b961136c7ca331866eed3403becda75681</Sha>
-=======
-      <Sha>23e862e95c1efb16c7d14b1765a6d85db86c98b9</Sha>
->>>>>>> d59868b2
+      <Sha>23e862e95c1efb16c7d14b1765a6d85db86c98b9</Sha>
     </Dependency>
     <Dependency Name="Microsoft.Extensions.Logging.Abstractions" Version="5.0.0-alpha1.19563.3" CoherentParentDependency="Microsoft.EntityFrameworkCore">
       <Uri>https://github.com/aspnet/Extensions</Uri>
-<<<<<<< HEAD
-      <Sha>4ebd75b961136c7ca331866eed3403becda75681</Sha>
-=======
-      <Sha>23e862e95c1efb16c7d14b1765a6d85db86c98b9</Sha>
->>>>>>> d59868b2
+      <Sha>23e862e95c1efb16c7d14b1765a6d85db86c98b9</Sha>
     </Dependency>
     <Dependency Name="Microsoft.Extensions.Logging.AzureAppServices" Version="5.0.0-alpha1.19563.3" CoherentParentDependency="Microsoft.EntityFrameworkCore">
       <Uri>https://github.com/aspnet/Extensions</Uri>
-<<<<<<< HEAD
-      <Sha>4ebd75b961136c7ca331866eed3403becda75681</Sha>
-=======
-      <Sha>23e862e95c1efb16c7d14b1765a6d85db86c98b9</Sha>
->>>>>>> d59868b2
+      <Sha>23e862e95c1efb16c7d14b1765a6d85db86c98b9</Sha>
     </Dependency>
     <Dependency Name="Microsoft.Extensions.Logging.Configuration" Version="5.0.0-alpha1.19563.3" CoherentParentDependency="Microsoft.EntityFrameworkCore">
       <Uri>https://github.com/aspnet/Extensions</Uri>
-<<<<<<< HEAD
-      <Sha>4ebd75b961136c7ca331866eed3403becda75681</Sha>
-=======
-      <Sha>23e862e95c1efb16c7d14b1765a6d85db86c98b9</Sha>
->>>>>>> d59868b2
+      <Sha>23e862e95c1efb16c7d14b1765a6d85db86c98b9</Sha>
     </Dependency>
     <Dependency Name="Microsoft.Extensions.Logging.Console" Version="5.0.0-alpha1.19563.3" CoherentParentDependency="Microsoft.EntityFrameworkCore">
       <Uri>https://github.com/aspnet/Extensions</Uri>
-<<<<<<< HEAD
-      <Sha>4ebd75b961136c7ca331866eed3403becda75681</Sha>
-=======
-      <Sha>23e862e95c1efb16c7d14b1765a6d85db86c98b9</Sha>
->>>>>>> d59868b2
+      <Sha>23e862e95c1efb16c7d14b1765a6d85db86c98b9</Sha>
     </Dependency>
     <Dependency Name="Microsoft.Extensions.Logging.Debug" Version="5.0.0-alpha1.19563.3" CoherentParentDependency="Microsoft.EntityFrameworkCore">
       <Uri>https://github.com/aspnet/Extensions</Uri>
-<<<<<<< HEAD
-      <Sha>4ebd75b961136c7ca331866eed3403becda75681</Sha>
-=======
-      <Sha>23e862e95c1efb16c7d14b1765a6d85db86c98b9</Sha>
->>>>>>> d59868b2
+      <Sha>23e862e95c1efb16c7d14b1765a6d85db86c98b9</Sha>
     </Dependency>
     <Dependency Name="Microsoft.Extensions.Logging.EventSource" Version="5.0.0-alpha1.19563.3" CoherentParentDependency="Microsoft.EntityFrameworkCore">
       <Uri>https://github.com/aspnet/Extensions</Uri>
-<<<<<<< HEAD
-      <Sha>4ebd75b961136c7ca331866eed3403becda75681</Sha>
-=======
-      <Sha>23e862e95c1efb16c7d14b1765a6d85db86c98b9</Sha>
->>>>>>> d59868b2
+      <Sha>23e862e95c1efb16c7d14b1765a6d85db86c98b9</Sha>
     </Dependency>
     <Dependency Name="Microsoft.Extensions.Logging.EventLog" Version="5.0.0-alpha1.19563.3" CoherentParentDependency="Microsoft.EntityFrameworkCore">
       <Uri>https://github.com/aspnet/Extensions</Uri>
-<<<<<<< HEAD
-      <Sha>4ebd75b961136c7ca331866eed3403becda75681</Sha>
-=======
-      <Sha>23e862e95c1efb16c7d14b1765a6d85db86c98b9</Sha>
->>>>>>> d59868b2
+      <Sha>23e862e95c1efb16c7d14b1765a6d85db86c98b9</Sha>
     </Dependency>
     <Dependency Name="Microsoft.Extensions.Logging.TraceSource" Version="5.0.0-alpha1.19563.3" CoherentParentDependency="Microsoft.EntityFrameworkCore">
       <Uri>https://github.com/aspnet/Extensions</Uri>
-<<<<<<< HEAD
-      <Sha>4ebd75b961136c7ca331866eed3403becda75681</Sha>
-    </Dependency>
-    <Dependency Name="Microsoft.Extensions.Logging.Testing" Version="3.1.0-rtm.19568.3" CoherentParentDependency="Microsoft.EntityFrameworkCore">
-      <Uri>https://github.com/aspnet/Extensions</Uri>
-      <Sha>4ebd75b961136c7ca331866eed3403becda75681</Sha>
-=======
       <Sha>23e862e95c1efb16c7d14b1765a6d85db86c98b9</Sha>
     </Dependency>
     <Dependency Name="Microsoft.Extensions.Logging.Testing" Version="5.0.0-alpha1.19563.3" CoherentParentDependency="Microsoft.EntityFrameworkCore">
       <Uri>https://github.com/aspnet/Extensions</Uri>
       <Sha>23e862e95c1efb16c7d14b1765a6d85db86c98b9</Sha>
->>>>>>> d59868b2
     </Dependency>
     <Dependency Name="Microsoft.Extensions.Logging" Version="5.0.0-alpha1.19563.3" CoherentParentDependency="Microsoft.EntityFrameworkCore">
       <Uri>https://github.com/aspnet/Extensions</Uri>
-<<<<<<< HEAD
-      <Sha>4ebd75b961136c7ca331866eed3403becda75681</Sha>
-=======
-      <Sha>23e862e95c1efb16c7d14b1765a6d85db86c98b9</Sha>
->>>>>>> d59868b2
+      <Sha>23e862e95c1efb16c7d14b1765a6d85db86c98b9</Sha>
     </Dependency>
     <Dependency Name="Microsoft.Extensions.ObjectPool" Version="5.0.0-alpha1.19563.3" CoherentParentDependency="Microsoft.EntityFrameworkCore">
       <Uri>https://github.com/aspnet/Extensions</Uri>
-<<<<<<< HEAD
-      <Sha>4ebd75b961136c7ca331866eed3403becda75681</Sha>
-=======
-      <Sha>23e862e95c1efb16c7d14b1765a6d85db86c98b9</Sha>
->>>>>>> d59868b2
+      <Sha>23e862e95c1efb16c7d14b1765a6d85db86c98b9</Sha>
     </Dependency>
     <Dependency Name="Microsoft.Extensions.Options.ConfigurationExtensions" Version="5.0.0-alpha1.19563.3" CoherentParentDependency="Microsoft.EntityFrameworkCore">
       <Uri>https://github.com/aspnet/Extensions</Uri>
-<<<<<<< HEAD
-      <Sha>4ebd75b961136c7ca331866eed3403becda75681</Sha>
-=======
-      <Sha>23e862e95c1efb16c7d14b1765a6d85db86c98b9</Sha>
->>>>>>> d59868b2
+      <Sha>23e862e95c1efb16c7d14b1765a6d85db86c98b9</Sha>
     </Dependency>
     <Dependency Name="Microsoft.Extensions.Options.DataAnnotations" Version="5.0.0-alpha1.19563.3" CoherentParentDependency="Microsoft.EntityFrameworkCore">
       <Uri>https://github.com/aspnet/Extensions</Uri>
-<<<<<<< HEAD
-      <Sha>4ebd75b961136c7ca331866eed3403becda75681</Sha>
-=======
-      <Sha>23e862e95c1efb16c7d14b1765a6d85db86c98b9</Sha>
->>>>>>> d59868b2
+      <Sha>23e862e95c1efb16c7d14b1765a6d85db86c98b9</Sha>
     </Dependency>
     <Dependency Name="Microsoft.Extensions.Options" Version="5.0.0-alpha1.19563.3" CoherentParentDependency="Microsoft.EntityFrameworkCore">
       <Uri>https://github.com/aspnet/Extensions</Uri>
-<<<<<<< HEAD
-      <Sha>4ebd75b961136c7ca331866eed3403becda75681</Sha>
-    </Dependency>
-    <Dependency Name="Microsoft.Extensions.ParameterDefaultValue.Sources" Version="3.1.0-rtm.19568.3" CoherentParentDependency="Microsoft.EntityFrameworkCore">
-      <Uri>https://github.com/aspnet/Extensions</Uri>
-      <Sha>4ebd75b961136c7ca331866eed3403becda75681</Sha>
-=======
       <Sha>23e862e95c1efb16c7d14b1765a6d85db86c98b9</Sha>
     </Dependency>
     <Dependency Name="Microsoft.Extensions.ParameterDefaultValue.Sources" Version="5.0.0-alpha1.19563.3" CoherentParentDependency="Microsoft.EntityFrameworkCore">
       <Uri>https://github.com/aspnet/Extensions</Uri>
       <Sha>23e862e95c1efb16c7d14b1765a6d85db86c98b9</Sha>
->>>>>>> d59868b2
     </Dependency>
     <Dependency Name="Microsoft.Extensions.Primitives" Version="5.0.0-alpha1.19563.3" CoherentParentDependency="Microsoft.EntityFrameworkCore">
       <Uri>https://github.com/aspnet/Extensions</Uri>
-<<<<<<< HEAD
-      <Sha>4ebd75b961136c7ca331866eed3403becda75681</Sha>
-    </Dependency>
-    <Dependency Name="Microsoft.Extensions.TypeNameHelper.Sources" Version="3.1.0-rtm.19568.3" CoherentParentDependency="Microsoft.EntityFrameworkCore">
-      <Uri>https://github.com/aspnet/Extensions</Uri>
-      <Sha>4ebd75b961136c7ca331866eed3403becda75681</Sha>
-    </Dependency>
-    <Dependency Name="Microsoft.Extensions.ValueStopwatch.Sources" Version="3.1.0-rtm.19568.3" CoherentParentDependency="Microsoft.EntityFrameworkCore">
-      <Uri>https://github.com/aspnet/Extensions</Uri>
-      <Sha>4ebd75b961136c7ca331866eed3403becda75681</Sha>
-=======
       <Sha>23e862e95c1efb16c7d14b1765a6d85db86c98b9</Sha>
     </Dependency>
     <Dependency Name="Microsoft.Extensions.TypeNameHelper.Sources" Version="5.0.0-alpha1.19563.3" CoherentParentDependency="Microsoft.EntityFrameworkCore">
@@ -545,35 +276,22 @@
     <Dependency Name="Microsoft.Extensions.ValueStopwatch.Sources" Version="5.0.0-alpha1.19563.3" CoherentParentDependency="Microsoft.EntityFrameworkCore">
       <Uri>https://github.com/aspnet/Extensions</Uri>
       <Sha>23e862e95c1efb16c7d14b1765a6d85db86c98b9</Sha>
->>>>>>> d59868b2
     </Dependency>
     <Dependency Name="Microsoft.Extensions.WebEncoders" Version="5.0.0-alpha1.19563.3" CoherentParentDependency="Microsoft.EntityFrameworkCore">
       <Uri>https://github.com/aspnet/Extensions</Uri>
-<<<<<<< HEAD
-      <Sha>4ebd75b961136c7ca331866eed3403becda75681</Sha>
-    </Dependency>
-    <Dependency Name="Microsoft.Internal.Extensions.Refs" Version="3.1.0-rtm.19568.3" CoherentParentDependency="Microsoft.EntityFrameworkCore">
-      <Uri>https://github.com/aspnet/Extensions</Uri>
-      <Sha>4ebd75b961136c7ca331866eed3403becda75681</Sha>
-=======
       <Sha>23e862e95c1efb16c7d14b1765a6d85db86c98b9</Sha>
     </Dependency>
     <Dependency Name="Microsoft.Internal.Extensions.Refs" Version="5.0.0-alpha1.19563.3" CoherentParentDependency="Microsoft.EntityFrameworkCore">
       <Uri>https://github.com/aspnet/Extensions</Uri>
       <Sha>23e862e95c1efb16c7d14b1765a6d85db86c98b9</Sha>
->>>>>>> d59868b2
     </Dependency>
     <Dependency Name="Microsoft.JSInterop" Version="5.0.0-alpha1.19563.3" CoherentParentDependency="Microsoft.EntityFrameworkCore">
       <Uri>https://github.com/aspnet/Extensions</Uri>
-<<<<<<< HEAD
-      <Sha>4ebd75b961136c7ca331866eed3403becda75681</Sha>
-=======
       <Sha>23e862e95c1efb16c7d14b1765a6d85db86c98b9</Sha>
     </Dependency>
     <Dependency Name="Mono.WebAssembly.Interop" Version="5.0.0-preview3.19563.3" CoherentParentDependency="Microsoft.EntityFrameworkCore">
       <Uri>https://github.com/aspnet/Extensions</Uri>
       <Sha>23e862e95c1efb16c7d14b1765a6d85db86c98b9</Sha>
->>>>>>> d59868b2
     </Dependency>
     <Dependency Name="Microsoft.CSharp" Version="5.0.0-alpha.1.19556.7" CoherentParentDependency="Microsoft.NETCore.App.Runtime.win-x64">
       <Uri>https://github.com/dotnet/corefx</Uri>
@@ -661,19 +379,11 @@
     </Dependency>
     <Dependency Name="Microsoft.Extensions.DependencyModel" Version="5.0.0-alpha.1.19562.8" CoherentParentDependency="Microsoft.Extensions.Logging">
       <Uri>https://github.com/dotnet/core-setup</Uri>
-<<<<<<< HEAD
-      <Sha>93ee64d467eeccd7006e370e78cf6dae31c1f3e2</Sha>
-=======
       <Sha>6fab00563d09dca0d2b777a4f0dbda59d19c8546</Sha>
->>>>>>> d59868b2
     </Dependency>
     <Dependency Name="Microsoft.NETCore.App.Ref" Version="5.0.0-alpha.1.19562.8" CoherentParentDependency="Microsoft.Extensions.Logging">
       <Uri>https://github.com/dotnet/core-setup</Uri>
-<<<<<<< HEAD
-      <Sha>93ee64d467eeccd7006e370e78cf6dae31c1f3e2</Sha>
-=======
       <Sha>6fab00563d09dca0d2b777a4f0dbda59d19c8546</Sha>
->>>>>>> d59868b2
     </Dependency>
     <!--
          Win-x64 is used here because we have picked an arbitrary runtime identifier to flow the version of the latest NETCore.App runtime.
@@ -681,11 +391,7 @@
     -->
     <Dependency Name="Microsoft.NETCore.App.Runtime.win-x64" Version="5.0.0-alpha.1.19562.8" CoherentParentDependency="Microsoft.Extensions.Logging">
       <Uri>https://github.com/dotnet/core-setup</Uri>
-<<<<<<< HEAD
-      <Sha>93ee64d467eeccd7006e370e78cf6dae31c1f3e2</Sha>
-=======
       <Sha>6fab00563d09dca0d2b777a4f0dbda59d19c8546</Sha>
->>>>>>> d59868b2
     </Dependency>
     <Dependency Name="NETStandard.Library.Ref" Version="2.1.0-alpha.1.19562.8" CoherentParentDependency="Microsoft.Extensions.Logging">
       <Uri>https://github.com/dotnet/core-setup</Uri>
@@ -702,31 +408,6 @@
       <Uri>https://github.com/dotnet/corefx</Uri>
       <Sha>475778fa982064e26a8b3a5d7545112f6586ac61</Sha>
     </Dependency>
-<<<<<<< HEAD
-    <Dependency Name="Internal.AspNetCore.Analyzers" Version="3.1.0-rtm.19568.3" CoherentParentDependency="Microsoft.EntityFrameworkCore">
-      <Uri>https://github.com/aspnet/Extensions</Uri>
-      <Sha>4ebd75b961136c7ca331866eed3403becda75681</Sha>
-    </Dependency>
-    <Dependency Name="Microsoft.DotNet.GenAPI" Version="1.0.0-beta.19569.2">
-      <Uri>https://github.com/dotnet/arcade</Uri>
-      <Sha>e34d933e18ba1cd393bbafcb6018e0f858d3e89e</Sha>
-    </Dependency>
-    <Dependency Name="Microsoft.DotNet.Arcade.Sdk" Version="1.0.0-beta.19569.2">
-      <Uri>https://github.com/dotnet/arcade</Uri>
-      <Sha>e34d933e18ba1cd393bbafcb6018e0f858d3e89e</Sha>
-    </Dependency>
-    <Dependency Name="Microsoft.DotNet.Helix.Sdk" Version="2.0.0-beta.19569.2">
-      <Uri>https://github.com/dotnet/arcade</Uri>
-      <Sha>e34d933e18ba1cd393bbafcb6018e0f858d3e89e</Sha>
-    </Dependency>
-    <Dependency Name="Microsoft.AspNetCore.Testing" Version="3.1.0-rtm.19568.3" CoherentParentDependency="Microsoft.EntityFrameworkCore">
-      <Uri>https://github.com/aspnet/Extensions</Uri>
-      <Sha>4ebd75b961136c7ca331866eed3403becda75681</Sha>
-    </Dependency>
-    <Dependency Name="Microsoft.Net.Compilers.Toolset" Version="3.4.0-beta4-19568-04" CoherentParentDependency="Microsoft.Extensions.Logging">
-      <Uri>https://github.com/dotnet/roslyn</Uri>
-      <Sha>82f2e2541478e239dc4b04f231e90dc2b3dcb422</Sha>
-=======
     <Dependency Name="Internal.AspNetCore.Analyzers" Version="5.0.0-alpha1.19563.3" CoherentParentDependency="Microsoft.EntityFrameworkCore">
       <Uri>https://github.com/aspnet/Extensions</Uri>
       <Sha>23e862e95c1efb16c7d14b1765a6d85db86c98b9</Sha>
@@ -750,7 +431,6 @@
     <Dependency Name="Microsoft.Net.Compilers.Toolset" Version="3.4.0-beta1-19456-03" CoherentParentDependency="Microsoft.Extensions.Logging">
       <Uri>https://github.com/dotnet/roslyn</Uri>
       <Sha>3c865821f2864393a0ff7fe22c92ded6d51a546c</Sha>
->>>>>>> d59868b2
     </Dependency>
   </ToolsetDependencies>
 </Dependencies>