<?xml version="1.0" encoding="utf-8"?>
<!--

  This file is used by automation to update Versions.props and may be used for other purposes, such as
  static analysis to determine the repo dependency graph.  It should only be modified manually when adding
  or removing dependencies. Updating versions should be done using the `darc` command line tool.

  See https://github.com/dotnet/arcade/blob/master/Documentation/Darc.md for instructions on using darc.
-->
<Dependencies>
  <Source Uri="https://github.com/dotnet/dotnet" Mapping="aspnetcore" Sha="adfea8e331724cfd46007dfefec405b5e5faad1d" BarId="279079" />
  <ProductDependencies>
    <Dependency Name="dotnet-ef" Version="10.0.0-rc.1.25413.101">
      <Uri>https://github.com/dotnet/dotnet</Uri>
      <Sha>adfea8e331724cfd46007dfefec405b5e5faad1d</Sha>
      <SourceBuildTarball RepoName="efcore" ManagedOnly="true" />
    </Dependency>
    <Dependency Name="Microsoft.EntityFrameworkCore.InMemory" Version="10.0.0-rc.1.25413.101">
      <Uri>https://github.com/dotnet/dotnet</Uri>
      <Sha>adfea8e331724cfd46007dfefec405b5e5faad1d</Sha>
    </Dependency>
    <Dependency Name="Microsoft.EntityFrameworkCore.Relational" Version="10.0.0-rc.1.25413.101">
      <Uri>https://github.com/dotnet/dotnet</Uri>
      <Sha>adfea8e331724cfd46007dfefec405b5e5faad1d</Sha>
    </Dependency>
    <Dependency Name="Microsoft.EntityFrameworkCore.Sqlite" Version="10.0.0-rc.1.25413.101">
      <Uri>https://github.com/dotnet/dotnet</Uri>
      <Sha>adfea8e331724cfd46007dfefec405b5e5faad1d</Sha>
    </Dependency>
    <Dependency Name="Microsoft.EntityFrameworkCore.SqlServer" Version="10.0.0-rc.1.25413.101">
      <Uri>https://github.com/dotnet/dotnet</Uri>
      <Sha>adfea8e331724cfd46007dfefec405b5e5faad1d</Sha>
    </Dependency>
    <Dependency Name="Microsoft.EntityFrameworkCore.Tools" Version="10.0.0-rc.1.25413.101">
      <Uri>https://github.com/dotnet/dotnet</Uri>
      <Sha>adfea8e331724cfd46007dfefec405b5e5faad1d</Sha>
    </Dependency>
    <Dependency Name="Microsoft.EntityFrameworkCore" Version="10.0.0-rc.1.25413.101">
      <Uri>https://github.com/dotnet/dotnet</Uri>
      <Sha>adfea8e331724cfd46007dfefec405b5e5faad1d</Sha>
    </Dependency>
    <Dependency Name="Microsoft.EntityFrameworkCore.Design" Version="10.0.0-rc.1.25413.101">
      <Uri>https://github.com/dotnet/dotnet</Uri>
      <Sha>adfea8e331724cfd46007dfefec405b5e5faad1d</Sha>
    </Dependency>
    <Dependency Name="Microsoft.Extensions.Caching.Abstractions" Version="10.0.0-rc.1.25413.101">
      <Uri>https://github.com/dotnet/dotnet</Uri>
      <Sha>adfea8e331724cfd46007dfefec405b5e5faad1d</Sha>
    </Dependency>
    <Dependency Name="Microsoft.Extensions.Caching.Memory" Version="10.0.0-rc.1.25413.101">
      <Uri>https://github.com/dotnet/dotnet</Uri>
      <Sha>adfea8e331724cfd46007dfefec405b5e5faad1d</Sha>
    </Dependency>
    <Dependency Name="Microsoft.Extensions.Configuration.Abstractions" Version="10.0.0-rc.1.25413.101">
      <Uri>https://github.com/dotnet/dotnet</Uri>
      <Sha>adfea8e331724cfd46007dfefec405b5e5faad1d</Sha>
    </Dependency>
    <Dependency Name="Microsoft.Extensions.Configuration.Binder" Version="10.0.0-rc.1.25413.101">
      <Uri>https://github.com/dotnet/dotnet</Uri>
      <Sha>adfea8e331724cfd46007dfefec405b5e5faad1d</Sha>
    </Dependency>
    <Dependency Name="Microsoft.Extensions.Configuration.CommandLine" Version="10.0.0-rc.1.25413.101">
      <Uri>https://github.com/dotnet/dotnet</Uri>
      <Sha>adfea8e331724cfd46007dfefec405b5e5faad1d</Sha>
    </Dependency>
    <Dependency Name="Microsoft.Extensions.Configuration.EnvironmentVariables" Version="10.0.0-rc.1.25413.101">
      <Uri>https://github.com/dotnet/dotnet</Uri>
      <Sha>adfea8e331724cfd46007dfefec405b5e5faad1d</Sha>
    </Dependency>
    <Dependency Name="Microsoft.Extensions.Configuration.FileExtensions" Version="10.0.0-rc.1.25413.101">
      <Uri>https://github.com/dotnet/dotnet</Uri>
      <Sha>adfea8e331724cfd46007dfefec405b5e5faad1d</Sha>
    </Dependency>
    <Dependency Name="Microsoft.Extensions.Configuration.Ini" Version="10.0.0-rc.1.25413.101">
      <Uri>https://github.com/dotnet/dotnet</Uri>
      <Sha>adfea8e331724cfd46007dfefec405b5e5faad1d</Sha>
    </Dependency>
    <Dependency Name="Microsoft.Extensions.Configuration.Json" Version="10.0.0-rc.1.25413.101">
      <Uri>https://github.com/dotnet/dotnet</Uri>
      <Sha>adfea8e331724cfd46007dfefec405b5e5faad1d</Sha>
    </Dependency>
    <Dependency Name="Microsoft.Extensions.Configuration.UserSecrets" Version="10.0.0-rc.1.25413.101">
      <Uri>https://github.com/dotnet/dotnet</Uri>
      <Sha>adfea8e331724cfd46007dfefec405b5e5faad1d</Sha>
    </Dependency>
    <Dependency Name="Microsoft.Extensions.Configuration.Xml" Version="10.0.0-rc.1.25413.101">
      <Uri>https://github.com/dotnet/dotnet</Uri>
      <Sha>adfea8e331724cfd46007dfefec405b5e5faad1d</Sha>
    </Dependency>
    <Dependency Name="Microsoft.Extensions.Configuration" Version="10.0.0-rc.1.25413.101">
      <Uri>https://github.com/dotnet/dotnet</Uri>
      <Sha>adfea8e331724cfd46007dfefec405b5e5faad1d</Sha>
    </Dependency>
    <Dependency Name="Microsoft.Extensions.DependencyInjection.Abstractions" Version="10.0.0-rc.1.25413.101">
      <Uri>https://github.com/dotnet/dotnet</Uri>
      <Sha>adfea8e331724cfd46007dfefec405b5e5faad1d</Sha>
    </Dependency>
    <Dependency Name="Microsoft.Extensions.DependencyInjection" Version="10.0.0-rc.1.25413.101">
      <Uri>https://github.com/dotnet/dotnet</Uri>
      <Sha>adfea8e331724cfd46007dfefec405b5e5faad1d</Sha>
    </Dependency>
    <Dependency Name="Microsoft.Extensions.Diagnostics" Version="10.0.0-rc.1.25413.101">
      <Uri>https://github.com/dotnet/dotnet</Uri>
      <Sha>adfea8e331724cfd46007dfefec405b5e5faad1d</Sha>
    </Dependency>
    <Dependency Name="Microsoft.Extensions.Diagnostics.Abstractions" Version="10.0.0-rc.1.25413.101">
      <Uri>https://github.com/dotnet/dotnet</Uri>
      <Sha>adfea8e331724cfd46007dfefec405b5e5faad1d</Sha>
    </Dependency>
    <Dependency Name="Microsoft.Extensions.FileProviders.Abstractions" Version="10.0.0-rc.1.25413.101">
      <Uri>https://github.com/dotnet/dotnet</Uri>
      <Sha>adfea8e331724cfd46007dfefec405b5e5faad1d</Sha>
    </Dependency>
    <Dependency Name="Microsoft.Extensions.FileProviders.Composite" Version="10.0.0-rc.1.25413.101">
      <Uri>https://github.com/dotnet/dotnet</Uri>
      <Sha>adfea8e331724cfd46007dfefec405b5e5faad1d</Sha>
    </Dependency>
    <Dependency Name="Microsoft.Extensions.FileProviders.Physical" Version="10.0.0-rc.1.25413.101">
      <Uri>https://github.com/dotnet/dotnet</Uri>
      <Sha>adfea8e331724cfd46007dfefec405b5e5faad1d</Sha>
    </Dependency>
    <Dependency Name="Microsoft.Extensions.FileSystemGlobbing" Version="10.0.0-rc.1.25413.101">
      <Uri>https://github.com/dotnet/dotnet</Uri>
      <Sha>adfea8e331724cfd46007dfefec405b5e5faad1d</Sha>
    </Dependency>
    <Dependency Name="Microsoft.Extensions.HostFactoryResolver.Sources" Version="10.0.0-rc.1.25413.101">
      <Uri>https://github.com/dotnet/dotnet</Uri>
      <Sha>adfea8e331724cfd46007dfefec405b5e5faad1d</Sha>
    </Dependency>
    <Dependency Name="Microsoft.Extensions.Hosting.Abstractions" Version="10.0.0-rc.1.25413.101">
      <Uri>https://github.com/dotnet/dotnet</Uri>
      <Sha>adfea8e331724cfd46007dfefec405b5e5faad1d</Sha>
    </Dependency>
    <Dependency Name="Microsoft.Extensions.Hosting" Version="10.0.0-rc.1.25413.101">
      <Uri>https://github.com/dotnet/dotnet</Uri>
      <Sha>adfea8e331724cfd46007dfefec405b5e5faad1d</Sha>
    </Dependency>
    <Dependency Name="Microsoft.Extensions.Http" Version="10.0.0-rc.1.25413.101">
      <Uri>https://github.com/dotnet/dotnet</Uri>
      <Sha>adfea8e331724cfd46007dfefec405b5e5faad1d</Sha>
    </Dependency>
    <Dependency Name="Microsoft.Extensions.Logging.Abstractions" Version="10.0.0-rc.1.25413.101">
      <Uri>https://github.com/dotnet/dotnet</Uri>
      <Sha>adfea8e331724cfd46007dfefec405b5e5faad1d</Sha>
    </Dependency>
    <Dependency Name="Microsoft.Extensions.Logging.Configuration" Version="10.0.0-rc.1.25413.101">
      <Uri>https://github.com/dotnet/dotnet</Uri>
      <Sha>adfea8e331724cfd46007dfefec405b5e5faad1d</Sha>
    </Dependency>
    <Dependency Name="Microsoft.Extensions.Logging.Console" Version="10.0.0-rc.1.25413.101">
      <Uri>https://github.com/dotnet/dotnet</Uri>
      <Sha>adfea8e331724cfd46007dfefec405b5e5faad1d</Sha>
    </Dependency>
    <Dependency Name="Microsoft.Extensions.Logging.Debug" Version="10.0.0-rc.1.25413.101">
      <Uri>https://github.com/dotnet/dotnet</Uri>
      <Sha>adfea8e331724cfd46007dfefec405b5e5faad1d</Sha>
    </Dependency>
    <Dependency Name="Microsoft.Extensions.Logging.EventSource" Version="10.0.0-rc.1.25413.101">
      <Uri>https://github.com/dotnet/dotnet</Uri>
      <Sha>adfea8e331724cfd46007dfefec405b5e5faad1d</Sha>
    </Dependency>
    <Dependency Name="Microsoft.Extensions.Logging.EventLog" Version="10.0.0-rc.1.25413.101">
      <Uri>https://github.com/dotnet/dotnet</Uri>
      <Sha>adfea8e331724cfd46007dfefec405b5e5faad1d</Sha>
    </Dependency>
    <Dependency Name="Microsoft.Extensions.Logging.TraceSource" Version="10.0.0-rc.1.25413.101">
      <Uri>https://github.com/dotnet/dotnet</Uri>
      <Sha>adfea8e331724cfd46007dfefec405b5e5faad1d</Sha>
    </Dependency>
    <Dependency Name="Microsoft.Extensions.Logging" Version="10.0.0-rc.1.25413.101">
      <Uri>https://github.com/dotnet/dotnet</Uri>
      <Sha>adfea8e331724cfd46007dfefec405b5e5faad1d</Sha>
    </Dependency>
    <Dependency Name="Microsoft.Extensions.Options.ConfigurationExtensions" Version="10.0.0-rc.1.25413.101">
      <Uri>https://github.com/dotnet/dotnet</Uri>
      <Sha>adfea8e331724cfd46007dfefec405b5e5faad1d</Sha>
    </Dependency>
    <Dependency Name="Microsoft.Extensions.Options.DataAnnotations" Version="10.0.0-rc.1.25413.101">
      <Uri>https://github.com/dotnet/dotnet</Uri>
      <Sha>adfea8e331724cfd46007dfefec405b5e5faad1d</Sha>
    </Dependency>
    <Dependency Name="Microsoft.Extensions.Options" Version="10.0.0-rc.1.25413.101">
      <Uri>https://github.com/dotnet/dotnet</Uri>
      <Sha>adfea8e331724cfd46007dfefec405b5e5faad1d</Sha>
    </Dependency>
    <Dependency Name="Microsoft.Extensions.Primitives" Version="10.0.0-rc.1.25413.101">
      <Uri>https://github.com/dotnet/dotnet</Uri>
      <Sha>adfea8e331724cfd46007dfefec405b5e5faad1d</Sha>
    </Dependency>
    <Dependency Name="Microsoft.Internal.Runtime.AspNetCore.Transport" Version="10.0.0-rc.1.25413.101">
      <Uri>https://github.com/dotnet/dotnet</Uri>
      <Sha>adfea8e331724cfd46007dfefec405b5e5faad1d</Sha>
    </Dependency>
    <Dependency Name="System.Configuration.ConfigurationManager" Version="10.0.0-rc.1.25413.101">
      <Uri>https://github.com/dotnet/dotnet</Uri>
      <Sha>adfea8e331724cfd46007dfefec405b5e5faad1d</Sha>
    </Dependency>
    <Dependency Name="System.Diagnostics.DiagnosticSource" Version="10.0.0-rc.1.25413.101">
      <Uri>https://github.com/dotnet/dotnet</Uri>
      <Sha>adfea8e331724cfd46007dfefec405b5e5faad1d</Sha>
    </Dependency>
    <Dependency Name="System.Diagnostics.EventLog" Version="10.0.0-rc.1.25413.101">
      <Uri>https://github.com/dotnet/dotnet</Uri>
      <Sha>adfea8e331724cfd46007dfefec405b5e5faad1d</Sha>
    </Dependency>
    <Dependency Name="System.DirectoryServices.Protocols" Version="10.0.0-rc.1.25413.101">
      <Uri>https://github.com/dotnet/dotnet</Uri>
      <Sha>adfea8e331724cfd46007dfefec405b5e5faad1d</Sha>
    </Dependency>
    <Dependency Name="System.Formats.Asn1" Version="10.0.0-rc.1.25413.101">
      <Uri>https://github.com/dotnet/dotnet</Uri>
      <Sha>adfea8e331724cfd46007dfefec405b5e5faad1d</Sha>
    </Dependency>
    <Dependency Name="System.Formats.Cbor" Version="10.0.0-rc.1.25413.101">
      <Uri>https://github.com/dotnet/dotnet</Uri>
      <Sha>adfea8e331724cfd46007dfefec405b5e5faad1d</Sha>
    </Dependency>
    <Dependency Name="System.IO.Pipelines" Version="10.0.0-rc.1.25413.101">
      <Uri>https://github.com/dotnet/dotnet</Uri>
      <Sha>adfea8e331724cfd46007dfefec405b5e5faad1d</Sha>
    </Dependency>
    <Dependency Name="System.Net.Http.Json" Version="10.0.0-rc.1.25413.101">
      <Uri>https://github.com/dotnet/dotnet</Uri>
      <Sha>adfea8e331724cfd46007dfefec405b5e5faad1d</Sha>
    </Dependency>
    <Dependency Name="System.Net.Http.WinHttpHandler" Version="10.0.0-rc.1.25413.101">
      <Uri>https://github.com/dotnet/dotnet</Uri>
      <Sha>adfea8e331724cfd46007dfefec405b5e5faad1d</Sha>
    </Dependency>
    <Dependency Name="System.Net.ServerSentEvents" Version="10.0.0-rc.1.25413.101">
      <Uri>https://github.com/dotnet/dotnet</Uri>
      <Sha>adfea8e331724cfd46007dfefec405b5e5faad1d</Sha>
    </Dependency>
    <Dependency Name="System.Reflection.Metadata" Version="10.0.0-rc.1.25413.101">
      <Uri>https://github.com/dotnet/dotnet</Uri>
      <Sha>adfea8e331724cfd46007dfefec405b5e5faad1d</Sha>
    </Dependency>
    <Dependency Name="System.Resources.Extensions" Version="10.0.0-rc.1.25413.101">
      <Uri>https://github.com/dotnet/dotnet</Uri>
      <Sha>adfea8e331724cfd46007dfefec405b5e5faad1d</Sha>
    </Dependency>
    <Dependency Name="System.Security.Cryptography.Pkcs" Version="10.0.0-rc.1.25413.101">
      <Uri>https://github.com/dotnet/dotnet</Uri>
      <Sha>adfea8e331724cfd46007dfefec405b5e5faad1d</Sha>
    </Dependency>
    <Dependency Name="System.Security.Cryptography.Xml" Version="10.0.0-rc.1.25413.101">
      <Uri>https://github.com/dotnet/dotnet</Uri>
      <Sha>adfea8e331724cfd46007dfefec405b5e5faad1d</Sha>
    </Dependency>
    <Dependency Name="System.Security.Permissions" Version="10.0.0-rc.1.25413.101">
      <Uri>https://github.com/dotnet/dotnet</Uri>
      <Sha>adfea8e331724cfd46007dfefec405b5e5faad1d</Sha>
    </Dependency>
    <Dependency Name="System.ServiceProcess.ServiceController" Version="10.0.0-rc.1.25413.101">
      <Uri>https://github.com/dotnet/dotnet</Uri>
      <Sha>adfea8e331724cfd46007dfefec405b5e5faad1d</Sha>
    </Dependency>
    <Dependency Name="System.Text.Encodings.Web" Version="10.0.0-rc.1.25413.101">
      <Uri>https://github.com/dotnet/dotnet</Uri>
      <Sha>adfea8e331724cfd46007dfefec405b5e5faad1d</Sha>
    </Dependency>
    <Dependency Name="System.Text.Json" Version="10.0.0-rc.1.25413.101">
      <Uri>https://github.com/dotnet/dotnet</Uri>
      <Sha>adfea8e331724cfd46007dfefec405b5e5faad1d</Sha>
    </Dependency>
    <Dependency Name="System.Threading.AccessControl" Version="10.0.0-rc.1.25413.101">
      <Uri>https://github.com/dotnet/dotnet</Uri>
      <Sha>adfea8e331724cfd46007dfefec405b5e5faad1d</Sha>
    </Dependency>
    <Dependency Name="System.Threading.Channels" Version="10.0.0-rc.1.25413.101">
      <Uri>https://github.com/dotnet/dotnet</Uri>
      <Sha>adfea8e331724cfd46007dfefec405b5e5faad1d</Sha>
    </Dependency>
    <Dependency Name="System.Threading.RateLimiting" Version="10.0.0-rc.1.25413.101">
      <Uri>https://github.com/dotnet/dotnet</Uri>
      <Sha>adfea8e331724cfd46007dfefec405b5e5faad1d</Sha>
    </Dependency>
    <Dependency Name="Microsoft.Extensions.DependencyModel" Version="10.0.0-rc.1.25413.101">
      <Uri>https://github.com/dotnet/dotnet</Uri>
      <Sha>adfea8e331724cfd46007dfefec405b5e5faad1d</Sha>
    </Dependency>
    <Dependency Name="Microsoft.NETCore.App.Ref" Version="10.0.0-rc.1.25413.101">
      <Uri>https://github.com/dotnet/dotnet</Uri>
      <Sha>adfea8e331724cfd46007dfefec405b5e5faad1d</Sha>
    </Dependency>
    <Dependency Name="Microsoft.NET.Runtime.MonoAOTCompiler.Task" Version="10.0.0-rc.1.25413.101">
      <Uri>https://github.com/dotnet/dotnet</Uri>
      <Sha>adfea8e331724cfd46007dfefec405b5e5faad1d</Sha>
    </Dependency>
    <Dependency Name="Microsoft.NET.Runtime.WebAssembly.Sdk" Version="10.0.0-rc.1.25413.101">
      <Uri>https://github.com/dotnet/dotnet</Uri>
      <Sha>adfea8e331724cfd46007dfefec405b5e5faad1d</Sha>
    </Dependency>
    <Dependency Name="Microsoft.Bcl.AsyncInterfaces" Version="10.0.0-rc.1.25413.101">
      <Uri>https://github.com/dotnet/dotnet</Uri>
      <Sha>adfea8e331724cfd46007dfefec405b5e5faad1d</Sha>
    </Dependency>
    <!-- Transitive package to provide coherency in dotnet/extensions -->
    <Dependency Name="Microsoft.Bcl.TimeProvider" Version="10.0.0-rc.1.25413.101">
      <Uri>https://github.com/dotnet/dotnet</Uri>
      <Sha>adfea8e331724cfd46007dfefec405b5e5faad1d</Sha>
    </Dependency>
    <Dependency Name="System.Collections.Immutable" Version="10.0.0-rc.1.25413.101">
      <Uri>https://github.com/dotnet/dotnet</Uri>
      <Sha>adfea8e331724cfd46007dfefec405b5e5faad1d</Sha>
    </Dependency>
    <Dependency Name="System.Diagnostics.PerformanceCounter" Version="10.0.0-rc.1.25413.101">
      <Uri>https://github.com/dotnet/dotnet</Uri>
      <Sha>adfea8e331724cfd46007dfefec405b5e5faad1d</Sha>
    </Dependency>
    <Dependency Name="System.IO.Hashing" Version="10.0.0-rc.1.25413.101">
      <Uri>https://github.com/dotnet/dotnet</Uri>
      <Sha>adfea8e331724cfd46007dfefec405b5e5faad1d</Sha>
    </Dependency>
    <Dependency Name="System.Memory.Data" Version="10.0.0-rc.1.25413.101">
      <Uri>https://github.com/dotnet/dotnet</Uri>
      <Sha>adfea8e331724cfd46007dfefec405b5e5faad1d</Sha>
    </Dependency>
    <Dependency Name="System.Numerics.Tensors" Version="10.0.0-rc.1.25413.101">
      <Uri>https://github.com/dotnet/dotnet</Uri>
      <Sha>adfea8e331724cfd46007dfefec405b5e5faad1d</Sha>
    </Dependency>
    <Dependency Name="System.Runtime.Caching" Version="10.0.0-rc.1.25413.101">
      <Uri>https://github.com/dotnet/dotnet</Uri>
      <Sha>adfea8e331724cfd46007dfefec405b5e5faad1d</Sha>
    </Dependency>
    <Dependency Name="Microsoft.NETCore.BrowserDebugHost.Transport" Version="10.0.0-rc.1.25413.101">
      <Uri>https://github.com/dotnet/dotnet</Uri>
      <Sha>adfea8e331724cfd46007dfefec405b5e5faad1d</Sha>
    </Dependency>
    <Dependency Name="Microsoft.Web.Xdt" Version="3.2.0-preview.25413.101">
      <Uri>https://github.com/dotnet/dotnet</Uri>
      <Sha>adfea8e331724cfd46007dfefec405b5e5faad1d</Sha>
    </Dependency>
    <Dependency Name="System.Composition" Version="10.0.0-rc.1.25413.101">
      <Uri>https://github.com/dotnet/dotnet</Uri>
      <Sha>adfea8e331724cfd46007dfefec405b5e5faad1d</Sha>
    </Dependency>
    <!-- Dependencies required for source build to lift to the previously-source-built version. -->
    <!-- These versions are manually updated -->
    <Dependency Name="Microsoft.CodeAnalysis.Common" Version="4.13.0-3.24613.7" Label="Manual">
      <Uri>https://github.com/dotnet/roslyn</Uri>
      <Sha>06f095f368c0ea9d54c80e313279574da9d96ea3</Sha>
    </Dependency>
    <Dependency Name="Microsoft.CodeAnalysis.ExternalAccess.AspNetCore" Version="4.13.0-3.24613.7" Label="Manual">
      <Uri>https://github.com/dotnet/roslyn</Uri>
      <Sha>afdd413cee50c16318620252e4e64dc326e2d300</Sha>
    </Dependency>
    <Dependency Name="Microsoft.CodeAnalysis.CSharp" Version="4.13.0-3.24613.7" Label="Manual">
      <Uri>https://github.com/dotnet/roslyn</Uri>
      <Sha>afdd413cee50c16318620252e4e64dc326e2d300</Sha>
    </Dependency>
    <Dependency Name="Microsoft.CodeAnalysis.CSharp.Workspaces" Version="4.13.0-3.24613.7" Label="Manual">
      <Uri>https://github.com/dotnet/roslyn</Uri>
      <Sha>afdd413cee50c16318620252e4e64dc326e2d300</Sha>
    </Dependency>
    <!-- End of manually updated dependencies -->
  </ProductDependencies>
  <ToolsetDependencies>
    <!-- Listed explicitly to workaround https://github.com/dotnet/cli/issues/10528 -->
    <Dependency Name="Microsoft.NETCore.Platforms" Version="10.0.0-rc.1.25413.101">
      <Uri>https://github.com/dotnet/dotnet</Uri>
      <Sha>adfea8e331724cfd46007dfefec405b5e5faad1d</Sha>
    </Dependency>
<<<<<<< HEAD
    <Dependency Name="Microsoft.DotNet.Arcade.Sdk" Version="10.0.0-beta.25413.1">
=======
    <Dependency Name="Microsoft.DotNet.Arcade.Sdk" Version="10.0.0-beta.25413.101">
>>>>>>> 40810600
      <Uri>https://github.com/dotnet/dotnet</Uri>
      <Sha>adfea8e331724cfd46007dfefec405b5e5faad1d</Sha>
    </Dependency>
<<<<<<< HEAD
    <Dependency Name="Microsoft.DotNet.Build.Tasks.Archives" Version="10.0.0-beta.25413.1">
=======
    <Dependency Name="Microsoft.DotNet.Build.Tasks.Archives" Version="10.0.0-beta.25413.101">
>>>>>>> 40810600
      <Uri>https://github.com/dotnet/dotnet</Uri>
      <Sha>adfea8e331724cfd46007dfefec405b5e5faad1d</Sha>
    </Dependency>
<<<<<<< HEAD
    <Dependency Name="Microsoft.DotNet.Build.Tasks.Installers" Version="10.0.0-beta.25413.1">
=======
    <Dependency Name="Microsoft.DotNet.Build.Tasks.Installers" Version="10.0.0-beta.25413.101">
>>>>>>> 40810600
      <Uri>https://github.com/dotnet/dotnet</Uri>
      <Sha>adfea8e331724cfd46007dfefec405b5e5faad1d</Sha>
    </Dependency>
<<<<<<< HEAD
    <Dependency Name="Microsoft.DotNet.Build.Tasks.Templating" Version="10.0.0-beta.25413.1">
=======
    <Dependency Name="Microsoft.DotNet.Build.Tasks.Templating" Version="10.0.0-beta.25413.101">
>>>>>>> 40810600
      <Uri>https://github.com/dotnet/dotnet</Uri>
      <Sha>adfea8e331724cfd46007dfefec405b5e5faad1d</Sha>
    </Dependency>
<<<<<<< HEAD
    <Dependency Name="Microsoft.DotNet.Helix.Sdk" Version="10.0.0-beta.25413.1">
=======
    <Dependency Name="Microsoft.DotNet.Helix.Sdk" Version="10.0.0-beta.25413.101">
>>>>>>> 40810600
      <Uri>https://github.com/dotnet/dotnet</Uri>
      <Sha>adfea8e331724cfd46007dfefec405b5e5faad1d</Sha>
    </Dependency>
<<<<<<< HEAD
    <Dependency Name="Microsoft.DotNet.RemoteExecutor" Version="10.0.0-beta.25413.1">
=======
    <Dependency Name="Microsoft.DotNet.RemoteExecutor" Version="10.0.0-beta.25413.101">
>>>>>>> 40810600
      <Uri>https://github.com/dotnet/dotnet</Uri>
      <Sha>adfea8e331724cfd46007dfefec405b5e5faad1d</Sha>
    </Dependency>
<<<<<<< HEAD
    <Dependency Name="Microsoft.DotNet.SharedFramework.Sdk" Version="10.0.0-beta.25413.1">
=======
    <Dependency Name="Microsoft.DotNet.SharedFramework.Sdk" Version="10.0.0-beta.25413.101">
>>>>>>> 40810600
      <Uri>https://github.com/dotnet/dotnet</Uri>
      <Sha>adfea8e331724cfd46007dfefec405b5e5faad1d</Sha>
    </Dependency>
    <Dependency Name="Microsoft.Extensions.Caching.Hybrid" Version="9.9.0-preview.1.25409.1">
      <Uri>https://github.com/dotnet/extensions</Uri>
      <Sha>ed336d147b46d36edad3e9441398de636b67cf5d</Sha>
    </Dependency>
    <Dependency Name="Microsoft.Extensions.Diagnostics.Testing" Version="9.9.0-preview.1.25409.1">
      <Uri>https://github.com/dotnet/extensions</Uri>
      <Sha>ed336d147b46d36edad3e9441398de636b67cf5d</Sha>
    </Dependency>
    <Dependency Name="Microsoft.Extensions.TimeProvider.Testing" Version="9.9.0-preview.1.25409.1">
      <Uri>https://github.com/dotnet/extensions</Uri>
      <Sha>ed336d147b46d36edad3e9441398de636b67cf5d</Sha>
    </Dependency>
    <Dependency Name="optimization.windows_nt-x64.MIBC.Runtime" Version="1.0.0-prerelease.25405.1">
      <Uri>https://dev.azure.com/dnceng/internal/_git/dotnet-optimization</Uri>
      <Sha>48d2ef546dc00d3f3eeda4d083fda7aeaf66a546</Sha>
    </Dependency>
    <Dependency Name="optimization.windows_nt-x86.MIBC.Runtime" Version="1.0.0-prerelease.25405.1">
      <Uri>https://dev.azure.com/dnceng/internal/_git/dotnet-optimization</Uri>
      <Sha>48d2ef546dc00d3f3eeda4d083fda7aeaf66a546</Sha>
    </Dependency>
    <Dependency Name="optimization.linux-x64.MIBC.Runtime" Version="1.0.0-prerelease.25405.1">
      <Uri>https://dev.azure.com/dnceng/internal/_git/dotnet-optimization</Uri>
      <Sha>48d2ef546dc00d3f3eeda4d083fda7aeaf66a546</Sha>
    </Dependency>
    <Dependency Name="optimization.windows_nt-arm64.MIBC.Runtime" Version="1.0.0-prerelease.25405.1">
      <Uri>https://dev.azure.com/dnceng/internal/_git/dotnet-optimization</Uri>
      <Sha>48d2ef546dc00d3f3eeda4d083fda7aeaf66a546</Sha>
    </Dependency>
    <Dependency Name="optimization.linux-arm64.MIBC.Runtime" Version="1.0.0-prerelease.25405.1">
      <Uri>https://dev.azure.com/dnceng/internal/_git/dotnet-optimization</Uri>
      <Sha>48d2ef546dc00d3f3eeda4d083fda7aeaf66a546</Sha>
    </Dependency>
    <!-- Dependencies required for source build to lift to the previously-source-built version. -->
    <!-- These versions are manually updated -->
    <Dependency Name="Microsoft.Build" Version="17.12.36" Label="Manual">
      <Uri>https://github.com/dotnet/msbuild</Uri>
      <Sha>d1cce8d7cc03c23a4f1bad8e9240714fd9d199a3</Sha>
    </Dependency>
    <Dependency Name="Microsoft.Build.Framework" Version="17.12.36" Label="Manual">
      <Uri>https://github.com/dotnet/msbuild</Uri>
      <Sha>d1cce8d7cc03c23a4f1bad8e9240714fd9d199a3</Sha>
    </Dependency>
    <Dependency Name="Microsoft.Build.Tasks.Core" Version="17.12.36" Label="Manual">
      <Uri>https://github.com/dotnet/msbuild</Uri>
      <Sha>d1cce8d7cc03c23a4f1bad8e9240714fd9d199a3</Sha>
    </Dependency>
    <Dependency Name="Microsoft.Build.Utilities.Core" Version="17.12.36" Label="Manual">
      <Uri>https://github.com/dotnet/msbuild</Uri>
      <Sha>d1cce8d7cc03c23a4f1bad8e9240714fd9d199a3</Sha>
    </Dependency>
    <Dependency Name="NuGet.Frameworks" Version="7.0.0-preview.1.41901" Label="Manual">
      <Uri>https://github.com/dotnet/dotnet</Uri>
      <Sha>adfea8e331724cfd46007dfefec405b5e5faad1d</Sha>
    </Dependency>
    <Dependency Name="NuGet.Packaging" Version="7.0.0-preview.1.41901" Label="Manual">
      <Uri>https://github.com/dotnet/dotnet</Uri>
      <Sha>adfea8e331724cfd46007dfefec405b5e5faad1d</Sha>
    </Dependency>
    <Dependency Name="NuGet.Versioning" Version="7.0.0-preview.1.41901" Label="Manual">
      <Uri>https://github.com/dotnet/dotnet</Uri>
      <Sha>adfea8e331724cfd46007dfefec405b5e5faad1d</Sha>
    </Dependency>
    <!-- End of manually updated dependencies -->
  </ToolsetDependencies>
</Dependencies><|MERGE_RESOLUTION|>--- conflicted
+++ resolved
@@ -362,59 +362,31 @@
       <Uri>https://github.com/dotnet/dotnet</Uri>
       <Sha>adfea8e331724cfd46007dfefec405b5e5faad1d</Sha>
     </Dependency>
-<<<<<<< HEAD
     <Dependency Name="Microsoft.DotNet.Arcade.Sdk" Version="10.0.0-beta.25413.1">
-=======
-    <Dependency Name="Microsoft.DotNet.Arcade.Sdk" Version="10.0.0-beta.25413.101">
->>>>>>> 40810600
-      <Uri>https://github.com/dotnet/dotnet</Uri>
-      <Sha>adfea8e331724cfd46007dfefec405b5e5faad1d</Sha>
-    </Dependency>
-<<<<<<< HEAD
+      <Uri>https://github.com/dotnet/dotnet</Uri>
+      <Sha>adfea8e331724cfd46007dfefec405b5e5faad1d</Sha>
+    </Dependency>
     <Dependency Name="Microsoft.DotNet.Build.Tasks.Archives" Version="10.0.0-beta.25413.1">
-=======
-    <Dependency Name="Microsoft.DotNet.Build.Tasks.Archives" Version="10.0.0-beta.25413.101">
->>>>>>> 40810600
-      <Uri>https://github.com/dotnet/dotnet</Uri>
-      <Sha>adfea8e331724cfd46007dfefec405b5e5faad1d</Sha>
-    </Dependency>
-<<<<<<< HEAD
+      <Uri>https://github.com/dotnet/dotnet</Uri>
+      <Sha>adfea8e331724cfd46007dfefec405b5e5faad1d</Sha>
+    </Dependency>
     <Dependency Name="Microsoft.DotNet.Build.Tasks.Installers" Version="10.0.0-beta.25413.1">
-=======
-    <Dependency Name="Microsoft.DotNet.Build.Tasks.Installers" Version="10.0.0-beta.25413.101">
->>>>>>> 40810600
-      <Uri>https://github.com/dotnet/dotnet</Uri>
-      <Sha>adfea8e331724cfd46007dfefec405b5e5faad1d</Sha>
-    </Dependency>
-<<<<<<< HEAD
+      <Uri>https://github.com/dotnet/dotnet</Uri>
+      <Sha>adfea8e331724cfd46007dfefec405b5e5faad1d</Sha>
+    </Dependency>
     <Dependency Name="Microsoft.DotNet.Build.Tasks.Templating" Version="10.0.0-beta.25413.1">
-=======
-    <Dependency Name="Microsoft.DotNet.Build.Tasks.Templating" Version="10.0.0-beta.25413.101">
->>>>>>> 40810600
-      <Uri>https://github.com/dotnet/dotnet</Uri>
-      <Sha>adfea8e331724cfd46007dfefec405b5e5faad1d</Sha>
-    </Dependency>
-<<<<<<< HEAD
+      <Uri>https://github.com/dotnet/dotnet</Uri>
+      <Sha>adfea8e331724cfd46007dfefec405b5e5faad1d</Sha>
+    </Dependency>
     <Dependency Name="Microsoft.DotNet.Helix.Sdk" Version="10.0.0-beta.25413.1">
-=======
-    <Dependency Name="Microsoft.DotNet.Helix.Sdk" Version="10.0.0-beta.25413.101">
->>>>>>> 40810600
-      <Uri>https://github.com/dotnet/dotnet</Uri>
-      <Sha>adfea8e331724cfd46007dfefec405b5e5faad1d</Sha>
-    </Dependency>
-<<<<<<< HEAD
+      <Uri>https://github.com/dotnet/dotnet</Uri>
+      <Sha>adfea8e331724cfd46007dfefec405b5e5faad1d</Sha>
+    </Dependency>
     <Dependency Name="Microsoft.DotNet.RemoteExecutor" Version="10.0.0-beta.25413.1">
-=======
-    <Dependency Name="Microsoft.DotNet.RemoteExecutor" Version="10.0.0-beta.25413.101">
->>>>>>> 40810600
-      <Uri>https://github.com/dotnet/dotnet</Uri>
-      <Sha>adfea8e331724cfd46007dfefec405b5e5faad1d</Sha>
-    </Dependency>
-<<<<<<< HEAD
+      <Uri>https://github.com/dotnet/dotnet</Uri>
+      <Sha>adfea8e331724cfd46007dfefec405b5e5faad1d</Sha>
+    </Dependency>
     <Dependency Name="Microsoft.DotNet.SharedFramework.Sdk" Version="10.0.0-beta.25413.1">
-=======
-    <Dependency Name="Microsoft.DotNet.SharedFramework.Sdk" Version="10.0.0-beta.25413.101">
->>>>>>> 40810600
       <Uri>https://github.com/dotnet/dotnet</Uri>
       <Sha>adfea8e331724cfd46007dfefec405b5e5faad1d</Sha>
     </Dependency>
