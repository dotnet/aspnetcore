--- conflicted
+++ resolved
@@ -42,7 +42,6 @@
       <Uri>https://github.com/dotnet/efcore</Uri>
       <Sha>74350ae885367e46ee0c3622c26ceebeef02168f</Sha>
     </Dependency>
-<<<<<<< HEAD
     <Dependency Name="Microsoft.Extensions.Caching.Abstractions" Version="10.0.0-preview.4.25223.8">
       <Uri>https://github.com/dotnet/runtime</Uri>
       <Sha>31289efa35151a4e60dcd2e6471c51f620f78c28</Sha>
@@ -319,290 +318,11 @@
     <Dependency Name="System.Runtime.Caching" Version="10.0.0-preview.4.25223.8">
       <Uri>https://github.com/dotnet/runtime</Uri>
       <Sha>31289efa35151a4e60dcd2e6471c51f620f78c28</Sha>
-=======
-    <Dependency Name="Microsoft.Extensions.Caching.Abstractions" Version="10.0.0-preview.4.25221.6">
-      <Uri>https://github.com/dotnet/runtime</Uri>
-      <Sha>c4bc9b0821921ec58eeaf0ab923d291259165dd9</Sha>
-    </Dependency>
-    <Dependency Name="Microsoft.Extensions.Caching.Memory" Version="10.0.0-preview.4.25221.6">
-      <Uri>https://github.com/dotnet/runtime</Uri>
-      <Sha>c4bc9b0821921ec58eeaf0ab923d291259165dd9</Sha>
-    </Dependency>
-    <Dependency Name="Microsoft.Extensions.Configuration.Abstractions" Version="10.0.0-preview.4.25221.6">
-      <Uri>https://github.com/dotnet/runtime</Uri>
-      <Sha>c4bc9b0821921ec58eeaf0ab923d291259165dd9</Sha>
-    </Dependency>
-    <Dependency Name="Microsoft.Extensions.Configuration.Binder" Version="10.0.0-preview.4.25221.6">
-      <Uri>https://github.com/dotnet/runtime</Uri>
-      <Sha>c4bc9b0821921ec58eeaf0ab923d291259165dd9</Sha>
-    </Dependency>
-    <Dependency Name="Microsoft.Extensions.Configuration.CommandLine" Version="10.0.0-preview.4.25221.6">
-      <Uri>https://github.com/dotnet/runtime</Uri>
-      <Sha>c4bc9b0821921ec58eeaf0ab923d291259165dd9</Sha>
-    </Dependency>
-    <Dependency Name="Microsoft.Extensions.Configuration.EnvironmentVariables" Version="10.0.0-preview.4.25221.6">
-      <Uri>https://github.com/dotnet/runtime</Uri>
-      <Sha>c4bc9b0821921ec58eeaf0ab923d291259165dd9</Sha>
-    </Dependency>
-    <Dependency Name="Microsoft.Extensions.Configuration.FileExtensions" Version="10.0.0-preview.4.25221.6">
-      <Uri>https://github.com/dotnet/runtime</Uri>
-      <Sha>c4bc9b0821921ec58eeaf0ab923d291259165dd9</Sha>
-    </Dependency>
-    <Dependency Name="Microsoft.Extensions.Configuration.Ini" Version="10.0.0-preview.4.25221.6">
-      <Uri>https://github.com/dotnet/runtime</Uri>
-      <Sha>c4bc9b0821921ec58eeaf0ab923d291259165dd9</Sha>
-    </Dependency>
-    <Dependency Name="Microsoft.Extensions.Configuration.Json" Version="10.0.0-preview.4.25221.6">
-      <Uri>https://github.com/dotnet/runtime</Uri>
-      <Sha>c4bc9b0821921ec58eeaf0ab923d291259165dd9</Sha>
-    </Dependency>
-    <Dependency Name="Microsoft.Extensions.Configuration.UserSecrets" Version="10.0.0-preview.4.25221.6">
-      <Uri>https://github.com/dotnet/runtime</Uri>
-      <Sha>c4bc9b0821921ec58eeaf0ab923d291259165dd9</Sha>
-    </Dependency>
-    <Dependency Name="Microsoft.Extensions.Configuration.Xml" Version="10.0.0-preview.4.25221.6">
-      <Uri>https://github.com/dotnet/runtime</Uri>
-      <Sha>c4bc9b0821921ec58eeaf0ab923d291259165dd9</Sha>
-    </Dependency>
-    <Dependency Name="Microsoft.Extensions.Configuration" Version="10.0.0-preview.4.25221.6">
-      <Uri>https://github.com/dotnet/runtime</Uri>
-      <Sha>c4bc9b0821921ec58eeaf0ab923d291259165dd9</Sha>
-    </Dependency>
-    <Dependency Name="Microsoft.Extensions.DependencyInjection.Abstractions" Version="10.0.0-preview.4.25221.6">
-      <Uri>https://github.com/dotnet/runtime</Uri>
-      <Sha>c4bc9b0821921ec58eeaf0ab923d291259165dd9</Sha>
-    </Dependency>
-    <Dependency Name="Microsoft.Extensions.DependencyInjection" Version="10.0.0-preview.4.25221.6">
-      <Uri>https://github.com/dotnet/runtime</Uri>
-      <Sha>c4bc9b0821921ec58eeaf0ab923d291259165dd9</Sha>
-    </Dependency>
-    <Dependency Name="Microsoft.Extensions.Diagnostics" Version="10.0.0-preview.4.25221.6">
-      <Uri>https://github.com/dotnet/runtime</Uri>
-      <Sha>c4bc9b0821921ec58eeaf0ab923d291259165dd9</Sha>
-    </Dependency>
-    <Dependency Name="Microsoft.Extensions.Diagnostics.Abstractions" Version="10.0.0-preview.4.25221.6">
-      <Uri>https://github.com/dotnet/runtime</Uri>
-      <Sha>c4bc9b0821921ec58eeaf0ab923d291259165dd9</Sha>
-    </Dependency>
-    <Dependency Name="Microsoft.Extensions.FileProviders.Abstractions" Version="10.0.0-preview.4.25221.6">
-      <Uri>https://github.com/dotnet/runtime</Uri>
-      <Sha>c4bc9b0821921ec58eeaf0ab923d291259165dd9</Sha>
-    </Dependency>
-    <Dependency Name="Microsoft.Extensions.FileProviders.Composite" Version="10.0.0-preview.4.25221.6">
-      <Uri>https://github.com/dotnet/runtime</Uri>
-      <Sha>c4bc9b0821921ec58eeaf0ab923d291259165dd9</Sha>
-    </Dependency>
-    <Dependency Name="Microsoft.Extensions.FileProviders.Physical" Version="10.0.0-preview.4.25221.6">
-      <Uri>https://github.com/dotnet/runtime</Uri>
-      <Sha>c4bc9b0821921ec58eeaf0ab923d291259165dd9</Sha>
-    </Dependency>
-    <Dependency Name="Microsoft.Extensions.FileSystemGlobbing" Version="10.0.0-preview.4.25221.6">
-      <Uri>https://github.com/dotnet/runtime</Uri>
-      <Sha>c4bc9b0821921ec58eeaf0ab923d291259165dd9</Sha>
-    </Dependency>
-    <Dependency Name="Microsoft.Extensions.HostFactoryResolver.Sources" Version="10.0.0-preview.4.25221.6">
-      <Uri>https://github.com/dotnet/runtime</Uri>
-      <Sha>c4bc9b0821921ec58eeaf0ab923d291259165dd9</Sha>
-    </Dependency>
-    <Dependency Name="Microsoft.Extensions.Hosting.Abstractions" Version="10.0.0-preview.4.25221.6">
-      <Uri>https://github.com/dotnet/runtime</Uri>
-      <Sha>c4bc9b0821921ec58eeaf0ab923d291259165dd9</Sha>
-    </Dependency>
-    <Dependency Name="Microsoft.Extensions.Hosting" Version="10.0.0-preview.4.25221.6">
-      <Uri>https://github.com/dotnet/runtime</Uri>
-      <Sha>c4bc9b0821921ec58eeaf0ab923d291259165dd9</Sha>
-    </Dependency>
-    <Dependency Name="Microsoft.Extensions.Http" Version="10.0.0-preview.4.25221.6">
-      <Uri>https://github.com/dotnet/runtime</Uri>
-      <Sha>c4bc9b0821921ec58eeaf0ab923d291259165dd9</Sha>
-    </Dependency>
-    <Dependency Name="Microsoft.Extensions.Logging.Abstractions" Version="10.0.0-preview.4.25221.6">
-      <Uri>https://github.com/dotnet/runtime</Uri>
-      <Sha>c4bc9b0821921ec58eeaf0ab923d291259165dd9</Sha>
-    </Dependency>
-    <Dependency Name="Microsoft.Extensions.Logging.Configuration" Version="10.0.0-preview.4.25221.6">
-      <Uri>https://github.com/dotnet/runtime</Uri>
-      <Sha>c4bc9b0821921ec58eeaf0ab923d291259165dd9</Sha>
-    </Dependency>
-    <Dependency Name="Microsoft.Extensions.Logging.Console" Version="10.0.0-preview.4.25221.6">
-      <Uri>https://github.com/dotnet/runtime</Uri>
-      <Sha>c4bc9b0821921ec58eeaf0ab923d291259165dd9</Sha>
-    </Dependency>
-    <Dependency Name="Microsoft.Extensions.Logging.Debug" Version="10.0.0-preview.4.25221.6">
-      <Uri>https://github.com/dotnet/runtime</Uri>
-      <Sha>c4bc9b0821921ec58eeaf0ab923d291259165dd9</Sha>
-    </Dependency>
-    <Dependency Name="Microsoft.Extensions.Logging.EventSource" Version="10.0.0-preview.4.25221.6">
-      <Uri>https://github.com/dotnet/runtime</Uri>
-      <Sha>c4bc9b0821921ec58eeaf0ab923d291259165dd9</Sha>
-    </Dependency>
-    <Dependency Name="Microsoft.Extensions.Logging.EventLog" Version="10.0.0-preview.4.25221.6">
-      <Uri>https://github.com/dotnet/runtime</Uri>
-      <Sha>c4bc9b0821921ec58eeaf0ab923d291259165dd9</Sha>
-    </Dependency>
-    <Dependency Name="Microsoft.Extensions.Logging.TraceSource" Version="10.0.0-preview.4.25221.6">
-      <Uri>https://github.com/dotnet/runtime</Uri>
-      <Sha>c4bc9b0821921ec58eeaf0ab923d291259165dd9</Sha>
-    </Dependency>
-    <Dependency Name="Microsoft.Extensions.Logging" Version="10.0.0-preview.4.25221.6">
-      <Uri>https://github.com/dotnet/runtime</Uri>
-      <Sha>c4bc9b0821921ec58eeaf0ab923d291259165dd9</Sha>
-    </Dependency>
-    <Dependency Name="Microsoft.Extensions.Options.ConfigurationExtensions" Version="10.0.0-preview.4.25221.6">
-      <Uri>https://github.com/dotnet/runtime</Uri>
-      <Sha>c4bc9b0821921ec58eeaf0ab923d291259165dd9</Sha>
-    </Dependency>
-    <Dependency Name="Microsoft.Extensions.Options.DataAnnotations" Version="10.0.0-preview.4.25221.6">
-      <Uri>https://github.com/dotnet/runtime</Uri>
-      <Sha>c4bc9b0821921ec58eeaf0ab923d291259165dd9</Sha>
-    </Dependency>
-    <Dependency Name="Microsoft.Extensions.Options" Version="10.0.0-preview.4.25221.6">
-      <Uri>https://github.com/dotnet/runtime</Uri>
-      <Sha>c4bc9b0821921ec58eeaf0ab923d291259165dd9</Sha>
-    </Dependency>
-    <Dependency Name="Microsoft.Extensions.Primitives" Version="10.0.0-preview.4.25221.6">
-      <Uri>https://github.com/dotnet/runtime</Uri>
-      <Sha>c4bc9b0821921ec58eeaf0ab923d291259165dd9</Sha>
-    </Dependency>
-    <Dependency Name="Microsoft.Internal.Runtime.AspNetCore.Transport" Version="10.0.0-preview.4.25221.6">
-      <Uri>https://github.com/dotnet/runtime</Uri>
-      <Sha>c4bc9b0821921ec58eeaf0ab923d291259165dd9</Sha>
-    </Dependency>
-    <Dependency Name="System.Configuration.ConfigurationManager" Version="10.0.0-preview.4.25221.6">
-      <Uri>https://github.com/dotnet/runtime</Uri>
-      <Sha>c4bc9b0821921ec58eeaf0ab923d291259165dd9</Sha>
-    </Dependency>
-    <Dependency Name="System.Diagnostics.DiagnosticSource" Version="10.0.0-preview.4.25221.6">
-      <Uri>https://github.com/dotnet/runtime</Uri>
-      <Sha>c4bc9b0821921ec58eeaf0ab923d291259165dd9</Sha>
-    </Dependency>
-    <Dependency Name="System.Diagnostics.EventLog" Version="10.0.0-preview.4.25221.6">
-      <Uri>https://github.com/dotnet/runtime</Uri>
-      <Sha>c4bc9b0821921ec58eeaf0ab923d291259165dd9</Sha>
-    </Dependency>
-    <Dependency Name="System.DirectoryServices.Protocols" Version="10.0.0-preview.4.25221.6">
-      <Uri>https://github.com/dotnet/runtime</Uri>
-      <Sha>c4bc9b0821921ec58eeaf0ab923d291259165dd9</Sha>
-    </Dependency>
-    <Dependency Name="System.Formats.Asn1" Version="10.0.0-preview.4.25221.6">
-      <Uri>https://github.com/dotnet/runtime</Uri>
-      <Sha>c4bc9b0821921ec58eeaf0ab923d291259165dd9</Sha>
-    </Dependency>
-    <Dependency Name="System.IO.Pipelines" Version="10.0.0-preview.4.25221.6">
-      <Uri>https://github.com/dotnet/runtime</Uri>
-      <Sha>c4bc9b0821921ec58eeaf0ab923d291259165dd9</Sha>
-    </Dependency>
-    <Dependency Name="System.Net.Http.Json" Version="10.0.0-preview.4.25221.6">
-      <Uri>https://github.com/dotnet/runtime</Uri>
-      <Sha>c4bc9b0821921ec58eeaf0ab923d291259165dd9</Sha>
-    </Dependency>
-    <Dependency Name="System.Net.Http.WinHttpHandler" Version="10.0.0-preview.4.25221.6">
-      <Uri>https://github.com/dotnet/runtime</Uri>
-      <Sha>c4bc9b0821921ec58eeaf0ab923d291259165dd9</Sha>
-    </Dependency>
-    <Dependency Name="System.Net.ServerSentEvents" Version="10.0.0-preview.4.25221.6">
-      <Uri>https://github.com/dotnet/runtime</Uri>
-      <Sha>c4bc9b0821921ec58eeaf0ab923d291259165dd9</Sha>
-    </Dependency>
-    <Dependency Name="System.Reflection.Metadata" Version="10.0.0-preview.4.25221.6">
-      <Uri>https://github.com/dotnet/runtime</Uri>
-      <Sha>c4bc9b0821921ec58eeaf0ab923d291259165dd9</Sha>
-    </Dependency>
-    <Dependency Name="System.Resources.Extensions" Version="10.0.0-preview.4.25221.6">
-      <Uri>https://github.com/dotnet/runtime</Uri>
-      <Sha>c4bc9b0821921ec58eeaf0ab923d291259165dd9</Sha>
-    </Dependency>
-    <Dependency Name="System.Security.Cryptography.Pkcs" Version="10.0.0-preview.4.25221.6">
-      <Uri>https://github.com/dotnet/runtime</Uri>
-      <Sha>c4bc9b0821921ec58eeaf0ab923d291259165dd9</Sha>
-    </Dependency>
-    <Dependency Name="System.Security.Cryptography.Xml" Version="10.0.0-preview.4.25221.6">
-      <Uri>https://github.com/dotnet/runtime</Uri>
-      <Sha>c4bc9b0821921ec58eeaf0ab923d291259165dd9</Sha>
-    </Dependency>
-    <Dependency Name="System.Security.Permissions" Version="10.0.0-preview.4.25221.6">
-      <Uri>https://github.com/dotnet/runtime</Uri>
-      <Sha>c4bc9b0821921ec58eeaf0ab923d291259165dd9</Sha>
-    </Dependency>
-    <Dependency Name="System.ServiceProcess.ServiceController" Version="10.0.0-preview.4.25221.6">
-      <Uri>https://github.com/dotnet/runtime</Uri>
-      <Sha>c4bc9b0821921ec58eeaf0ab923d291259165dd9</Sha>
-    </Dependency>
-    <Dependency Name="System.Text.Encodings.Web" Version="10.0.0-preview.4.25221.6">
-      <Uri>https://github.com/dotnet/runtime</Uri>
-      <Sha>c4bc9b0821921ec58eeaf0ab923d291259165dd9</Sha>
-    </Dependency>
-    <Dependency Name="System.Text.Json" Version="10.0.0-preview.4.25221.6">
-      <Uri>https://github.com/dotnet/runtime</Uri>
-      <Sha>c4bc9b0821921ec58eeaf0ab923d291259165dd9</Sha>
-    </Dependency>
-    <Dependency Name="System.Threading.AccessControl" Version="10.0.0-preview.4.25221.6">
-      <Uri>https://github.com/dotnet/runtime</Uri>
-      <Sha>c4bc9b0821921ec58eeaf0ab923d291259165dd9</Sha>
-    </Dependency>
-    <Dependency Name="System.Threading.Channels" Version="10.0.0-preview.4.25221.6">
-      <Uri>https://github.com/dotnet/runtime</Uri>
-      <Sha>c4bc9b0821921ec58eeaf0ab923d291259165dd9</Sha>
-    </Dependency>
-    <Dependency Name="System.Threading.RateLimiting" Version="10.0.0-preview.4.25221.6">
-      <Uri>https://github.com/dotnet/runtime</Uri>
-      <Sha>c4bc9b0821921ec58eeaf0ab923d291259165dd9</Sha>
-    </Dependency>
-    <Dependency Name="Microsoft.Extensions.DependencyModel" Version="10.0.0-preview.4.25221.6">
-      <Uri>https://github.com/dotnet/runtime</Uri>
-      <Sha>c4bc9b0821921ec58eeaf0ab923d291259165dd9</Sha>
-    </Dependency>
-    <Dependency Name="Microsoft.NETCore.App.Ref" Version="10.0.0-preview.4.25221.6">
-      <Uri>https://github.com/dotnet/runtime</Uri>
-      <Sha>c4bc9b0821921ec58eeaf0ab923d291259165dd9</Sha>
-    </Dependency>
-    <Dependency Name="Microsoft.NET.Runtime.MonoAOTCompiler.Task" Version="10.0.0-preview.4.25221.6">
-      <Uri>https://github.com/dotnet/runtime</Uri>
-      <Sha>c4bc9b0821921ec58eeaf0ab923d291259165dd9</Sha>
-    </Dependency>
-    <Dependency Name="Microsoft.NET.Runtime.WebAssembly.Sdk" Version="10.0.0-preview.4.25221.6">
-      <Uri>https://github.com/dotnet/runtime</Uri>
-      <Sha>c4bc9b0821921ec58eeaf0ab923d291259165dd9</Sha>
-    </Dependency>
-    <Dependency Name="Microsoft.Bcl.AsyncInterfaces" Version="10.0.0-preview.4.25221.6">
-      <Uri>https://github.com/dotnet/runtime</Uri>
-      <Sha>c4bc9b0821921ec58eeaf0ab923d291259165dd9</Sha>
-    </Dependency>
-    <!-- Transitive package to provide coherency in dotnet/extensions -->
-    <Dependency Name="Microsoft.Bcl.TimeProvider" Version="10.0.0-preview.4.25221.6">
-      <Uri>https://github.com/dotnet/runtime</Uri>
-      <Sha>c4bc9b0821921ec58eeaf0ab923d291259165dd9</Sha>
-    </Dependency>
-    <Dependency Name="System.Collections.Immutable" Version="10.0.0-preview.4.25221.6">
-      <Uri>https://github.com/dotnet/runtime</Uri>
-      <Sha>c4bc9b0821921ec58eeaf0ab923d291259165dd9</Sha>
-    </Dependency>
-    <Dependency Name="System.Diagnostics.PerformanceCounter" Version="10.0.0-preview.4.25221.6">
-      <Uri>https://github.com/dotnet/runtime</Uri>
-      <Sha>c4bc9b0821921ec58eeaf0ab923d291259165dd9</Sha>
-    </Dependency>
-    <Dependency Name="System.IO.Hashing" Version="10.0.0-preview.4.25221.6">
-      <Uri>https://github.com/dotnet/runtime</Uri>
-      <Sha>c4bc9b0821921ec58eeaf0ab923d291259165dd9</Sha>
-    </Dependency>
-    <Dependency Name="System.Memory.Data" Version="10.0.0-preview.4.25221.6">
-      <Uri>https://github.com/dotnet/runtime</Uri>
-      <Sha>c4bc9b0821921ec58eeaf0ab923d291259165dd9</Sha>
-    </Dependency>
-    <Dependency Name="System.Numerics.Tensors" Version="10.0.0-preview.4.25221.6">
-      <Uri>https://github.com/dotnet/runtime</Uri>
-      <Sha>c4bc9b0821921ec58eeaf0ab923d291259165dd9</Sha>
-    </Dependency>
-    <Dependency Name="System.Runtime.Caching" Version="10.0.0-preview.4.25221.6">
-      <Uri>https://github.com/dotnet/runtime</Uri>
-      <Sha>c4bc9b0821921ec58eeaf0ab923d291259165dd9</Sha>
->>>>>>> f65b65e6
     </Dependency>
     <!--
          Win-x64 is used here because we have picked an arbitrary runtime identifier to flow the version of the latest NETCore.App runtime.
          All Runtime.$rid packages should have the same version.
     -->
-<<<<<<< HEAD
     <Dependency Name="Microsoft.NETCore.App.Runtime.win-x64" Version="10.0.0-preview.4.25223.8">
       <Uri>https://github.com/dotnet/runtime</Uri>
       <Sha>31289efa35151a4e60dcd2e6471c51f620f78c28</Sha>
@@ -620,25 +340,6 @@
     <Dependency Name="Microsoft.NETCore.BrowserDebugHost.Transport" Version="10.0.0-preview.4.25223.8">
       <Uri>https://github.com/dotnet/runtime</Uri>
       <Sha>31289efa35151a4e60dcd2e6471c51f620f78c28</Sha>
-=======
-    <Dependency Name="Microsoft.NETCore.App.Runtime.win-x64" Version="10.0.0-preview.4.25221.6">
-      <Uri>https://github.com/dotnet/runtime</Uri>
-      <Sha>c4bc9b0821921ec58eeaf0ab923d291259165dd9</Sha>
-    </Dependency>
-    <!-- Intermediate is necessary for source build. -->
-    <Dependency Name="Microsoft.SourceBuild.Intermediate.runtime.linux-x64" Version="10.0.0-preview.4.25221.6">
-      <Uri>https://github.com/dotnet/runtime</Uri>
-      <Sha>c4bc9b0821921ec58eeaf0ab923d291259165dd9</Sha>
-      <SourceBuild RepoName="runtime" ManagedOnly="false" />
-    </Dependency>
-    <Dependency Name="Microsoft.NETCore.App.Runtime.AOT.win-x64.Cross.browser-wasm" Version="10.0.0-preview.4.25221.6">
-      <Uri>https://github.com/dotnet/runtime</Uri>
-      <Sha>c4bc9b0821921ec58eeaf0ab923d291259165dd9</Sha>
-    </Dependency>
-    <Dependency Name="Microsoft.NETCore.BrowserDebugHost.Transport" Version="10.0.0-preview.4.25221.6">
-      <Uri>https://github.com/dotnet/runtime</Uri>
-      <Sha>c4bc9b0821921ec58eeaf0ab923d291259165dd9</Sha>
->>>>>>> f65b65e6
     </Dependency>
     <Dependency Name="Microsoft.Web.Xdt" Version="10.0.0-preview.25210.1">
       <Uri>https://github.com/dotnet/xdt</Uri>
@@ -678,15 +379,9 @@
       <Sha>afdd413cee50c16318620252e4e64dc326e2d300</Sha>
       <SourceBuild RepoName="roslyn" ManagedOnly="true" />
     </Dependency>
-<<<<<<< HEAD
     <Dependency Name="System.Composition" Version="10.0.0-preview.4.25223.8">
       <Uri>https://github.com/dotnet/runtime</Uri>
       <Sha>31289efa35151a4e60dcd2e6471c51f620f78c28</Sha>
-=======
-    <Dependency Name="System.Composition" Version="10.0.0-preview.4.25221.6">
-      <Uri>https://github.com/dotnet/runtime</Uri>
-      <Sha>c4bc9b0821921ec58eeaf0ab923d291259165dd9</Sha>
->>>>>>> f65b65e6
     </Dependency>
     <!-- Intermediate is necessary for source build. -->
     <Dependency Name="Microsoft.SourceBuild.Intermediate.source-build-externals" Version="10.0.621401">
@@ -697,15 +392,9 @@
   </ProductDependencies>
   <ToolsetDependencies>
     <!-- Listed explicitly to workaround https://github.com/dotnet/cli/issues/10528 -->
-<<<<<<< HEAD
     <Dependency Name="Microsoft.NETCore.Platforms" Version="10.0.0-preview.4.25223.8">
       <Uri>https://github.com/dotnet/runtime</Uri>
       <Sha>31289efa35151a4e60dcd2e6471c51f620f78c28</Sha>
-=======
-    <Dependency Name="Microsoft.NETCore.Platforms" Version="10.0.0-preview.4.25221.6">
-      <Uri>https://github.com/dotnet/runtime</Uri>
-      <Sha>c4bc9b0821921ec58eeaf0ab923d291259165dd9</Sha>
->>>>>>> f65b65e6
     </Dependency>
     <Dependency Name="Microsoft.DotNet.Arcade.Sdk" Version="10.0.0-beta.25217.1">
       <Uri>https://github.com/dotnet/arcade</Uri>
