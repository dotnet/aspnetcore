<?xml version="1.0" encoding="utf-8"?>
<!--

  This file is used by automation to update Versions.props and may be used for other purposes, such as
  static analysis to determine the repo dependency graph.  It should only be modified manually when adding
  or removing dependencies. Updating versions should be done using the `darc` command line tool.

  See https://github.com/dotnet/arcade/blob/master/Documentation/Darc.md for instructions on using darc.
-->
<Dependencies>
  <ProductDependencies>
    <Dependency Name="dotnet-ef" Version="9.0.0-alpha.1.23421.9">
      <Uri>https://github.com/dotnet/efcore</Uri>
      <Sha>8f52c86d7a31810711e3fa4c56a970bc10a1b026</Sha>
    </Dependency>
    <Dependency Name="Microsoft.EntityFrameworkCore.InMemory" Version="9.0.0-alpha.1.23421.9">
      <Uri>https://github.com/dotnet/efcore</Uri>
      <Sha>8f52c86d7a31810711e3fa4c56a970bc10a1b026</Sha>
    </Dependency>
    <Dependency Name="Microsoft.EntityFrameworkCore.Relational" Version="9.0.0-alpha.1.23421.9">
      <Uri>https://github.com/dotnet/efcore</Uri>
      <Sha>8f52c86d7a31810711e3fa4c56a970bc10a1b026</Sha>
    </Dependency>
    <Dependency Name="Microsoft.EntityFrameworkCore.Sqlite" Version="9.0.0-alpha.1.23421.9">
      <Uri>https://github.com/dotnet/efcore</Uri>
      <Sha>8f52c86d7a31810711e3fa4c56a970bc10a1b026</Sha>
    </Dependency>
    <Dependency Name="Microsoft.EntityFrameworkCore.SqlServer" Version="9.0.0-alpha.1.23421.9">
      <Uri>https://github.com/dotnet/efcore</Uri>
      <Sha>8f52c86d7a31810711e3fa4c56a970bc10a1b026</Sha>
    </Dependency>
    <Dependency Name="Microsoft.EntityFrameworkCore.Tools" Version="9.0.0-alpha.1.23421.9">
      <Uri>https://github.com/dotnet/efcore</Uri>
      <Sha>8f52c86d7a31810711e3fa4c56a970bc10a1b026</Sha>
    </Dependency>
    <Dependency Name="Microsoft.EntityFrameworkCore" Version="9.0.0-alpha.1.23421.9">
      <Uri>https://github.com/dotnet/efcore</Uri>
      <Sha>8f52c86d7a31810711e3fa4c56a970bc10a1b026</Sha>
    </Dependency>
    <Dependency Name="Microsoft.EntityFrameworkCore.Design" Version="9.0.0-alpha.1.23421.9">
      <Uri>https://github.com/dotnet/efcore</Uri>
      <Sha>8f52c86d7a31810711e3fa4c56a970bc10a1b026</Sha>
    </Dependency>
    <Dependency Name="Microsoft.Extensions.Caching.Abstractions" Version="8.0.0-rc.2.23426.4">
      <Uri>https://github.com/dotnet/runtime</Uri>
      <Sha>4122c63a13cfe40e97ac1f9ef01d8110a66943f4</Sha>
    </Dependency>
    <Dependency Name="Microsoft.Extensions.Caching.Memory" Version="8.0.0-rc.2.23426.4">
      <Uri>https://github.com/dotnet/runtime</Uri>
      <Sha>4122c63a13cfe40e97ac1f9ef01d8110a66943f4</Sha>
    </Dependency>
    <Dependency Name="Microsoft.Extensions.Configuration.Abstractions" Version="8.0.0-rc.2.23426.4">
      <Uri>https://github.com/dotnet/runtime</Uri>
      <Sha>4122c63a13cfe40e97ac1f9ef01d8110a66943f4</Sha>
    </Dependency>
    <Dependency Name="Microsoft.Extensions.Configuration.Binder" Version="8.0.0-rc.2.23426.4">
      <Uri>https://github.com/dotnet/runtime</Uri>
      <Sha>4122c63a13cfe40e97ac1f9ef01d8110a66943f4</Sha>
    </Dependency>
    <Dependency Name="Microsoft.Extensions.Configuration.CommandLine" Version="8.0.0-rc.2.23426.4">
      <Uri>https://github.com/dotnet/runtime</Uri>
      <Sha>4122c63a13cfe40e97ac1f9ef01d8110a66943f4</Sha>
    </Dependency>
    <Dependency Name="Microsoft.Extensions.Configuration.EnvironmentVariables" Version="8.0.0-rc.2.23426.4">
      <Uri>https://github.com/dotnet/runtime</Uri>
      <Sha>4122c63a13cfe40e97ac1f9ef01d8110a66943f4</Sha>
    </Dependency>
    <Dependency Name="Microsoft.Extensions.Configuration.FileExtensions" Version="8.0.0-rc.2.23426.4">
      <Uri>https://github.com/dotnet/runtime</Uri>
      <Sha>4122c63a13cfe40e97ac1f9ef01d8110a66943f4</Sha>
    </Dependency>
    <Dependency Name="Microsoft.Extensions.Configuration.Ini" Version="8.0.0-rc.2.23426.4">
      <Uri>https://github.com/dotnet/runtime</Uri>
      <Sha>4122c63a13cfe40e97ac1f9ef01d8110a66943f4</Sha>
    </Dependency>
    <Dependency Name="Microsoft.Extensions.Configuration.Json" Version="8.0.0-rc.2.23426.4">
      <Uri>https://github.com/dotnet/runtime</Uri>
      <Sha>4122c63a13cfe40e97ac1f9ef01d8110a66943f4</Sha>
    </Dependency>
    <Dependency Name="Microsoft.Extensions.Configuration.UserSecrets" Version="8.0.0-rc.2.23426.4">
      <Uri>https://github.com/dotnet/runtime</Uri>
      <Sha>4122c63a13cfe40e97ac1f9ef01d8110a66943f4</Sha>
    </Dependency>
    <Dependency Name="Microsoft.Extensions.Configuration.Xml" Version="8.0.0-rc.2.23426.4">
      <Uri>https://github.com/dotnet/runtime</Uri>
      <Sha>4122c63a13cfe40e97ac1f9ef01d8110a66943f4</Sha>
    </Dependency>
    <Dependency Name="Microsoft.Extensions.Configuration" Version="8.0.0-rc.2.23426.4">
      <Uri>https://github.com/dotnet/runtime</Uri>
      <Sha>4122c63a13cfe40e97ac1f9ef01d8110a66943f4</Sha>
    </Dependency>
    <Dependency Name="Microsoft.Extensions.DependencyInjection.Abstractions" Version="8.0.0-rc.2.23426.4">
      <Uri>https://github.com/dotnet/runtime</Uri>
      <Sha>4122c63a13cfe40e97ac1f9ef01d8110a66943f4</Sha>
    </Dependency>
    <Dependency Name="Microsoft.Extensions.DependencyInjection" Version="8.0.0-rc.2.23426.4">
      <Uri>https://github.com/dotnet/runtime</Uri>
      <Sha>4122c63a13cfe40e97ac1f9ef01d8110a66943f4</Sha>
    </Dependency>
    <Dependency Name="Microsoft.Extensions.Diagnostics" Version="8.0.0-rc.2.23426.4">
      <Uri>https://github.com/dotnet/runtime</Uri>
      <Sha>4122c63a13cfe40e97ac1f9ef01d8110a66943f4</Sha>
    </Dependency>
    <Dependency Name="Microsoft.Extensions.Diagnostics.Abstractions" Version="8.0.0-rc.2.23426.4">
      <Uri>https://github.com/dotnet/runtime</Uri>
      <Sha>4122c63a13cfe40e97ac1f9ef01d8110a66943f4</Sha>
    </Dependency>
    <Dependency Name="Microsoft.Extensions.FileProviders.Abstractions" Version="8.0.0-rc.2.23426.4">
      <Uri>https://github.com/dotnet/runtime</Uri>
      <Sha>4122c63a13cfe40e97ac1f9ef01d8110a66943f4</Sha>
    </Dependency>
    <Dependency Name="Microsoft.Extensions.FileProviders.Composite" Version="8.0.0-rc.2.23426.4">
      <Uri>https://github.com/dotnet/runtime</Uri>
      <Sha>4122c63a13cfe40e97ac1f9ef01d8110a66943f4</Sha>
    </Dependency>
    <Dependency Name="Microsoft.Extensions.FileProviders.Physical" Version="8.0.0-rc.2.23426.4">
      <Uri>https://github.com/dotnet/runtime</Uri>
      <Sha>4122c63a13cfe40e97ac1f9ef01d8110a66943f4</Sha>
    </Dependency>
    <Dependency Name="Microsoft.Extensions.FileSystemGlobbing" Version="8.0.0-rc.2.23426.4">
      <Uri>https://github.com/dotnet/runtime</Uri>
      <Sha>4122c63a13cfe40e97ac1f9ef01d8110a66943f4</Sha>
    </Dependency>
    <Dependency Name="Microsoft.Extensions.HostFactoryResolver.Sources" Version="8.0.0-rc.2.23426.4">
      <Uri>https://github.com/dotnet/runtime</Uri>
      <Sha>4122c63a13cfe40e97ac1f9ef01d8110a66943f4</Sha>
    </Dependency>
    <Dependency Name="Microsoft.Extensions.Hosting.Abstractions" Version="8.0.0-rc.2.23426.4">
      <Uri>https://github.com/dotnet/runtime</Uri>
      <Sha>4122c63a13cfe40e97ac1f9ef01d8110a66943f4</Sha>
    </Dependency>
    <Dependency Name="Microsoft.Extensions.Hosting" Version="8.0.0-rc.2.23426.4">
      <Uri>https://github.com/dotnet/runtime</Uri>
      <Sha>4122c63a13cfe40e97ac1f9ef01d8110a66943f4</Sha>
    </Dependency>
    <Dependency Name="Microsoft.Extensions.Http" Version="8.0.0-rc.2.23426.4">
      <Uri>https://github.com/dotnet/runtime</Uri>
      <Sha>4122c63a13cfe40e97ac1f9ef01d8110a66943f4</Sha>
    </Dependency>
    <Dependency Name="Microsoft.Extensions.Logging.Abstractions" Version="8.0.0-rc.2.23426.4">
      <Uri>https://github.com/dotnet/runtime</Uri>
      <Sha>4122c63a13cfe40e97ac1f9ef01d8110a66943f4</Sha>
    </Dependency>
    <Dependency Name="Microsoft.Extensions.Logging.Configuration" Version="8.0.0-rc.2.23426.4">
      <Uri>https://github.com/dotnet/runtime</Uri>
      <Sha>4122c63a13cfe40e97ac1f9ef01d8110a66943f4</Sha>
    </Dependency>
    <Dependency Name="Microsoft.Extensions.Logging.Console" Version="8.0.0-rc.2.23426.4">
      <Uri>https://github.com/dotnet/runtime</Uri>
      <Sha>4122c63a13cfe40e97ac1f9ef01d8110a66943f4</Sha>
    </Dependency>
    <Dependency Name="Microsoft.Extensions.Logging.Debug" Version="8.0.0-rc.2.23426.4">
      <Uri>https://github.com/dotnet/runtime</Uri>
      <Sha>4122c63a13cfe40e97ac1f9ef01d8110a66943f4</Sha>
    </Dependency>
    <Dependency Name="Microsoft.Extensions.Logging.EventSource" Version="8.0.0-rc.2.23426.4">
      <Uri>https://github.com/dotnet/runtime</Uri>
      <Sha>4122c63a13cfe40e97ac1f9ef01d8110a66943f4</Sha>
    </Dependency>
    <Dependency Name="Microsoft.Extensions.Logging.EventLog" Version="8.0.0-rc.2.23426.4">
      <Uri>https://github.com/dotnet/runtime</Uri>
      <Sha>4122c63a13cfe40e97ac1f9ef01d8110a66943f4</Sha>
    </Dependency>
    <Dependency Name="Microsoft.Extensions.Logging.TraceSource" Version="8.0.0-rc.2.23426.4">
      <Uri>https://github.com/dotnet/runtime</Uri>
      <Sha>4122c63a13cfe40e97ac1f9ef01d8110a66943f4</Sha>
    </Dependency>
    <Dependency Name="Microsoft.Extensions.Logging" Version="8.0.0-rc.2.23426.4">
      <Uri>https://github.com/dotnet/runtime</Uri>
      <Sha>4122c63a13cfe40e97ac1f9ef01d8110a66943f4</Sha>
    </Dependency>
    <Dependency Name="Microsoft.Extensions.Options.ConfigurationExtensions" Version="8.0.0-rc.2.23426.4">
      <Uri>https://github.com/dotnet/runtime</Uri>
      <Sha>4122c63a13cfe40e97ac1f9ef01d8110a66943f4</Sha>
    </Dependency>
    <Dependency Name="Microsoft.Extensions.Options.DataAnnotations" Version="8.0.0-rc.2.23426.4">
      <Uri>https://github.com/dotnet/runtime</Uri>
      <Sha>4122c63a13cfe40e97ac1f9ef01d8110a66943f4</Sha>
    </Dependency>
    <Dependency Name="Microsoft.Extensions.Options" Version="8.0.0-rc.2.23426.4">
      <Uri>https://github.com/dotnet/runtime</Uri>
      <Sha>4122c63a13cfe40e97ac1f9ef01d8110a66943f4</Sha>
    </Dependency>
    <Dependency Name="Microsoft.Extensions.Primitives" Version="8.0.0-rc.2.23426.4">
      <Uri>https://github.com/dotnet/runtime</Uri>
      <Sha>4122c63a13cfe40e97ac1f9ef01d8110a66943f4</Sha>
    </Dependency>
    <Dependency Name="Microsoft.Internal.Runtime.AspNetCore.Transport" Version="8.0.0-rc.2.23426.4">
      <Uri>https://github.com/dotnet/runtime</Uri>
      <Sha>4122c63a13cfe40e97ac1f9ef01d8110a66943f4</Sha>
    </Dependency>
<<<<<<< HEAD
    <Dependency Name="Microsoft.SourceBuild.Intermediate.source-build-externals" Version="8.0.0-alpha.1.23418.1">
      <Uri>https://github.com/dotnet/source-build-externals</Uri>
      <Sha>8fc77fa8f591051da1120ebb76c3795b7b584495</Sha>
      <SourceBuild RepoName="source-build-externals" ManagedOnly="true" />
    </Dependency>
    <Dependency Name="System.Configuration.ConfigurationManager" Version="8.0.0-rc.2.23423.5">
=======
    <Dependency Name="Microsoft.SourceBuild.Intermediate.source-build-externals" Version="8.0.0-alpha.1.23424.1">
      <Uri>https://github.com/dotnet/source-build-externals</Uri>
      <Sha>e3cc6c792114ebdfe6627742d2820dbe1ae5bc47</Sha>
      <SourceBuild RepoName="source-build-externals" ManagedOnly="true" />
    </Dependency>
    <Dependency Name="Microsoft.SourceBuild.Intermediate.symreader" Version="2.0.0-beta-23228-03">
      <Uri>https://github.com/dotnet/symreader</Uri>
      <Sha>27e584661980ee6d82c419a2a471ae505b7d122e</Sha>
      <SourceBuild RepoName="symreader" ManagedOnly="true" />
    </Dependency>
    <Dependency Name="System.Configuration.ConfigurationManager" Version="8.0.0-rc.2.23426.4">
>>>>>>> c4d49b44
      <Uri>https://github.com/dotnet/runtime</Uri>
      <Sha>4122c63a13cfe40e97ac1f9ef01d8110a66943f4</Sha>
    </Dependency>
    <Dependency Name="System.Diagnostics.DiagnosticSource" Version="8.0.0-rc.2.23426.4">
      <Uri>https://github.com/dotnet/runtime</Uri>
      <Sha>4122c63a13cfe40e97ac1f9ef01d8110a66943f4</Sha>
    </Dependency>
    <Dependency Name="System.Diagnostics.EventLog" Version="8.0.0-rc.2.23426.4">
      <Uri>https://github.com/dotnet/runtime</Uri>
      <Sha>4122c63a13cfe40e97ac1f9ef01d8110a66943f4</Sha>
    </Dependency>
    <Dependency Name="System.DirectoryServices.Protocols" Version="8.0.0-rc.2.23426.4">
      <Uri>https://github.com/dotnet/runtime</Uri>
      <Sha>4122c63a13cfe40e97ac1f9ef01d8110a66943f4</Sha>
    </Dependency>
    <Dependency Name="System.IO.Pipelines" Version="8.0.0-rc.2.23426.4">
      <Uri>https://github.com/dotnet/runtime</Uri>
      <Sha>4122c63a13cfe40e97ac1f9ef01d8110a66943f4</Sha>
    </Dependency>
    <Dependency Name="System.Net.Http.Json" Version="8.0.0-rc.2.23426.4">
      <Uri>https://github.com/dotnet/runtime</Uri>
      <Sha>4122c63a13cfe40e97ac1f9ef01d8110a66943f4</Sha>
    </Dependency>
    <Dependency Name="System.Net.Http.WinHttpHandler" Version="8.0.0-rc.2.23426.4">
      <Uri>https://github.com/dotnet/runtime</Uri>
      <Sha>4122c63a13cfe40e97ac1f9ef01d8110a66943f4</Sha>
    </Dependency>
    <Dependency Name="System.Reflection.Metadata" Version="8.0.0-rc.2.23426.4">
      <Uri>https://github.com/dotnet/runtime</Uri>
      <Sha>4122c63a13cfe40e97ac1f9ef01d8110a66943f4</Sha>
    </Dependency>
    <Dependency Name="System.Resources.Extensions" Version="8.0.0-rc.2.23426.4">
      <Uri>https://github.com/dotnet/runtime</Uri>
      <Sha>4122c63a13cfe40e97ac1f9ef01d8110a66943f4</Sha>
    </Dependency>
    <Dependency Name="System.Security.Cryptography.Pkcs" Version="8.0.0-rc.2.23426.4">
      <Uri>https://github.com/dotnet/runtime</Uri>
      <Sha>4122c63a13cfe40e97ac1f9ef01d8110a66943f4</Sha>
    </Dependency>
    <Dependency Name="System.Security.Cryptography.Xml" Version="8.0.0-rc.2.23426.4">
      <Uri>https://github.com/dotnet/runtime</Uri>
      <Sha>4122c63a13cfe40e97ac1f9ef01d8110a66943f4</Sha>
    </Dependency>
    <Dependency Name="System.Security.Permissions" Version="8.0.0-rc.2.23426.4">
      <Uri>https://github.com/dotnet/runtime</Uri>
      <Sha>4122c63a13cfe40e97ac1f9ef01d8110a66943f4</Sha>
    </Dependency>
    <Dependency Name="System.ServiceProcess.ServiceController" Version="8.0.0-rc.2.23426.4">
      <Uri>https://github.com/dotnet/runtime</Uri>
      <Sha>4122c63a13cfe40e97ac1f9ef01d8110a66943f4</Sha>
    </Dependency>
    <Dependency Name="System.Text.Encodings.Web" Version="8.0.0-rc.2.23426.4">
      <Uri>https://github.com/dotnet/runtime</Uri>
      <Sha>4122c63a13cfe40e97ac1f9ef01d8110a66943f4</Sha>
    </Dependency>
    <Dependency Name="System.Text.Json" Version="8.0.0-rc.2.23426.4">
      <Uri>https://github.com/dotnet/runtime</Uri>
      <Sha>4122c63a13cfe40e97ac1f9ef01d8110a66943f4</Sha>
    </Dependency>
    <Dependency Name="System.Threading.AccessControl" Version="8.0.0-rc.2.23426.4">
      <Uri>https://github.com/dotnet/runtime</Uri>
      <Sha>4122c63a13cfe40e97ac1f9ef01d8110a66943f4</Sha>
    </Dependency>
    <Dependency Name="System.Threading.Channels" Version="8.0.0-rc.2.23426.4">
      <Uri>https://github.com/dotnet/runtime</Uri>
      <Sha>4122c63a13cfe40e97ac1f9ef01d8110a66943f4</Sha>
    </Dependency>
    <Dependency Name="System.Threading.RateLimiting" Version="8.0.0-rc.2.23426.4">
      <Uri>https://github.com/dotnet/runtime</Uri>
      <Sha>4122c63a13cfe40e97ac1f9ef01d8110a66943f4</Sha>
    </Dependency>
    <Dependency Name="Microsoft.Extensions.DependencyModel" Version="8.0.0-rc.2.23426.4">
      <Uri>https://github.com/dotnet/runtime</Uri>
      <Sha>4122c63a13cfe40e97ac1f9ef01d8110a66943f4</Sha>
    </Dependency>
    <Dependency Name="Microsoft.NETCore.App.Ref" Version="8.0.0-rc.2.23426.4">
      <Uri>https://github.com/dotnet/runtime</Uri>
      <Sha>4122c63a13cfe40e97ac1f9ef01d8110a66943f4</Sha>
    </Dependency>
    <Dependency Name="Microsoft.NET.Runtime.MonoAOTCompiler.Task" Version="8.0.0-rc.2.23426.4">
      <Uri>https://github.com/dotnet/runtime</Uri>
      <Sha>4122c63a13cfe40e97ac1f9ef01d8110a66943f4</Sha>
    </Dependency>
    <Dependency Name="Microsoft.NET.Runtime.WebAssembly.Sdk" Version="8.0.0-rc.2.23426.4">
      <Uri>https://github.com/dotnet/runtime</Uri>
      <Sha>4122c63a13cfe40e97ac1f9ef01d8110a66943f4</Sha>
    </Dependency>
    <Dependency Name="Microsoft.Bcl.AsyncInterfaces" Version="8.0.0-rc.2.23426.4">
      <Uri>https://github.com/dotnet/runtime</Uri>
      <Sha>4122c63a13cfe40e97ac1f9ef01d8110a66943f4</Sha>
    </Dependency>
    <!-- Transitive package to provide coherency in dotnet/extensions -->
    <Dependency Name="Microsoft.Bcl.TimeProvider" Version="8.0.0-rc.2.23426.4">
      <Uri>https://github.com/dotnet/runtime</Uri>
      <Sha>4122c63a13cfe40e97ac1f9ef01d8110a66943f4</Sha>
    </Dependency>
    <Dependency Name="System.Collections.Immutable" Version="8.0.0-rc.2.23426.4">
      <Uri>https://github.com/dotnet/runtime</Uri>
      <Sha>4122c63a13cfe40e97ac1f9ef01d8110a66943f4</Sha>
    </Dependency>
    <Dependency Name="System.Diagnostics.PerformanceCounter" Version="8.0.0-rc.2.23426.4">
      <Uri>https://github.com/dotnet/runtime</Uri>
      <Sha>4122c63a13cfe40e97ac1f9ef01d8110a66943f4</Sha>
    </Dependency>
    <Dependency Name="System.IO.Hashing" Version="8.0.0-rc.2.23426.4">
      <Uri>https://github.com/dotnet/runtime</Uri>
      <Sha>4122c63a13cfe40e97ac1f9ef01d8110a66943f4</Sha>
    </Dependency>
    <Dependency Name="System.Runtime.Caching" Version="8.0.0-rc.2.23426.4">
      <Uri>https://github.com/dotnet/runtime</Uri>
      <Sha>4122c63a13cfe40e97ac1f9ef01d8110a66943f4</Sha>
    </Dependency>
    <!--
         Win-x64 is used here because we have picked an arbitrary runtime identifier to flow the version of the latest NETCore.App runtime.
         All Runtime.$rid packages should have the same version.
    -->
    <Dependency Name="Microsoft.NETCore.App.Runtime.win-x64" Version="8.0.0-rc.2.23426.4">
      <Uri>https://github.com/dotnet/runtime</Uri>
      <Sha>4122c63a13cfe40e97ac1f9ef01d8110a66943f4</Sha>
      <SourceBuild RepoName="runtime" ManagedOnly="false" />
    </Dependency>
    <Dependency Name="Microsoft.NETCore.App.Runtime.AOT.win-x64.Cross.browser-wasm" Version="8.0.0-rc.2.23426.4">
      <Uri>https://github.com/dotnet/runtime</Uri>
      <Sha>4122c63a13cfe40e97ac1f9ef01d8110a66943f4</Sha>
    </Dependency>
    <Dependency Name="Microsoft.NETCore.BrowserDebugHost.Transport" Version="8.0.0-rc.2.23426.4">
      <Uri>https://github.com/dotnet/runtime</Uri>
      <Sha>4122c63a13cfe40e97ac1f9ef01d8110a66943f4</Sha>
    </Dependency>
    <Dependency Name="Microsoft.Web.Xdt" Version="7.0.0-preview.22423.2">
      <Uri>https://github.com/dotnet/xdt</Uri>
      <Sha>9a1c3e1b7f0c8763d4c96e593961a61a72679a7b</Sha>
      <SourceBuild RepoName="xdt" ManagedOnly="true" />
    </Dependency>
    <Dependency Name="Microsoft.SourceBuild.Intermediate.source-build-reference-packages" Version="8.0.0-alpha.1.23424.1">
      <Uri>https://github.com/dotnet/source-build-reference-packages</Uri>
      <Sha>93c23409e630c4f267234540b0e3557b76a53ef4</Sha>
      <SourceBuild RepoName="source-build-reference-packages" ManagedOnly="true" />
    </Dependency>
    <!-- Not updated automatically -->
    <Dependency Name="Microsoft.CodeAnalysis.Common" Version="4.7.0-3.23314.3">
      <Uri>https://github.com/dotnet/roslyn</Uri>
      <Sha>1aa759af23d2a29043ea44fcef5bd6823dafa5d0</Sha>
      <SourceBuild RepoName="roslyn" ManagedOnly="true" />
    </Dependency>
    <Dependency Name="Microsoft.CodeAnalysis.ExternalAccess.AspNetCore" Version="4.7.0-3.23314.3">
      <Uri>https://github.com/dotnet/roslyn</Uri>
      <Sha>1aa759af23d2a29043ea44fcef5bd6823dafa5d0</Sha>
    </Dependency>
    <Dependency Name="Microsoft.CodeAnalysis.CSharp" Version="4.7.0-3.23314.3">
      <Uri>https://github.com/dotnet/roslyn</Uri>
      <Sha>1aa759af23d2a29043ea44fcef5bd6823dafa5d0</Sha>
    </Dependency>
    <Dependency Name="Microsoft.CodeAnalysis.CSharp.Workspaces" Version="4.7.0-3.23314.3">
      <Uri>https://github.com/dotnet/roslyn</Uri>
      <Sha>1aa759af23d2a29043ea44fcef5bd6823dafa5d0</Sha>
    </Dependency>
    <Dependency Name="System.Composition" Version="8.0.0-rc.2.23426.4">
      <Uri>https://github.com/dotnet/runtime</Uri>
      <Sha>4122c63a13cfe40e97ac1f9ef01d8110a66943f4</Sha>
    </Dependency>
  </ProductDependencies>
  <ToolsetDependencies>
    <!-- Listed explicitly to workaround https://github.com/dotnet/cli/issues/10528 -->
    <Dependency Name="Microsoft.NETCore.Platforms" Version="8.0.0-rc.2.23426.4">
      <Uri>https://github.com/dotnet/runtime</Uri>
      <Sha>4122c63a13cfe40e97ac1f9ef01d8110a66943f4</Sha>
    </Dependency>
    <Dependency Name="System.Drawing.Common" Version="9.0.0-alpha.1.23420.1">
      <Uri>https://github.com/dotnet/winforms</Uri>
      <Sha>eaf8dc910e9c1b0e6fe40264fe666c6a395bc47b</Sha>
    </Dependency>
    <Dependency Name="Microsoft.DotNet.Arcade.Sdk" Version="8.0.0-beta.23425.2">
      <Uri>https://github.com/dotnet/arcade</Uri>
      <Sha>90c167d5c57de4a8bced566379dbd893556c94e8</Sha>
      <SourceBuild RepoName="arcade" ManagedOnly="true" />
    </Dependency>
    <Dependency Name="Microsoft.DotNet.Build.Tasks.Installers" Version="8.0.0-beta.23425.2">
      <Uri>https://github.com/dotnet/arcade</Uri>
      <Sha>90c167d5c57de4a8bced566379dbd893556c94e8</Sha>
    </Dependency>
    <Dependency Name="Microsoft.DotNet.Build.Tasks.Templating" Version="8.0.0-beta.23425.2">
      <Uri>https://github.com/dotnet/arcade</Uri>
      <Sha>90c167d5c57de4a8bced566379dbd893556c94e8</Sha>
    </Dependency>
    <Dependency Name="Microsoft.DotNet.Helix.Sdk" Version="8.0.0-beta.23425.2">
      <Uri>https://github.com/dotnet/arcade</Uri>
      <Sha>90c167d5c57de4a8bced566379dbd893556c94e8</Sha>
    </Dependency>
    <Dependency Name="Microsoft.DotNet.RemoteExecutor" Version="8.0.0-beta.23425.2">
      <Uri>https://github.com/dotnet/arcade</Uri>
      <Sha>90c167d5c57de4a8bced566379dbd893556c94e8</Sha>
    </Dependency>
    <Dependency Name="Microsoft.Extensions.Telemetry.Testing" Version="9.0.0-alpha.1.23421.4">
      <Uri>https://github.com/dotnet/extensions</Uri>
      <Sha>a387e38dc927035db5492b47e9607867da7d5005</Sha>
    </Dependency>
    <Dependency Name="NuGet.Frameworks" Version="6.2.4">
      <Uri>https://github.com/nuget/nuget.client</Uri>
      <Sha>8fef55f5a55a3b4f2c96cd1a9b5ddc51d4b927f8</Sha>
    </Dependency>
    <Dependency Name="NuGet.Packaging" Version="6.2.4">
      <Uri>https://github.com/nuget/nuget.client</Uri>
      <Sha>8fef55f5a55a3b4f2c96cd1a9b5ddc51d4b927f8</Sha>
    </Dependency>
    <Dependency Name="NuGet.Versioning" Version="6.2.4">
      <Uri>https://github.com/nuget/nuget.client</Uri>
      <Sha>8fef55f5a55a3b4f2c96cd1a9b5ddc51d4b927f8</Sha>
    </Dependency>
    <Dependency Name="Microsoft.SourceBuild.Intermediate.symreader" Version="2.1.0-beta.23409.1">
      <Uri>https://github.com/dotnet/symreader</Uri>
      <Sha>6f3128d255b0b1eb177712c7f2ab2ef0a147d251</Sha>
      <SourceBuild RepoName="symreader" ManagedOnly="true" />
    </Dependency>
  </ToolsetDependencies>
</Dependencies><|MERGE_RESOLUTION|>--- conflicted
+++ resolved
@@ -189,26 +189,12 @@
       <Uri>https://github.com/dotnet/runtime</Uri>
       <Sha>4122c63a13cfe40e97ac1f9ef01d8110a66943f4</Sha>
     </Dependency>
-<<<<<<< HEAD
-    <Dependency Name="Microsoft.SourceBuild.Intermediate.source-build-externals" Version="8.0.0-alpha.1.23418.1">
-      <Uri>https://github.com/dotnet/source-build-externals</Uri>
-      <Sha>8fc77fa8f591051da1120ebb76c3795b7b584495</Sha>
-      <SourceBuild RepoName="source-build-externals" ManagedOnly="true" />
-    </Dependency>
-    <Dependency Name="System.Configuration.ConfigurationManager" Version="8.0.0-rc.2.23423.5">
-=======
     <Dependency Name="Microsoft.SourceBuild.Intermediate.source-build-externals" Version="8.0.0-alpha.1.23424.1">
       <Uri>https://github.com/dotnet/source-build-externals</Uri>
       <Sha>e3cc6c792114ebdfe6627742d2820dbe1ae5bc47</Sha>
       <SourceBuild RepoName="source-build-externals" ManagedOnly="true" />
     </Dependency>
-    <Dependency Name="Microsoft.SourceBuild.Intermediate.symreader" Version="2.0.0-beta-23228-03">
-      <Uri>https://github.com/dotnet/symreader</Uri>
-      <Sha>27e584661980ee6d82c419a2a471ae505b7d122e</Sha>
-      <SourceBuild RepoName="symreader" ManagedOnly="true" />
-    </Dependency>
     <Dependency Name="System.Configuration.ConfigurationManager" Version="8.0.0-rc.2.23426.4">
->>>>>>> c4d49b44
       <Uri>https://github.com/dotnet/runtime</Uri>
       <Sha>4122c63a13cfe40e97ac1f9ef01d8110a66943f4</Sha>
     </Dependency>
