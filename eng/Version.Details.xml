<?xml version="1.0" encoding="utf-8"?>
<!--

  This file is used by automation to update Versions.props and may be used for other purposes, such as
  static analysis to determine the repo dependency graph.  It should only be modified manually when adding
  or removing dependencies. Updating versions should be done using the `darc` command line tool.

  See https://github.com/dotnet/arcade/blob/master/Documentation/Darc.md for instructions on using darc.
-->
<Dependencies>
  <ProductDependencies>
<<<<<<< HEAD
    <Dependency Name="Microsoft.AspNetCore.Blazor.Mono" Version="5.0.0-alpha1.19516.2">
      <Uri>https://github.com/aspnet/Blazor</Uri>
      <Sha>af9bec917415a00716551608d734ddb1b729eb2b</Sha>
    </Dependency>
    <Dependency Name="Microsoft.AspNetCore.Razor.Language" Version="5.0.0-alpha1.19517.12">
      <Uri>https://github.com/aspnet/AspNetCore-Tooling</Uri>
      <Sha>5d3c4074fe2df12afefab2292e4644b4f2686b29</Sha>
    </Dependency>
    <Dependency Name="Microsoft.AspNetCore.Mvc.Razor.Extensions" Version="5.0.0-alpha1.19517.12">
      <Uri>https://github.com/aspnet/AspNetCore-Tooling</Uri>
      <Sha>5d3c4074fe2df12afefab2292e4644b4f2686b29</Sha>
    </Dependency>
    <Dependency Name="Microsoft.CodeAnalysis.Razor" Version="5.0.0-alpha1.19517.12">
      <Uri>https://github.com/aspnet/AspNetCore-Tooling</Uri>
      <Sha>5d3c4074fe2df12afefab2292e4644b4f2686b29</Sha>
    </Dependency>
    <Dependency Name="Microsoft.NET.Sdk.Razor" Version="5.0.0-alpha1.19517.12">
      <Uri>https://github.com/aspnet/AspNetCore-Tooling</Uri>
      <Sha>5d3c4074fe2df12afefab2292e4644b4f2686b29</Sha>
    </Dependency>
    <Dependency Name="dotnet-ef" Version="5.0.0-alpha1.19518.8">
      <Uri>https://github.com/aspnet/EntityFrameworkCore</Uri>
      <Sha>717c0693868642f1dae589f765d775dbc881cf7d</Sha>
    </Dependency>
    <Dependency Name="Microsoft.EntityFrameworkCore.InMemory" Version="5.0.0-alpha1.19518.8">
      <Uri>https://github.com/aspnet/EntityFrameworkCore</Uri>
      <Sha>717c0693868642f1dae589f765d775dbc881cf7d</Sha>
    </Dependency>
    <Dependency Name="Microsoft.EntityFrameworkCore.Relational" Version="5.0.0-alpha1.19518.8">
      <Uri>https://github.com/aspnet/EntityFrameworkCore</Uri>
      <Sha>717c0693868642f1dae589f765d775dbc881cf7d</Sha>
    </Dependency>
    <Dependency Name="Microsoft.EntityFrameworkCore.Sqlite" Version="5.0.0-alpha1.19518.8">
      <Uri>https://github.com/aspnet/EntityFrameworkCore</Uri>
      <Sha>717c0693868642f1dae589f765d775dbc881cf7d</Sha>
    </Dependency>
    <Dependency Name="Microsoft.EntityFrameworkCore.SqlServer" Version="5.0.0-alpha1.19518.8">
      <Uri>https://github.com/aspnet/EntityFrameworkCore</Uri>
      <Sha>717c0693868642f1dae589f765d775dbc881cf7d</Sha>
    </Dependency>
    <Dependency Name="Microsoft.EntityFrameworkCore.Tools" Version="5.0.0-alpha1.19518.8">
      <Uri>https://github.com/aspnet/EntityFrameworkCore</Uri>
      <Sha>717c0693868642f1dae589f765d775dbc881cf7d</Sha>
    </Dependency>
    <Dependency Name="Microsoft.EntityFrameworkCore" Version="5.0.0-alpha1.19518.8">
      <Uri>https://github.com/aspnet/EntityFrameworkCore</Uri>
      <Sha>717c0693868642f1dae589f765d775dbc881cf7d</Sha>
=======
    <Dependency Name="Microsoft.AspNetCore.Blazor.Mono" Version="3.1.0-preview2.19523.1">
      <Uri>https://github.com/aspnet/Blazor</Uri>
      <Sha>1eea415dd9381f7f13585fe3a5c60ce73ce65174</Sha>
    </Dependency>
    <Dependency Name="Microsoft.AspNetCore.Razor.Language" Version="3.1.0-preview2.19523.2">
      <Uri>https://github.com/aspnet/AspNetCore-Tooling</Uri>
      <Sha>8e6bb21c75a3dc9862f2366025eeaf5735861f41</Sha>
    </Dependency>
    <Dependency Name="Microsoft.AspNetCore.Mvc.Razor.Extensions" Version="3.1.0-preview2.19523.2">
      <Uri>https://github.com/aspnet/AspNetCore-Tooling</Uri>
      <Sha>8e6bb21c75a3dc9862f2366025eeaf5735861f41</Sha>
    </Dependency>
    <Dependency Name="Microsoft.CodeAnalysis.Razor" Version="3.1.0-preview2.19523.2">
      <Uri>https://github.com/aspnet/AspNetCore-Tooling</Uri>
      <Sha>8e6bb21c75a3dc9862f2366025eeaf5735861f41</Sha>
    </Dependency>
    <Dependency Name="Microsoft.NET.Sdk.Razor" Version="3.1.0-preview2.19523.2">
      <Uri>https://github.com/aspnet/AspNetCore-Tooling</Uri>
      <Sha>8e6bb21c75a3dc9862f2366025eeaf5735861f41</Sha>
    </Dependency>
    <Dependency Name="dotnet-ef" Version="3.1.0-preview2.19523.7">
      <Uri>https://github.com/aspnet/EntityFrameworkCore</Uri>
      <Sha>be0e5ecdc464a310ba339d50786e8f7fc43da79f</Sha>
    </Dependency>
    <Dependency Name="Microsoft.EntityFrameworkCore.InMemory" Version="3.1.0-preview2.19523.7">
      <Uri>https://github.com/aspnet/EntityFrameworkCore</Uri>
      <Sha>be0e5ecdc464a310ba339d50786e8f7fc43da79f</Sha>
    </Dependency>
    <Dependency Name="Microsoft.EntityFrameworkCore.Relational" Version="3.1.0-preview2.19523.7">
      <Uri>https://github.com/aspnet/EntityFrameworkCore</Uri>
      <Sha>be0e5ecdc464a310ba339d50786e8f7fc43da79f</Sha>
    </Dependency>
    <Dependency Name="Microsoft.EntityFrameworkCore.Sqlite" Version="3.1.0-preview2.19523.7">
      <Uri>https://github.com/aspnet/EntityFrameworkCore</Uri>
      <Sha>be0e5ecdc464a310ba339d50786e8f7fc43da79f</Sha>
    </Dependency>
    <Dependency Name="Microsoft.EntityFrameworkCore.SqlServer" Version="3.1.0-preview2.19523.7">
      <Uri>https://github.com/aspnet/EntityFrameworkCore</Uri>
      <Sha>be0e5ecdc464a310ba339d50786e8f7fc43da79f</Sha>
    </Dependency>
    <Dependency Name="Microsoft.EntityFrameworkCore.Tools" Version="3.1.0-preview2.19523.7">
      <Uri>https://github.com/aspnet/EntityFrameworkCore</Uri>
      <Sha>be0e5ecdc464a310ba339d50786e8f7fc43da79f</Sha>
    </Dependency>
    <Dependency Name="Microsoft.EntityFrameworkCore" Version="3.1.0-preview2.19523.7">
      <Uri>https://github.com/aspnet/EntityFrameworkCore</Uri>
      <Sha>be0e5ecdc464a310ba339d50786e8f7fc43da79f</Sha>
>>>>>>> bf846cb8
    </Dependency>
    <Dependency Name="Microsoft.AspNetCore.Analyzer.Testing" Version="5.0.0-alpha1.19517.7" CoherentParentDependency="Microsoft.EntityFrameworkCore">
      <Uri>https://github.com/aspnet/Extensions</Uri>
      <Sha>f15f3278c73c72a6546d7cb2c1bd54a541ffc83e</Sha>
    </Dependency>
    <Dependency Name="Microsoft.AspNetCore.BenchmarkRunner.Sources" Version="5.0.0-alpha1.19517.7" CoherentParentDependency="Microsoft.EntityFrameworkCore">
      <Uri>https://github.com/aspnet/Extensions</Uri>
      <Sha>f15f3278c73c72a6546d7cb2c1bd54a541ffc83e</Sha>
    </Dependency>
    <Dependency Name="Microsoft.Extensions.ActivatorUtilities.Sources" Version="5.0.0-alpha1.19517.7" CoherentParentDependency="Microsoft.EntityFrameworkCore">
      <Uri>https://github.com/aspnet/Extensions</Uri>
      <Sha>f15f3278c73c72a6546d7cb2c1bd54a541ffc83e</Sha>
    </Dependency>
    <Dependency Name="Microsoft.Extensions.Caching.Abstractions" Version="5.0.0-alpha1.19517.7" CoherentParentDependency="Microsoft.EntityFrameworkCore">
      <Uri>https://github.com/aspnet/Extensions</Uri>
      <Sha>f15f3278c73c72a6546d7cb2c1bd54a541ffc83e</Sha>
    </Dependency>
    <Dependency Name="Microsoft.Extensions.Caching.Memory" Version="5.0.0-alpha1.19517.7" CoherentParentDependency="Microsoft.EntityFrameworkCore">
      <Uri>https://github.com/aspnet/Extensions</Uri>
      <Sha>f15f3278c73c72a6546d7cb2c1bd54a541ffc83e</Sha>
    </Dependency>
    <Dependency Name="Microsoft.Extensions.Caching.SqlServer" Version="5.0.0-alpha1.19517.7" CoherentParentDependency="Microsoft.EntityFrameworkCore">
      <Uri>https://github.com/aspnet/Extensions</Uri>
      <Sha>f15f3278c73c72a6546d7cb2c1bd54a541ffc83e</Sha>
    </Dependency>
    <Dependency Name="Microsoft.Extensions.Caching.StackExchangeRedis" Version="5.0.0-alpha1.19517.7" CoherentParentDependency="Microsoft.EntityFrameworkCore">
      <Uri>https://github.com/aspnet/Extensions</Uri>
      <Sha>f15f3278c73c72a6546d7cb2c1bd54a541ffc83e</Sha>
    </Dependency>
    <Dependency Name="Microsoft.Extensions.CommandLineUtils.Sources" Version="5.0.0-alpha1.19517.7" CoherentParentDependency="Microsoft.EntityFrameworkCore">
      <Uri>https://github.com/aspnet/Extensions</Uri>
      <Sha>f15f3278c73c72a6546d7cb2c1bd54a541ffc83e</Sha>
    </Dependency>
    <Dependency Name="Microsoft.Extensions.Configuration.Abstractions" Version="5.0.0-alpha1.19517.7" CoherentParentDependency="Microsoft.EntityFrameworkCore">
      <Uri>https://github.com/aspnet/Extensions</Uri>
      <Sha>f15f3278c73c72a6546d7cb2c1bd54a541ffc83e</Sha>
    </Dependency>
    <Dependency Name="Microsoft.Extensions.Configuration.AzureKeyVault" Version="5.0.0-alpha1.19517.7" CoherentParentDependency="Microsoft.EntityFrameworkCore">
      <Uri>https://github.com/aspnet/Extensions</Uri>
      <Sha>f15f3278c73c72a6546d7cb2c1bd54a541ffc83e</Sha>
    </Dependency>
    <Dependency Name="Microsoft.Extensions.Configuration.Binder" Version="5.0.0-alpha1.19517.7" CoherentParentDependency="Microsoft.EntityFrameworkCore">
      <Uri>https://github.com/aspnet/Extensions</Uri>
      <Sha>f15f3278c73c72a6546d7cb2c1bd54a541ffc83e</Sha>
    </Dependency>
    <Dependency Name="Microsoft.Extensions.Configuration.CommandLine" Version="5.0.0-alpha1.19517.7" CoherentParentDependency="Microsoft.EntityFrameworkCore">
      <Uri>https://github.com/aspnet/Extensions</Uri>
      <Sha>f15f3278c73c72a6546d7cb2c1bd54a541ffc83e</Sha>
    </Dependency>
    <Dependency Name="Microsoft.Extensions.Configuration.EnvironmentVariables" Version="5.0.0-alpha1.19517.7" CoherentParentDependency="Microsoft.EntityFrameworkCore">
      <Uri>https://github.com/aspnet/Extensions</Uri>
      <Sha>f15f3278c73c72a6546d7cb2c1bd54a541ffc83e</Sha>
    </Dependency>
    <Dependency Name="Microsoft.Extensions.Configuration.FileExtensions" Version="5.0.0-alpha1.19517.7" CoherentParentDependency="Microsoft.EntityFrameworkCore">
      <Uri>https://github.com/aspnet/Extensions</Uri>
      <Sha>f15f3278c73c72a6546d7cb2c1bd54a541ffc83e</Sha>
    </Dependency>
    <Dependency Name="Microsoft.Extensions.Configuration.Ini" Version="5.0.0-alpha1.19517.7" CoherentParentDependency="Microsoft.EntityFrameworkCore">
      <Uri>https://github.com/aspnet/Extensions</Uri>
      <Sha>f15f3278c73c72a6546d7cb2c1bd54a541ffc83e</Sha>
    </Dependency>
    <Dependency Name="Microsoft.Extensions.Configuration.Json" Version="5.0.0-alpha1.19517.7" CoherentParentDependency="Microsoft.EntityFrameworkCore">
      <Uri>https://github.com/aspnet/Extensions</Uri>
      <Sha>f15f3278c73c72a6546d7cb2c1bd54a541ffc83e</Sha>
    </Dependency>
    <Dependency Name="Microsoft.Extensions.Configuration.KeyPerFile" Version="5.0.0-alpha1.19517.7" CoherentParentDependency="Microsoft.EntityFrameworkCore">
      <Uri>https://github.com/aspnet/Extensions</Uri>
      <Sha>f15f3278c73c72a6546d7cb2c1bd54a541ffc83e</Sha>
    </Dependency>
    <Dependency Name="Microsoft.Extensions.Configuration.UserSecrets" Version="5.0.0-alpha1.19517.7" CoherentParentDependency="Microsoft.EntityFrameworkCore">
      <Uri>https://github.com/aspnet/Extensions</Uri>
      <Sha>f15f3278c73c72a6546d7cb2c1bd54a541ffc83e</Sha>
    </Dependency>
    <Dependency Name="Microsoft.Extensions.Configuration.Xml" Version="5.0.0-alpha1.19517.7" CoherentParentDependency="Microsoft.EntityFrameworkCore">
      <Uri>https://github.com/aspnet/Extensions</Uri>
      <Sha>f15f3278c73c72a6546d7cb2c1bd54a541ffc83e</Sha>
    </Dependency>
    <Dependency Name="Microsoft.Extensions.Configuration" Version="5.0.0-alpha1.19517.7" CoherentParentDependency="Microsoft.EntityFrameworkCore">
      <Uri>https://github.com/aspnet/Extensions</Uri>
      <Sha>f15f3278c73c72a6546d7cb2c1bd54a541ffc83e</Sha>
    </Dependency>
    <Dependency Name="Microsoft.Extensions.DependencyInjection.Abstractions" Version="5.0.0-alpha1.19517.7" CoherentParentDependency="Microsoft.EntityFrameworkCore">
      <Uri>https://github.com/aspnet/Extensions</Uri>
      <Sha>f15f3278c73c72a6546d7cb2c1bd54a541ffc83e</Sha>
    </Dependency>
    <Dependency Name="Microsoft.Extensions.DependencyInjection" Version="5.0.0-alpha1.19517.7" CoherentParentDependency="Microsoft.EntityFrameworkCore">
      <Uri>https://github.com/aspnet/Extensions</Uri>
      <Sha>f15f3278c73c72a6546d7cb2c1bd54a541ffc83e</Sha>
    </Dependency>
    <Dependency Name="Microsoft.Extensions.DiagnosticAdapter" Version="5.0.0-alpha1.19517.7" CoherentParentDependency="Microsoft.EntityFrameworkCore">
      <Uri>https://github.com/aspnet/Extensions</Uri>
      <Sha>f15f3278c73c72a6546d7cb2c1bd54a541ffc83e</Sha>
    </Dependency>
    <Dependency Name="Microsoft.Extensions.Diagnostics.HealthChecks.Abstractions" Version="5.0.0-alpha1.19517.7" CoherentParentDependency="Microsoft.EntityFrameworkCore">
      <Uri>https://github.com/aspnet/Extensions</Uri>
      <Sha>f15f3278c73c72a6546d7cb2c1bd54a541ffc83e</Sha>
    </Dependency>
    <Dependency Name="Microsoft.Extensions.Diagnostics.HealthChecks" Version="5.0.0-alpha1.19517.7" CoherentParentDependency="Microsoft.EntityFrameworkCore">
      <Uri>https://github.com/aspnet/Extensions</Uri>
      <Sha>f15f3278c73c72a6546d7cb2c1bd54a541ffc83e</Sha>
    </Dependency>
    <Dependency Name="Microsoft.Extensions.FileProviders.Abstractions" Version="5.0.0-alpha1.19517.7" CoherentParentDependency="Microsoft.EntityFrameworkCore">
      <Uri>https://github.com/aspnet/Extensions</Uri>
      <Sha>f15f3278c73c72a6546d7cb2c1bd54a541ffc83e</Sha>
    </Dependency>
    <Dependency Name="Microsoft.Extensions.FileProviders.Composite" Version="5.0.0-alpha1.19517.7" CoherentParentDependency="Microsoft.EntityFrameworkCore">
      <Uri>https://github.com/aspnet/Extensions</Uri>
      <Sha>f15f3278c73c72a6546d7cb2c1bd54a541ffc83e</Sha>
    </Dependency>
    <Dependency Name="Microsoft.Extensions.FileProviders.Embedded" Version="5.0.0-alpha1.19517.7" CoherentParentDependency="Microsoft.EntityFrameworkCore">
      <Uri>https://github.com/aspnet/Extensions</Uri>
      <Sha>f15f3278c73c72a6546d7cb2c1bd54a541ffc83e</Sha>
    </Dependency>
    <Dependency Name="Microsoft.Extensions.FileProviders.Physical" Version="5.0.0-alpha1.19517.7" CoherentParentDependency="Microsoft.EntityFrameworkCore">
      <Uri>https://github.com/aspnet/Extensions</Uri>
      <Sha>f15f3278c73c72a6546d7cb2c1bd54a541ffc83e</Sha>
    </Dependency>
    <Dependency Name="Microsoft.Extensions.FileSystemGlobbing" Version="5.0.0-alpha1.19517.7" CoherentParentDependency="Microsoft.EntityFrameworkCore">
      <Uri>https://github.com/aspnet/Extensions</Uri>
      <Sha>f15f3278c73c72a6546d7cb2c1bd54a541ffc83e</Sha>
    </Dependency>
    <Dependency Name="Microsoft.Extensions.HashCodeCombiner.Sources" Version="5.0.0-alpha1.19517.7" CoherentParentDependency="Microsoft.EntityFrameworkCore">
      <Uri>https://github.com/aspnet/Extensions</Uri>
      <Sha>f15f3278c73c72a6546d7cb2c1bd54a541ffc83e</Sha>
    </Dependency>
    <Dependency Name="Microsoft.Extensions.Hosting.Abstractions" Version="5.0.0-alpha1.19517.7" CoherentParentDependency="Microsoft.EntityFrameworkCore">
      <Uri>https://github.com/aspnet/Extensions</Uri>
      <Sha>f15f3278c73c72a6546d7cb2c1bd54a541ffc83e</Sha>
    </Dependency>
    <Dependency Name="Microsoft.Extensions.Hosting" Version="5.0.0-alpha1.19517.7" CoherentParentDependency="Microsoft.EntityFrameworkCore">
      <Uri>https://github.com/aspnet/Extensions</Uri>
      <Sha>f15f3278c73c72a6546d7cb2c1bd54a541ffc83e</Sha>
    </Dependency>
    <Dependency Name="Microsoft.Extensions.HostFactoryResolver.Sources" Version="5.0.0-alpha1.19517.7" CoherentParentDependency="Microsoft.EntityFrameworkCore">
      <Uri>https://github.com/aspnet/Extensions</Uri>
      <Sha>f15f3278c73c72a6546d7cb2c1bd54a541ffc83e</Sha>
    </Dependency>
    <Dependency Name="Microsoft.Extensions.Http" Version="5.0.0-alpha1.19517.7" CoherentParentDependency="Microsoft.EntityFrameworkCore">
      <Uri>https://github.com/aspnet/Extensions</Uri>
      <Sha>f15f3278c73c72a6546d7cb2c1bd54a541ffc83e</Sha>
    </Dependency>
    <Dependency Name="Microsoft.Extensions.Localization.Abstractions" Version="5.0.0-alpha1.19517.7" CoherentParentDependency="Microsoft.EntityFrameworkCore">
      <Uri>https://github.com/aspnet/Extensions</Uri>
      <Sha>f15f3278c73c72a6546d7cb2c1bd54a541ffc83e</Sha>
    </Dependency>
    <Dependency Name="Microsoft.Extensions.Localization" Version="5.0.0-alpha1.19517.7" CoherentParentDependency="Microsoft.EntityFrameworkCore">
      <Uri>https://github.com/aspnet/Extensions</Uri>
      <Sha>f15f3278c73c72a6546d7cb2c1bd54a541ffc83e</Sha>
    </Dependency>
    <Dependency Name="Microsoft.Extensions.Logging.Abstractions" Version="5.0.0-alpha1.19517.7" CoherentParentDependency="Microsoft.EntityFrameworkCore">
      <Uri>https://github.com/aspnet/Extensions</Uri>
      <Sha>f15f3278c73c72a6546d7cb2c1bd54a541ffc83e</Sha>
    </Dependency>
    <Dependency Name="Microsoft.Extensions.Logging.AzureAppServices" Version="5.0.0-alpha1.19517.7" CoherentParentDependency="Microsoft.EntityFrameworkCore">
      <Uri>https://github.com/aspnet/Extensions</Uri>
      <Sha>f15f3278c73c72a6546d7cb2c1bd54a541ffc83e</Sha>
    </Dependency>
    <Dependency Name="Microsoft.Extensions.Logging.Configuration" Version="5.0.0-alpha1.19517.7" CoherentParentDependency="Microsoft.EntityFrameworkCore">
      <Uri>https://github.com/aspnet/Extensions</Uri>
      <Sha>f15f3278c73c72a6546d7cb2c1bd54a541ffc83e</Sha>
    </Dependency>
    <Dependency Name="Microsoft.Extensions.Logging.Console" Version="5.0.0-alpha1.19517.7" CoherentParentDependency="Microsoft.EntityFrameworkCore">
      <Uri>https://github.com/aspnet/Extensions</Uri>
      <Sha>f15f3278c73c72a6546d7cb2c1bd54a541ffc83e</Sha>
    </Dependency>
    <Dependency Name="Microsoft.Extensions.Logging.Debug" Version="5.0.0-alpha1.19517.7" CoherentParentDependency="Microsoft.EntityFrameworkCore">
      <Uri>https://github.com/aspnet/Extensions</Uri>
      <Sha>f15f3278c73c72a6546d7cb2c1bd54a541ffc83e</Sha>
    </Dependency>
    <Dependency Name="Microsoft.Extensions.Logging.EventSource" Version="5.0.0-alpha1.19517.7" CoherentParentDependency="Microsoft.EntityFrameworkCore">
      <Uri>https://github.com/aspnet/Extensions</Uri>
      <Sha>f15f3278c73c72a6546d7cb2c1bd54a541ffc83e</Sha>
    </Dependency>
    <Dependency Name="Microsoft.Extensions.Logging.EventLog" Version="5.0.0-alpha1.19517.7" CoherentParentDependency="Microsoft.EntityFrameworkCore">
      <Uri>https://github.com/aspnet/Extensions</Uri>
      <Sha>f15f3278c73c72a6546d7cb2c1bd54a541ffc83e</Sha>
    </Dependency>
    <Dependency Name="Microsoft.Extensions.Logging.TraceSource" Version="5.0.0-alpha1.19517.7" CoherentParentDependency="Microsoft.EntityFrameworkCore">
      <Uri>https://github.com/aspnet/Extensions</Uri>
      <Sha>f15f3278c73c72a6546d7cb2c1bd54a541ffc83e</Sha>
    </Dependency>
    <Dependency Name="Microsoft.Extensions.Logging.Testing" Version="5.0.0-alpha1.19517.7" CoherentParentDependency="Microsoft.EntityFrameworkCore">
      <Uri>https://github.com/aspnet/Extensions</Uri>
      <Sha>f15f3278c73c72a6546d7cb2c1bd54a541ffc83e</Sha>
    </Dependency>
    <Dependency Name="Microsoft.Extensions.Logging" Version="5.0.0-alpha1.19517.7" CoherentParentDependency="Microsoft.EntityFrameworkCore">
      <Uri>https://github.com/aspnet/Extensions</Uri>
      <Sha>f15f3278c73c72a6546d7cb2c1bd54a541ffc83e</Sha>
    </Dependency>
    <Dependency Name="Microsoft.Extensions.ObjectPool" Version="5.0.0-alpha1.19517.7" CoherentParentDependency="Microsoft.EntityFrameworkCore">
      <Uri>https://github.com/aspnet/Extensions</Uri>
      <Sha>f15f3278c73c72a6546d7cb2c1bd54a541ffc83e</Sha>
    </Dependency>
    <Dependency Name="Microsoft.Extensions.Options.ConfigurationExtensions" Version="5.0.0-alpha1.19517.7" CoherentParentDependency="Microsoft.EntityFrameworkCore">
      <Uri>https://github.com/aspnet/Extensions</Uri>
      <Sha>f15f3278c73c72a6546d7cb2c1bd54a541ffc83e</Sha>
    </Dependency>
    <Dependency Name="Microsoft.Extensions.Options.DataAnnotations" Version="5.0.0-alpha1.19517.7" CoherentParentDependency="Microsoft.EntityFrameworkCore">
      <Uri>https://github.com/aspnet/Extensions</Uri>
      <Sha>f15f3278c73c72a6546d7cb2c1bd54a541ffc83e</Sha>
    </Dependency>
    <Dependency Name="Microsoft.Extensions.Options" Version="5.0.0-alpha1.19517.7" CoherentParentDependency="Microsoft.EntityFrameworkCore">
      <Uri>https://github.com/aspnet/Extensions</Uri>
      <Sha>f15f3278c73c72a6546d7cb2c1bd54a541ffc83e</Sha>
    </Dependency>
    <Dependency Name="Microsoft.Extensions.ParameterDefaultValue.Sources" Version="5.0.0-alpha1.19517.7" CoherentParentDependency="Microsoft.EntityFrameworkCore">
      <Uri>https://github.com/aspnet/Extensions</Uri>
      <Sha>f15f3278c73c72a6546d7cb2c1bd54a541ffc83e</Sha>
    </Dependency>
    <Dependency Name="Microsoft.Extensions.Primitives" Version="5.0.0-alpha1.19517.7" CoherentParentDependency="Microsoft.EntityFrameworkCore">
      <Uri>https://github.com/aspnet/Extensions</Uri>
      <Sha>f15f3278c73c72a6546d7cb2c1bd54a541ffc83e</Sha>
    </Dependency>
    <Dependency Name="Microsoft.Extensions.TypeNameHelper.Sources" Version="5.0.0-alpha1.19517.7" CoherentParentDependency="Microsoft.EntityFrameworkCore">
      <Uri>https://github.com/aspnet/Extensions</Uri>
      <Sha>f15f3278c73c72a6546d7cb2c1bd54a541ffc83e</Sha>
    </Dependency>
    <Dependency Name="Microsoft.Extensions.ValueStopwatch.Sources" Version="5.0.0-alpha1.19517.7" CoherentParentDependency="Microsoft.EntityFrameworkCore">
      <Uri>https://github.com/aspnet/Extensions</Uri>
      <Sha>f15f3278c73c72a6546d7cb2c1bd54a541ffc83e</Sha>
    </Dependency>
    <Dependency Name="Microsoft.Extensions.WebEncoders" Version="5.0.0-alpha1.19517.7" CoherentParentDependency="Microsoft.EntityFrameworkCore">
      <Uri>https://github.com/aspnet/Extensions</Uri>
      <Sha>f15f3278c73c72a6546d7cb2c1bd54a541ffc83e</Sha>
    </Dependency>
    <Dependency Name="Microsoft.Internal.Extensions.Refs" Version="5.0.0-alpha1.19517.7" CoherentParentDependency="Microsoft.EntityFrameworkCore">
      <Uri>https://github.com/aspnet/Extensions</Uri>
      <Sha>f15f3278c73c72a6546d7cb2c1bd54a541ffc83e</Sha>
    </Dependency>
    <Dependency Name="Microsoft.JSInterop" Version="5.0.0-alpha1.19517.7" CoherentParentDependency="Microsoft.EntityFrameworkCore">
      <Uri>https://github.com/aspnet/Extensions</Uri>
      <Sha>f15f3278c73c72a6546d7cb2c1bd54a541ffc83e</Sha>
    </Dependency>
    <Dependency Name="Mono.WebAssembly.Interop" Version="5.0.0-preview2.19517.7" CoherentParentDependency="Microsoft.EntityFrameworkCore">
      <Uri>https://github.com/aspnet/Extensions</Uri>
      <Sha>f15f3278c73c72a6546d7cb2c1bd54a541ffc83e</Sha>
    </Dependency>
    <Dependency Name="Microsoft.Bcl.AsyncInterfaces" Version="1.0.0" CoherentParentDependency="Microsoft.NETCore.App.Runtime.win-x64">
      <Uri>https://github.com/dotnet/corefx</Uri>
      <Sha>4ac4c0367003fe3973a3648eb0715ddb0e3bbcea</Sha>
    </Dependency>
    <Dependency Name="Microsoft.CSharp" Version="5.0.0-alpha1.19516.16" CoherentParentDependency="Microsoft.NETCore.App.Runtime.win-x64">
      <Uri>https://github.com/dotnet/corefx</Uri>
      <Sha>b9186cfa3566ee24e5f16e45c542a3078e128dc6</Sha>
    </Dependency>
    <Dependency Name="Microsoft.Win32.Registry" Version="5.0.0-alpha1.19516.16" CoherentParentDependency="Microsoft.NETCore.App.Runtime.win-x64">
      <Uri>https://github.com/dotnet/corefx</Uri>
      <Sha>b9186cfa3566ee24e5f16e45c542a3078e128dc6</Sha>
    </Dependency>
    <Dependency Name="Microsoft.Win32.SystemEvents" Version="5.0.0-alpha1.19516.16" CoherentParentDependency="Microsoft.NETCore.App.Runtime.win-x64">
      <Uri>https://github.com/dotnet/corefx</Uri>
      <Sha>b9186cfa3566ee24e5f16e45c542a3078e128dc6</Sha>
    </Dependency>
    <Dependency Name="System.ComponentModel.Annotations" Version="5.0.0-alpha1.19516.16" CoherentParentDependency="Microsoft.NETCore.App.Runtime.win-x64">
      <Uri>https://github.com/dotnet/corefx</Uri>
      <Sha>b9186cfa3566ee24e5f16e45c542a3078e128dc6</Sha>
    </Dependency>
    <Dependency Name="System.Diagnostics.EventLog" Version="5.0.0-alpha1.19516.16" CoherentParentDependency="Microsoft.NETCore.App.Runtime.win-x64">
      <Uri>https://github.com/dotnet/corefx</Uri>
      <Sha>b9186cfa3566ee24e5f16e45c542a3078e128dc6</Sha>
    </Dependency>
    <Dependency Name="System.Drawing.Common" Version="5.0.0-alpha1.19516.16" CoherentParentDependency="Microsoft.NETCore.App.Runtime.win-x64">
      <Uri>https://github.com/dotnet/corefx</Uri>
      <Sha>b9186cfa3566ee24e5f16e45c542a3078e128dc6</Sha>
    </Dependency>
    <Dependency Name="System.IO.Pipelines" Version="5.0.0-alpha1.19516.16" CoherentParentDependency="Microsoft.NETCore.App.Runtime.win-x64">
      <Uri>https://github.com/dotnet/corefx</Uri>
      <Sha>b9186cfa3566ee24e5f16e45c542a3078e128dc6</Sha>
    </Dependency>
    <Dependency Name="System.Net.Http.WinHttpHandler" Version="5.0.0-alpha1.19516.16" CoherentParentDependency="Microsoft.NETCore.App.Runtime.win-x64">
      <Uri>https://github.com/dotnet/corefx</Uri>
      <Sha>b9186cfa3566ee24e5f16e45c542a3078e128dc6</Sha>
    </Dependency>
    <Dependency Name="System.Net.WebSockets.WebSocketProtocol" Version="5.0.0-alpha1.19516.16" CoherentParentDependency="Microsoft.NETCore.App.Runtime.win-x64">
      <Uri>https://github.com/dotnet/corefx</Uri>
      <Sha>b9186cfa3566ee24e5f16e45c542a3078e128dc6</Sha>
    </Dependency>
    <Dependency Name="System.Reflection.Metadata" Version="5.0.0-alpha1.19516.16" CoherentParentDependency="Microsoft.NETCore.App.Runtime.win-x64">
      <Uri>https://github.com/dotnet/corefx</Uri>
      <Sha>b9186cfa3566ee24e5f16e45c542a3078e128dc6</Sha>
    </Dependency>
    <Dependency Name="System.Runtime.CompilerServices.Unsafe" Version="5.0.0-alpha1.19516.16" CoherentParentDependency="Microsoft.NETCore.App.Runtime.win-x64">
      <Uri>https://github.com/dotnet/corefx</Uri>
      <Sha>b9186cfa3566ee24e5f16e45c542a3078e128dc6</Sha>
    </Dependency>
    <Dependency Name="System.Security.Cryptography.Cng" Version="5.0.0-alpha1.19516.16" CoherentParentDependency="Microsoft.NETCore.App.Runtime.win-x64">
      <Uri>https://github.com/dotnet/corefx</Uri>
      <Sha>b9186cfa3566ee24e5f16e45c542a3078e128dc6</Sha>
    </Dependency>
    <Dependency Name="System.Security.Cryptography.Pkcs" Version="5.0.0-alpha1.19516.16" CoherentParentDependency="Microsoft.NETCore.App.Runtime.win-x64">
      <Uri>https://github.com/dotnet/corefx</Uri>
      <Sha>b9186cfa3566ee24e5f16e45c542a3078e128dc6</Sha>
    </Dependency>
    <Dependency Name="System.Security.Cryptography.Xml" Version="5.0.0-alpha1.19516.16" CoherentParentDependency="Microsoft.NETCore.App.Runtime.win-x64">
      <Uri>https://github.com/dotnet/corefx</Uri>
      <Sha>b9186cfa3566ee24e5f16e45c542a3078e128dc6</Sha>
    </Dependency>
    <Dependency Name="System.Security.Permissions" Version="5.0.0-alpha1.19516.16" CoherentParentDependency="Microsoft.NETCore.App.Runtime.win-x64">
      <Uri>https://github.com/dotnet/corefx</Uri>
      <Sha>b9186cfa3566ee24e5f16e45c542a3078e128dc6</Sha>
    </Dependency>
    <Dependency Name="System.Security.Principal.Windows" Version="5.0.0-alpha1.19516.16" CoherentParentDependency="Microsoft.NETCore.App.Runtime.win-x64">
      <Uri>https://github.com/dotnet/corefx</Uri>
      <Sha>b9186cfa3566ee24e5f16e45c542a3078e128dc6</Sha>
    </Dependency>
    <Dependency Name="System.ServiceProcess.ServiceController" Version="5.0.0-alpha1.19516.16" CoherentParentDependency="Microsoft.NETCore.App.Runtime.win-x64">
      <Uri>https://github.com/dotnet/corefx</Uri>
      <Sha>b9186cfa3566ee24e5f16e45c542a3078e128dc6</Sha>
    </Dependency>
    <Dependency Name="System.Text.Encodings.Web" Version="5.0.0-alpha1.19516.16" CoherentParentDependency="Microsoft.NETCore.App.Runtime.win-x64">
      <Uri>https://github.com/dotnet/corefx</Uri>
      <Sha>b9186cfa3566ee24e5f16e45c542a3078e128dc6</Sha>
    </Dependency>
    <Dependency Name="System.Text.Json" Version="5.0.0-alpha1.19516.16" CoherentParentDependency="Microsoft.NETCore.App.Runtime.win-x64">
      <Uri>https://github.com/dotnet/corefx</Uri>
      <Sha>b9186cfa3566ee24e5f16e45c542a3078e128dc6</Sha>
    </Dependency>
    <Dependency Name="System.Threading.Channels" Version="5.0.0-alpha1.19516.16" CoherentParentDependency="Microsoft.NETCore.App.Runtime.win-x64">
      <Uri>https://github.com/dotnet/corefx</Uri>
      <Sha>b9186cfa3566ee24e5f16e45c542a3078e128dc6</Sha>
    </Dependency>
    <Dependency Name="System.Windows.Extensions" Version="5.0.0-alpha1.19516.16" CoherentParentDependency="Microsoft.NETCore.App.Runtime.win-x64">
      <Uri>https://github.com/dotnet/corefx</Uri>
      <Sha>b9186cfa3566ee24e5f16e45c542a3078e128dc6</Sha>
    </Dependency>
    <Dependency Name="Microsoft.Extensions.DependencyModel" Version="5.0.0-alpha1.19517.2" CoherentParentDependency="Microsoft.Extensions.Logging">
      <Uri>https://github.com/dotnet/core-setup</Uri>
      <Sha>a484aa78e137262669266591696fe188ca2b5d63</Sha>
    </Dependency>
    <Dependency Name="Microsoft.NETCore.App.Ref" Version="5.0.0-alpha1.19517.2" CoherentParentDependency="Microsoft.Extensions.Logging">
      <Uri>https://github.com/dotnet/core-setup</Uri>
      <Sha>a484aa78e137262669266591696fe188ca2b5d63</Sha>
    </Dependency>
    <!--
         Win-x64 is used here because we have picked an arbitrary runtime identifier to flow the version of the latest NETCore.App runtime.
         All Runtime.$rid packages should have the same version.
    -->
    <Dependency Name="Microsoft.NETCore.App.Runtime.win-x64" Version="5.0.0-alpha1.19517.2" CoherentParentDependency="Microsoft.Extensions.Logging">
      <Uri>https://github.com/dotnet/core-setup</Uri>
      <Sha>a484aa78e137262669266591696fe188ca2b5d63</Sha>
    </Dependency>
    <Dependency Name="NETStandard.Library.Ref" Version="2.1.0-alpha1.19517.2" CoherentParentDependency="Microsoft.Extensions.Logging">
      <Uri>https://github.com/dotnet/core-setup</Uri>
      <Sha>a484aa78e137262669266591696fe188ca2b5d63</Sha>
    </Dependency>
  </ProductDependencies>
  <ToolsetDependencies>
    <!-- Listed explicitly to workaround https://github.com/dotnet/cli/issues/10528 -->
    <Dependency Name="Microsoft.NETCore.Platforms" Version="5.0.0-alpha1.19516.16" CoherentParentDependency="Microsoft.NETCore.App.Runtime.win-x64">
      <Uri>https://github.com/dotnet/corefx</Uri>
      <Sha>b9186cfa3566ee24e5f16e45c542a3078e128dc6</Sha>
    </Dependency>
    <Dependency Name="Internal.AspNetCore.Analyzers" Version="5.0.0-alpha1.19517.7" CoherentParentDependency="Microsoft.EntityFrameworkCore">
      <Uri>https://github.com/aspnet/Extensions</Uri>
      <Sha>f15f3278c73c72a6546d7cb2c1bd54a541ffc83e</Sha>
    </Dependency>
    <Dependency Name="Microsoft.DotNet.GenAPI" Version="1.0.0-beta.19517.3">
      <Uri>https://github.com/dotnet/arcade</Uri>
      <Sha>a42a124635ce1a218309ecb31ec59d559cacb886</Sha>
    </Dependency>
    <Dependency Name="Microsoft.DotNet.Arcade.Sdk" Version="1.0.0-beta.19517.3">
      <Uri>https://github.com/dotnet/arcade</Uri>
      <Sha>a42a124635ce1a218309ecb31ec59d559cacb886</Sha>
    </Dependency>
    <Dependency Name="Microsoft.DotNet.Helix.Sdk" Version="2.0.0-beta.19517.3">
      <Uri>https://github.com/dotnet/arcade</Uri>
      <Sha>a42a124635ce1a218309ecb31ec59d559cacb886</Sha>
    </Dependency>
    <Dependency Name="Microsoft.AspNetCore.Testing" Version="5.0.0-alpha1.19517.7" CoherentParentDependency="Microsoft.EntityFrameworkCore">
      <Uri>https://github.com/aspnet/Extensions</Uri>
      <Sha>f15f3278c73c72a6546d7cb2c1bd54a541ffc83e</Sha>
    </Dependency>
    <Dependency Name="Microsoft.Net.Compilers.Toolset" Version="3.4.0-beta1-19456-03" CoherentParentDependency="Microsoft.Extensions.Logging">
      <Uri>https://github.com/dotnet/roslyn</Uri>
      <Sha>3c865821f2864393a0ff7fe22c92ded6d51a546c</Sha>
    </Dependency>
  </ToolsetDependencies>
</Dependencies><|MERGE_RESOLUTION|>--- conflicted
+++ resolved
@@ -9,7 +9,6 @@
 -->
 <Dependencies>
   <ProductDependencies>
-<<<<<<< HEAD
     <Dependency Name="Microsoft.AspNetCore.Blazor.Mono" Version="5.0.0-alpha1.19516.2">
       <Uri>https://github.com/aspnet/Blazor</Uri>
       <Sha>af9bec917415a00716551608d734ddb1b729eb2b</Sha>
@@ -57,55 +56,6 @@
     <Dependency Name="Microsoft.EntityFrameworkCore" Version="5.0.0-alpha1.19518.8">
       <Uri>https://github.com/aspnet/EntityFrameworkCore</Uri>
       <Sha>717c0693868642f1dae589f765d775dbc881cf7d</Sha>
-=======
-    <Dependency Name="Microsoft.AspNetCore.Blazor.Mono" Version="3.1.0-preview2.19523.1">
-      <Uri>https://github.com/aspnet/Blazor</Uri>
-      <Sha>1eea415dd9381f7f13585fe3a5c60ce73ce65174</Sha>
-    </Dependency>
-    <Dependency Name="Microsoft.AspNetCore.Razor.Language" Version="3.1.0-preview2.19523.2">
-      <Uri>https://github.com/aspnet/AspNetCore-Tooling</Uri>
-      <Sha>8e6bb21c75a3dc9862f2366025eeaf5735861f41</Sha>
-    </Dependency>
-    <Dependency Name="Microsoft.AspNetCore.Mvc.Razor.Extensions" Version="3.1.0-preview2.19523.2">
-      <Uri>https://github.com/aspnet/AspNetCore-Tooling</Uri>
-      <Sha>8e6bb21c75a3dc9862f2366025eeaf5735861f41</Sha>
-    </Dependency>
-    <Dependency Name="Microsoft.CodeAnalysis.Razor" Version="3.1.0-preview2.19523.2">
-      <Uri>https://github.com/aspnet/AspNetCore-Tooling</Uri>
-      <Sha>8e6bb21c75a3dc9862f2366025eeaf5735861f41</Sha>
-    </Dependency>
-    <Dependency Name="Microsoft.NET.Sdk.Razor" Version="3.1.0-preview2.19523.2">
-      <Uri>https://github.com/aspnet/AspNetCore-Tooling</Uri>
-      <Sha>8e6bb21c75a3dc9862f2366025eeaf5735861f41</Sha>
-    </Dependency>
-    <Dependency Name="dotnet-ef" Version="3.1.0-preview2.19523.7">
-      <Uri>https://github.com/aspnet/EntityFrameworkCore</Uri>
-      <Sha>be0e5ecdc464a310ba339d50786e8f7fc43da79f</Sha>
-    </Dependency>
-    <Dependency Name="Microsoft.EntityFrameworkCore.InMemory" Version="3.1.0-preview2.19523.7">
-      <Uri>https://github.com/aspnet/EntityFrameworkCore</Uri>
-      <Sha>be0e5ecdc464a310ba339d50786e8f7fc43da79f</Sha>
-    </Dependency>
-    <Dependency Name="Microsoft.EntityFrameworkCore.Relational" Version="3.1.0-preview2.19523.7">
-      <Uri>https://github.com/aspnet/EntityFrameworkCore</Uri>
-      <Sha>be0e5ecdc464a310ba339d50786e8f7fc43da79f</Sha>
-    </Dependency>
-    <Dependency Name="Microsoft.EntityFrameworkCore.Sqlite" Version="3.1.0-preview2.19523.7">
-      <Uri>https://github.com/aspnet/EntityFrameworkCore</Uri>
-      <Sha>be0e5ecdc464a310ba339d50786e8f7fc43da79f</Sha>
-    </Dependency>
-    <Dependency Name="Microsoft.EntityFrameworkCore.SqlServer" Version="3.1.0-preview2.19523.7">
-      <Uri>https://github.com/aspnet/EntityFrameworkCore</Uri>
-      <Sha>be0e5ecdc464a310ba339d50786e8f7fc43da79f</Sha>
-    </Dependency>
-    <Dependency Name="Microsoft.EntityFrameworkCore.Tools" Version="3.1.0-preview2.19523.7">
-      <Uri>https://github.com/aspnet/EntityFrameworkCore</Uri>
-      <Sha>be0e5ecdc464a310ba339d50786e8f7fc43da79f</Sha>
-    </Dependency>
-    <Dependency Name="Microsoft.EntityFrameworkCore" Version="3.1.0-preview2.19523.7">
-      <Uri>https://github.com/aspnet/EntityFrameworkCore</Uri>
-      <Sha>be0e5ecdc464a310ba339d50786e8f7fc43da79f</Sha>
->>>>>>> bf846cb8
     </Dependency>
     <Dependency Name="Microsoft.AspNetCore.Analyzer.Testing" Version="5.0.0-alpha1.19517.7" CoherentParentDependency="Microsoft.EntityFrameworkCore">
       <Uri>https://github.com/aspnet/Extensions</Uri>
