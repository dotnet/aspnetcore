--- conflicted
+++ resolved
@@ -9,15 +9,11 @@
 -->
 <Dependencies>
   <ProductDependencies>
-<<<<<<< HEAD
-    <Dependency Name="dotnet-ef" Version="5.0.0-rc.2.20460.11">
-=======
     <Dependency Name="Microsoft.AspNetCore.Components.WebAssembly.Runtime" Version="3.2.0">
       <Uri>https://github.com/dotnet/blazor</Uri>
       <Sha>cc449601d638ffaab58ae9487f0fd010bb178a12</Sha>
     </Dependency>
     <Dependency Name="dotnet-ef" Version="5.0.0-rc.2.20461.2">
->>>>>>> c1b0fb57
       <Uri>https://github.com/dotnet/efcore</Uri>
       <Sha>3eeb676b39ac74802ad1e806d0956df14a7955e8</Sha>
     </Dependency>
