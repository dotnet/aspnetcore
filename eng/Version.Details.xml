<?xml version="1.0" encoding="utf-8"?>
<!--

  This file is used by automation to update Versions.props and may be used for other purposes, such as
  static analysis to determine the repo dependency graph.  It should only be modified manually when adding
  or removing dependencies. Updating versions should be done using the `darc` command line tool.

  See https://github.com/dotnet/arcade/blob/master/Documentation/Darc.md for instructions on using darc.
-->
<Dependencies>
  <ProductDependencies>
    <Dependency Name="dotnet-ef" Version="10.0.0-preview.3.25157.4">
      <Uri>https://github.com/dotnet/efcore</Uri>
      <Sha>ce99d821778610e24395bc2c80b9e05c1230dade</Sha>
      <SourceBuildTarball RepoName="efcore" ManagedOnly="true" />
    </Dependency>
    <Dependency Name="Microsoft.EntityFrameworkCore.InMemory" Version="10.0.0-preview.3.25157.4">
      <Uri>https://github.com/dotnet/efcore</Uri>
      <Sha>ce99d821778610e24395bc2c80b9e05c1230dade</Sha>
    </Dependency>
    <Dependency Name="Microsoft.EntityFrameworkCore.Relational" Version="10.0.0-preview.3.25157.4">
      <Uri>https://github.com/dotnet/efcore</Uri>
      <Sha>ce99d821778610e24395bc2c80b9e05c1230dade</Sha>
    </Dependency>
    <Dependency Name="Microsoft.EntityFrameworkCore.Sqlite" Version="10.0.0-preview.3.25157.4">
      <Uri>https://github.com/dotnet/efcore</Uri>
      <Sha>ce99d821778610e24395bc2c80b9e05c1230dade</Sha>
    </Dependency>
    <Dependency Name="Microsoft.EntityFrameworkCore.SqlServer" Version="10.0.0-preview.3.25157.4">
      <Uri>https://github.com/dotnet/efcore</Uri>
      <Sha>ce99d821778610e24395bc2c80b9e05c1230dade</Sha>
    </Dependency>
    <Dependency Name="Microsoft.EntityFrameworkCore.Tools" Version="10.0.0-preview.3.25157.4">
      <Uri>https://github.com/dotnet/efcore</Uri>
      <Sha>ce99d821778610e24395bc2c80b9e05c1230dade</Sha>
    </Dependency>
    <Dependency Name="Microsoft.EntityFrameworkCore" Version="10.0.0-preview.3.25157.4">
      <Uri>https://github.com/dotnet/efcore</Uri>
      <Sha>ce99d821778610e24395bc2c80b9e05c1230dade</Sha>
    </Dependency>
    <Dependency Name="Microsoft.EntityFrameworkCore.Design" Version="10.0.0-preview.3.25157.4">
      <Uri>https://github.com/dotnet/efcore</Uri>
      <Sha>ce99d821778610e24395bc2c80b9e05c1230dade</Sha>
    </Dependency>
    <Dependency Name="Microsoft.Extensions.Caching.Abstractions" Version="10.0.0-preview.4.25174.9">
      <Uri>https://github.com/dotnet/runtime</Uri>
      <Sha>659321ff5db13026f52aec70cf2a6692bd4be454</Sha>
    </Dependency>
    <Dependency Name="Microsoft.Extensions.Caching.Memory" Version="10.0.0-preview.4.25174.9">
      <Uri>https://github.com/dotnet/runtime</Uri>
      <Sha>659321ff5db13026f52aec70cf2a6692bd4be454</Sha>
    </Dependency>
    <Dependency Name="Microsoft.Extensions.Configuration.Abstractions" Version="10.0.0-preview.4.25174.9">
      <Uri>https://github.com/dotnet/runtime</Uri>
      <Sha>659321ff5db13026f52aec70cf2a6692bd4be454</Sha>
    </Dependency>
    <Dependency Name="Microsoft.Extensions.Configuration.Binder" Version="10.0.0-preview.4.25174.9">
      <Uri>https://github.com/dotnet/runtime</Uri>
      <Sha>659321ff5db13026f52aec70cf2a6692bd4be454</Sha>
    </Dependency>
    <Dependency Name="Microsoft.Extensions.Configuration.CommandLine" Version="10.0.0-preview.4.25174.9">
      <Uri>https://github.com/dotnet/runtime</Uri>
      <Sha>659321ff5db13026f52aec70cf2a6692bd4be454</Sha>
    </Dependency>
    <Dependency Name="Microsoft.Extensions.Configuration.EnvironmentVariables" Version="10.0.0-preview.4.25174.9">
      <Uri>https://github.com/dotnet/runtime</Uri>
      <Sha>659321ff5db13026f52aec70cf2a6692bd4be454</Sha>
    </Dependency>
    <Dependency Name="Microsoft.Extensions.Configuration.FileExtensions" Version="10.0.0-preview.4.25174.9">
      <Uri>https://github.com/dotnet/runtime</Uri>
      <Sha>659321ff5db13026f52aec70cf2a6692bd4be454</Sha>
    </Dependency>
    <Dependency Name="Microsoft.Extensions.Configuration.Ini" Version="10.0.0-preview.4.25174.9">
      <Uri>https://github.com/dotnet/runtime</Uri>
      <Sha>659321ff5db13026f52aec70cf2a6692bd4be454</Sha>
    </Dependency>
    <Dependency Name="Microsoft.Extensions.Configuration.Json" Version="10.0.0-preview.4.25174.9">
      <Uri>https://github.com/dotnet/runtime</Uri>
      <Sha>659321ff5db13026f52aec70cf2a6692bd4be454</Sha>
    </Dependency>
    <Dependency Name="Microsoft.Extensions.Configuration.UserSecrets" Version="10.0.0-preview.4.25174.9">
      <Uri>https://github.com/dotnet/runtime</Uri>
      <Sha>659321ff5db13026f52aec70cf2a6692bd4be454</Sha>
    </Dependency>
    <Dependency Name="Microsoft.Extensions.Configuration.Xml" Version="10.0.0-preview.4.25174.9">
      <Uri>https://github.com/dotnet/runtime</Uri>
      <Sha>659321ff5db13026f52aec70cf2a6692bd4be454</Sha>
    </Dependency>
    <Dependency Name="Microsoft.Extensions.Configuration" Version="10.0.0-preview.4.25174.9">
      <Uri>https://github.com/dotnet/runtime</Uri>
      <Sha>659321ff5db13026f52aec70cf2a6692bd4be454</Sha>
    </Dependency>
    <Dependency Name="Microsoft.Extensions.DependencyInjection.Abstractions" Version="10.0.0-preview.4.25174.9">
      <Uri>https://github.com/dotnet/runtime</Uri>
      <Sha>659321ff5db13026f52aec70cf2a6692bd4be454</Sha>
    </Dependency>
    <Dependency Name="Microsoft.Extensions.DependencyInjection" Version="10.0.0-preview.4.25174.9">
      <Uri>https://github.com/dotnet/runtime</Uri>
      <Sha>659321ff5db13026f52aec70cf2a6692bd4be454</Sha>
    </Dependency>
    <Dependency Name="Microsoft.Extensions.Diagnostics" Version="10.0.0-preview.4.25174.9">
      <Uri>https://github.com/dotnet/runtime</Uri>
      <Sha>659321ff5db13026f52aec70cf2a6692bd4be454</Sha>
    </Dependency>
    <Dependency Name="Microsoft.Extensions.Diagnostics.Abstractions" Version="10.0.0-preview.4.25174.9">
      <Uri>https://github.com/dotnet/runtime</Uri>
      <Sha>659321ff5db13026f52aec70cf2a6692bd4be454</Sha>
    </Dependency>
    <Dependency Name="Microsoft.Extensions.FileProviders.Abstractions" Version="10.0.0-preview.4.25174.9">
      <Uri>https://github.com/dotnet/runtime</Uri>
      <Sha>659321ff5db13026f52aec70cf2a6692bd4be454</Sha>
    </Dependency>
    <Dependency Name="Microsoft.Extensions.FileProviders.Composite" Version="10.0.0-preview.4.25174.9">
      <Uri>https://github.com/dotnet/runtime</Uri>
      <Sha>659321ff5db13026f52aec70cf2a6692bd4be454</Sha>
    </Dependency>
    <Dependency Name="Microsoft.Extensions.FileProviders.Physical" Version="10.0.0-preview.4.25174.9">
      <Uri>https://github.com/dotnet/runtime</Uri>
      <Sha>659321ff5db13026f52aec70cf2a6692bd4be454</Sha>
    </Dependency>
    <Dependency Name="Microsoft.Extensions.FileSystemGlobbing" Version="10.0.0-preview.4.25174.9">
      <Uri>https://github.com/dotnet/runtime</Uri>
      <Sha>659321ff5db13026f52aec70cf2a6692bd4be454</Sha>
    </Dependency>
    <Dependency Name="Microsoft.Extensions.HostFactoryResolver.Sources" Version="10.0.0-preview.4.25174.9">
      <Uri>https://github.com/dotnet/runtime</Uri>
      <Sha>659321ff5db13026f52aec70cf2a6692bd4be454</Sha>
    </Dependency>
    <Dependency Name="Microsoft.Extensions.Hosting.Abstractions" Version="10.0.0-preview.4.25174.9">
      <Uri>https://github.com/dotnet/runtime</Uri>
      <Sha>659321ff5db13026f52aec70cf2a6692bd4be454</Sha>
    </Dependency>
    <Dependency Name="Microsoft.Extensions.Hosting" Version="10.0.0-preview.4.25174.9">
      <Uri>https://github.com/dotnet/runtime</Uri>
      <Sha>659321ff5db13026f52aec70cf2a6692bd4be454</Sha>
    </Dependency>
    <Dependency Name="Microsoft.Extensions.Http" Version="10.0.0-preview.4.25174.9">
      <Uri>https://github.com/dotnet/runtime</Uri>
      <Sha>659321ff5db13026f52aec70cf2a6692bd4be454</Sha>
    </Dependency>
    <Dependency Name="Microsoft.Extensions.Logging.Abstractions" Version="10.0.0-preview.4.25174.9">
      <Uri>https://github.com/dotnet/runtime</Uri>
      <Sha>659321ff5db13026f52aec70cf2a6692bd4be454</Sha>
    </Dependency>
    <Dependency Name="Microsoft.Extensions.Logging.Configuration" Version="10.0.0-preview.4.25174.9">
      <Uri>https://github.com/dotnet/runtime</Uri>
      <Sha>659321ff5db13026f52aec70cf2a6692bd4be454</Sha>
    </Dependency>
    <Dependency Name="Microsoft.Extensions.Logging.Console" Version="10.0.0-preview.4.25174.9">
      <Uri>https://github.com/dotnet/runtime</Uri>
      <Sha>659321ff5db13026f52aec70cf2a6692bd4be454</Sha>
    </Dependency>
    <Dependency Name="Microsoft.Extensions.Logging.Debug" Version="10.0.0-preview.4.25174.9">
      <Uri>https://github.com/dotnet/runtime</Uri>
      <Sha>659321ff5db13026f52aec70cf2a6692bd4be454</Sha>
    </Dependency>
    <Dependency Name="Microsoft.Extensions.Logging.EventSource" Version="10.0.0-preview.4.25174.9">
      <Uri>https://github.com/dotnet/runtime</Uri>
      <Sha>659321ff5db13026f52aec70cf2a6692bd4be454</Sha>
    </Dependency>
    <Dependency Name="Microsoft.Extensions.Logging.EventLog" Version="10.0.0-preview.4.25174.9">
      <Uri>https://github.com/dotnet/runtime</Uri>
      <Sha>659321ff5db13026f52aec70cf2a6692bd4be454</Sha>
    </Dependency>
    <Dependency Name="Microsoft.Extensions.Logging.TraceSource" Version="10.0.0-preview.4.25174.9">
      <Uri>https://github.com/dotnet/runtime</Uri>
      <Sha>659321ff5db13026f52aec70cf2a6692bd4be454</Sha>
    </Dependency>
    <Dependency Name="Microsoft.Extensions.Logging" Version="10.0.0-preview.4.25174.9">
      <Uri>https://github.com/dotnet/runtime</Uri>
      <Sha>659321ff5db13026f52aec70cf2a6692bd4be454</Sha>
    </Dependency>
    <Dependency Name="Microsoft.Extensions.Options.ConfigurationExtensions" Version="10.0.0-preview.4.25174.9">
      <Uri>https://github.com/dotnet/runtime</Uri>
      <Sha>659321ff5db13026f52aec70cf2a6692bd4be454</Sha>
    </Dependency>
    <Dependency Name="Microsoft.Extensions.Options.DataAnnotations" Version="10.0.0-preview.4.25174.9">
      <Uri>https://github.com/dotnet/runtime</Uri>
      <Sha>659321ff5db13026f52aec70cf2a6692bd4be454</Sha>
    </Dependency>
    <Dependency Name="Microsoft.Extensions.Options" Version="10.0.0-preview.4.25174.9">
      <Uri>https://github.com/dotnet/runtime</Uri>
      <Sha>659321ff5db13026f52aec70cf2a6692bd4be454</Sha>
    </Dependency>
    <Dependency Name="Microsoft.Extensions.Primitives" Version="10.0.0-preview.4.25174.9">
      <Uri>https://github.com/dotnet/runtime</Uri>
      <Sha>659321ff5db13026f52aec70cf2a6692bd4be454</Sha>
    </Dependency>
    <Dependency Name="Microsoft.Internal.Runtime.AspNetCore.Transport" Version="10.0.0-preview.4.25174.9">
      <Uri>https://github.com/dotnet/runtime</Uri>
      <Sha>659321ff5db13026f52aec70cf2a6692bd4be454</Sha>
    </Dependency>
    <Dependency Name="System.Configuration.ConfigurationManager" Version="10.0.0-preview.4.25174.9">
      <Uri>https://github.com/dotnet/runtime</Uri>
      <Sha>659321ff5db13026f52aec70cf2a6692bd4be454</Sha>
    </Dependency>
    <Dependency Name="System.Diagnostics.DiagnosticSource" Version="10.0.0-preview.4.25174.9">
      <Uri>https://github.com/dotnet/runtime</Uri>
      <Sha>659321ff5db13026f52aec70cf2a6692bd4be454</Sha>
    </Dependency>
    <Dependency Name="System.Diagnostics.EventLog" Version="10.0.0-preview.4.25174.9">
      <Uri>https://github.com/dotnet/runtime</Uri>
      <Sha>659321ff5db13026f52aec70cf2a6692bd4be454</Sha>
    </Dependency>
    <Dependency Name="System.DirectoryServices.Protocols" Version="10.0.0-preview.4.25174.9">
      <Uri>https://github.com/dotnet/runtime</Uri>
      <Sha>659321ff5db13026f52aec70cf2a6692bd4be454</Sha>
    </Dependency>
    <Dependency Name="System.Formats.Asn1" Version="10.0.0-preview.4.25174.9">
      <Uri>https://github.com/dotnet/runtime</Uri>
      <Sha>659321ff5db13026f52aec70cf2a6692bd4be454</Sha>
    </Dependency>
    <Dependency Name="System.IO.Pipelines" Version="10.0.0-preview.4.25174.9">
      <Uri>https://github.com/dotnet/runtime</Uri>
      <Sha>659321ff5db13026f52aec70cf2a6692bd4be454</Sha>
    </Dependency>
    <Dependency Name="System.Net.Http.Json" Version="10.0.0-preview.4.25174.9">
      <Uri>https://github.com/dotnet/runtime</Uri>
      <Sha>659321ff5db13026f52aec70cf2a6692bd4be454</Sha>
    </Dependency>
    <Dependency Name="System.Net.Http.WinHttpHandler" Version="10.0.0-preview.4.25174.9">
      <Uri>https://github.com/dotnet/runtime</Uri>
      <Sha>659321ff5db13026f52aec70cf2a6692bd4be454</Sha>
    </Dependency>
    <Dependency Name="System.Net.ServerSentEvents" Version="10.0.0-preview.4.25174.9">
      <Uri>https://github.com/dotnet/runtime</Uri>
      <Sha>659321ff5db13026f52aec70cf2a6692bd4be454</Sha>
    </Dependency>
    <Dependency Name="System.Reflection.Metadata" Version="10.0.0-preview.4.25174.9">
      <Uri>https://github.com/dotnet/runtime</Uri>
      <Sha>659321ff5db13026f52aec70cf2a6692bd4be454</Sha>
    </Dependency>
    <Dependency Name="System.Resources.Extensions" Version="10.0.0-preview.4.25174.9">
      <Uri>https://github.com/dotnet/runtime</Uri>
      <Sha>659321ff5db13026f52aec70cf2a6692bd4be454</Sha>
    </Dependency>
    <Dependency Name="System.Security.Cryptography.Pkcs" Version="10.0.0-preview.4.25174.9">
      <Uri>https://github.com/dotnet/runtime</Uri>
      <Sha>659321ff5db13026f52aec70cf2a6692bd4be454</Sha>
    </Dependency>
    <Dependency Name="System.Security.Cryptography.Xml" Version="10.0.0-preview.4.25174.9">
      <Uri>https://github.com/dotnet/runtime</Uri>
      <Sha>659321ff5db13026f52aec70cf2a6692bd4be454</Sha>
    </Dependency>
    <Dependency Name="System.Security.Permissions" Version="10.0.0-preview.4.25174.9">
      <Uri>https://github.com/dotnet/runtime</Uri>
      <Sha>659321ff5db13026f52aec70cf2a6692bd4be454</Sha>
    </Dependency>
    <Dependency Name="System.ServiceProcess.ServiceController" Version="10.0.0-preview.4.25174.9">
      <Uri>https://github.com/dotnet/runtime</Uri>
      <Sha>659321ff5db13026f52aec70cf2a6692bd4be454</Sha>
    </Dependency>
    <Dependency Name="System.Text.Encodings.Web" Version="10.0.0-preview.4.25174.9">
      <Uri>https://github.com/dotnet/runtime</Uri>
      <Sha>659321ff5db13026f52aec70cf2a6692bd4be454</Sha>
    </Dependency>
    <Dependency Name="System.Text.Json" Version="10.0.0-preview.4.25174.9">
      <Uri>https://github.com/dotnet/runtime</Uri>
      <Sha>659321ff5db13026f52aec70cf2a6692bd4be454</Sha>
    </Dependency>
    <Dependency Name="System.Threading.AccessControl" Version="10.0.0-preview.4.25174.9">
      <Uri>https://github.com/dotnet/runtime</Uri>
      <Sha>659321ff5db13026f52aec70cf2a6692bd4be454</Sha>
    </Dependency>
    <Dependency Name="System.Threading.Channels" Version="10.0.0-preview.4.25174.9">
      <Uri>https://github.com/dotnet/runtime</Uri>
      <Sha>659321ff5db13026f52aec70cf2a6692bd4be454</Sha>
    </Dependency>
    <Dependency Name="System.Threading.RateLimiting" Version="10.0.0-preview.4.25174.9">
      <Uri>https://github.com/dotnet/runtime</Uri>
      <Sha>659321ff5db13026f52aec70cf2a6692bd4be454</Sha>
    </Dependency>
    <Dependency Name="Microsoft.Extensions.DependencyModel" Version="10.0.0-preview.4.25174.9">
      <Uri>https://github.com/dotnet/runtime</Uri>
      <Sha>659321ff5db13026f52aec70cf2a6692bd4be454</Sha>
    </Dependency>
    <Dependency Name="Microsoft.NETCore.App.Ref" Version="10.0.0-preview.4.25174.9">
      <Uri>https://github.com/dotnet/runtime</Uri>
      <Sha>659321ff5db13026f52aec70cf2a6692bd4be454</Sha>
    </Dependency>
    <Dependency Name="Microsoft.NET.Runtime.MonoAOTCompiler.Task" Version="10.0.0-preview.4.25174.9">
      <Uri>https://github.com/dotnet/runtime</Uri>
      <Sha>659321ff5db13026f52aec70cf2a6692bd4be454</Sha>
    </Dependency>
    <Dependency Name="Microsoft.NET.Runtime.WebAssembly.Sdk" Version="10.0.0-preview.4.25174.9">
      <Uri>https://github.com/dotnet/runtime</Uri>
      <Sha>659321ff5db13026f52aec70cf2a6692bd4be454</Sha>
    </Dependency>
    <Dependency Name="Microsoft.Bcl.AsyncInterfaces" Version="10.0.0-preview.4.25174.9">
      <Uri>https://github.com/dotnet/runtime</Uri>
      <Sha>659321ff5db13026f52aec70cf2a6692bd4be454</Sha>
    </Dependency>
    <!-- Transitive package to provide coherency in dotnet/extensions -->
    <Dependency Name="Microsoft.Bcl.TimeProvider" Version="10.0.0-preview.4.25174.9">
      <Uri>https://github.com/dotnet/runtime</Uri>
      <Sha>659321ff5db13026f52aec70cf2a6692bd4be454</Sha>
    </Dependency>
    <Dependency Name="System.Collections.Immutable" Version="10.0.0-preview.4.25174.9">
      <Uri>https://github.com/dotnet/runtime</Uri>
      <Sha>659321ff5db13026f52aec70cf2a6692bd4be454</Sha>
    </Dependency>
    <Dependency Name="System.Diagnostics.PerformanceCounter" Version="10.0.0-preview.4.25174.9">
      <Uri>https://github.com/dotnet/runtime</Uri>
      <Sha>659321ff5db13026f52aec70cf2a6692bd4be454</Sha>
    </Dependency>
    <Dependency Name="System.IO.Hashing" Version="10.0.0-preview.4.25174.9">
      <Uri>https://github.com/dotnet/runtime</Uri>
      <Sha>659321ff5db13026f52aec70cf2a6692bd4be454</Sha>
    </Dependency>
<<<<<<< HEAD
    <Dependency Name="System.Runtime.Caching" Version="10.0.0-preview.4.25174.9">
=======
    <Dependency Name="System.Memory.Data" Version="10.0.0-preview.3.25167.9">
      <Uri>https://github.com/dotnet/runtime</Uri>
      <Sha>4ff64a03e5c31fa824c4bc9377ef1ae8134d3f7a</Sha>
    </Dependency>
    <Dependency Name="System.Numerics.Tensors" Version="10.0.0-preview.3.25167.9">
      <Uri>https://github.com/dotnet/runtime</Uri>
      <Sha>4ff64a03e5c31fa824c4bc9377ef1ae8134d3f7a</Sha>
    </Dependency>
    <Dependency Name="System.Runtime.Caching" Version="10.0.0-preview.3.25167.9">
>>>>>>> ab38f496
      <Uri>https://github.com/dotnet/runtime</Uri>
      <Sha>659321ff5db13026f52aec70cf2a6692bd4be454</Sha>
    </Dependency>
    <!--
         Win-x64 is used here because we have picked an arbitrary runtime identifier to flow the version of the latest NETCore.App runtime.
         All Runtime.$rid packages should have the same version.
    -->
    <Dependency Name="Microsoft.NETCore.App.Runtime.win-x64" Version="10.0.0-preview.4.25174.9">
      <Uri>https://github.com/dotnet/runtime</Uri>
      <Sha>659321ff5db13026f52aec70cf2a6692bd4be454</Sha>
    </Dependency>
    <!-- Intermediate is necessary for source build. -->
    <Dependency Name="Microsoft.SourceBuild.Intermediate.runtime.linux-x64" Version="10.0.0-preview.4.25174.9">
      <Uri>https://github.com/dotnet/runtime</Uri>
      <Sha>659321ff5db13026f52aec70cf2a6692bd4be454</Sha>
      <SourceBuild RepoName="runtime" ManagedOnly="false" />
    </Dependency>
    <Dependency Name="Microsoft.NETCore.App.Runtime.AOT.win-x64.Cross.browser-wasm" Version="10.0.0-preview.4.25174.9">
      <Uri>https://github.com/dotnet/runtime</Uri>
      <Sha>659321ff5db13026f52aec70cf2a6692bd4be454</Sha>
    </Dependency>
    <Dependency Name="Microsoft.NETCore.BrowserDebugHost.Transport" Version="10.0.0-preview.4.25174.9">
      <Uri>https://github.com/dotnet/runtime</Uri>
      <Sha>659321ff5db13026f52aec70cf2a6692bd4be454</Sha>
    </Dependency>
    <Dependency Name="Microsoft.Web.Xdt" Version="10.0.0-preview.25067.1">
      <Uri>https://github.com/dotnet/xdt</Uri>
      <Sha>1156b9aac00609107c21cf3458b797c76db6be7a</Sha>
    </Dependency>
    <!-- Intermediate is necessary for source build. -->
    <Dependency Name="Microsoft.SourceBuild.Intermediate.xdt" Version="10.0.0-preview.25067.1">
      <Uri>https://github.com/dotnet/xdt</Uri>
      <Sha>1156b9aac00609107c21cf3458b797c76db6be7a</Sha>
      <SourceBuild RepoName="xdt" ManagedOnly="true" />
    </Dependency>
    <Dependency Name="Microsoft.SourceBuild.Intermediate.source-build-reference-packages" Version="10.0.617402">
      <Uri>https://github.com/dotnet/source-build-reference-packages</Uri>
      <Sha>4a8b5826baa291797b6df7deed227b509b05142b</Sha>
      <SourceBuild RepoName="source-build-reference-packages" ManagedOnly="true" />
    </Dependency>
    <!-- Not updated automatically -->
    <Dependency Name="Microsoft.CodeAnalysis.Common" Version="4.13.0-3.24613.7">
      <Uri>https://github.com/dotnet/roslyn</Uri>
      <Sha>afdd413cee50c16318620252e4e64dc326e2d300</Sha>
    </Dependency>
    <Dependency Name="Microsoft.CodeAnalysis.ExternalAccess.AspNetCore" Version="4.13.0-3.24613.7">
      <Uri>https://github.com/dotnet/roslyn</Uri>
      <Sha>afdd413cee50c16318620252e4e64dc326e2d300</Sha>
    </Dependency>
    <Dependency Name="Microsoft.CodeAnalysis.CSharp" Version="4.13.0-3.24613.7">
      <Uri>https://github.com/dotnet/roslyn</Uri>
      <Sha>afdd413cee50c16318620252e4e64dc326e2d300</Sha>
    </Dependency>
    <Dependency Name="Microsoft.CodeAnalysis.CSharp.Workspaces" Version="4.13.0-3.24613.7">
      <Uri>https://github.com/dotnet/roslyn</Uri>
      <Sha>afdd413cee50c16318620252e4e64dc326e2d300</Sha>
    </Dependency>
    <!-- Intermediate is necessary for source build. -->
    <Dependency Name="Microsoft.SourceBuild.Intermediate.roslyn" Version="4.13.0-3.24613.7">
      <Uri>https://github.com/dotnet/roslyn</Uri>
      <Sha>afdd413cee50c16318620252e4e64dc326e2d300</Sha>
      <SourceBuild RepoName="roslyn" ManagedOnly="true" />
    </Dependency>
    <Dependency Name="System.Composition" Version="10.0.0-preview.4.25174.9">
      <Uri>https://github.com/dotnet/runtime</Uri>
      <Sha>659321ff5db13026f52aec70cf2a6692bd4be454</Sha>
    </Dependency>
    <!-- Intermediate is necessary for source build. -->
    <Dependency Name="Microsoft.SourceBuild.Intermediate.source-build-externals" Version="10.0.616001">
      <Uri>https://github.com/dotnet/source-build-externals</Uri>
      <Sha>96dceea0417e9ff1b47664c2d2998b9abf541f0c</Sha>
      <SourceBuild RepoName="source-build-externals" ManagedOnly="true" />
    </Dependency>
  </ProductDependencies>
  <ToolsetDependencies>
    <!-- Listed explicitly to workaround https://github.com/dotnet/cli/issues/10528 -->
    <Dependency Name="Microsoft.NETCore.Platforms" Version="10.0.0-preview.4.25174.9">
      <Uri>https://github.com/dotnet/runtime</Uri>
      <Sha>659321ff5db13026f52aec70cf2a6692bd4be454</Sha>
    </Dependency>
    <Dependency Name="Microsoft.DotNet.Arcade.Sdk" Version="10.0.0-beta.25171.1">
      <Uri>https://github.com/dotnet/arcade</Uri>
      <Sha>235443a5c1136571cacdfd40576f263f26bf5b9b</Sha>
    </Dependency>
    <!-- Intermediate is necessary for source build. -->
    <Dependency Name="Microsoft.SourceBuild.Intermediate.arcade" Version="10.0.0-beta.25171.1">
      <Uri>https://github.com/dotnet/arcade</Uri>
      <Sha>235443a5c1136571cacdfd40576f263f26bf5b9b</Sha>
      <SourceBuild RepoName="arcade" ManagedOnly="true" />
    </Dependency>
    <Dependency Name="Microsoft.DotNet.Build.Tasks.Archives" Version="10.0.0-beta.25171.1">
      <Uri>https://github.com/dotnet/arcade</Uri>
      <Sha>235443a5c1136571cacdfd40576f263f26bf5b9b</Sha>
    </Dependency>
    <Dependency Name="Microsoft.DotNet.Build.Tasks.Installers" Version="10.0.0-beta.25171.1">
      <Uri>https://github.com/dotnet/arcade</Uri>
      <Sha>235443a5c1136571cacdfd40576f263f26bf5b9b</Sha>
    </Dependency>
    <Dependency Name="Microsoft.DotNet.Build.Tasks.Templating" Version="10.0.0-beta.25171.1">
      <Uri>https://github.com/dotnet/arcade</Uri>
      <Sha>235443a5c1136571cacdfd40576f263f26bf5b9b</Sha>
    </Dependency>
    <Dependency Name="Microsoft.DotNet.Helix.Sdk" Version="10.0.0-beta.25171.1">
      <Uri>https://github.com/dotnet/arcade</Uri>
      <Sha>235443a5c1136571cacdfd40576f263f26bf5b9b</Sha>
    </Dependency>
    <Dependency Name="Microsoft.DotNet.RemoteExecutor" Version="10.0.0-beta.25171.1">
      <Uri>https://github.com/dotnet/arcade</Uri>
      <Sha>235443a5c1136571cacdfd40576f263f26bf5b9b</Sha>
    </Dependency>
    <Dependency Name="Microsoft.DotNet.SharedFramework.Sdk" Version="10.0.0-beta.25171.1">
      <Uri>https://github.com/dotnet/arcade</Uri>
      <Sha>235443a5c1136571cacdfd40576f263f26bf5b9b</Sha>
    </Dependency>
    <Dependency Name="Microsoft.Extensions.Diagnostics.Testing" Version="9.4.0-preview.1.25173.2">
      <Uri>https://github.com/dotnet/extensions</Uri>
      <Sha>6491f22e0a194060d5a7461dacaa4dc0106852d0</Sha>
    </Dependency>
    <Dependency Name="Microsoft.Extensions.TimeProvider.Testing" Version="9.4.0-preview.1.25173.2">
      <Uri>https://github.com/dotnet/extensions</Uri>
      <Sha>6491f22e0a194060d5a7461dacaa4dc0106852d0</Sha>
    </Dependency>
    <Dependency Name="NuGet.Frameworks" Version="6.2.4">
      <Uri>https://github.com/nuget/nuget.client</Uri>
      <Sha>8fef55f5a55a3b4f2c96cd1a9b5ddc51d4b927f8</Sha>
    </Dependency>
    <Dependency Name="NuGet.Packaging" Version="6.2.4">
      <Uri>https://github.com/nuget/nuget.client</Uri>
      <Sha>8fef55f5a55a3b4f2c96cd1a9b5ddc51d4b927f8</Sha>
    </Dependency>
    <Dependency Name="NuGet.Versioning" Version="6.2.4">
      <Uri>https://github.com/nuget/nuget.client</Uri>
      <Sha>8fef55f5a55a3b4f2c96cd1a9b5ddc51d4b927f8</Sha>
    </Dependency>
    <Dependency Name="optimization.windows_nt-x64.MIBC.Runtime" Version="1.0.0-prerelease.25104.10" CoherentParentDependency="Microsoft.NETCore.App.Runtime.win-x64">
      <Uri>https://dev.azure.com/dnceng/internal/_git/dotnet-optimization</Uri>
      <Sha>79859263121f7fb30c6f8a5c463616afc5a1fc5d</Sha>
    </Dependency>
    <Dependency Name="optimization.windows_nt-x86.MIBC.Runtime" Version="1.0.0-prerelease.25104.10" CoherentParentDependency="Microsoft.NETCore.App.Runtime.win-x64">
      <Uri>https://dev.azure.com/dnceng/internal/_git/dotnet-optimization</Uri>
      <Sha>79859263121f7fb30c6f8a5c463616afc5a1fc5d</Sha>
    </Dependency>
    <Dependency Name="optimization.linux-x64.MIBC.Runtime" Version="1.0.0-prerelease.25104.10" CoherentParentDependency="Microsoft.NETCore.App.Runtime.win-x64">
      <Uri>https://dev.azure.com/dnceng/internal/_git/dotnet-optimization</Uri>
      <Sha>79859263121f7fb30c6f8a5c463616afc5a1fc5d</Sha>
    </Dependency>
    <Dependency Name="optimization.windows_nt-arm64.MIBC.Runtime" Version="1.0.0-prerelease.25104.10" CoherentParentDependency="Microsoft.NETCore.App.Runtime.win-x64">
      <Uri>https://dev.azure.com/dnceng/internal/_git/dotnet-optimization</Uri>
      <Sha>79859263121f7fb30c6f8a5c463616afc5a1fc5d</Sha>
    </Dependency>
    <Dependency Name="optimization.linux-arm64.MIBC.Runtime" Version="1.0.0-prerelease.25104.10" CoherentParentDependency="Microsoft.NETCore.App.Runtime.win-x64">
      <Uri>https://dev.azure.com/dnceng/internal/_git/dotnet-optimization</Uri>
      <Sha>79859263121f7fb30c6f8a5c463616afc5a1fc5d</Sha>
    </Dependency>
    <!-- Intermediate is necessary for source build. -->
    <Dependency Name="Microsoft.SourceBuild.Intermediate.symreader" Version="2.2.0-beta.25124.1">
      <Uri>https://github.com/dotnet/symreader</Uri>
      <Sha>e3d70b066e2e27c7050928e1095df9e5ae859dfd</Sha>
      <SourceBuild RepoName="symreader" ManagedOnly="true" />
    </Dependency>
  </ToolsetDependencies>
</Dependencies><|MERGE_RESOLUTION|>--- conflicted
+++ resolved
@@ -307,19 +307,15 @@
       <Uri>https://github.com/dotnet/runtime</Uri>
       <Sha>659321ff5db13026f52aec70cf2a6692bd4be454</Sha>
     </Dependency>
-<<<<<<< HEAD
+    <Dependency Name="System.Memory.Data" Version="10.0.0-preview.3.25167.9">
+      <Uri>https://github.com/dotnet/runtime</Uri>
+      <Sha>4ff64a03e5c31fa824c4bc9377ef1ae8134d3f7a</Sha>
+    </Dependency>
+    <Dependency Name="System.Numerics.Tensors" Version="10.0.0-preview.3.25167.9">
+      <Uri>https://github.com/dotnet/runtime</Uri>
+      <Sha>4ff64a03e5c31fa824c4bc9377ef1ae8134d3f7a</Sha>
+    </Dependency>
     <Dependency Name="System.Runtime.Caching" Version="10.0.0-preview.4.25174.9">
-=======
-    <Dependency Name="System.Memory.Data" Version="10.0.0-preview.3.25167.9">
-      <Uri>https://github.com/dotnet/runtime</Uri>
-      <Sha>4ff64a03e5c31fa824c4bc9377ef1ae8134d3f7a</Sha>
-    </Dependency>
-    <Dependency Name="System.Numerics.Tensors" Version="10.0.0-preview.3.25167.9">
-      <Uri>https://github.com/dotnet/runtime</Uri>
-      <Sha>4ff64a03e5c31fa824c4bc9377ef1ae8134d3f7a</Sha>
-    </Dependency>
-    <Dependency Name="System.Runtime.Caching" Version="10.0.0-preview.3.25167.9">
->>>>>>> ab38f496
       <Uri>https://github.com/dotnet/runtime</Uri>
       <Sha>659321ff5db13026f52aec70cf2a6692bd4be454</Sha>
     </Dependency>
