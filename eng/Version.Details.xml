--- conflicted
+++ resolved
@@ -394,15 +394,11 @@
       <Sha>e8de3415124309210e4cbd0105e4a9da8dc01696</Sha>
       <SourceBuild RepoName="arcade" ManagedOnly="true" />
     </Dependency>
-<<<<<<< HEAD
-    <Dependency Name="Microsoft.DotNet.Build.Tasks.Archives" Version="10.0.0-beta.24562.15">
-      <Uri>https://github.com/dotnet/arcade</Uri>
-      <Sha>232061b49ae2157efbb83acde9acae79ef3d6d40</Sha>
-    </Dependency>
-    <Dependency Name="Microsoft.DotNet.Build.Tasks.Installers" Version="10.0.0-beta.24562.15">
-=======
+    <Dependency Name="Microsoft.DotNet.Build.Tasks.Archives" Version="10.0.0-beta.24578.2">
+      <Uri>https://github.com/dotnet/arcade</Uri>
+      <Sha>e8de3415124309210e4cbd0105e4a9da8dc01696</Sha>
+    </Dependency>
     <Dependency Name="Microsoft.DotNet.Build.Tasks.Installers" Version="10.0.0-beta.24578.2">
->>>>>>> 75b48ace
       <Uri>https://github.com/dotnet/arcade</Uri>
       <Sha>e8de3415124309210e4cbd0105e4a9da8dc01696</Sha>
     </Dependency>
@@ -418,15 +414,11 @@
       <Uri>https://github.com/dotnet/arcade</Uri>
       <Sha>e8de3415124309210e4cbd0105e4a9da8dc01696</Sha>
     </Dependency>
-<<<<<<< HEAD
-    <Dependency Name="Microsoft.DotNet.SharedFramework.Sdk" Version="10.0.0-beta.24560.1">
-      <Uri>https://github.com/dotnet/arcade</Uri>
-      <Sha>232061b49ae2157efbb83acde9acae79ef3d6d40</Sha>
-    </Dependency>
-    <Dependency Name="Microsoft.Extensions.Diagnostics.Testing" Version="9.1.0-preview.1.24560.1">
-=======
+    <Dependency Name="Microsoft.DotNet.SharedFramework.Sdk" Version="10.0.0-beta.24578.2">
+      <Uri>https://github.com/dotnet/arcade</Uri>
+      <Sha>e8de3415124309210e4cbd0105e4a9da8dc01696</Sha>
+    </Dependency>
     <Dependency Name="Microsoft.Extensions.Diagnostics.Testing" Version="9.1.0-preview.1.24577.1">
->>>>>>> 75b48ace
       <Uri>https://github.com/dotnet/extensions</Uri>
       <Sha>eace8d6bd03997f1f6a271547b03cf4a44b23657</Sha>
     </Dependency>
