<?xml version="1.0" encoding="utf-8"?>
<!--

  This file is used by automation to update Versions.props and may be used for other purposes, such as
  static analysis to determine the repo dependency graph.  It should only be modified manually when adding
  or removing dependencies. Updating versions should be done using the `darc` command line tool.

  See https://github.com/dotnet/arcade/blob/master/Documentation/Darc.md for instructions on using darc.
-->
<Dependencies>
  <ProductDependencies>
    <Dependency Name="dotnet-ef" Version="6.0.0-preview.2.21118.2">
      <Uri>https://github.com/dotnet/efcore</Uri>
      <Sha>41c13cd080e9a3c5c084b9a61c401a977a52c2a1</Sha>
    </Dependency>
    <Dependency Name="Microsoft.EntityFrameworkCore.InMemory" Version="6.0.0-preview.2.21118.2">
      <Uri>https://github.com/dotnet/efcore</Uri>
      <Sha>41c13cd080e9a3c5c084b9a61c401a977a52c2a1</Sha>
    </Dependency>
    <Dependency Name="Microsoft.EntityFrameworkCore.Relational" Version="6.0.0-preview.2.21118.2">
      <Uri>https://github.com/dotnet/efcore</Uri>
      <Sha>41c13cd080e9a3c5c084b9a61c401a977a52c2a1</Sha>
    </Dependency>
    <Dependency Name="Microsoft.EntityFrameworkCore.Sqlite" Version="6.0.0-preview.2.21118.2">
      <Uri>https://github.com/dotnet/efcore</Uri>
      <Sha>41c13cd080e9a3c5c084b9a61c401a977a52c2a1</Sha>
    </Dependency>
    <Dependency Name="Microsoft.EntityFrameworkCore.SqlServer" Version="6.0.0-preview.2.21118.2">
      <Uri>https://github.com/dotnet/efcore</Uri>
      <Sha>41c13cd080e9a3c5c084b9a61c401a977a52c2a1</Sha>
    </Dependency>
    <Dependency Name="Microsoft.EntityFrameworkCore.Tools" Version="6.0.0-preview.2.21118.2">
      <Uri>https://github.com/dotnet/efcore</Uri>
      <Sha>41c13cd080e9a3c5c084b9a61c401a977a52c2a1</Sha>
    </Dependency>
    <Dependency Name="Microsoft.EntityFrameworkCore" Version="6.0.0-preview.2.21118.2">
      <Uri>https://github.com/dotnet/efcore</Uri>
      <Sha>41c13cd080e9a3c5c084b9a61c401a977a52c2a1</Sha>
    </Dependency>
    <Dependency Name="Microsoft.EntityFrameworkCore.Design" Version="6.0.0-preview.2.21118.2">
      <Uri>https://github.com/dotnet/efcore</Uri>
      <Sha>41c13cd080e9a3c5c084b9a61c401a977a52c2a1</Sha>
    </Dependency>
    <Dependency Name="Microsoft.Extensions.Caching.Abstractions" Version="6.0.0-preview.2.21118.2">
      <Uri>https://github.com/dotnet/runtime</Uri>
      <Sha>bc9dc0e4303c2cc02262040260115e4e5ba06edc</Sha>
    </Dependency>
    <Dependency Name="Microsoft.Extensions.Caching.Memory" Version="6.0.0-preview.2.21118.2">
      <Uri>https://github.com/dotnet/runtime</Uri>
      <Sha>bc9dc0e4303c2cc02262040260115e4e5ba06edc</Sha>
    </Dependency>
    <Dependency Name="Microsoft.Extensions.Configuration.Abstractions" Version="6.0.0-preview.2.21118.2">
      <Uri>https://github.com/dotnet/runtime</Uri>
      <Sha>bc9dc0e4303c2cc02262040260115e4e5ba06edc</Sha>
    </Dependency>
    <Dependency Name="Microsoft.Extensions.Configuration.Binder" Version="6.0.0-preview.2.21118.2">
      <Uri>https://github.com/dotnet/runtime</Uri>
      <Sha>bc9dc0e4303c2cc02262040260115e4e5ba06edc</Sha>
    </Dependency>
    <Dependency Name="Microsoft.Extensions.Configuration.CommandLine" Version="6.0.0-preview.2.21118.2">
      <Uri>https://github.com/dotnet/runtime</Uri>
      <Sha>bc9dc0e4303c2cc02262040260115e4e5ba06edc</Sha>
    </Dependency>
    <Dependency Name="Microsoft.Extensions.Configuration.EnvironmentVariables" Version="6.0.0-preview.2.21118.2">
      <Uri>https://github.com/dotnet/runtime</Uri>
      <Sha>bc9dc0e4303c2cc02262040260115e4e5ba06edc</Sha>
    </Dependency>
    <Dependency Name="Microsoft.Extensions.Configuration.FileExtensions" Version="6.0.0-preview.2.21118.2">
      <Uri>https://github.com/dotnet/runtime</Uri>
      <Sha>bc9dc0e4303c2cc02262040260115e4e5ba06edc</Sha>
    </Dependency>
    <Dependency Name="Microsoft.Extensions.Configuration.Ini" Version="6.0.0-preview.2.21118.2">
      <Uri>https://github.com/dotnet/runtime</Uri>
      <Sha>bc9dc0e4303c2cc02262040260115e4e5ba06edc</Sha>
    </Dependency>
    <Dependency Name="Microsoft.Extensions.Configuration.Json" Version="6.0.0-preview.2.21118.2">
      <Uri>https://github.com/dotnet/runtime</Uri>
      <Sha>bc9dc0e4303c2cc02262040260115e4e5ba06edc</Sha>
    </Dependency>
    <Dependency Name="Microsoft.Extensions.Configuration.UserSecrets" Version="6.0.0-preview.2.21118.2">
      <Uri>https://github.com/dotnet/runtime</Uri>
      <Sha>bc9dc0e4303c2cc02262040260115e4e5ba06edc</Sha>
    </Dependency>
    <Dependency Name="Microsoft.Extensions.Configuration.Xml" Version="6.0.0-preview.2.21118.2">
      <Uri>https://github.com/dotnet/runtime</Uri>
      <Sha>bc9dc0e4303c2cc02262040260115e4e5ba06edc</Sha>
    </Dependency>
    <Dependency Name="Microsoft.Extensions.Configuration" Version="6.0.0-preview.2.21118.2">
      <Uri>https://github.com/dotnet/runtime</Uri>
      <Sha>bc9dc0e4303c2cc02262040260115e4e5ba06edc</Sha>
    </Dependency>
    <Dependency Name="Microsoft.Extensions.DependencyInjection.Abstractions" Version="6.0.0-preview.2.21118.2">
      <Uri>https://github.com/dotnet/runtime</Uri>
      <Sha>bc9dc0e4303c2cc02262040260115e4e5ba06edc</Sha>
    </Dependency>
    <Dependency Name="Microsoft.Extensions.DependencyInjection" Version="6.0.0-preview.2.21118.2">
      <Uri>https://github.com/dotnet/runtime</Uri>
      <Sha>bc9dc0e4303c2cc02262040260115e4e5ba06edc</Sha>
    </Dependency>
    <Dependency Name="Microsoft.Extensions.FileProviders.Abstractions" Version="6.0.0-preview.2.21118.2">
      <Uri>https://github.com/dotnet/runtime</Uri>
      <Sha>bc9dc0e4303c2cc02262040260115e4e5ba06edc</Sha>
    </Dependency>
    <Dependency Name="Microsoft.Extensions.FileProviders.Composite" Version="6.0.0-preview.2.21118.2">
      <Uri>https://github.com/dotnet/runtime</Uri>
      <Sha>bc9dc0e4303c2cc02262040260115e4e5ba06edc</Sha>
    </Dependency>
    <Dependency Name="Microsoft.Extensions.FileProviders.Physical" Version="6.0.0-preview.2.21118.2">
      <Uri>https://github.com/dotnet/runtime</Uri>
      <Sha>bc9dc0e4303c2cc02262040260115e4e5ba06edc</Sha>
    </Dependency>
    <Dependency Name="Microsoft.Extensions.FileSystemGlobbing" Version="6.0.0-preview.2.21118.2">
      <Uri>https://github.com/dotnet/runtime</Uri>
      <Sha>bc9dc0e4303c2cc02262040260115e4e5ba06edc</Sha>
    </Dependency>
    <Dependency Name="Microsoft.Extensions.HostFactoryResolver.Sources" Version="6.0.0-preview.2.21118.2">
      <Uri>https://github.com/dotnet/runtime</Uri>
      <Sha>bc9dc0e4303c2cc02262040260115e4e5ba06edc</Sha>
    </Dependency>
    <Dependency Name="Microsoft.Extensions.Hosting.Abstractions" Version="6.0.0-preview.2.21118.2">
      <Uri>https://github.com/dotnet/runtime</Uri>
      <Sha>bc9dc0e4303c2cc02262040260115e4e5ba06edc</Sha>
    </Dependency>
    <Dependency Name="Microsoft.Extensions.Hosting" Version="6.0.0-preview.2.21118.2">
      <Uri>https://github.com/dotnet/runtime</Uri>
      <Sha>bc9dc0e4303c2cc02262040260115e4e5ba06edc</Sha>
    </Dependency>
    <Dependency Name="Microsoft.Extensions.Http" Version="6.0.0-preview.2.21118.2">
      <Uri>https://github.com/dotnet/runtime</Uri>
      <Sha>bc9dc0e4303c2cc02262040260115e4e5ba06edc</Sha>
    </Dependency>
    <Dependency Name="Microsoft.Extensions.Logging.Abstractions" Version="6.0.0-preview.2.21118.2">
      <Uri>https://github.com/dotnet/runtime</Uri>
      <Sha>bc9dc0e4303c2cc02262040260115e4e5ba06edc</Sha>
    </Dependency>
    <Dependency Name="Microsoft.Extensions.Logging.Configuration" Version="6.0.0-preview.2.21118.2">
      <Uri>https://github.com/dotnet/runtime</Uri>
      <Sha>bc9dc0e4303c2cc02262040260115e4e5ba06edc</Sha>
    </Dependency>
    <Dependency Name="Microsoft.Extensions.Logging.Console" Version="6.0.0-preview.2.21118.2">
      <Uri>https://github.com/dotnet/runtime</Uri>
      <Sha>bc9dc0e4303c2cc02262040260115e4e5ba06edc</Sha>
    </Dependency>
    <Dependency Name="Microsoft.Extensions.Logging.Debug" Version="6.0.0-preview.2.21118.2">
      <Uri>https://github.com/dotnet/runtime</Uri>
      <Sha>bc9dc0e4303c2cc02262040260115e4e5ba06edc</Sha>
    </Dependency>
    <Dependency Name="Microsoft.Extensions.Logging.EventSource" Version="6.0.0-preview.2.21118.2">
      <Uri>https://github.com/dotnet/runtime</Uri>
      <Sha>bc9dc0e4303c2cc02262040260115e4e5ba06edc</Sha>
    </Dependency>
    <Dependency Name="Microsoft.Extensions.Logging.EventLog" Version="6.0.0-preview.2.21118.2">
      <Uri>https://github.com/dotnet/runtime</Uri>
      <Sha>bc9dc0e4303c2cc02262040260115e4e5ba06edc</Sha>
    </Dependency>
    <Dependency Name="Microsoft.Extensions.Logging.TraceSource" Version="6.0.0-preview.2.21118.2">
      <Uri>https://github.com/dotnet/runtime</Uri>
      <Sha>bc9dc0e4303c2cc02262040260115e4e5ba06edc</Sha>
    </Dependency>
    <Dependency Name="Microsoft.Extensions.Logging" Version="6.0.0-preview.2.21118.2">
      <Uri>https://github.com/dotnet/runtime</Uri>
      <Sha>bc9dc0e4303c2cc02262040260115e4e5ba06edc</Sha>
    </Dependency>
    <Dependency Name="Microsoft.Extensions.Options.ConfigurationExtensions" Version="6.0.0-preview.2.21118.2">
      <Uri>https://github.com/dotnet/runtime</Uri>
      <Sha>bc9dc0e4303c2cc02262040260115e4e5ba06edc</Sha>
    </Dependency>
    <Dependency Name="Microsoft.Extensions.Options.DataAnnotations" Version="6.0.0-preview.2.21118.2">
      <Uri>https://github.com/dotnet/runtime</Uri>
      <Sha>bc9dc0e4303c2cc02262040260115e4e5ba06edc</Sha>
    </Dependency>
    <Dependency Name="Microsoft.Extensions.Options" Version="6.0.0-preview.2.21118.2">
      <Uri>https://github.com/dotnet/runtime</Uri>
      <Sha>bc9dc0e4303c2cc02262040260115e4e5ba06edc</Sha>
    </Dependency>
    <Dependency Name="Microsoft.Extensions.Primitives" Version="6.0.0-preview.2.21118.2">
      <Uri>https://github.com/dotnet/runtime</Uri>
      <Sha>bc9dc0e4303c2cc02262040260115e4e5ba06edc</Sha>
    </Dependency>
    <Dependency Name="Microsoft.Extensions.Internal.Transport" Version="6.0.0-preview.2.21106.9">
      <Uri>https://github.com/dotnet/runtime</Uri>
      <Sha>afd1d33db716e185c6ef77af569db5cfc3ef183a</Sha>
    </Dependency>
    <Dependency Name="Microsoft.Win32.Registry" Version="6.0.0-preview.2.21118.2">
      <Uri>https://github.com/dotnet/runtime</Uri>
      <Sha>bc9dc0e4303c2cc02262040260115e4e5ba06edc</Sha>
    </Dependency>
    <Dependency Name="Microsoft.Win32.SystemEvents" Version="6.0.0-preview.2.21118.2">
      <Uri>https://github.com/dotnet/runtime</Uri>
      <Sha>bc9dc0e4303c2cc02262040260115e4e5ba06edc</Sha>
    </Dependency>
    <Dependency Name="System.ComponentModel.Annotations" Version="6.0.0-preview.2.21118.2">
      <Uri>https://github.com/dotnet/runtime</Uri>
      <Sha>bc9dc0e4303c2cc02262040260115e4e5ba06edc</Sha>
    </Dependency>
    <Dependency Name="System.Diagnostics.DiagnosticSource" Version="6.0.0-preview.2.21118.2">
      <Uri>https://github.com/dotnet/runtime</Uri>
      <Sha>bc9dc0e4303c2cc02262040260115e4e5ba06edc</Sha>
    </Dependency>
    <Dependency Name="System.Diagnostics.EventLog" Version="6.0.0-preview.2.21118.2">
      <Uri>https://github.com/dotnet/runtime</Uri>
      <Sha>bc9dc0e4303c2cc02262040260115e4e5ba06edc</Sha>
    </Dependency>
    <Dependency Name="System.DirectoryServices.Protocols" Version="6.0.0-preview.2.21118.2">
      <Uri>https://github.com/dotnet/runtime</Uri>
      <Sha>bc9dc0e4303c2cc02262040260115e4e5ba06edc</Sha>
    </Dependency>
    <Dependency Name="System.Drawing.Common" Version="6.0.0-preview.2.21118.2">
      <Uri>https://github.com/dotnet/runtime</Uri>
      <Sha>bc9dc0e4303c2cc02262040260115e4e5ba06edc</Sha>
    </Dependency>
    <Dependency Name="System.IO.Pipelines" Version="6.0.0-preview.2.21118.2">
      <Uri>https://github.com/dotnet/runtime</Uri>
      <Sha>bc9dc0e4303c2cc02262040260115e4e5ba06edc</Sha>
    </Dependency>
    <Dependency Name="System.Net.Http.Json" Version="6.0.0-preview.2.21118.2">
      <Uri>https://github.com/dotnet/runtime</Uri>
      <Sha>bc9dc0e4303c2cc02262040260115e4e5ba06edc</Sha>
    </Dependency>
    <Dependency Name="System.Net.Http.WinHttpHandler" Version="6.0.0-preview.2.21118.2">
      <Uri>https://github.com/dotnet/runtime</Uri>
      <Sha>bc9dc0e4303c2cc02262040260115e4e5ba06edc</Sha>
    </Dependency>
    <Dependency Name="System.Reflection.Metadata" Version="6.0.0-preview.2.21118.2">
      <Uri>https://github.com/dotnet/runtime</Uri>
      <Sha>bc9dc0e4303c2cc02262040260115e4e5ba06edc</Sha>
    </Dependency>
    <Dependency Name="System.Resources.Extensions" Version="6.0.0-preview.2.21118.2">
      <Uri>https://github.com/dotnet/runtime</Uri>
      <Sha>bc9dc0e4303c2cc02262040260115e4e5ba06edc</Sha>
    </Dependency>
    <Dependency Name="System.Runtime.CompilerServices.Unsafe" Version="6.0.0-preview.2.21118.2">
      <Uri>https://github.com/dotnet/runtime</Uri>
      <Sha>bc9dc0e4303c2cc02262040260115e4e5ba06edc</Sha>
    </Dependency>
    <!-- System.Security.AccessControl should only be referenced in Dependencies.props and RTMVersions.csproj. -->
    <Dependency Name="System.Security.AccessControl" Version="6.0.0-preview.2.21118.2">
      <Uri>https://github.com/dotnet/runtime</Uri>
      <Sha>bc9dc0e4303c2cc02262040260115e4e5ba06edc</Sha>
    </Dependency>
    <Dependency Name="System.Security.Cryptography.Cng" Version="6.0.0-preview.2.21118.2">
      <Uri>https://github.com/dotnet/runtime</Uri>
      <Sha>bc9dc0e4303c2cc02262040260115e4e5ba06edc</Sha>
    </Dependency>
    <Dependency Name="System.Security.Cryptography.Pkcs" Version="6.0.0-preview.2.21118.2">
      <Uri>https://github.com/dotnet/runtime</Uri>
      <Sha>bc9dc0e4303c2cc02262040260115e4e5ba06edc</Sha>
    </Dependency>
    <Dependency Name="System.Security.Cryptography.Xml" Version="6.0.0-preview.2.21118.2">
      <Uri>https://github.com/dotnet/runtime</Uri>
      <Sha>bc9dc0e4303c2cc02262040260115e4e5ba06edc</Sha>
    </Dependency>
    <Dependency Name="System.Security.Permissions" Version="6.0.0-preview.2.21118.2">
      <Uri>https://github.com/dotnet/runtime</Uri>
      <Sha>bc9dc0e4303c2cc02262040260115e4e5ba06edc</Sha>
    </Dependency>
    <Dependency Name="System.Security.Principal.Windows" Version="6.0.0-preview.2.21118.2">
      <Uri>https://github.com/dotnet/runtime</Uri>
      <Sha>bc9dc0e4303c2cc02262040260115e4e5ba06edc</Sha>
    </Dependency>
    <Dependency Name="System.ServiceProcess.ServiceController" Version="6.0.0-preview.2.21118.2">
      <Uri>https://github.com/dotnet/runtime</Uri>
      <Sha>bc9dc0e4303c2cc02262040260115e4e5ba06edc</Sha>
    </Dependency>
    <Dependency Name="System.Text.Encodings.Web" Version="6.0.0-preview.2.21118.2">
      <Uri>https://github.com/dotnet/runtime</Uri>
      <Sha>bc9dc0e4303c2cc02262040260115e4e5ba06edc</Sha>
    </Dependency>
    <Dependency Name="System.Text.Json" Version="6.0.0-preview.2.21118.2">
      <Uri>https://github.com/dotnet/runtime</Uri>
      <Sha>bc9dc0e4303c2cc02262040260115e4e5ba06edc</Sha>
    </Dependency>
    <Dependency Name="System.Threading.Channels" Version="6.0.0-preview.2.21118.2">
      <Uri>https://github.com/dotnet/runtime</Uri>
      <Sha>bc9dc0e4303c2cc02262040260115e4e5ba06edc</Sha>
    </Dependency>
    <Dependency Name="System.Windows.Extensions" Version="6.0.0-preview.2.21118.2">
      <Uri>https://github.com/dotnet/runtime</Uri>
      <Sha>bc9dc0e4303c2cc02262040260115e4e5ba06edc</Sha>
    </Dependency>
    <Dependency Name="Microsoft.Extensions.DependencyModel" Version="6.0.0-preview.2.21118.2">
      <Uri>https://github.com/dotnet/runtime</Uri>
      <Sha>bc9dc0e4303c2cc02262040260115e4e5ba06edc</Sha>
    </Dependency>
    <Dependency Name="Microsoft.NETCore.App.Ref" Version="6.0.0-preview.2.21118.2">
      <Uri>https://github.com/dotnet/runtime</Uri>
      <Sha>bc9dc0e4303c2cc02262040260115e4e5ba06edc</Sha>
    </Dependency>
    <Dependency Name="Microsoft.NET.Runtime.MonoAOTCompiler.Task" Version="6.0.0-preview.2.21117.2">
      <Uri>https://github.com/dotnet/runtime</Uri>
      <Sha>c07d59af4edfb22ebef9a8922cca990f6242b53b</Sha>
    </Dependency>
    <Dependency Name="Microsoft.NET.Runtime.WebAssembly.Sdk" Version="6.0.0-preview.2.21117.2">
      <Uri>https://github.com/dotnet/runtime</Uri>
      <Sha>c07d59af4edfb22ebef9a8922cca990f6242b53b</Sha>
    </Dependency>

    <!--
         Win-x64 is used here because we have picked an arbitrary runtime identifier to flow the version of the latest NETCore.App runtime.
         All Runtime.$rid packages should have the same version.
    -->
    <Dependency Name="Microsoft.NETCore.App.Runtime.win-x64" Version="6.0.0-preview.2.21118.2">
      <Uri>https://github.com/dotnet/runtime</Uri>
      <Sha>bc9dc0e4303c2cc02262040260115e4e5ba06edc</Sha>
    </Dependency>
<<<<<<< HEAD
    <Dependency Name="Microsoft.NETCore.BrowserDebugHost.Transport" Version="6.0.0-preview.2.21118.2">
=======
    <Dependency Name="Microsoft.NETCore.App.Runtime.AOT.win-x64.Cross.browser-wasm" Version="6.0.0-preview.2.21117.2">
      <Uri>https://github.com/dotnet/runtime</Uri>
      <Sha>c07d59af4edfb22ebef9a8922cca990f6242b53b</Sha>
    </Dependency>
    <Dependency Name="Microsoft.NETCore.BrowserDebugHost.Transport" Version="6.0.0-preview.2.21117.2">
>>>>>>> 7a0e7fef
      <Uri>https://github.com/dotnet/runtime</Uri>
      <Sha>bc9dc0e4303c2cc02262040260115e4e5ba06edc</Sha>
    </Dependency>
  </ProductDependencies>
  <ToolsetDependencies>
    <!-- Listed explicitly to workaround https://github.com/dotnet/cli/issues/10528 -->
    <Dependency Name="Microsoft.NETCore.Platforms" Version="6.0.0-preview.2.21118.2">
      <Uri>https://github.com/dotnet/runtime</Uri>
      <Sha>bc9dc0e4303c2cc02262040260115e4e5ba06edc</Sha>
    </Dependency>
    <Dependency Name="Microsoft.DotNet.Arcade.Sdk" Version="6.0.0-beta.21105.12">
      <Uri>https://github.com/dotnet/arcade</Uri>
      <Sha>938b3e8b4edcd96ca0f0cbbae63c87b3f51f7afe</Sha>
    </Dependency>
    <Dependency Name="Microsoft.DotNet.Build.Tasks.Installers" Version="6.0.0-beta.21105.12">
      <Uri>https://github.com/dotnet/arcade</Uri>
      <Sha>938b3e8b4edcd96ca0f0cbbae63c87b3f51f7afe</Sha>
    </Dependency>
    <Dependency Name="Microsoft.DotNet.Helix.Sdk" Version="6.0.0-beta.21105.12">
      <Uri>https://github.com/dotnet/arcade</Uri>
      <Sha>938b3e8b4edcd96ca0f0cbbae63c87b3f51f7afe</Sha>
    </Dependency>
  </ToolsetDependencies>
</Dependencies><|MERGE_RESOLUTION|>--- conflicted
+++ resolved
@@ -303,15 +303,11 @@
       <Uri>https://github.com/dotnet/runtime</Uri>
       <Sha>bc9dc0e4303c2cc02262040260115e4e5ba06edc</Sha>
     </Dependency>
-<<<<<<< HEAD
+    <Dependency Name="Microsoft.NETCore.App.Runtime.AOT.win-x64.Cross.browser-wasm" Version="6.0.0-preview.2.21118.2">
+      <Uri>https://github.com/dotnet/runtime</Uri>
+      <Sha>bc9dc0e4303c2cc02262040260115e4e5ba06edc</Sha>
+    </Dependency>
     <Dependency Name="Microsoft.NETCore.BrowserDebugHost.Transport" Version="6.0.0-preview.2.21118.2">
-=======
-    <Dependency Name="Microsoft.NETCore.App.Runtime.AOT.win-x64.Cross.browser-wasm" Version="6.0.0-preview.2.21117.2">
-      <Uri>https://github.com/dotnet/runtime</Uri>
-      <Sha>c07d59af4edfb22ebef9a8922cca990f6242b53b</Sha>
-    </Dependency>
-    <Dependency Name="Microsoft.NETCore.BrowserDebugHost.Transport" Version="6.0.0-preview.2.21117.2">
->>>>>>> 7a0e7fef
       <Uri>https://github.com/dotnet/runtime</Uri>
       <Sha>bc9dc0e4303c2cc02262040260115e4e5ba06edc</Sha>
     </Dependency>
