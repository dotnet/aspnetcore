<?xml version="1.0" encoding="utf-8"?>
<!--

  This file is used by automation to update Versions.props and may be used for other purposes, such as
  static analysis to determine the repo dependency graph.  It should only be modified manually when adding
  or removing dependencies. Updating versions should be done using the `darc` command line tool.

  See https://github.com/dotnet/arcade/blob/master/Documentation/Darc.md for instructions on using darc.
-->
<Dependencies>
  <Source Uri="https://github.com/dotnet/dotnet" Mapping="aspnetcore" Sha="20fdc50b34ee89e7c54eef0a193c30ed4816597a" BarId="271343" />
  <ProductDependencies>
    <Dependency Name="dotnet-ef" Version="10.0.0-preview.6.25311.102">
      <Uri>https://github.com/dotnet/dotnet</Uri>
      <Sha>20fdc50b34ee89e7c54eef0a193c30ed4816597a</Sha>
      <SourceBuildTarball RepoName="efcore" ManagedOnly="true" />
    </Dependency>
    <Dependency Name="Microsoft.EntityFrameworkCore.InMemory" Version="10.0.0-preview.6.25311.102">
      <Uri>https://github.com/dotnet/dotnet</Uri>
      <Sha>20fdc50b34ee89e7c54eef0a193c30ed4816597a</Sha>
    </Dependency>
    <Dependency Name="Microsoft.EntityFrameworkCore.Relational" Version="10.0.0-preview.6.25311.102">
      <Uri>https://github.com/dotnet/dotnet</Uri>
      <Sha>20fdc50b34ee89e7c54eef0a193c30ed4816597a</Sha>
    </Dependency>
    <Dependency Name="Microsoft.EntityFrameworkCore.Sqlite" Version="10.0.0-preview.6.25311.102">
      <Uri>https://github.com/dotnet/dotnet</Uri>
      <Sha>20fdc50b34ee89e7c54eef0a193c30ed4816597a</Sha>
    </Dependency>
    <Dependency Name="Microsoft.EntityFrameworkCore.SqlServer" Version="10.0.0-preview.6.25311.102">
      <Uri>https://github.com/dotnet/dotnet</Uri>
      <Sha>20fdc50b34ee89e7c54eef0a193c30ed4816597a</Sha>
    </Dependency>
    <Dependency Name="Microsoft.EntityFrameworkCore.Tools" Version="10.0.0-preview.6.25311.102">
      <Uri>https://github.com/dotnet/dotnet</Uri>
      <Sha>20fdc50b34ee89e7c54eef0a193c30ed4816597a</Sha>
    </Dependency>
    <Dependency Name="Microsoft.EntityFrameworkCore" Version="10.0.0-preview.6.25311.102">
      <Uri>https://github.com/dotnet/dotnet</Uri>
      <Sha>20fdc50b34ee89e7c54eef0a193c30ed4816597a</Sha>
    </Dependency>
    <Dependency Name="Microsoft.EntityFrameworkCore.Design" Version="10.0.0-preview.6.25311.102">
      <Uri>https://github.com/dotnet/dotnet</Uri>
      <Sha>20fdc50b34ee89e7c54eef0a193c30ed4816597a</Sha>
    </Dependency>
    <Dependency Name="Microsoft.Extensions.Caching.Abstractions" Version="10.0.0-preview.6.25311.102">
      <Uri>https://github.com/dotnet/dotnet</Uri>
      <Sha>20fdc50b34ee89e7c54eef0a193c30ed4816597a</Sha>
    </Dependency>
    <Dependency Name="Microsoft.Extensions.Caching.Memory" Version="10.0.0-preview.6.25311.102">
      <Uri>https://github.com/dotnet/dotnet</Uri>
      <Sha>20fdc50b34ee89e7c54eef0a193c30ed4816597a</Sha>
    </Dependency>
    <Dependency Name="Microsoft.Extensions.Caching.Hybrid" Version="10.0.0-alpha.2.24462.2">
      <Uri>https://github.com/dotnet/dotnet</Uri>
      <Sha>f485d74550db5bd91617accc1bb548ae6013756b</Sha>
    </Dependency>
    <Dependency Name="Microsoft.Extensions.Configuration.Abstractions" Version="10.0.0-preview.6.25311.102">
      <Uri>https://github.com/dotnet/dotnet</Uri>
      <Sha>20fdc50b34ee89e7c54eef0a193c30ed4816597a</Sha>
    </Dependency>
    <Dependency Name="Microsoft.Extensions.Configuration.Binder" Version="10.0.0-preview.6.25311.102">
      <Uri>https://github.com/dotnet/dotnet</Uri>
      <Sha>20fdc50b34ee89e7c54eef0a193c30ed4816597a</Sha>
    </Dependency>
    <Dependency Name="Microsoft.Extensions.Configuration.CommandLine" Version="10.0.0-preview.6.25311.102">
      <Uri>https://github.com/dotnet/dotnet</Uri>
      <Sha>20fdc50b34ee89e7c54eef0a193c30ed4816597a</Sha>
    </Dependency>
    <Dependency Name="Microsoft.Extensions.Configuration.EnvironmentVariables" Version="10.0.0-preview.6.25311.102">
      <Uri>https://github.com/dotnet/dotnet</Uri>
      <Sha>20fdc50b34ee89e7c54eef0a193c30ed4816597a</Sha>
    </Dependency>
    <Dependency Name="Microsoft.Extensions.Configuration.FileExtensions" Version="10.0.0-preview.6.25311.102">
      <Uri>https://github.com/dotnet/dotnet</Uri>
      <Sha>20fdc50b34ee89e7c54eef0a193c30ed4816597a</Sha>
    </Dependency>
    <Dependency Name="Microsoft.Extensions.Configuration.Ini" Version="10.0.0-preview.6.25311.102">
      <Uri>https://github.com/dotnet/dotnet</Uri>
      <Sha>20fdc50b34ee89e7c54eef0a193c30ed4816597a</Sha>
    </Dependency>
    <Dependency Name="Microsoft.Extensions.Configuration.Json" Version="10.0.0-preview.6.25311.102">
      <Uri>https://github.com/dotnet/dotnet</Uri>
      <Sha>20fdc50b34ee89e7c54eef0a193c30ed4816597a</Sha>
    </Dependency>
    <Dependency Name="Microsoft.Extensions.Configuration.UserSecrets" Version="10.0.0-preview.6.25311.102">
      <Uri>https://github.com/dotnet/dotnet</Uri>
      <Sha>20fdc50b34ee89e7c54eef0a193c30ed4816597a</Sha>
    </Dependency>
    <Dependency Name="Microsoft.Extensions.Configuration.Xml" Version="10.0.0-preview.6.25311.102">
      <Uri>https://github.com/dotnet/dotnet</Uri>
      <Sha>20fdc50b34ee89e7c54eef0a193c30ed4816597a</Sha>
    </Dependency>
    <Dependency Name="Microsoft.Extensions.Configuration" Version="10.0.0-preview.6.25311.102">
      <Uri>https://github.com/dotnet/dotnet</Uri>
      <Sha>20fdc50b34ee89e7c54eef0a193c30ed4816597a</Sha>
    </Dependency>
    <Dependency Name="Microsoft.Extensions.DependencyInjection.Abstractions" Version="10.0.0-preview.6.25311.102">
      <Uri>https://github.com/dotnet/dotnet</Uri>
      <Sha>20fdc50b34ee89e7c54eef0a193c30ed4816597a</Sha>
    </Dependency>
    <Dependency Name="Microsoft.Extensions.DependencyInjection" Version="10.0.0-preview.6.25311.102">
      <Uri>https://github.com/dotnet/dotnet</Uri>
      <Sha>20fdc50b34ee89e7c54eef0a193c30ed4816597a</Sha>
    </Dependency>
    <Dependency Name="Microsoft.Extensions.Diagnostics" Version="10.0.0-preview.6.25311.102">
      <Uri>https://github.com/dotnet/dotnet</Uri>
      <Sha>20fdc50b34ee89e7c54eef0a193c30ed4816597a</Sha>
    </Dependency>
    <Dependency Name="Microsoft.Extensions.Diagnostics.Abstractions" Version="10.0.0-preview.6.25311.102">
      <Uri>https://github.com/dotnet/dotnet</Uri>
      <Sha>20fdc50b34ee89e7c54eef0a193c30ed4816597a</Sha>
    </Dependency>
    <Dependency Name="Microsoft.Extensions.FileProviders.Abstractions" Version="10.0.0-preview.6.25311.102">
      <Uri>https://github.com/dotnet/dotnet</Uri>
      <Sha>20fdc50b34ee89e7c54eef0a193c30ed4816597a</Sha>
    </Dependency>
    <Dependency Name="Microsoft.Extensions.FileProviders.Composite" Version="10.0.0-preview.6.25311.102">
      <Uri>https://github.com/dotnet/dotnet</Uri>
      <Sha>20fdc50b34ee89e7c54eef0a193c30ed4816597a</Sha>
    </Dependency>
    <Dependency Name="Microsoft.Extensions.FileProviders.Physical" Version="10.0.0-preview.6.25311.102">
      <Uri>https://github.com/dotnet/dotnet</Uri>
      <Sha>20fdc50b34ee89e7c54eef0a193c30ed4816597a</Sha>
    </Dependency>
    <Dependency Name="Microsoft.Extensions.FileSystemGlobbing" Version="10.0.0-preview.6.25311.102">
      <Uri>https://github.com/dotnet/dotnet</Uri>
      <Sha>20fdc50b34ee89e7c54eef0a193c30ed4816597a</Sha>
    </Dependency>
    <Dependency Name="Microsoft.Extensions.HostFactoryResolver.Sources" Version="10.0.0-preview.6.25311.102">
      <Uri>https://github.com/dotnet/dotnet</Uri>
      <Sha>20fdc50b34ee89e7c54eef0a193c30ed4816597a</Sha>
    </Dependency>
    <Dependency Name="Microsoft.Extensions.Hosting.Abstractions" Version="10.0.0-preview.6.25311.102">
      <Uri>https://github.com/dotnet/dotnet</Uri>
      <Sha>20fdc50b34ee89e7c54eef0a193c30ed4816597a</Sha>
    </Dependency>
    <Dependency Name="Microsoft.Extensions.Hosting" Version="10.0.0-preview.6.25311.102">
      <Uri>https://github.com/dotnet/dotnet</Uri>
      <Sha>20fdc50b34ee89e7c54eef0a193c30ed4816597a</Sha>
    </Dependency>
    <Dependency Name="Microsoft.Extensions.Http" Version="10.0.0-preview.6.25311.102">
      <Uri>https://github.com/dotnet/dotnet</Uri>
      <Sha>20fdc50b34ee89e7c54eef0a193c30ed4816597a</Sha>
    </Dependency>
    <Dependency Name="Microsoft.Extensions.Logging.Abstractions" Version="10.0.0-preview.6.25311.102">
      <Uri>https://github.com/dotnet/dotnet</Uri>
      <Sha>20fdc50b34ee89e7c54eef0a193c30ed4816597a</Sha>
    </Dependency>
    <Dependency Name="Microsoft.Extensions.Logging.Configuration" Version="10.0.0-preview.6.25311.102">
      <Uri>https://github.com/dotnet/dotnet</Uri>
      <Sha>20fdc50b34ee89e7c54eef0a193c30ed4816597a</Sha>
    </Dependency>
    <Dependency Name="Microsoft.Extensions.Logging.Console" Version="10.0.0-preview.6.25311.102">
      <Uri>https://github.com/dotnet/dotnet</Uri>
      <Sha>20fdc50b34ee89e7c54eef0a193c30ed4816597a</Sha>
    </Dependency>
    <Dependency Name="Microsoft.Extensions.Logging.Debug" Version="10.0.0-preview.6.25311.102">
      <Uri>https://github.com/dotnet/dotnet</Uri>
      <Sha>20fdc50b34ee89e7c54eef0a193c30ed4816597a</Sha>
    </Dependency>
    <Dependency Name="Microsoft.Extensions.Logging.EventSource" Version="10.0.0-preview.6.25311.102">
      <Uri>https://github.com/dotnet/dotnet</Uri>
      <Sha>20fdc50b34ee89e7c54eef0a193c30ed4816597a</Sha>
    </Dependency>
    <Dependency Name="Microsoft.Extensions.Logging.EventLog" Version="10.0.0-preview.6.25311.102">
      <Uri>https://github.com/dotnet/dotnet</Uri>
      <Sha>20fdc50b34ee89e7c54eef0a193c30ed4816597a</Sha>
    </Dependency>
    <Dependency Name="Microsoft.Extensions.Logging.TraceSource" Version="10.0.0-preview.6.25311.102">
      <Uri>https://github.com/dotnet/dotnet</Uri>
      <Sha>20fdc50b34ee89e7c54eef0a193c30ed4816597a</Sha>
    </Dependency>
    <Dependency Name="Microsoft.Extensions.Logging" Version="10.0.0-preview.6.25311.102">
      <Uri>https://github.com/dotnet/dotnet</Uri>
      <Sha>20fdc50b34ee89e7c54eef0a193c30ed4816597a</Sha>
    </Dependency>
    <Dependency Name="Microsoft.Extensions.Options.ConfigurationExtensions" Version="10.0.0-preview.6.25311.102">
      <Uri>https://github.com/dotnet/dotnet</Uri>
      <Sha>20fdc50b34ee89e7c54eef0a193c30ed4816597a</Sha>
    </Dependency>
    <Dependency Name="Microsoft.Extensions.Options.DataAnnotations" Version="10.0.0-preview.6.25311.102">
      <Uri>https://github.com/dotnet/dotnet</Uri>
      <Sha>20fdc50b34ee89e7c54eef0a193c30ed4816597a</Sha>
    </Dependency>
    <Dependency Name="Microsoft.Extensions.Options" Version="10.0.0-preview.6.25311.102">
      <Uri>https://github.com/dotnet/dotnet</Uri>
      <Sha>20fdc50b34ee89e7c54eef0a193c30ed4816597a</Sha>
    </Dependency>
    <Dependency Name="Microsoft.Extensions.Primitives" Version="10.0.0-preview.6.25311.102">
      <Uri>https://github.com/dotnet/dotnet</Uri>
      <Sha>20fdc50b34ee89e7c54eef0a193c30ed4816597a</Sha>
    </Dependency>
    <Dependency Name="Microsoft.Internal.Runtime.AspNetCore.Transport" Version="10.0.0-preview.6.25311.102">
      <Uri>https://github.com/dotnet/dotnet</Uri>
      <Sha>20fdc50b34ee89e7c54eef0a193c30ed4816597a</Sha>
    </Dependency>
    <Dependency Name="System.Configuration.ConfigurationManager" Version="10.0.0-preview.6.25311.102">
      <Uri>https://github.com/dotnet/dotnet</Uri>
      <Sha>20fdc50b34ee89e7c54eef0a193c30ed4816597a</Sha>
    </Dependency>
    <Dependency Name="System.Diagnostics.DiagnosticSource" Version="10.0.0-preview.6.25311.102">
      <Uri>https://github.com/dotnet/dotnet</Uri>
      <Sha>20fdc50b34ee89e7c54eef0a193c30ed4816597a</Sha>
    </Dependency>
    <Dependency Name="System.Diagnostics.EventLog" Version="10.0.0-preview.6.25311.102">
      <Uri>https://github.com/dotnet/dotnet</Uri>
      <Sha>20fdc50b34ee89e7c54eef0a193c30ed4816597a</Sha>
    </Dependency>
    <Dependency Name="System.DirectoryServices.Protocols" Version="10.0.0-preview.6.25311.102">
      <Uri>https://github.com/dotnet/dotnet</Uri>
      <Sha>20fdc50b34ee89e7c54eef0a193c30ed4816597a</Sha>
    </Dependency>
<<<<<<< HEAD
    <Dependency Name="System.Formats.Cbor" Version="10.0.0-preview.6.25310.107">
      <Uri>https://github.com/dotnet/dotnet</Uri>
      <Sha>a4d6fdc935d5da12efb00a0b3b693ff1439e0b41</Sha>
    </Dependency>
    <Dependency Name="System.IO.Pipelines" Version="10.0.0-preview.6.25310.107">
=======
    <Dependency Name="System.Formats.Asn1" Version="10.0.0-preview.6.25311.102">
>>>>>>> 336519c0
      <Uri>https://github.com/dotnet/dotnet</Uri>
      <Sha>20fdc50b34ee89e7c54eef0a193c30ed4816597a</Sha>
    </Dependency>
    <Dependency Name="System.IO.Pipelines" Version="10.0.0-preview.6.25311.102">
      <Uri>https://github.com/dotnet/dotnet</Uri>
      <Sha>20fdc50b34ee89e7c54eef0a193c30ed4816597a</Sha>
    </Dependency>
    <Dependency Name="System.Net.Http.Json" Version="10.0.0-preview.6.25311.102">
      <Uri>https://github.com/dotnet/dotnet</Uri>
      <Sha>20fdc50b34ee89e7c54eef0a193c30ed4816597a</Sha>
    </Dependency>
    <Dependency Name="System.Net.Http.WinHttpHandler" Version="10.0.0-preview.6.25311.102">
      <Uri>https://github.com/dotnet/dotnet</Uri>
      <Sha>20fdc50b34ee89e7c54eef0a193c30ed4816597a</Sha>
    </Dependency>
    <Dependency Name="System.Net.ServerSentEvents" Version="10.0.0-preview.6.25311.102">
      <Uri>https://github.com/dotnet/dotnet</Uri>
      <Sha>20fdc50b34ee89e7c54eef0a193c30ed4816597a</Sha>
    </Dependency>
    <Dependency Name="System.Reflection.Metadata" Version="10.0.0-preview.6.25311.102">
      <Uri>https://github.com/dotnet/dotnet</Uri>
      <Sha>20fdc50b34ee89e7c54eef0a193c30ed4816597a</Sha>
    </Dependency>
    <Dependency Name="System.Resources.Extensions" Version="10.0.0-preview.6.25311.102">
      <Uri>https://github.com/dotnet/dotnet</Uri>
      <Sha>20fdc50b34ee89e7c54eef0a193c30ed4816597a</Sha>
    </Dependency>
    <Dependency Name="System.Security.Cryptography.Pkcs" Version="10.0.0-preview.6.25311.102">
      <Uri>https://github.com/dotnet/dotnet</Uri>
      <Sha>20fdc50b34ee89e7c54eef0a193c30ed4816597a</Sha>
    </Dependency>
    <Dependency Name="System.Security.Cryptography.Xml" Version="10.0.0-preview.6.25311.102">
      <Uri>https://github.com/dotnet/dotnet</Uri>
      <Sha>20fdc50b34ee89e7c54eef0a193c30ed4816597a</Sha>
    </Dependency>
    <Dependency Name="System.Security.Permissions" Version="10.0.0-preview.6.25311.102">
      <Uri>https://github.com/dotnet/dotnet</Uri>
      <Sha>20fdc50b34ee89e7c54eef0a193c30ed4816597a</Sha>
    </Dependency>
    <Dependency Name="System.ServiceProcess.ServiceController" Version="10.0.0-preview.6.25311.102">
      <Uri>https://github.com/dotnet/dotnet</Uri>
      <Sha>20fdc50b34ee89e7c54eef0a193c30ed4816597a</Sha>
    </Dependency>
    <Dependency Name="System.Text.Encodings.Web" Version="10.0.0-preview.6.25311.102">
      <Uri>https://github.com/dotnet/dotnet</Uri>
      <Sha>20fdc50b34ee89e7c54eef0a193c30ed4816597a</Sha>
    </Dependency>
    <Dependency Name="System.Text.Json" Version="10.0.0-preview.6.25311.102">
      <Uri>https://github.com/dotnet/dotnet</Uri>
      <Sha>20fdc50b34ee89e7c54eef0a193c30ed4816597a</Sha>
    </Dependency>
    <Dependency Name="System.Threading.AccessControl" Version="10.0.0-preview.6.25311.102">
      <Uri>https://github.com/dotnet/dotnet</Uri>
      <Sha>20fdc50b34ee89e7c54eef0a193c30ed4816597a</Sha>
    </Dependency>
    <Dependency Name="System.Threading.Channels" Version="10.0.0-preview.6.25311.102">
      <Uri>https://github.com/dotnet/dotnet</Uri>
      <Sha>20fdc50b34ee89e7c54eef0a193c30ed4816597a</Sha>
    </Dependency>
    <Dependency Name="System.Threading.RateLimiting" Version="10.0.0-preview.6.25311.102">
      <Uri>https://github.com/dotnet/dotnet</Uri>
      <Sha>20fdc50b34ee89e7c54eef0a193c30ed4816597a</Sha>
    </Dependency>
    <Dependency Name="Microsoft.Extensions.DependencyModel" Version="10.0.0-preview.6.25311.102">
      <Uri>https://github.com/dotnet/dotnet</Uri>
      <Sha>20fdc50b34ee89e7c54eef0a193c30ed4816597a</Sha>
    </Dependency>
    <Dependency Name="Microsoft.NETCore.App.Ref" Version="10.0.0-preview.6.25311.102">
      <Uri>https://github.com/dotnet/dotnet</Uri>
      <Sha>20fdc50b34ee89e7c54eef0a193c30ed4816597a</Sha>
    </Dependency>
    <Dependency Name="Microsoft.NET.Runtime.MonoAOTCompiler.Task" Version="10.0.0-preview.6.25311.102">
      <Uri>https://github.com/dotnet/dotnet</Uri>
      <Sha>20fdc50b34ee89e7c54eef0a193c30ed4816597a</Sha>
    </Dependency>
    <Dependency Name="Microsoft.NET.Runtime.WebAssembly.Sdk" Version="10.0.0-preview.6.25311.102">
      <Uri>https://github.com/dotnet/dotnet</Uri>
      <Sha>20fdc50b34ee89e7c54eef0a193c30ed4816597a</Sha>
    </Dependency>
    <Dependency Name="Microsoft.Bcl.AsyncInterfaces" Version="10.0.0-preview.6.25311.102">
      <Uri>https://github.com/dotnet/dotnet</Uri>
      <Sha>20fdc50b34ee89e7c54eef0a193c30ed4816597a</Sha>
    </Dependency>
    <!-- Transitive package to provide coherency in dotnet/extensions -->
    <Dependency Name="Microsoft.Bcl.TimeProvider" Version="10.0.0-preview.6.25311.102">
      <Uri>https://github.com/dotnet/dotnet</Uri>
      <Sha>20fdc50b34ee89e7c54eef0a193c30ed4816597a</Sha>
    </Dependency>
    <Dependency Name="System.Collections.Immutable" Version="10.0.0-preview.6.25311.102">
      <Uri>https://github.com/dotnet/dotnet</Uri>
      <Sha>20fdc50b34ee89e7c54eef0a193c30ed4816597a</Sha>
    </Dependency>
    <Dependency Name="System.Diagnostics.PerformanceCounter" Version="10.0.0-preview.6.25311.102">
      <Uri>https://github.com/dotnet/dotnet</Uri>
      <Sha>20fdc50b34ee89e7c54eef0a193c30ed4816597a</Sha>
    </Dependency>
    <Dependency Name="System.IO.Hashing" Version="10.0.0-preview.6.25311.102">
      <Uri>https://github.com/dotnet/dotnet</Uri>
      <Sha>20fdc50b34ee89e7c54eef0a193c30ed4816597a</Sha>
    </Dependency>
    <Dependency Name="System.Memory.Data" Version="10.0.0-preview.6.25311.102">
      <Uri>https://github.com/dotnet/dotnet</Uri>
      <Sha>20fdc50b34ee89e7c54eef0a193c30ed4816597a</Sha>
    </Dependency>
    <Dependency Name="System.Numerics.Tensors" Version="10.0.0-preview.6.25311.102">
      <Uri>https://github.com/dotnet/dotnet</Uri>
      <Sha>20fdc50b34ee89e7c54eef0a193c30ed4816597a</Sha>
    </Dependency>
    <Dependency Name="System.Runtime.Caching" Version="10.0.0-preview.6.25311.102">
      <Uri>https://github.com/dotnet/dotnet</Uri>
      <Sha>20fdc50b34ee89e7c54eef0a193c30ed4816597a</Sha>
    </Dependency>
    <Dependency Name="Microsoft.NETCore.BrowserDebugHost.Transport" Version="10.0.0-preview.6.25311.102">
      <Uri>https://github.com/dotnet/dotnet</Uri>
      <Sha>20fdc50b34ee89e7c54eef0a193c30ed4816597a</Sha>
    </Dependency>
    <Dependency Name="Microsoft.Web.Xdt" Version="10.0.0-preview.25311.102">
      <Uri>https://github.com/dotnet/dotnet</Uri>
      <Sha>20fdc50b34ee89e7c54eef0a193c30ed4816597a</Sha>
    </Dependency>
    <!-- Not updated automatically -->
    <Dependency Name="Microsoft.CodeAnalysis.Common" Version="4.13.0-3.24613.7">
      <Uri>https://github.com/dotnet/roslyn</Uri>
      <Sha>afdd413cee50c16318620252e4e64dc326e2d300</Sha>
    </Dependency>
    <Dependency Name="Microsoft.CodeAnalysis.ExternalAccess.AspNetCore" Version="4.13.0-3.24613.7">
      <Uri>https://github.com/dotnet/roslyn</Uri>
      <Sha>afdd413cee50c16318620252e4e64dc326e2d300</Sha>
    </Dependency>
    <Dependency Name="Microsoft.CodeAnalysis.CSharp" Version="4.13.0-3.24613.7">
      <Uri>https://github.com/dotnet/roslyn</Uri>
      <Sha>afdd413cee50c16318620252e4e64dc326e2d300</Sha>
    </Dependency>
    <Dependency Name="Microsoft.CodeAnalysis.CSharp.Workspaces" Version="4.13.0-3.24613.7">
      <Uri>https://github.com/dotnet/roslyn</Uri>
      <Sha>afdd413cee50c16318620252e4e64dc326e2d300</Sha>
    </Dependency>
    <Dependency Name="System.Composition" Version="10.0.0-preview.6.25311.102">
      <Uri>https://github.com/dotnet/dotnet</Uri>
      <Sha>20fdc50b34ee89e7c54eef0a193c30ed4816597a</Sha>
    </Dependency>
    <Dependency Name="Microsoft.DotNet.HotReload.Agent" Version="10.0.100-preview.6.25311.102">
      <Uri>https://github.com/dotnet/dotnet</Uri>
      <Sha>20fdc50b34ee89e7c54eef0a193c30ed4816597a</Sha>
    </Dependency>
    <Dependency Name="Microsoft.DotNet.HotReload.Agent.Data" Version="10.0.100-preview.6.25311.102">
      <Uri>https://github.com/dotnet/dotnet</Uri>
      <Sha>20fdc50b34ee89e7c54eef0a193c30ed4816597a</Sha>
    </Dependency>
  </ProductDependencies>
  <ToolsetDependencies>
    <!-- Listed explicitly to workaround https://github.com/dotnet/cli/issues/10528 -->
    <Dependency Name="Microsoft.NETCore.Platforms" Version="10.0.0-preview.6.25311.102">
      <Uri>https://github.com/dotnet/dotnet</Uri>
      <Sha>20fdc50b34ee89e7c54eef0a193c30ed4816597a</Sha>
    </Dependency>
    <Dependency Name="Microsoft.DotNet.Arcade.Sdk" Version="10.0.0-beta.25311.102">
      <Uri>https://github.com/dotnet/dotnet</Uri>
      <Sha>20fdc50b34ee89e7c54eef0a193c30ed4816597a</Sha>
    </Dependency>
    <Dependency Name="Microsoft.DotNet.Build.Tasks.Archives" Version="10.0.0-beta.25311.102">
      <Uri>https://github.com/dotnet/dotnet</Uri>
      <Sha>20fdc50b34ee89e7c54eef0a193c30ed4816597a</Sha>
    </Dependency>
    <Dependency Name="Microsoft.DotNet.Build.Tasks.Installers" Version="10.0.0-beta.25311.102">
      <Uri>https://github.com/dotnet/dotnet</Uri>
      <Sha>20fdc50b34ee89e7c54eef0a193c30ed4816597a</Sha>
    </Dependency>
    <Dependency Name="Microsoft.DotNet.Build.Tasks.Templating" Version="10.0.0-beta.25311.102">
      <Uri>https://github.com/dotnet/dotnet</Uri>
      <Sha>20fdc50b34ee89e7c54eef0a193c30ed4816597a</Sha>
    </Dependency>
    <Dependency Name="Microsoft.DotNet.Helix.Sdk" Version="10.0.0-beta.25311.102">
      <Uri>https://github.com/dotnet/dotnet</Uri>
      <Sha>20fdc50b34ee89e7c54eef0a193c30ed4816597a</Sha>
    </Dependency>
    <Dependency Name="Microsoft.DotNet.RemoteExecutor" Version="10.0.0-beta.25311.102">
      <Uri>https://github.com/dotnet/dotnet</Uri>
      <Sha>20fdc50b34ee89e7c54eef0a193c30ed4816597a</Sha>
    </Dependency>
    <Dependency Name="Microsoft.DotNet.SharedFramework.Sdk" Version="10.0.0-beta.25311.102">
      <Uri>https://github.com/dotnet/dotnet</Uri>
      <Sha>20fdc50b34ee89e7c54eef0a193c30ed4816597a</Sha>
    </Dependency>
    <Dependency Name="Microsoft.Extensions.Diagnostics.Testing" Version="9.6.0-preview.1.25271.2">
      <Uri>https://github.com/dotnet/extensions</Uri>
      <Sha>6f29ab505709370fc9b72bf4bb7e004a7662f69f</Sha>
    </Dependency>
    <Dependency Name="Microsoft.Extensions.TimeProvider.Testing" Version="9.6.0-preview.1.25271.2">
      <Uri>https://github.com/dotnet/extensions</Uri>
      <Sha>6f29ab505709370fc9b72bf4bb7e004a7662f69f</Sha>
    </Dependency>
    <Dependency Name="NuGet.Frameworks" Version="6.2.4">
      <Uri>https://github.com/nuget/nuget.client</Uri>
      <Sha>8fef55f5a55a3b4f2c96cd1a9b5ddc51d4b927f8</Sha>
    </Dependency>
    <Dependency Name="NuGet.Packaging" Version="6.2.4">
      <Uri>https://github.com/nuget/nuget.client</Uri>
      <Sha>8fef55f5a55a3b4f2c96cd1a9b5ddc51d4b927f8</Sha>
    </Dependency>
    <Dependency Name="NuGet.Versioning" Version="6.2.4">
      <Uri>https://github.com/nuget/nuget.client</Uri>
      <Sha>8fef55f5a55a3b4f2c96cd1a9b5ddc51d4b927f8</Sha>
    </Dependency>
    <Dependency Name="optimization.windows_nt-x64.MIBC.Runtime" Version="1.0.0-prerelease.25217.3" CoherentParentDependency="Microsoft.NETCore.App.Runtime.win-x64">
      <Uri>https://dev.azure.com/dnceng/internal/_git/dotnet-optimization</Uri>
      <Sha>bff9b4a349cfa7e3d83264d8953613d98a7b04eb</Sha>
    </Dependency>
    <Dependency Name="optimization.windows_nt-x86.MIBC.Runtime" Version="1.0.0-prerelease.25217.3" CoherentParentDependency="Microsoft.NETCore.App.Runtime.win-x64">
      <Uri>https://dev.azure.com/dnceng/internal/_git/dotnet-optimization</Uri>
      <Sha>bff9b4a349cfa7e3d83264d8953613d98a7b04eb</Sha>
    </Dependency>
    <Dependency Name="optimization.linux-x64.MIBC.Runtime" Version="1.0.0-prerelease.25217.3" CoherentParentDependency="Microsoft.NETCore.App.Runtime.win-x64">
      <Uri>https://dev.azure.com/dnceng/internal/_git/dotnet-optimization</Uri>
      <Sha>bff9b4a349cfa7e3d83264d8953613d98a7b04eb</Sha>
    </Dependency>
    <Dependency Name="optimization.windows_nt-arm64.MIBC.Runtime" Version="1.0.0-prerelease.25217.3" CoherentParentDependency="Microsoft.NETCore.App.Runtime.win-x64">
      <Uri>https://dev.azure.com/dnceng/internal/_git/dotnet-optimization</Uri>
      <Sha>bff9b4a349cfa7e3d83264d8953613d98a7b04eb</Sha>
    </Dependency>
    <Dependency Name="optimization.linux-arm64.MIBC.Runtime" Version="1.0.0-prerelease.25217.3" CoherentParentDependency="Microsoft.NETCore.App.Runtime.win-x64">
      <Uri>https://dev.azure.com/dnceng/internal/_git/dotnet-optimization</Uri>
      <Sha>bff9b4a349cfa7e3d83264d8953613d98a7b04eb</Sha>
    </Dependency>
  </ToolsetDependencies>
</Dependencies><|MERGE_RESOLUTION|>--- conflicted
+++ resolved
@@ -211,17 +211,13 @@
       <Uri>https://github.com/dotnet/dotnet</Uri>
       <Sha>20fdc50b34ee89e7c54eef0a193c30ed4816597a</Sha>
     </Dependency>
-<<<<<<< HEAD
-    <Dependency Name="System.Formats.Cbor" Version="10.0.0-preview.6.25310.107">
+    <Dependency Name="System.Formats.Asn1" Version="10.0.0-preview.6.25311.102">
+      <Uri>https://github.com/dotnet/dotnet</Uri>
+      <Sha>20fdc50b34ee89e7c54eef0a193c30ed4816597a</Sha>
+    </Dependency>
+    <Dependency Name="System.Formats.Cbor" Version="10.0.0-preview.6.25311.102">
       <Uri>https://github.com/dotnet/dotnet</Uri>
       <Sha>a4d6fdc935d5da12efb00a0b3b693ff1439e0b41</Sha>
-    </Dependency>
-    <Dependency Name="System.IO.Pipelines" Version="10.0.0-preview.6.25310.107">
-=======
-    <Dependency Name="System.Formats.Asn1" Version="10.0.0-preview.6.25311.102">
->>>>>>> 336519c0
-      <Uri>https://github.com/dotnet/dotnet</Uri>
-      <Sha>20fdc50b34ee89e7c54eef0a193c30ed4816597a</Sha>
     </Dependency>
     <Dependency Name="System.IO.Pipelines" Version="10.0.0-preview.6.25311.102">
       <Uri>https://github.com/dotnet/dotnet</Uri>
