--- conflicted
+++ resolved
@@ -452,26 +452,6 @@
       <Uri>https://github.com/nuget/nuget.client</Uri>
       <Sha>8fef55f5a55a3b4f2c96cd1a9b5ddc51d4b927f8</Sha>
     </Dependency>
-<<<<<<< HEAD
-    <!-- Dependencies required for source build to lift to the previously-source-built version. -->
-    <Dependency Name="Microsoft.Build" Version="17.12.36">
-      <Uri>https://github.com/dotnet/msbuild</Uri>
-      <Sha>d1cce8d7cc03c23a4f1bad8e9240714fd9d199a3</Sha>
-    </Dependency>
-    <Dependency Name="Microsoft.Build.Framework" Version="17.12.36">
-      <Uri>https://github.com/dotnet/msbuild</Uri>
-      <Sha>d1cce8d7cc03c23a4f1bad8e9240714fd9d199a3</Sha>
-    </Dependency>
-    <Dependency Name="Microsoft.Build.Tasks.Core" Version="17.12.36">
-      <Uri>https://github.com/dotnet/msbuild</Uri>
-      <Sha>d1cce8d7cc03c23a4f1bad8e9240714fd9d199a3</Sha>
-    </Dependency>
-    <Dependency Name="Microsoft.Build.Utilities.Core" Version="17.12.36">
-      <Uri>https://github.com/dotnet/msbuild</Uri>
-      <Sha>d1cce8d7cc03c23a4f1bad8e9240714fd9d199a3</Sha>
-    </Dependency>
-=======
     <!-- End of manually updated dependencies -->
->>>>>>> a400348b
   </ToolsetDependencies>
 </Dependencies>