<?xml version="1.0" encoding="utf-8"?>
<!--

  This file is used by automation to update Versions.props and may be used for other purposes, such as
  static analysis to determine the repo dependency graph.  It should only be modified manually when adding
  or removing dependencies. Updating versions should be done using the `darc` command line tool.

  See https://github.com/dotnet/arcade/blob/master/Documentation/Darc.md for instructions on using darc.
-->
<Dependencies>
  <ProductDependencies>
    <Dependency Name="dotnet-ef" Version="6.0.0-preview.3.21125.3">
      <Uri>https://github.com/dotnet/efcore</Uri>
      <Sha>416b45749f1f83b7d300f005dc7bf175f3aed545</Sha>
    </Dependency>
    <Dependency Name="Microsoft.EntityFrameworkCore.InMemory" Version="6.0.0-preview.3.21125.3">
      <Uri>https://github.com/dotnet/efcore</Uri>
      <Sha>416b45749f1f83b7d300f005dc7bf175f3aed545</Sha>
    </Dependency>
    <Dependency Name="Microsoft.EntityFrameworkCore.Relational" Version="6.0.0-preview.3.21125.3">
      <Uri>https://github.com/dotnet/efcore</Uri>
      <Sha>416b45749f1f83b7d300f005dc7bf175f3aed545</Sha>
    </Dependency>
    <Dependency Name="Microsoft.EntityFrameworkCore.Sqlite" Version="6.0.0-preview.3.21125.3">
      <Uri>https://github.com/dotnet/efcore</Uri>
      <Sha>416b45749f1f83b7d300f005dc7bf175f3aed545</Sha>
    </Dependency>
    <Dependency Name="Microsoft.EntityFrameworkCore.SqlServer" Version="6.0.0-preview.3.21125.3">
      <Uri>https://github.com/dotnet/efcore</Uri>
      <Sha>416b45749f1f83b7d300f005dc7bf175f3aed545</Sha>
    </Dependency>
    <Dependency Name="Microsoft.EntityFrameworkCore.Tools" Version="6.0.0-preview.3.21125.3">
      <Uri>https://github.com/dotnet/efcore</Uri>
      <Sha>416b45749f1f83b7d300f005dc7bf175f3aed545</Sha>
    </Dependency>
    <Dependency Name="Microsoft.EntityFrameworkCore" Version="6.0.0-preview.3.21125.3">
      <Uri>https://github.com/dotnet/efcore</Uri>
      <Sha>416b45749f1f83b7d300f005dc7bf175f3aed545</Sha>
    </Dependency>
    <Dependency Name="Microsoft.EntityFrameworkCore.Design" Version="6.0.0-preview.3.21125.3">
      <Uri>https://github.com/dotnet/efcore</Uri>
      <Sha>416b45749f1f83b7d300f005dc7bf175f3aed545</Sha>
    </Dependency>
    <Dependency Name="Microsoft.Extensions.Caching.Abstractions" Version="6.0.0-preview.3.21125.3">
      <Uri>https://github.com/dotnet/runtime</Uri>
      <Sha>12ec2197ed3999c98f49c006a27ee761282df168</Sha>
    </Dependency>
    <Dependency Name="Microsoft.Extensions.Caching.Memory" Version="6.0.0-preview.3.21125.3">
      <Uri>https://github.com/dotnet/runtime</Uri>
      <Sha>12ec2197ed3999c98f49c006a27ee761282df168</Sha>
    </Dependency>
    <Dependency Name="Microsoft.Extensions.Configuration.Abstractions" Version="6.0.0-preview.3.21125.3">
      <Uri>https://github.com/dotnet/runtime</Uri>
      <Sha>12ec2197ed3999c98f49c006a27ee761282df168</Sha>
    </Dependency>
    <Dependency Name="Microsoft.Extensions.Configuration.Binder" Version="6.0.0-preview.3.21125.3">
      <Uri>https://github.com/dotnet/runtime</Uri>
      <Sha>12ec2197ed3999c98f49c006a27ee761282df168</Sha>
    </Dependency>
    <Dependency Name="Microsoft.Extensions.Configuration.CommandLine" Version="6.0.0-preview.3.21125.3">
      <Uri>https://github.com/dotnet/runtime</Uri>
      <Sha>12ec2197ed3999c98f49c006a27ee761282df168</Sha>
    </Dependency>
    <Dependency Name="Microsoft.Extensions.Configuration.EnvironmentVariables" Version="6.0.0-preview.3.21125.3">
      <Uri>https://github.com/dotnet/runtime</Uri>
      <Sha>12ec2197ed3999c98f49c006a27ee761282df168</Sha>
    </Dependency>
    <Dependency Name="Microsoft.Extensions.Configuration.FileExtensions" Version="6.0.0-preview.3.21125.3">
      <Uri>https://github.com/dotnet/runtime</Uri>
      <Sha>12ec2197ed3999c98f49c006a27ee761282df168</Sha>
    </Dependency>
    <Dependency Name="Microsoft.Extensions.Configuration.Ini" Version="6.0.0-preview.3.21125.3">
      <Uri>https://github.com/dotnet/runtime</Uri>
      <Sha>12ec2197ed3999c98f49c006a27ee761282df168</Sha>
    </Dependency>
    <Dependency Name="Microsoft.Extensions.Configuration.Json" Version="6.0.0-preview.3.21125.3">
      <Uri>https://github.com/dotnet/runtime</Uri>
      <Sha>12ec2197ed3999c98f49c006a27ee761282df168</Sha>
    </Dependency>
    <Dependency Name="Microsoft.Extensions.Configuration.UserSecrets" Version="6.0.0-preview.3.21125.3">
      <Uri>https://github.com/dotnet/runtime</Uri>
      <Sha>12ec2197ed3999c98f49c006a27ee761282df168</Sha>
    </Dependency>
    <Dependency Name="Microsoft.Extensions.Configuration.Xml" Version="6.0.0-preview.3.21125.3">
      <Uri>https://github.com/dotnet/runtime</Uri>
      <Sha>12ec2197ed3999c98f49c006a27ee761282df168</Sha>
    </Dependency>
    <Dependency Name="Microsoft.Extensions.Configuration" Version="6.0.0-preview.3.21125.3">
      <Uri>https://github.com/dotnet/runtime</Uri>
      <Sha>12ec2197ed3999c98f49c006a27ee761282df168</Sha>
    </Dependency>
    <Dependency Name="Microsoft.Extensions.DependencyInjection.Abstractions" Version="6.0.0-preview.3.21125.3">
      <Uri>https://github.com/dotnet/runtime</Uri>
      <Sha>12ec2197ed3999c98f49c006a27ee761282df168</Sha>
    </Dependency>
    <Dependency Name="Microsoft.Extensions.DependencyInjection" Version="6.0.0-preview.3.21125.3">
      <Uri>https://github.com/dotnet/runtime</Uri>
      <Sha>12ec2197ed3999c98f49c006a27ee761282df168</Sha>
    </Dependency>
    <Dependency Name="Microsoft.Extensions.FileProviders.Abstractions" Version="6.0.0-preview.3.21125.3">
      <Uri>https://github.com/dotnet/runtime</Uri>
      <Sha>12ec2197ed3999c98f49c006a27ee761282df168</Sha>
    </Dependency>
    <Dependency Name="Microsoft.Extensions.FileProviders.Composite" Version="6.0.0-preview.3.21125.3">
      <Uri>https://github.com/dotnet/runtime</Uri>
      <Sha>12ec2197ed3999c98f49c006a27ee761282df168</Sha>
    </Dependency>
    <Dependency Name="Microsoft.Extensions.FileProviders.Physical" Version="6.0.0-preview.3.21125.3">
      <Uri>https://github.com/dotnet/runtime</Uri>
      <Sha>12ec2197ed3999c98f49c006a27ee761282df168</Sha>
    </Dependency>
    <Dependency Name="Microsoft.Extensions.FileSystemGlobbing" Version="6.0.0-preview.3.21125.3">
      <Uri>https://github.com/dotnet/runtime</Uri>
      <Sha>12ec2197ed3999c98f49c006a27ee761282df168</Sha>
    </Dependency>
    <Dependency Name="Microsoft.Extensions.HostFactoryResolver.Sources" Version="6.0.0-preview.3.21125.3">
      <Uri>https://github.com/dotnet/runtime</Uri>
      <Sha>12ec2197ed3999c98f49c006a27ee761282df168</Sha>
    </Dependency>
    <Dependency Name="Microsoft.Extensions.Hosting.Abstractions" Version="6.0.0-preview.3.21125.3">
      <Uri>https://github.com/dotnet/runtime</Uri>
      <Sha>12ec2197ed3999c98f49c006a27ee761282df168</Sha>
    </Dependency>
    <Dependency Name="Microsoft.Extensions.Hosting" Version="6.0.0-preview.3.21125.3">
      <Uri>https://github.com/dotnet/runtime</Uri>
      <Sha>12ec2197ed3999c98f49c006a27ee761282df168</Sha>
    </Dependency>
    <Dependency Name="Microsoft.Extensions.Http" Version="6.0.0-preview.3.21125.3">
      <Uri>https://github.com/dotnet/runtime</Uri>
      <Sha>12ec2197ed3999c98f49c006a27ee761282df168</Sha>
    </Dependency>
    <Dependency Name="Microsoft.Extensions.Logging.Abstractions" Version="6.0.0-preview.3.21125.3">
      <Uri>https://github.com/dotnet/runtime</Uri>
      <Sha>12ec2197ed3999c98f49c006a27ee761282df168</Sha>
    </Dependency>
    <Dependency Name="Microsoft.Extensions.Logging.Configuration" Version="6.0.0-preview.3.21125.3">
      <Uri>https://github.com/dotnet/runtime</Uri>
      <Sha>12ec2197ed3999c98f49c006a27ee761282df168</Sha>
    </Dependency>
    <Dependency Name="Microsoft.Extensions.Logging.Console" Version="6.0.0-preview.3.21125.3">
      <Uri>https://github.com/dotnet/runtime</Uri>
      <Sha>12ec2197ed3999c98f49c006a27ee761282df168</Sha>
    </Dependency>
    <Dependency Name="Microsoft.Extensions.Logging.Debug" Version="6.0.0-preview.3.21125.3">
      <Uri>https://github.com/dotnet/runtime</Uri>
      <Sha>12ec2197ed3999c98f49c006a27ee761282df168</Sha>
    </Dependency>
    <Dependency Name="Microsoft.Extensions.Logging.EventSource" Version="6.0.0-preview.3.21125.3">
      <Uri>https://github.com/dotnet/runtime</Uri>
      <Sha>12ec2197ed3999c98f49c006a27ee761282df168</Sha>
    </Dependency>
    <Dependency Name="Microsoft.Extensions.Logging.EventLog" Version="6.0.0-preview.3.21125.3">
      <Uri>https://github.com/dotnet/runtime</Uri>
      <Sha>12ec2197ed3999c98f49c006a27ee761282df168</Sha>
    </Dependency>
    <Dependency Name="Microsoft.Extensions.Logging.TraceSource" Version="6.0.0-preview.3.21125.3">
      <Uri>https://github.com/dotnet/runtime</Uri>
      <Sha>12ec2197ed3999c98f49c006a27ee761282df168</Sha>
    </Dependency>
    <Dependency Name="Microsoft.Extensions.Logging" Version="6.0.0-preview.3.21125.3">
      <Uri>https://github.com/dotnet/runtime</Uri>
      <Sha>12ec2197ed3999c98f49c006a27ee761282df168</Sha>
    </Dependency>
    <Dependency Name="Microsoft.Extensions.Options.ConfigurationExtensions" Version="6.0.0-preview.3.21125.3">
      <Uri>https://github.com/dotnet/runtime</Uri>
      <Sha>12ec2197ed3999c98f49c006a27ee761282df168</Sha>
    </Dependency>
    <Dependency Name="Microsoft.Extensions.Options.DataAnnotations" Version="6.0.0-preview.3.21125.3">
      <Uri>https://github.com/dotnet/runtime</Uri>
      <Sha>12ec2197ed3999c98f49c006a27ee761282df168</Sha>
    </Dependency>
    <Dependency Name="Microsoft.Extensions.Options" Version="6.0.0-preview.3.21125.3">
      <Uri>https://github.com/dotnet/runtime</Uri>
      <Sha>12ec2197ed3999c98f49c006a27ee761282df168</Sha>
    </Dependency>
    <Dependency Name="Microsoft.Extensions.Primitives" Version="6.0.0-preview.3.21125.3">
      <Uri>https://github.com/dotnet/runtime</Uri>
      <Sha>12ec2197ed3999c98f49c006a27ee761282df168</Sha>
    </Dependency>
    <Dependency Name="Microsoft.AspNetCore.Internal.Transport" Version="6.0.0-preview.3.21123.15">
      <Uri>https://github.com/dotnet/runtime</Uri>
      <Sha>87a7159be8ca598838ae014bcd11bff5c7d779c5</Sha>
    </Dependency>
    <Dependency Name="Microsoft.Win32.Registry" Version="6.0.0-preview.3.21125.3">
      <Uri>https://github.com/dotnet/runtime</Uri>
      <Sha>12ec2197ed3999c98f49c006a27ee761282df168</Sha>
    </Dependency>
    <Dependency Name="Microsoft.Win32.SystemEvents" Version="6.0.0-preview.3.21125.3">
      <Uri>https://github.com/dotnet/runtime</Uri>
      <Sha>12ec2197ed3999c98f49c006a27ee761282df168</Sha>
    </Dependency>
    <Dependency Name="System.ComponentModel.Annotations" Version="6.0.0-preview.3.21125.3">
      <Uri>https://github.com/dotnet/runtime</Uri>
      <Sha>12ec2197ed3999c98f49c006a27ee761282df168</Sha>
    </Dependency>
    <Dependency Name="System.Diagnostics.DiagnosticSource" Version="6.0.0-preview.3.21125.3">
      <Uri>https://github.com/dotnet/runtime</Uri>
      <Sha>12ec2197ed3999c98f49c006a27ee761282df168</Sha>
    </Dependency>
    <Dependency Name="System.Diagnostics.EventLog" Version="6.0.0-preview.3.21125.3">
      <Uri>https://github.com/dotnet/runtime</Uri>
      <Sha>12ec2197ed3999c98f49c006a27ee761282df168</Sha>
    </Dependency>
    <Dependency Name="System.DirectoryServices.Protocols" Version="6.0.0-preview.3.21125.3">
      <Uri>https://github.com/dotnet/runtime</Uri>
      <Sha>12ec2197ed3999c98f49c006a27ee761282df168</Sha>
    </Dependency>
    <Dependency Name="System.Drawing.Common" Version="6.0.0-preview.3.21125.3">
      <Uri>https://github.com/dotnet/runtime</Uri>
      <Sha>12ec2197ed3999c98f49c006a27ee761282df168</Sha>
    </Dependency>
    <Dependency Name="System.IO.Pipelines" Version="6.0.0-preview.3.21125.3">
      <Uri>https://github.com/dotnet/runtime</Uri>
      <Sha>12ec2197ed3999c98f49c006a27ee761282df168</Sha>
    </Dependency>
    <Dependency Name="System.Net.Http.Json" Version="6.0.0-preview.3.21125.3">
      <Uri>https://github.com/dotnet/runtime</Uri>
      <Sha>12ec2197ed3999c98f49c006a27ee761282df168</Sha>
    </Dependency>
    <Dependency Name="System.Net.Http.WinHttpHandler" Version="6.0.0-preview.3.21125.3">
      <Uri>https://github.com/dotnet/runtime</Uri>
      <Sha>12ec2197ed3999c98f49c006a27ee761282df168</Sha>
    </Dependency>
    <Dependency Name="System.Reflection.Metadata" Version="6.0.0-preview.3.21125.3">
      <Uri>https://github.com/dotnet/runtime</Uri>
      <Sha>12ec2197ed3999c98f49c006a27ee761282df168</Sha>
    </Dependency>
    <Dependency Name="System.Resources.Extensions" Version="6.0.0-preview.3.21125.3">
      <Uri>https://github.com/dotnet/runtime</Uri>
      <Sha>12ec2197ed3999c98f49c006a27ee761282df168</Sha>
    </Dependency>
    <Dependency Name="System.Runtime.CompilerServices.Unsafe" Version="6.0.0-preview.3.21125.3">
      <Uri>https://github.com/dotnet/runtime</Uri>
      <Sha>12ec2197ed3999c98f49c006a27ee761282df168</Sha>
    </Dependency>
<<<<<<< HEAD
    <Dependency Name="System.Security.Cryptography.Cng" Version="6.0.0-preview.3.21123.15">
=======
    <!-- System.Security.AccessControl should only be referenced in Dependencies.props and RTMVersions.csproj. -->
    <Dependency Name="System.Security.AccessControl" Version="6.0.0-preview.3.21125.3">
      <Uri>https://github.com/dotnet/runtime</Uri>
      <Sha>12ec2197ed3999c98f49c006a27ee761282df168</Sha>
    </Dependency>
    <Dependency Name="System.Security.Cryptography.Cng" Version="6.0.0-preview.3.21125.3">
>>>>>>> a7437be2
      <Uri>https://github.com/dotnet/runtime</Uri>
      <Sha>12ec2197ed3999c98f49c006a27ee761282df168</Sha>
    </Dependency>
    <Dependency Name="System.Security.Cryptography.Pkcs" Version="6.0.0-preview.3.21125.3">
      <Uri>https://github.com/dotnet/runtime</Uri>
      <Sha>12ec2197ed3999c98f49c006a27ee761282df168</Sha>
    </Dependency>
    <Dependency Name="System.Security.Cryptography.Xml" Version="6.0.0-preview.3.21125.3">
      <Uri>https://github.com/dotnet/runtime</Uri>
      <Sha>12ec2197ed3999c98f49c006a27ee761282df168</Sha>
    </Dependency>
    <Dependency Name="System.Security.Permissions" Version="6.0.0-preview.3.21125.3">
      <Uri>https://github.com/dotnet/runtime</Uri>
      <Sha>12ec2197ed3999c98f49c006a27ee761282df168</Sha>
    </Dependency>
    <Dependency Name="System.Security.Principal.Windows" Version="6.0.0-preview.3.21125.3">
      <Uri>https://github.com/dotnet/runtime</Uri>
      <Sha>12ec2197ed3999c98f49c006a27ee761282df168</Sha>
    </Dependency>
    <Dependency Name="System.ServiceProcess.ServiceController" Version="6.0.0-preview.3.21125.3">
      <Uri>https://github.com/dotnet/runtime</Uri>
      <Sha>12ec2197ed3999c98f49c006a27ee761282df168</Sha>
    </Dependency>
    <Dependency Name="System.Text.Encodings.Web" Version="6.0.0-preview.3.21125.3">
      <Uri>https://github.com/dotnet/runtime</Uri>
      <Sha>12ec2197ed3999c98f49c006a27ee761282df168</Sha>
    </Dependency>
    <Dependency Name="System.Text.Json" Version="6.0.0-preview.3.21125.3">
      <Uri>https://github.com/dotnet/runtime</Uri>
      <Sha>12ec2197ed3999c98f49c006a27ee761282df168</Sha>
    </Dependency>
    <Dependency Name="System.Threading.Channels" Version="6.0.0-preview.3.21125.3">
      <Uri>https://github.com/dotnet/runtime</Uri>
      <Sha>12ec2197ed3999c98f49c006a27ee761282df168</Sha>
    </Dependency>
    <Dependency Name="System.Windows.Extensions" Version="6.0.0-preview.3.21125.3">
      <Uri>https://github.com/dotnet/runtime</Uri>
      <Sha>12ec2197ed3999c98f49c006a27ee761282df168</Sha>
    </Dependency>
    <Dependency Name="Microsoft.Extensions.DependencyModel" Version="6.0.0-preview.3.21125.3">
      <Uri>https://github.com/dotnet/runtime</Uri>
      <Sha>12ec2197ed3999c98f49c006a27ee761282df168</Sha>
    </Dependency>
    <Dependency Name="Microsoft.NETCore.App.Ref" Version="6.0.0-preview.3.21125.3">
      <Uri>https://github.com/dotnet/runtime</Uri>
      <Sha>12ec2197ed3999c98f49c006a27ee761282df168</Sha>
    </Dependency>
    <Dependency Name="Microsoft.NET.Runtime.MonoAOTCompiler.Task" Version="6.0.0-preview.3.21125.3">
      <Uri>https://github.com/dotnet/runtime</Uri>
      <Sha>12ec2197ed3999c98f49c006a27ee761282df168</Sha>
    </Dependency>
    <Dependency Name="Microsoft.NET.Runtime.WebAssembly.Sdk" Version="6.0.0-preview.3.21125.3">
      <Uri>https://github.com/dotnet/runtime</Uri>
      <Sha>12ec2197ed3999c98f49c006a27ee761282df168</Sha>
    </Dependency>
    <!--
         Win-x64 is used here because we have picked an arbitrary runtime identifier to flow the version of the latest NETCore.App runtime.
         All Runtime.$rid packages should have the same version.
    -->
    <Dependency Name="Microsoft.NETCore.App.Runtime.win-x64" Version="6.0.0-preview.3.21125.3">
      <Uri>https://github.com/dotnet/runtime</Uri>
      <Sha>12ec2197ed3999c98f49c006a27ee761282df168</Sha>
    </Dependency>
    <Dependency Name="Microsoft.NETCore.App.Runtime.AOT.win-x64.Cross.browser-wasm" Version="6.0.0-preview.3.21125.3">
      <Uri>https://github.com/dotnet/runtime</Uri>
      <Sha>12ec2197ed3999c98f49c006a27ee761282df168</Sha>
    </Dependency>
    <Dependency Name="Microsoft.NETCore.BrowserDebugHost.Transport" Version="6.0.0-preview.3.21125.3">
      <Uri>https://github.com/dotnet/runtime</Uri>
      <Sha>12ec2197ed3999c98f49c006a27ee761282df168</Sha>
    </Dependency>
  </ProductDependencies>
  <ToolsetDependencies>
    <!-- Listed explicitly to workaround https://github.com/dotnet/cli/issues/10528 -->
    <Dependency Name="Microsoft.NETCore.Platforms" Version="6.0.0-preview.3.21125.3">
      <Uri>https://github.com/dotnet/runtime</Uri>
      <Sha>12ec2197ed3999c98f49c006a27ee761282df168</Sha>
    </Dependency>
    <Dependency Name="Microsoft.DotNet.Arcade.Sdk" Version="6.0.0-beta.21105.12">
      <Uri>https://github.com/dotnet/arcade</Uri>
      <Sha>938b3e8b4edcd96ca0f0cbbae63c87b3f51f7afe</Sha>
    </Dependency>
    <Dependency Name="Microsoft.DotNet.Build.Tasks.Installers" Version="6.0.0-beta.21105.12">
      <Uri>https://github.com/dotnet/arcade</Uri>
      <Sha>938b3e8b4edcd96ca0f0cbbae63c87b3f51f7afe</Sha>
    </Dependency>
    <Dependency Name="Microsoft.DotNet.Helix.Sdk" Version="6.0.0-beta.21105.12">
      <Uri>https://github.com/dotnet/arcade</Uri>
      <Sha>938b3e8b4edcd96ca0f0cbbae63c87b3f51f7afe</Sha>
    </Dependency>
  </ToolsetDependencies>
</Dependencies><|MERGE_RESOLUTION|>--- conflicted
+++ resolved
@@ -233,16 +233,7 @@
       <Uri>https://github.com/dotnet/runtime</Uri>
       <Sha>12ec2197ed3999c98f49c006a27ee761282df168</Sha>
     </Dependency>
-<<<<<<< HEAD
-    <Dependency Name="System.Security.Cryptography.Cng" Version="6.0.0-preview.3.21123.15">
-=======
-    <!-- System.Security.AccessControl should only be referenced in Dependencies.props and RTMVersions.csproj. -->
-    <Dependency Name="System.Security.AccessControl" Version="6.0.0-preview.3.21125.3">
-      <Uri>https://github.com/dotnet/runtime</Uri>
-      <Sha>12ec2197ed3999c98f49c006a27ee761282df168</Sha>
-    </Dependency>
     <Dependency Name="System.Security.Cryptography.Cng" Version="6.0.0-preview.3.21125.3">
->>>>>>> a7437be2
       <Uri>https://github.com/dotnet/runtime</Uri>
       <Sha>12ec2197ed3999c98f49c006a27ee761282df168</Sha>
     </Dependency>
