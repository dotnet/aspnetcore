--- conflicted
+++ resolved
@@ -289,27 +289,11 @@
       <Uri>https://github.com/dotnet/corefx</Uri>
       <Sha>c2bbb6a5ee5ff67e5e8353e154d7b4c4f2f83143</Sha>
     </Dependency>
-<<<<<<< HEAD
-    <Dependency Name="System.ComponentModel.Annotations" Version="4.6.0-preview.19107.9">
-      <Uri>https://github.com/dotnet/corefx</Uri>
-      <Sha>c2bbb6a5ee5ff67e5e8353e154d7b4c4f2f83143</Sha>
-    </Dependency>
     <Dependency Name="System.Data.SqlClient" Version="4.7.0-preview.19107.9">
-=======
-    <Dependency Name="System.Data.SqlClient" Version="4.7.0-preview.19106.2">
->>>>>>> 3fd8a97a
-      <Uri>https://github.com/dotnet/corefx</Uri>
-      <Sha>c2bbb6a5ee5ff67e5e8353e154d7b4c4f2f83143</Sha>
-    </Dependency>
-<<<<<<< HEAD
-    <Dependency Name="System.Diagnostics.DiagnosticSource" Version="4.6.0-preview.19107.9">
       <Uri>https://github.com/dotnet/corefx</Uri>
       <Sha>c2bbb6a5ee5ff67e5e8353e154d7b4c4f2f83143</Sha>
     </Dependency>
     <Dependency Name="System.Diagnostics.EventLog" Version="4.6.0-preview.19107.9">
-=======
-    <Dependency Name="System.Diagnostics.EventLog" Version="4.6.0-preview.19106.2">
->>>>>>> 3fd8a97a
       <Uri>https://github.com/dotnet/corefx</Uri>
       <Sha>c2bbb6a5ee5ff67e5e8353e154d7b4c4f2f83143</Sha>
     </Dependency>
@@ -325,15 +309,7 @@
       <Uri>https://github.com/dotnet/corefx</Uri>
       <Sha>c2bbb6a5ee5ff67e5e8353e154d7b4c4f2f83143</Sha>
     </Dependency>
-<<<<<<< HEAD
-    <Dependency Name="System.Numerics.Vectors" Version="4.6.0-preview.19107.9">
-      <Uri>https://github.com/dotnet/corefx</Uri>
-      <Sha>c2bbb6a5ee5ff67e5e8353e154d7b4c4f2f83143</Sha>
-    </Dependency>
     <Dependency Name="System.Reflection.Metadata" Version="1.7.0-preview.19107.9">
-=======
-    <Dependency Name="System.Reflection.Metadata" Version="1.7.0-preview.19106.2">
->>>>>>> 3fd8a97a
       <Uri>https://github.com/dotnet/corefx</Uri>
       <Sha>c2bbb6a5ee5ff67e5e8353e154d7b4c4f2f83143</Sha>
     </Dependency>
