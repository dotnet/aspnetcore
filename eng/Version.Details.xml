<?xml version="1.0" encoding="utf-8"?>
<!--

  This file is used by automation to update Versions.props and may be used for other purposes, such as
  static analysis to determine the repo dependency graph.  It should only be modified manually when adding
  or removing dependencies. Updating versions should be done using the `darc` command line tool.

  See https://github.com/dotnet/arcade/blob/master/Documentation/Darc.md for instructions on using darc.
-->
<Dependencies>
  <ProductDependencies>
    <Dependency Name="dotnet-ef" Version="9.0.0-preview.2.24101.1">
      <Uri>https://github.com/dotnet/efcore</Uri>
      <Sha>a8b16644a0dfb67a452ff116073e22c83a48059a</Sha>
    </Dependency>
    <Dependency Name="Microsoft.EntityFrameworkCore.InMemory" Version="9.0.0-preview.2.24101.1">
      <Uri>https://github.com/dotnet/efcore</Uri>
      <Sha>a8b16644a0dfb67a452ff116073e22c83a48059a</Sha>
    </Dependency>
    <Dependency Name="Microsoft.EntityFrameworkCore.Relational" Version="9.0.0-preview.2.24101.1">
      <Uri>https://github.com/dotnet/efcore</Uri>
      <Sha>a8b16644a0dfb67a452ff116073e22c83a48059a</Sha>
    </Dependency>
    <Dependency Name="Microsoft.EntityFrameworkCore.Sqlite" Version="9.0.0-preview.2.24101.1">
      <Uri>https://github.com/dotnet/efcore</Uri>
      <Sha>a8b16644a0dfb67a452ff116073e22c83a48059a</Sha>
    </Dependency>
    <Dependency Name="Microsoft.EntityFrameworkCore.SqlServer" Version="9.0.0-preview.2.24101.1">
      <Uri>https://github.com/dotnet/efcore</Uri>
      <Sha>a8b16644a0dfb67a452ff116073e22c83a48059a</Sha>
    </Dependency>
    <Dependency Name="Microsoft.EntityFrameworkCore.Tools" Version="9.0.0-preview.2.24101.1">
      <Uri>https://github.com/dotnet/efcore</Uri>
      <Sha>a8b16644a0dfb67a452ff116073e22c83a48059a</Sha>
    </Dependency>
    <Dependency Name="Microsoft.EntityFrameworkCore" Version="9.0.0-preview.2.24101.1">
      <Uri>https://github.com/dotnet/efcore</Uri>
      <Sha>a8b16644a0dfb67a452ff116073e22c83a48059a</Sha>
    </Dependency>
    <Dependency Name="Microsoft.EntityFrameworkCore.Design" Version="9.0.0-preview.2.24101.1">
      <Uri>https://github.com/dotnet/efcore</Uri>
      <Sha>a8b16644a0dfb67a452ff116073e22c83a48059a</Sha>
    </Dependency>
    <Dependency Name="Microsoft.Extensions.Caching.Abstractions" Version="9.0.0-preview.2.24081.10">
      <Uri>https://github.com/dotnet/runtime</Uri>
      <Sha>9f6debd3d9a4e8ccfd53845c6d268daab1ab7a2f</Sha>
    </Dependency>
    <Dependency Name="Microsoft.Extensions.Caching.Memory" Version="9.0.0-preview.2.24081.10">
      <Uri>https://github.com/dotnet/runtime</Uri>
      <Sha>9f6debd3d9a4e8ccfd53845c6d268daab1ab7a2f</Sha>
    </Dependency>
    <Dependency Name="Microsoft.Extensions.Configuration.Abstractions" Version="9.0.0-preview.2.24081.10">
      <Uri>https://github.com/dotnet/runtime</Uri>
      <Sha>9f6debd3d9a4e8ccfd53845c6d268daab1ab7a2f</Sha>
    </Dependency>
    <Dependency Name="Microsoft.Extensions.Configuration.Binder" Version="9.0.0-preview.2.24081.10">
      <Uri>https://github.com/dotnet/runtime</Uri>
      <Sha>9f6debd3d9a4e8ccfd53845c6d268daab1ab7a2f</Sha>
    </Dependency>
    <Dependency Name="Microsoft.Extensions.Configuration.CommandLine" Version="9.0.0-preview.2.24081.10">
      <Uri>https://github.com/dotnet/runtime</Uri>
      <Sha>9f6debd3d9a4e8ccfd53845c6d268daab1ab7a2f</Sha>
    </Dependency>
    <Dependency Name="Microsoft.Extensions.Configuration.EnvironmentVariables" Version="9.0.0-preview.2.24081.10">
      <Uri>https://github.com/dotnet/runtime</Uri>
      <Sha>9f6debd3d9a4e8ccfd53845c6d268daab1ab7a2f</Sha>
    </Dependency>
    <Dependency Name="Microsoft.Extensions.Configuration.FileExtensions" Version="9.0.0-preview.2.24081.10">
      <Uri>https://github.com/dotnet/runtime</Uri>
      <Sha>9f6debd3d9a4e8ccfd53845c6d268daab1ab7a2f</Sha>
    </Dependency>
    <Dependency Name="Microsoft.Extensions.Configuration.Ini" Version="9.0.0-preview.2.24081.10">
      <Uri>https://github.com/dotnet/runtime</Uri>
      <Sha>9f6debd3d9a4e8ccfd53845c6d268daab1ab7a2f</Sha>
    </Dependency>
    <Dependency Name="Microsoft.Extensions.Configuration.Json" Version="9.0.0-preview.2.24081.10">
      <Uri>https://github.com/dotnet/runtime</Uri>
      <Sha>9f6debd3d9a4e8ccfd53845c6d268daab1ab7a2f</Sha>
    </Dependency>
    <Dependency Name="Microsoft.Extensions.Configuration.UserSecrets" Version="9.0.0-preview.2.24081.10">
      <Uri>https://github.com/dotnet/runtime</Uri>
      <Sha>9f6debd3d9a4e8ccfd53845c6d268daab1ab7a2f</Sha>
    </Dependency>
    <Dependency Name="Microsoft.Extensions.Configuration.Xml" Version="9.0.0-preview.2.24081.10">
      <Uri>https://github.com/dotnet/runtime</Uri>
      <Sha>9f6debd3d9a4e8ccfd53845c6d268daab1ab7a2f</Sha>
    </Dependency>
    <Dependency Name="Microsoft.Extensions.Configuration" Version="9.0.0-preview.2.24081.10">
      <Uri>https://github.com/dotnet/runtime</Uri>
      <Sha>9f6debd3d9a4e8ccfd53845c6d268daab1ab7a2f</Sha>
    </Dependency>
    <Dependency Name="Microsoft.Extensions.DependencyInjection.Abstractions" Version="9.0.0-preview.2.24081.10">
      <Uri>https://github.com/dotnet/runtime</Uri>
      <Sha>9f6debd3d9a4e8ccfd53845c6d268daab1ab7a2f</Sha>
    </Dependency>
    <Dependency Name="Microsoft.Extensions.DependencyInjection" Version="9.0.0-preview.2.24081.10">
      <Uri>https://github.com/dotnet/runtime</Uri>
      <Sha>9f6debd3d9a4e8ccfd53845c6d268daab1ab7a2f</Sha>
    </Dependency>
    <Dependency Name="Microsoft.Extensions.Diagnostics" Version="9.0.0-preview.2.24081.10">
      <Uri>https://github.com/dotnet/runtime</Uri>
      <Sha>9f6debd3d9a4e8ccfd53845c6d268daab1ab7a2f</Sha>
    </Dependency>
    <Dependency Name="Microsoft.Extensions.Diagnostics.Abstractions" Version="9.0.0-preview.2.24081.10">
      <Uri>https://github.com/dotnet/runtime</Uri>
      <Sha>9f6debd3d9a4e8ccfd53845c6d268daab1ab7a2f</Sha>
    </Dependency>
    <Dependency Name="Microsoft.Extensions.FileProviders.Abstractions" Version="9.0.0-preview.2.24081.10">
      <Uri>https://github.com/dotnet/runtime</Uri>
      <Sha>9f6debd3d9a4e8ccfd53845c6d268daab1ab7a2f</Sha>
    </Dependency>
    <Dependency Name="Microsoft.Extensions.FileProviders.Composite" Version="9.0.0-preview.2.24081.10">
      <Uri>https://github.com/dotnet/runtime</Uri>
      <Sha>9f6debd3d9a4e8ccfd53845c6d268daab1ab7a2f</Sha>
    </Dependency>
    <Dependency Name="Microsoft.Extensions.FileProviders.Physical" Version="9.0.0-preview.2.24081.10">
      <Uri>https://github.com/dotnet/runtime</Uri>
      <Sha>9f6debd3d9a4e8ccfd53845c6d268daab1ab7a2f</Sha>
    </Dependency>
    <Dependency Name="Microsoft.Extensions.FileSystemGlobbing" Version="9.0.0-preview.2.24081.10">
      <Uri>https://github.com/dotnet/runtime</Uri>
      <Sha>9f6debd3d9a4e8ccfd53845c6d268daab1ab7a2f</Sha>
    </Dependency>
    <Dependency Name="Microsoft.Extensions.HostFactoryResolver.Sources" Version="9.0.0-preview.2.24081.10">
      <Uri>https://github.com/dotnet/runtime</Uri>
      <Sha>9f6debd3d9a4e8ccfd53845c6d268daab1ab7a2f</Sha>
    </Dependency>
    <Dependency Name="Microsoft.Extensions.Hosting.Abstractions" Version="9.0.0-preview.2.24081.10">
      <Uri>https://github.com/dotnet/runtime</Uri>
      <Sha>9f6debd3d9a4e8ccfd53845c6d268daab1ab7a2f</Sha>
    </Dependency>
    <Dependency Name="Microsoft.Extensions.Hosting" Version="9.0.0-preview.2.24081.10">
      <Uri>https://github.com/dotnet/runtime</Uri>
      <Sha>9f6debd3d9a4e8ccfd53845c6d268daab1ab7a2f</Sha>
    </Dependency>
    <Dependency Name="Microsoft.Extensions.Http" Version="9.0.0-preview.2.24081.10">
      <Uri>https://github.com/dotnet/runtime</Uri>
      <Sha>9f6debd3d9a4e8ccfd53845c6d268daab1ab7a2f</Sha>
    </Dependency>
    <Dependency Name="Microsoft.Extensions.Logging.Abstractions" Version="9.0.0-preview.2.24081.10">
      <Uri>https://github.com/dotnet/runtime</Uri>
      <Sha>9f6debd3d9a4e8ccfd53845c6d268daab1ab7a2f</Sha>
    </Dependency>
    <Dependency Name="Microsoft.Extensions.Logging.Configuration" Version="9.0.0-preview.2.24081.10">
      <Uri>https://github.com/dotnet/runtime</Uri>
      <Sha>9f6debd3d9a4e8ccfd53845c6d268daab1ab7a2f</Sha>
    </Dependency>
    <Dependency Name="Microsoft.Extensions.Logging.Console" Version="9.0.0-preview.2.24081.10">
      <Uri>https://github.com/dotnet/runtime</Uri>
      <Sha>9f6debd3d9a4e8ccfd53845c6d268daab1ab7a2f</Sha>
    </Dependency>
    <Dependency Name="Microsoft.Extensions.Logging.Debug" Version="9.0.0-preview.2.24081.10">
      <Uri>https://github.com/dotnet/runtime</Uri>
      <Sha>9f6debd3d9a4e8ccfd53845c6d268daab1ab7a2f</Sha>
    </Dependency>
    <Dependency Name="Microsoft.Extensions.Logging.EventSource" Version="9.0.0-preview.2.24081.10">
      <Uri>https://github.com/dotnet/runtime</Uri>
      <Sha>9f6debd3d9a4e8ccfd53845c6d268daab1ab7a2f</Sha>
    </Dependency>
    <Dependency Name="Microsoft.Extensions.Logging.EventLog" Version="9.0.0-preview.2.24081.10">
      <Uri>https://github.com/dotnet/runtime</Uri>
      <Sha>9f6debd3d9a4e8ccfd53845c6d268daab1ab7a2f</Sha>
    </Dependency>
    <Dependency Name="Microsoft.Extensions.Logging.TraceSource" Version="9.0.0-preview.2.24081.10">
      <Uri>https://github.com/dotnet/runtime</Uri>
      <Sha>9f6debd3d9a4e8ccfd53845c6d268daab1ab7a2f</Sha>
    </Dependency>
    <Dependency Name="Microsoft.Extensions.Logging" Version="9.0.0-preview.2.24081.10">
      <Uri>https://github.com/dotnet/runtime</Uri>
      <Sha>9f6debd3d9a4e8ccfd53845c6d268daab1ab7a2f</Sha>
    </Dependency>
    <Dependency Name="Microsoft.Extensions.Options.ConfigurationExtensions" Version="9.0.0-preview.2.24081.10">
      <Uri>https://github.com/dotnet/runtime</Uri>
      <Sha>9f6debd3d9a4e8ccfd53845c6d268daab1ab7a2f</Sha>
    </Dependency>
    <Dependency Name="Microsoft.Extensions.Options.DataAnnotations" Version="9.0.0-preview.2.24081.10">
      <Uri>https://github.com/dotnet/runtime</Uri>
      <Sha>9f6debd3d9a4e8ccfd53845c6d268daab1ab7a2f</Sha>
    </Dependency>
    <Dependency Name="Microsoft.Extensions.Options" Version="9.0.0-preview.2.24081.10">
      <Uri>https://github.com/dotnet/runtime</Uri>
      <Sha>9f6debd3d9a4e8ccfd53845c6d268daab1ab7a2f</Sha>
    </Dependency>
    <Dependency Name="Microsoft.Extensions.Primitives" Version="9.0.0-preview.2.24081.10">
      <Uri>https://github.com/dotnet/runtime</Uri>
      <Sha>9f6debd3d9a4e8ccfd53845c6d268daab1ab7a2f</Sha>
    </Dependency>
    <Dependency Name="Microsoft.Internal.Runtime.AspNetCore.Transport" Version="9.0.0-preview.2.24081.10">
      <Uri>https://github.com/dotnet/runtime</Uri>
      <Sha>9f6debd3d9a4e8ccfd53845c6d268daab1ab7a2f</Sha>
    </Dependency>
<<<<<<< HEAD
    <Dependency Name="System.Configuration.ConfigurationManager" Version="9.0.0-preview.2.24080.11">
=======
    <Dependency Name="Microsoft.SourceBuild.Intermediate.source-build-externals" Version="9.0.0-alpha.1.24076.1">
      <Uri>https://github.com/dotnet/source-build-externals</Uri>
      <Sha>414a85bf970355c0e91d6a2de1ee183fafbfcecd</Sha>
      <SourceBuild RepoName="source-build-externals" ManagedOnly="true" />
    </Dependency>
    <Dependency Name="System.Configuration.ConfigurationManager" Version="9.0.0-preview.2.24081.10">
>>>>>>> f51ae604
      <Uri>https://github.com/dotnet/runtime</Uri>
      <Sha>9f6debd3d9a4e8ccfd53845c6d268daab1ab7a2f</Sha>
    </Dependency>
    <Dependency Name="System.Diagnostics.DiagnosticSource" Version="9.0.0-preview.2.24081.10">
      <Uri>https://github.com/dotnet/runtime</Uri>
      <Sha>9f6debd3d9a4e8ccfd53845c6d268daab1ab7a2f</Sha>
    </Dependency>
    <Dependency Name="System.Diagnostics.EventLog" Version="9.0.0-preview.2.24081.10">
      <Uri>https://github.com/dotnet/runtime</Uri>
      <Sha>9f6debd3d9a4e8ccfd53845c6d268daab1ab7a2f</Sha>
    </Dependency>
    <Dependency Name="System.DirectoryServices.Protocols" Version="9.0.0-preview.2.24081.10">
      <Uri>https://github.com/dotnet/runtime</Uri>
      <Sha>9f6debd3d9a4e8ccfd53845c6d268daab1ab7a2f</Sha>
    </Dependency>
    <Dependency Name="System.IO.Pipelines" Version="9.0.0-preview.2.24081.10">
      <Uri>https://github.com/dotnet/runtime</Uri>
      <Sha>9f6debd3d9a4e8ccfd53845c6d268daab1ab7a2f</Sha>
    </Dependency>
    <Dependency Name="System.Net.Http.Json" Version="9.0.0-preview.2.24081.10">
      <Uri>https://github.com/dotnet/runtime</Uri>
      <Sha>9f6debd3d9a4e8ccfd53845c6d268daab1ab7a2f</Sha>
    </Dependency>
    <Dependency Name="System.Net.Http.WinHttpHandler" Version="9.0.0-preview.2.24081.10">
      <Uri>https://github.com/dotnet/runtime</Uri>
      <Sha>9f6debd3d9a4e8ccfd53845c6d268daab1ab7a2f</Sha>
    </Dependency>
    <Dependency Name="System.Reflection.Metadata" Version="9.0.0-preview.2.24081.10">
      <Uri>https://github.com/dotnet/runtime</Uri>
      <Sha>9f6debd3d9a4e8ccfd53845c6d268daab1ab7a2f</Sha>
    </Dependency>
    <Dependency Name="System.Resources.Extensions" Version="9.0.0-preview.2.24081.10">
      <Uri>https://github.com/dotnet/runtime</Uri>
      <Sha>9f6debd3d9a4e8ccfd53845c6d268daab1ab7a2f</Sha>
    </Dependency>
    <Dependency Name="System.Security.Cryptography.Pkcs" Version="9.0.0-preview.2.24081.10">
      <Uri>https://github.com/dotnet/runtime</Uri>
      <Sha>9f6debd3d9a4e8ccfd53845c6d268daab1ab7a2f</Sha>
    </Dependency>
    <Dependency Name="System.Security.Cryptography.Xml" Version="9.0.0-preview.2.24081.10">
      <Uri>https://github.com/dotnet/runtime</Uri>
      <Sha>9f6debd3d9a4e8ccfd53845c6d268daab1ab7a2f</Sha>
    </Dependency>
    <Dependency Name="System.Security.Permissions" Version="9.0.0-preview.2.24081.10">
      <Uri>https://github.com/dotnet/runtime</Uri>
      <Sha>9f6debd3d9a4e8ccfd53845c6d268daab1ab7a2f</Sha>
    </Dependency>
    <Dependency Name="System.ServiceProcess.ServiceController" Version="9.0.0-preview.2.24081.10">
      <Uri>https://github.com/dotnet/runtime</Uri>
      <Sha>9f6debd3d9a4e8ccfd53845c6d268daab1ab7a2f</Sha>
    </Dependency>
    <Dependency Name="System.Text.Encodings.Web" Version="9.0.0-preview.2.24081.10">
      <Uri>https://github.com/dotnet/runtime</Uri>
      <Sha>9f6debd3d9a4e8ccfd53845c6d268daab1ab7a2f</Sha>
    </Dependency>
    <Dependency Name="System.Text.Json" Version="9.0.0-preview.2.24081.10">
      <Uri>https://github.com/dotnet/runtime</Uri>
      <Sha>9f6debd3d9a4e8ccfd53845c6d268daab1ab7a2f</Sha>
    </Dependency>
    <Dependency Name="System.Threading.AccessControl" Version="9.0.0-preview.2.24081.10">
      <Uri>https://github.com/dotnet/runtime</Uri>
      <Sha>9f6debd3d9a4e8ccfd53845c6d268daab1ab7a2f</Sha>
    </Dependency>
    <Dependency Name="System.Threading.Channels" Version="9.0.0-preview.2.24081.10">
      <Uri>https://github.com/dotnet/runtime</Uri>
      <Sha>9f6debd3d9a4e8ccfd53845c6d268daab1ab7a2f</Sha>
    </Dependency>
    <Dependency Name="System.Threading.RateLimiting" Version="9.0.0-preview.2.24081.10">
      <Uri>https://github.com/dotnet/runtime</Uri>
      <Sha>9f6debd3d9a4e8ccfd53845c6d268daab1ab7a2f</Sha>
    </Dependency>
    <Dependency Name="Microsoft.Extensions.DependencyModel" Version="9.0.0-preview.2.24081.10">
      <Uri>https://github.com/dotnet/runtime</Uri>
      <Sha>9f6debd3d9a4e8ccfd53845c6d268daab1ab7a2f</Sha>
    </Dependency>
    <Dependency Name="Microsoft.NETCore.App.Ref" Version="9.0.0-preview.2.24081.10">
      <Uri>https://github.com/dotnet/runtime</Uri>
      <Sha>9f6debd3d9a4e8ccfd53845c6d268daab1ab7a2f</Sha>
    </Dependency>
    <Dependency Name="Microsoft.NET.Runtime.MonoAOTCompiler.Task" Version="9.0.0-preview.2.24081.10">
      <Uri>https://github.com/dotnet/runtime</Uri>
      <Sha>9f6debd3d9a4e8ccfd53845c6d268daab1ab7a2f</Sha>
    </Dependency>
    <Dependency Name="Microsoft.NET.Runtime.WebAssembly.Sdk" Version="9.0.0-preview.2.24081.10">
      <Uri>https://github.com/dotnet/runtime</Uri>
      <Sha>9f6debd3d9a4e8ccfd53845c6d268daab1ab7a2f</Sha>
    </Dependency>
    <Dependency Name="Microsoft.Bcl.AsyncInterfaces" Version="9.0.0-preview.2.24081.10">
      <Uri>https://github.com/dotnet/runtime</Uri>
      <Sha>9f6debd3d9a4e8ccfd53845c6d268daab1ab7a2f</Sha>
    </Dependency>
    <!-- Transitive package to provide coherency in dotnet/extensions -->
    <Dependency Name="Microsoft.Bcl.TimeProvider" Version="9.0.0-preview.2.24081.10">
      <Uri>https://github.com/dotnet/runtime</Uri>
      <Sha>9f6debd3d9a4e8ccfd53845c6d268daab1ab7a2f</Sha>
    </Dependency>
    <Dependency Name="System.Collections.Immutable" Version="9.0.0-preview.2.24081.10">
      <Uri>https://github.com/dotnet/runtime</Uri>
      <Sha>9f6debd3d9a4e8ccfd53845c6d268daab1ab7a2f</Sha>
    </Dependency>
    <Dependency Name="System.Diagnostics.PerformanceCounter" Version="9.0.0-preview.2.24081.10">
      <Uri>https://github.com/dotnet/runtime</Uri>
      <Sha>9f6debd3d9a4e8ccfd53845c6d268daab1ab7a2f</Sha>
    </Dependency>
    <Dependency Name="System.IO.Hashing" Version="9.0.0-preview.2.24081.10">
      <Uri>https://github.com/dotnet/runtime</Uri>
      <Sha>9f6debd3d9a4e8ccfd53845c6d268daab1ab7a2f</Sha>
    </Dependency>
    <Dependency Name="System.Runtime.Caching" Version="9.0.0-preview.2.24081.10">
      <Uri>https://github.com/dotnet/runtime</Uri>
      <Sha>9f6debd3d9a4e8ccfd53845c6d268daab1ab7a2f</Sha>
    </Dependency>
    <!--
         Win-x64 is used here because we have picked an arbitrary runtime identifier to flow the version of the latest NETCore.App runtime.
         All Runtime.$rid packages should have the same version.
    -->
    <Dependency Name="Microsoft.NETCore.App.Runtime.win-x64" Version="9.0.0-preview.2.24081.10">
      <Uri>https://github.com/dotnet/runtime</Uri>
      <Sha>9f6debd3d9a4e8ccfd53845c6d268daab1ab7a2f</Sha>
    </Dependency>
<<<<<<< HEAD
    <Dependency Name="Microsoft.NETCore.App.Runtime.AOT.win-x64.Cross.browser-wasm" Version="9.0.0-preview.2.24080.11">
      <Uri>https://github.com/dotnet/runtime</Uri>
      <Sha>cd460dbda99c080b9f9ec1cbdcd233f25ba8c189</Sha>
    </Dependency>
    <Dependency Name="Microsoft.NETCore.BrowserDebugHost.Transport" Version="9.0.0-preview.2.24080.11">
=======
    <Dependency Name="Microsoft.SourceBuild.Intermediate.runtime.linux-x64" Version="9.0.0-preview.2.24081.10">
      <Uri>https://github.com/dotnet/runtime</Uri>
      <Sha>9f6debd3d9a4e8ccfd53845c6d268daab1ab7a2f</Sha>
      <SourceBuild RepoName="runtime" ManagedOnly="false" />
    </Dependency>
    <Dependency Name="Microsoft.NETCore.App.Runtime.AOT.win-x64.Cross.browser-wasm" Version="9.0.0-preview.2.24081.10">
>>>>>>> f51ae604
      <Uri>https://github.com/dotnet/runtime</Uri>
      <Sha>9f6debd3d9a4e8ccfd53845c6d268daab1ab7a2f</Sha>
    </Dependency>
<<<<<<< HEAD
    <!-- Intermediate is necessary for source build. -->
    <Dependency Name="Microsoft.SourceBuild.Intermediate.runtime.linux-x64" Version="9.0.0-preview.2.24080.11">
      <Uri>https://github.com/dotnet/runtime</Uri>
      <Sha>cd460dbda99c080b9f9ec1cbdcd233f25ba8c189</Sha>
      <SourceBuild RepoName="runtime" ManagedOnly="false" />
=======
    <Dependency Name="Microsoft.NETCore.BrowserDebugHost.Transport" Version="9.0.0-preview.2.24081.10">
      <Uri>https://github.com/dotnet/runtime</Uri>
      <Sha>9f6debd3d9a4e8ccfd53845c6d268daab1ab7a2f</Sha>
>>>>>>> f51ae604
    </Dependency>
    <Dependency Name="Microsoft.Web.Xdt" Version="9.0.0-preview.24079.2">
      <Uri>https://github.com/dotnet/xdt</Uri>
<<<<<<< HEAD
      <Sha>d71290db981c297b17054b64b2bc7c707a547545</Sha>
    </Dependency>
    <!-- Intermediate is necessary for source build. -->
    <Dependency Name="Microsoft.SourceBuild.Intermediate.xdt" Version="9.0.0-preview.24067.1">
      <Uri>https://github.com/dotnet/xdt</Uri>
      <Sha>d71290db981c297b17054b64b2bc7c707a547545</Sha>
      <SourceBuild RepoName="xdt" ManagedOnly="true" />
    </Dependency>
    <!-- Intermediate is necessary for source build. -->
    <Dependency Name="Microsoft.SourceBuild.Intermediate.source-build-reference-packages" Version="9.0.0-alpha.1.24075.1">
=======
      <Sha>23e11f8312f853a3f694c6680c0e3762bdf1d9fd</Sha>
      <SourceBuild RepoName="xdt" ManagedOnly="true" />
    </Dependency>
    <Dependency Name="Microsoft.SourceBuild.Intermediate.source-build-reference-packages" Version="9.0.0-alpha.1.24080.1">
>>>>>>> f51ae604
      <Uri>https://github.com/dotnet/source-build-reference-packages</Uri>
      <Sha>960c24c32a4bde8a83073f33fec25de7ec88a062</Sha>
      <SourceBuild RepoName="source-build-reference-packages" ManagedOnly="true" />
    </Dependency>
    <!-- Not updated automatically -->
    <Dependency Name="Microsoft.CodeAnalysis.Common" Version="4.8.0-3.23518.7">
      <Uri>https://github.com/dotnet/roslyn</Uri>
      <Sha>1aa759af23d2a29043ea44fcef5bd6823dafa5d0</Sha>
    </Dependency>
    <Dependency Name="Microsoft.CodeAnalysis.ExternalAccess.AspNetCore" Version="4.8.0-3.23518.7">
      <Uri>https://github.com/dotnet/roslyn</Uri>
      <Sha>1aa759af23d2a29043ea44fcef5bd6823dafa5d0</Sha>
    </Dependency>
    <Dependency Name="Microsoft.CodeAnalysis.CSharp" Version="4.8.0-3.23518.7">
      <Uri>https://github.com/dotnet/roslyn</Uri>
      <Sha>1aa759af23d2a29043ea44fcef5bd6823dafa5d0</Sha>
    </Dependency>
    <Dependency Name="Microsoft.CodeAnalysis.CSharp.Workspaces" Version="4.8.0-3.23518.7">
      <Uri>https://github.com/dotnet/roslyn</Uri>
      <Sha>1aa759af23d2a29043ea44fcef5bd6823dafa5d0</Sha>
    </Dependency>
<<<<<<< HEAD
    <!-- Intermediate is necessary for source build. -->
    <Dependency Name="Microsoft.SourceBuild.Intermediate.roslyn" Version="4.8.0-3.23518.7">
      <Uri>https://github.com/dotnet/roslyn</Uri>
      <Sha>1aa759af23d2a29043ea44fcef5bd6823dafa5d0</Sha>
      <SourceBuild RepoName="roslyn" ManagedOnly="true" />
    </Dependency>
    <Dependency Name="System.Composition" Version="9.0.0-preview.2.24080.11">
=======
    <Dependency Name="System.Composition" Version="9.0.0-preview.2.24081.10">
>>>>>>> f51ae604
      <Uri>https://github.com/dotnet/runtime</Uri>
      <Sha>9f6debd3d9a4e8ccfd53845c6d268daab1ab7a2f</Sha>
    </Dependency>
    <!-- Intermediate is necessary for source build. -->
    <Dependency Name="Microsoft.SourceBuild.Intermediate.source-build-externals" Version="9.0.0-alpha.1.24076.1">
      <Uri>https://github.com/dotnet/source-build-externals</Uri>
      <Sha>414a85bf970355c0e91d6a2de1ee183fafbfcecd</Sha>
      <SourceBuild RepoName="source-build-externals" ManagedOnly="true" />
    </Dependency>
  </ProductDependencies>
  <ToolsetDependencies>
    <!-- Listed explicitly to workaround https://github.com/dotnet/cli/issues/10528 -->
    <Dependency Name="Microsoft.NETCore.Platforms" Version="9.0.0-preview.2.24081.10">
      <Uri>https://github.com/dotnet/runtime</Uri>
      <Sha>9f6debd3d9a4e8ccfd53845c6d268daab1ab7a2f</Sha>
    </Dependency>
    <Dependency Name="System.Drawing.Common" Version="9.0.0-preview.2.24078.1">
      <Uri>https://github.com/dotnet/winforms</Uri>
      <Sha>5207c6554bb20236bd91c6083c3e1ee3c76c9402</Sha>
    </Dependency>
    <Dependency Name="Microsoft.DotNet.Arcade.Sdk" Version="9.0.0-beta.24062.5">
      <Uri>https://github.com/dotnet/arcade</Uri>
      <Sha>d731f58a502086842739a358ab490bec08fdb8a7</Sha>
    </Dependency>
    <!-- Intermediate is necessary for source build. -->
    <Dependency Name="Microsoft.SourceBuild.Intermediate.arcade" Version="9.0.0-beta.24062.5">
      <Uri>https://github.com/dotnet/arcade</Uri>
      <Sha>d731f58a502086842739a358ab490bec08fdb8a7</Sha>
      <SourceBuild RepoName="arcade" ManagedOnly="true" />
    </Dependency>
    <Dependency Name="Microsoft.DotNet.Build.Tasks.Installers" Version="9.0.0-beta.24062.5">
      <Uri>https://github.com/dotnet/arcade</Uri>
      <Sha>d731f58a502086842739a358ab490bec08fdb8a7</Sha>
    </Dependency>
    <Dependency Name="Microsoft.DotNet.Build.Tasks.Templating" Version="9.0.0-beta.24062.5">
      <Uri>https://github.com/dotnet/arcade</Uri>
      <Sha>d731f58a502086842739a358ab490bec08fdb8a7</Sha>
    </Dependency>
    <Dependency Name="Microsoft.DotNet.Helix.Sdk" Version="9.0.0-beta.24062.5">
      <Uri>https://github.com/dotnet/arcade</Uri>
      <Sha>d731f58a502086842739a358ab490bec08fdb8a7</Sha>
    </Dependency>
    <Dependency Name="Microsoft.DotNet.RemoteExecutor" Version="9.0.0-beta.24062.5">
      <Uri>https://github.com/dotnet/arcade</Uri>
      <Sha>d731f58a502086842739a358ab490bec08fdb8a7</Sha>
    </Dependency>
    <Dependency Name="Microsoft.Extensions.Diagnostics.Testing" Version="9.0.0-preview.2.24076.10">
      <Uri>https://github.com/dotnet/extensions</Uri>
      <Sha>23131c740232b66b1bb5f8644257915adcd0ce87</Sha>
    </Dependency>
    <Dependency Name="Microsoft.Extensions.TimeProvider.Testing" Version="9.0.0-preview.2.24076.10">
      <Uri>https://github.com/dotnet/extensions</Uri>
      <Sha>23131c740232b66b1bb5f8644257915adcd0ce87</Sha>
    </Dependency>
    <Dependency Name="NuGet.Frameworks" Version="6.2.4">
      <Uri>https://github.com/nuget/nuget.client</Uri>
      <Sha>8fef55f5a55a3b4f2c96cd1a9b5ddc51d4b927f8</Sha>
    </Dependency>
    <Dependency Name="NuGet.Packaging" Version="6.2.4">
      <Uri>https://github.com/nuget/nuget.client</Uri>
      <Sha>8fef55f5a55a3b4f2c96cd1a9b5ddc51d4b927f8</Sha>
    </Dependency>
    <Dependency Name="NuGet.Versioning" Version="6.2.4">
      <Uri>https://github.com/nuget/nuget.client</Uri>
      <Sha>8fef55f5a55a3b4f2c96cd1a9b5ddc51d4b927f8</Sha>
    </Dependency>
    <!-- Intermediate is necessary for source build. -->
    <Dependency Name="Microsoft.SourceBuild.Intermediate.symreader" Version="2.1.0-beta.24067.2">
      <Uri>https://github.com/dotnet/symreader</Uri>
      <Sha>2902dcf06494391dc65552fd0743b7d426c550fb</Sha>
      <SourceBuild RepoName="symreader" ManagedOnly="true" />
    </Dependency>
  </ToolsetDependencies>
</Dependencies><|MERGE_RESOLUTION|>--- conflicted
+++ resolved
@@ -189,16 +189,7 @@
       <Uri>https://github.com/dotnet/runtime</Uri>
       <Sha>9f6debd3d9a4e8ccfd53845c6d268daab1ab7a2f</Sha>
     </Dependency>
-<<<<<<< HEAD
-    <Dependency Name="System.Configuration.ConfigurationManager" Version="9.0.0-preview.2.24080.11">
-=======
-    <Dependency Name="Microsoft.SourceBuild.Intermediate.source-build-externals" Version="9.0.0-alpha.1.24076.1">
-      <Uri>https://github.com/dotnet/source-build-externals</Uri>
-      <Sha>414a85bf970355c0e91d6a2de1ee183fafbfcecd</Sha>
-      <SourceBuild RepoName="source-build-externals" ManagedOnly="true" />
-    </Dependency>
     <Dependency Name="System.Configuration.ConfigurationManager" Version="9.0.0-preview.2.24081.10">
->>>>>>> f51ae604
       <Uri>https://github.com/dotnet/runtime</Uri>
       <Sha>9f6debd3d9a4e8ccfd53845c6d268daab1ab7a2f</Sha>
     </Dependency>
@@ -319,54 +310,33 @@
       <Uri>https://github.com/dotnet/runtime</Uri>
       <Sha>9f6debd3d9a4e8ccfd53845c6d268daab1ab7a2f</Sha>
     </Dependency>
-<<<<<<< HEAD
-    <Dependency Name="Microsoft.NETCore.App.Runtime.AOT.win-x64.Cross.browser-wasm" Version="9.0.0-preview.2.24080.11">
-      <Uri>https://github.com/dotnet/runtime</Uri>
-      <Sha>cd460dbda99c080b9f9ec1cbdcd233f25ba8c189</Sha>
-    </Dependency>
-    <Dependency Name="Microsoft.NETCore.BrowserDebugHost.Transport" Version="9.0.0-preview.2.24080.11">
-=======
+    <Dependency Name="Microsoft.NETCore.App.Runtime.AOT.win-x64.Cross.browser-wasm" Version="9.0.0-preview.2.24081.10">
+      <Uri>https://github.com/dotnet/runtime</Uri>
+      <Sha>9f6debd3d9a4e8ccfd53845c6d268daab1ab7a2f</Sha>
+    </Dependency>
+    <Dependency Name="Microsoft.NETCore.BrowserDebugHost.Transport" Version="9.0.0-preview.2.24081.10">
+      <Uri>https://github.com/dotnet/runtime</Uri>
+      <Sha>9f6debd3d9a4e8ccfd53845c6d268daab1ab7a2f</Sha>
+    </Dependency>
+    <!-- Intermediate is necessary for source build. -->
     <Dependency Name="Microsoft.SourceBuild.Intermediate.runtime.linux-x64" Version="9.0.0-preview.2.24081.10">
       <Uri>https://github.com/dotnet/runtime</Uri>
       <Sha>9f6debd3d9a4e8ccfd53845c6d268daab1ab7a2f</Sha>
       <SourceBuild RepoName="runtime" ManagedOnly="false" />
-    </Dependency>
-    <Dependency Name="Microsoft.NETCore.App.Runtime.AOT.win-x64.Cross.browser-wasm" Version="9.0.0-preview.2.24081.10">
->>>>>>> f51ae604
-      <Uri>https://github.com/dotnet/runtime</Uri>
-      <Sha>9f6debd3d9a4e8ccfd53845c6d268daab1ab7a2f</Sha>
-    </Dependency>
-<<<<<<< HEAD
-    <!-- Intermediate is necessary for source build. -->
-    <Dependency Name="Microsoft.SourceBuild.Intermediate.runtime.linux-x64" Version="9.0.0-preview.2.24080.11">
-      <Uri>https://github.com/dotnet/runtime</Uri>
-      <Sha>cd460dbda99c080b9f9ec1cbdcd233f25ba8c189</Sha>
-      <SourceBuild RepoName="runtime" ManagedOnly="false" />
-=======
-    <Dependency Name="Microsoft.NETCore.BrowserDebugHost.Transport" Version="9.0.0-preview.2.24081.10">
-      <Uri>https://github.com/dotnet/runtime</Uri>
-      <Sha>9f6debd3d9a4e8ccfd53845c6d268daab1ab7a2f</Sha>
->>>>>>> f51ae604
     </Dependency>
     <Dependency Name="Microsoft.Web.Xdt" Version="9.0.0-preview.24079.2">
       <Uri>https://github.com/dotnet/xdt</Uri>
-<<<<<<< HEAD
-      <Sha>d71290db981c297b17054b64b2bc7c707a547545</Sha>
-    </Dependency>
-    <!-- Intermediate is necessary for source build. -->
-    <Dependency Name="Microsoft.SourceBuild.Intermediate.xdt" Version="9.0.0-preview.24067.1">
-      <Uri>https://github.com/dotnet/xdt</Uri>
-      <Sha>d71290db981c297b17054b64b2bc7c707a547545</Sha>
-      <SourceBuild RepoName="xdt" ManagedOnly="true" />
-    </Dependency>
-    <!-- Intermediate is necessary for source build. -->
-    <Dependency Name="Microsoft.SourceBuild.Intermediate.source-build-reference-packages" Version="9.0.0-alpha.1.24075.1">
-=======
       <Sha>23e11f8312f853a3f694c6680c0e3762bdf1d9fd</Sha>
       <SourceBuild RepoName="xdt" ManagedOnly="true" />
     </Dependency>
+    <!-- Intermediate is necessary for source build. -->
+    <Dependency Name="Microsoft.SourceBuild.Intermediate.xdt" Version="9.0.0-preview.24079.2">
+      <Uri>https://github.com/dotnet/xdt</Uri>
+      <Sha>23e11f8312f853a3f694c6680c0e3762bdf1d9fd</Sha>
+      <SourceBuild RepoName="xdt" ManagedOnly="true" />
+    </Dependency>
+    <!-- Intermediate is necessary for source build. -->
     <Dependency Name="Microsoft.SourceBuild.Intermediate.source-build-reference-packages" Version="9.0.0-alpha.1.24080.1">
->>>>>>> f51ae604
       <Uri>https://github.com/dotnet/source-build-reference-packages</Uri>
       <Sha>960c24c32a4bde8a83073f33fec25de7ec88a062</Sha>
       <SourceBuild RepoName="source-build-reference-packages" ManagedOnly="true" />
@@ -388,17 +358,13 @@
       <Uri>https://github.com/dotnet/roslyn</Uri>
       <Sha>1aa759af23d2a29043ea44fcef5bd6823dafa5d0</Sha>
     </Dependency>
-<<<<<<< HEAD
     <!-- Intermediate is necessary for source build. -->
     <Dependency Name="Microsoft.SourceBuild.Intermediate.roslyn" Version="4.8.0-3.23518.7">
       <Uri>https://github.com/dotnet/roslyn</Uri>
       <Sha>1aa759af23d2a29043ea44fcef5bd6823dafa5d0</Sha>
       <SourceBuild RepoName="roslyn" ManagedOnly="true" />
     </Dependency>
-    <Dependency Name="System.Composition" Version="9.0.0-preview.2.24080.11">
-=======
     <Dependency Name="System.Composition" Version="9.0.0-preview.2.24081.10">
->>>>>>> f51ae604
       <Uri>https://github.com/dotnet/runtime</Uri>
       <Sha>9f6debd3d9a4e8ccfd53845c6d268daab1ab7a2f</Sha>
     </Dependency>
