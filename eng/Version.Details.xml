<?xml version="1.0" encoding="utf-8"?>
<!--

  This file is used by automation to update Versions.props and may be used for other purposes, such as
  static analysis to determine the repo dependency graph.  It should only be modified manually when adding
  or removing dependencies. Updating versions should be done using the `darc` command line tool.

  See https://github.com/dotnet/arcade/blob/master/Documentation/Darc.md for instructions on using darc.
-->
<Dependencies>
  <ProductDependencies>
    <Dependency Name="Microsoft.AspNetCore.Components.WebAssembly.Runtime" Version="3.2.0">
      <Uri>https://github.com/dotnet/blazor</Uri>
      <Sha>cc449601d638ffaab58ae9487f0fd010bb178a12</Sha>
    </Dependency>
    <Dependency Name="dotnet-ef" Version="5.0.0-rc.1.20425.4">
      <Uri>https://github.com/dotnet/efcore</Uri>
      <Sha>9638c0cda4bfb2eb8b70a047baefc982ffa7dade</Sha>
    </Dependency>
    <Dependency Name="Microsoft.EntityFrameworkCore.InMemory" Version="5.0.0-rc.1.20425.4">
      <Uri>https://github.com/dotnet/efcore</Uri>
      <Sha>9638c0cda4bfb2eb8b70a047baefc982ffa7dade</Sha>
    </Dependency>
    <Dependency Name="Microsoft.EntityFrameworkCore.Relational" Version="5.0.0-rc.1.20425.4">
      <Uri>https://github.com/dotnet/efcore</Uri>
      <Sha>9638c0cda4bfb2eb8b70a047baefc982ffa7dade</Sha>
    </Dependency>
    <Dependency Name="Microsoft.EntityFrameworkCore.Sqlite" Version="5.0.0-rc.1.20425.4">
      <Uri>https://github.com/dotnet/efcore</Uri>
      <Sha>9638c0cda4bfb2eb8b70a047baefc982ffa7dade</Sha>
    </Dependency>
    <Dependency Name="Microsoft.EntityFrameworkCore.SqlServer" Version="5.0.0-rc.1.20425.4">
      <Uri>https://github.com/dotnet/efcore</Uri>
      <Sha>9638c0cda4bfb2eb8b70a047baefc982ffa7dade</Sha>
    </Dependency>
    <Dependency Name="Microsoft.EntityFrameworkCore.Tools" Version="5.0.0-rc.1.20425.4">
      <Uri>https://github.com/dotnet/efcore</Uri>
      <Sha>9638c0cda4bfb2eb8b70a047baefc982ffa7dade</Sha>
    </Dependency>
    <Dependency Name="Microsoft.EntityFrameworkCore" Version="5.0.0-rc.1.20425.4">
      <Uri>https://github.com/dotnet/efcore</Uri>
      <Sha>9638c0cda4bfb2eb8b70a047baefc982ffa7dade</Sha>
    </Dependency>
    <Dependency Name="Microsoft.EntityFrameworkCore.Design" Version="5.0.0-rc.1.20425.4">
      <Uri>https://github.com/dotnet/efcore</Uri>
      <Sha>9638c0cda4bfb2eb8b70a047baefc982ffa7dade</Sha>
    </Dependency>
    <Dependency Name="Microsoft.Extensions.Caching.Abstractions" Version="5.0.0-rc.1.20425.1">
      <Uri>https://github.com/dotnet/runtime</Uri>
      <Sha>f4e99f4afa445b519abcd7c5c87cbf54771614db</Sha>
    </Dependency>
    <Dependency Name="Microsoft.Extensions.Caching.Memory" Version="5.0.0-rc.1.20425.1">
      <Uri>https://github.com/dotnet/runtime</Uri>
      <Sha>f4e99f4afa445b519abcd7c5c87cbf54771614db</Sha>
    </Dependency>
    <Dependency Name="Microsoft.Extensions.Configuration.Abstractions" Version="5.0.0-rc.1.20425.1">
      <Uri>https://github.com/dotnet/runtime</Uri>
      <Sha>f4e99f4afa445b519abcd7c5c87cbf54771614db</Sha>
    </Dependency>
    <Dependency Name="Microsoft.Extensions.Configuration.Binder" Version="5.0.0-rc.1.20425.1">
      <Uri>https://github.com/dotnet/runtime</Uri>
      <Sha>f4e99f4afa445b519abcd7c5c87cbf54771614db</Sha>
    </Dependency>
    <Dependency Name="Microsoft.Extensions.Configuration.CommandLine" Version="5.0.0-rc.1.20425.1">
      <Uri>https://github.com/dotnet/runtime</Uri>
      <Sha>f4e99f4afa445b519abcd7c5c87cbf54771614db</Sha>
    </Dependency>
    <Dependency Name="Microsoft.Extensions.Configuration.EnvironmentVariables" Version="5.0.0-rc.1.20425.1">
      <Uri>https://github.com/dotnet/runtime</Uri>
      <Sha>f4e99f4afa445b519abcd7c5c87cbf54771614db</Sha>
    </Dependency>
    <Dependency Name="Microsoft.Extensions.Configuration.FileExtensions" Version="5.0.0-rc.1.20425.1">
      <Uri>https://github.com/dotnet/runtime</Uri>
      <Sha>f4e99f4afa445b519abcd7c5c87cbf54771614db</Sha>
    </Dependency>
    <Dependency Name="Microsoft.Extensions.Configuration.Ini" Version="5.0.0-rc.1.20425.1">
      <Uri>https://github.com/dotnet/runtime</Uri>
      <Sha>f4e99f4afa445b519abcd7c5c87cbf54771614db</Sha>
    </Dependency>
    <Dependency Name="Microsoft.Extensions.Configuration.Json" Version="5.0.0-rc.1.20425.1">
      <Uri>https://github.com/dotnet/runtime</Uri>
      <Sha>f4e99f4afa445b519abcd7c5c87cbf54771614db</Sha>
    </Dependency>
    <Dependency Name="Microsoft.Extensions.Configuration.UserSecrets" Version="5.0.0-rc.1.20425.1">
      <Uri>https://github.com/dotnet/runtime</Uri>
      <Sha>f4e99f4afa445b519abcd7c5c87cbf54771614db</Sha>
    </Dependency>
    <Dependency Name="Microsoft.Extensions.Configuration.Xml" Version="5.0.0-rc.1.20425.1">
      <Uri>https://github.com/dotnet/runtime</Uri>
      <Sha>f4e99f4afa445b519abcd7c5c87cbf54771614db</Sha>
    </Dependency>
    <Dependency Name="Microsoft.Extensions.Configuration" Version="5.0.0-rc.1.20425.1">
      <Uri>https://github.com/dotnet/runtime</Uri>
      <Sha>f4e99f4afa445b519abcd7c5c87cbf54771614db</Sha>
    </Dependency>
    <Dependency Name="Microsoft.Extensions.DependencyInjection.Abstractions" Version="5.0.0-rc.1.20425.1">
      <Uri>https://github.com/dotnet/runtime</Uri>
      <Sha>f4e99f4afa445b519abcd7c5c87cbf54771614db</Sha>
    </Dependency>
    <Dependency Name="Microsoft.Extensions.DependencyInjection" Version="5.0.0-rc.1.20425.1">
      <Uri>https://github.com/dotnet/runtime</Uri>
      <Sha>f4e99f4afa445b519abcd7c5c87cbf54771614db</Sha>
    </Dependency>
    <Dependency Name="Microsoft.Extensions.FileProviders.Abstractions" Version="5.0.0-rc.1.20425.1">
      <Uri>https://github.com/dotnet/runtime</Uri>
      <Sha>f4e99f4afa445b519abcd7c5c87cbf54771614db</Sha>
    </Dependency>
    <Dependency Name="Microsoft.Extensions.FileProviders.Composite" Version="5.0.0-rc.1.20425.1">
      <Uri>https://github.com/dotnet/runtime</Uri>
      <Sha>f4e99f4afa445b519abcd7c5c87cbf54771614db</Sha>
    </Dependency>
    <Dependency Name="Microsoft.Extensions.FileProviders.Physical" Version="5.0.0-rc.1.20425.1">
      <Uri>https://github.com/dotnet/runtime</Uri>
      <Sha>f4e99f4afa445b519abcd7c5c87cbf54771614db</Sha>
    </Dependency>
    <Dependency Name="Microsoft.Extensions.FileSystemGlobbing" Version="5.0.0-rc.1.20425.1">
      <Uri>https://github.com/dotnet/runtime</Uri>
      <Sha>f4e99f4afa445b519abcd7c5c87cbf54771614db</Sha>
    </Dependency>
    <Dependency Name="Microsoft.Extensions.HostFactoryResolver.Sources" Version="5.0.0-rc.1.20425.1">
      <Uri>https://github.com/dotnet/runtime</Uri>
      <Sha>f4e99f4afa445b519abcd7c5c87cbf54771614db</Sha>
    </Dependency>
    <Dependency Name="Microsoft.Extensions.Hosting.Abstractions" Version="5.0.0-rc.1.20425.1">
      <Uri>https://github.com/dotnet/runtime</Uri>
      <Sha>f4e99f4afa445b519abcd7c5c87cbf54771614db</Sha>
    </Dependency>
    <Dependency Name="Microsoft.Extensions.Hosting" Version="5.0.0-rc.1.20425.1">
      <Uri>https://github.com/dotnet/runtime</Uri>
      <Sha>f4e99f4afa445b519abcd7c5c87cbf54771614db</Sha>
    </Dependency>
    <Dependency Name="Microsoft.Extensions.Http" Version="5.0.0-rc.1.20425.1">
      <Uri>https://github.com/dotnet/runtime</Uri>
      <Sha>f4e99f4afa445b519abcd7c5c87cbf54771614db</Sha>
    </Dependency>
    <Dependency Name="Microsoft.Extensions.Logging.Abstractions" Version="5.0.0-rc.1.20425.1">
      <Uri>https://github.com/dotnet/runtime</Uri>
      <Sha>f4e99f4afa445b519abcd7c5c87cbf54771614db</Sha>
    </Dependency>
    <Dependency Name="Microsoft.Extensions.Logging.Configuration" Version="5.0.0-rc.1.20425.1">
      <Uri>https://github.com/dotnet/runtime</Uri>
      <Sha>f4e99f4afa445b519abcd7c5c87cbf54771614db</Sha>
    </Dependency>
    <Dependency Name="Microsoft.Extensions.Logging.Console" Version="5.0.0-rc.1.20425.1">
      <Uri>https://github.com/dotnet/runtime</Uri>
      <Sha>f4e99f4afa445b519abcd7c5c87cbf54771614db</Sha>
    </Dependency>
    <Dependency Name="Microsoft.Extensions.Logging.Debug" Version="5.0.0-rc.1.20425.1">
      <Uri>https://github.com/dotnet/runtime</Uri>
      <Sha>f4e99f4afa445b519abcd7c5c87cbf54771614db</Sha>
    </Dependency>
    <Dependency Name="Microsoft.Extensions.Logging.EventSource" Version="5.0.0-rc.1.20425.1">
      <Uri>https://github.com/dotnet/runtime</Uri>
      <Sha>f4e99f4afa445b519abcd7c5c87cbf54771614db</Sha>
    </Dependency>
    <Dependency Name="Microsoft.Extensions.Logging.EventLog" Version="5.0.0-rc.1.20425.1">
      <Uri>https://github.com/dotnet/runtime</Uri>
      <Sha>f4e99f4afa445b519abcd7c5c87cbf54771614db</Sha>
    </Dependency>
    <Dependency Name="Microsoft.Extensions.Logging.TraceSource" Version="5.0.0-rc.1.20425.1">
      <Uri>https://github.com/dotnet/runtime</Uri>
      <Sha>f4e99f4afa445b519abcd7c5c87cbf54771614db</Sha>
    </Dependency>
    <Dependency Name="Microsoft.Extensions.Logging" Version="5.0.0-rc.1.20425.1">
      <Uri>https://github.com/dotnet/runtime</Uri>
      <Sha>f4e99f4afa445b519abcd7c5c87cbf54771614db</Sha>
    </Dependency>
    <Dependency Name="Microsoft.Extensions.Options.ConfigurationExtensions" Version="5.0.0-rc.1.20425.1">
      <Uri>https://github.com/dotnet/runtime</Uri>
      <Sha>f4e99f4afa445b519abcd7c5c87cbf54771614db</Sha>
    </Dependency>
    <Dependency Name="Microsoft.Extensions.Options.DataAnnotations" Version="5.0.0-rc.1.20425.1">
      <Uri>https://github.com/dotnet/runtime</Uri>
      <Sha>f4e99f4afa445b519abcd7c5c87cbf54771614db</Sha>
    </Dependency>
    <Dependency Name="Microsoft.Extensions.Options" Version="5.0.0-rc.1.20425.1">
      <Uri>https://github.com/dotnet/runtime</Uri>
      <Sha>f4e99f4afa445b519abcd7c5c87cbf54771614db</Sha>
    </Dependency>
    <Dependency Name="Microsoft.Extensions.Primitives" Version="5.0.0-rc.1.20425.1">
      <Uri>https://github.com/dotnet/runtime</Uri>
      <Sha>f4e99f4afa445b519abcd7c5c87cbf54771614db</Sha>
    </Dependency>
    <Dependency Name="Microsoft.Extensions.Internal.Transport" Version="5.0.0-rc.1.20425.1">
      <Uri>https://github.com/dotnet/runtime</Uri>
      <Sha>f4e99f4afa445b519abcd7c5c87cbf54771614db</Sha>
    </Dependency>
    <Dependency Name="Microsoft.Win32.Registry" Version="5.0.0-rc.1.20425.1">
      <Uri>https://github.com/dotnet/runtime</Uri>
      <Sha>f4e99f4afa445b519abcd7c5c87cbf54771614db</Sha>
    </Dependency>
    <Dependency Name="Microsoft.Win32.SystemEvents" Version="5.0.0-rc.1.20425.1">
      <Uri>https://github.com/dotnet/runtime</Uri>
      <Sha>f4e99f4afa445b519abcd7c5c87cbf54771614db</Sha>
    </Dependency>
    <Dependency Name="System.ComponentModel.Annotations" Version="5.0.0-rc.1.20425.1">
      <Uri>https://github.com/dotnet/runtime</Uri>
      <Sha>f4e99f4afa445b519abcd7c5c87cbf54771614db</Sha>
    </Dependency>
    <Dependency Name="System.Diagnostics.DiagnosticSource" Version="5.0.0-rc.1.20425.1">
      <Uri>https://github.com/dotnet/runtime</Uri>
      <Sha>f4e99f4afa445b519abcd7c5c87cbf54771614db</Sha>
    </Dependency>
    <Dependency Name="System.Diagnostics.EventLog" Version="5.0.0-rc.1.20425.1">
      <Uri>https://github.com/dotnet/runtime</Uri>
      <Sha>f4e99f4afa445b519abcd7c5c87cbf54771614db</Sha>
    </Dependency>
<<<<<<< HEAD
    <Dependency Name="System.DirectoryServices.Protocols" Version="5.0.0-rc.1.20424.12">
      <Uri>https://github.com/dotnet/runtime</Uri>
      <Sha>f43e0b670e180d9b6d9e674e08071aef5abc3cd6</Sha>
    </Dependency>
    <Dependency Name="System.Drawing.Common" Version="5.0.0-rc.1.20424.12">
=======
    <Dependency Name="System.Drawing.Common" Version="5.0.0-rc.1.20425.1">
>>>>>>> b0530a68
      <Uri>https://github.com/dotnet/runtime</Uri>
      <Sha>f4e99f4afa445b519abcd7c5c87cbf54771614db</Sha>
    </Dependency>
    <Dependency Name="System.IO.Pipelines" Version="5.0.0-rc.1.20425.1">
      <Uri>https://github.com/dotnet/runtime</Uri>
      <Sha>f4e99f4afa445b519abcd7c5c87cbf54771614db</Sha>
    </Dependency>
    <Dependency Name="System.Net.Http.Json" Version="5.0.0-rc.1.20425.1">
      <Uri>https://github.com/dotnet/runtime</Uri>
      <Sha>f4e99f4afa445b519abcd7c5c87cbf54771614db</Sha>
    </Dependency>
    <Dependency Name="System.Net.Http.WinHttpHandler" Version="5.0.0-rc.1.20425.1">
      <Uri>https://github.com/dotnet/runtime</Uri>
      <Sha>f4e99f4afa445b519abcd7c5c87cbf54771614db</Sha>
    </Dependency>
    <Dependency Name="System.Net.WebSockets.WebSocketProtocol" Version="5.0.0-rc.1.20425.1">
      <Uri>https://github.com/dotnet/runtime</Uri>
      <Sha>f4e99f4afa445b519abcd7c5c87cbf54771614db</Sha>
    </Dependency>
    <Dependency Name="System.Reflection.Metadata" Version="5.0.0-rc.1.20425.1">
      <Uri>https://github.com/dotnet/runtime</Uri>
      <Sha>f4e99f4afa445b519abcd7c5c87cbf54771614db</Sha>
    </Dependency>
    <Dependency Name="System.Resources.Extensions" Version="5.0.0-rc.1.20425.1">
      <Uri>https://github.com/dotnet/runtime</Uri>
      <Sha>f4e99f4afa445b519abcd7c5c87cbf54771614db</Sha>
    </Dependency>
    <Dependency Name="System.Runtime.CompilerServices.Unsafe" Version="5.0.0-rc.1.20425.1">
      <Uri>https://github.com/dotnet/runtime</Uri>
      <Sha>f4e99f4afa445b519abcd7c5c87cbf54771614db</Sha>
    </Dependency>
    <!-- System.Security.AccessControl should only be referenced in Dependencies.props and RTMVersions.csproj. -->
    <Dependency Name="System.Security.AccessControl" Version="5.0.0-rc.1.20425.1">
      <Uri>https://github.com/dotnet/runtime</Uri>
      <Sha>f4e99f4afa445b519abcd7c5c87cbf54771614db</Sha>
    </Dependency>
    <Dependency Name="System.Security.Cryptography.Cng" Version="5.0.0-rc.1.20425.1">
      <Uri>https://github.com/dotnet/runtime</Uri>
      <Sha>f4e99f4afa445b519abcd7c5c87cbf54771614db</Sha>
    </Dependency>
    <Dependency Name="System.Security.Cryptography.Pkcs" Version="5.0.0-rc.1.20425.1">
      <Uri>https://github.com/dotnet/runtime</Uri>
      <Sha>f4e99f4afa445b519abcd7c5c87cbf54771614db</Sha>
    </Dependency>
    <Dependency Name="System.Security.Cryptography.Xml" Version="5.0.0-rc.1.20425.1">
      <Uri>https://github.com/dotnet/runtime</Uri>
      <Sha>f4e99f4afa445b519abcd7c5c87cbf54771614db</Sha>
    </Dependency>
    <Dependency Name="System.Security.Permissions" Version="5.0.0-rc.1.20425.1">
      <Uri>https://github.com/dotnet/runtime</Uri>
      <Sha>f4e99f4afa445b519abcd7c5c87cbf54771614db</Sha>
    </Dependency>
    <Dependency Name="System.Security.Principal.Windows" Version="5.0.0-rc.1.20425.1">
      <Uri>https://github.com/dotnet/runtime</Uri>
      <Sha>f4e99f4afa445b519abcd7c5c87cbf54771614db</Sha>
    </Dependency>
    <Dependency Name="System.ServiceProcess.ServiceController" Version="5.0.0-rc.1.20425.1">
      <Uri>https://github.com/dotnet/runtime</Uri>
      <Sha>f4e99f4afa445b519abcd7c5c87cbf54771614db</Sha>
    </Dependency>
    <Dependency Name="System.Text.Encodings.Web" Version="5.0.0-rc.1.20425.1">
      <Uri>https://github.com/dotnet/runtime</Uri>
      <Sha>f4e99f4afa445b519abcd7c5c87cbf54771614db</Sha>
    </Dependency>
    <Dependency Name="System.Text.Json" Version="5.0.0-rc.1.20425.1">
      <Uri>https://github.com/dotnet/runtime</Uri>
      <Sha>f4e99f4afa445b519abcd7c5c87cbf54771614db</Sha>
    </Dependency>
    <Dependency Name="System.Threading.Channels" Version="5.0.0-rc.1.20425.1">
      <Uri>https://github.com/dotnet/runtime</Uri>
      <Sha>f4e99f4afa445b519abcd7c5c87cbf54771614db</Sha>
    </Dependency>
    <Dependency Name="System.Windows.Extensions" Version="5.0.0-rc.1.20425.1">
      <Uri>https://github.com/dotnet/runtime</Uri>
      <Sha>f4e99f4afa445b519abcd7c5c87cbf54771614db</Sha>
    </Dependency>
    <Dependency Name="Microsoft.Extensions.DependencyModel" Version="5.0.0-rc.1.20425.1">
      <Uri>https://github.com/dotnet/runtime</Uri>
      <Sha>f4e99f4afa445b519abcd7c5c87cbf54771614db</Sha>
    </Dependency>
    <Dependency Name="Microsoft.NETCore.App.Ref" Version="5.0.0-rc.1.20425.1">
      <Uri>https://github.com/dotnet/runtime</Uri>
      <Sha>f4e99f4afa445b519abcd7c5c87cbf54771614db</Sha>
    </Dependency>
    <!--
         Win-x64 is used here because we have picked an arbitrary runtime identifier to flow the version of the latest NETCore.App runtime.
         All Runtime.$rid packages should have the same version.
    -->
    <Dependency Name="Microsoft.NETCore.App.Runtime.win-x64" Version="5.0.0-rc.1.20425.1">
      <Uri>https://github.com/dotnet/runtime</Uri>
      <Sha>f4e99f4afa445b519abcd7c5c87cbf54771614db</Sha>
    </Dependency>
    <Dependency Name="Microsoft.NETCore.App.Internal" Version="5.0.0-rc.1.20425.1">
      <Uri>https://github.com/dotnet/runtime</Uri>
      <Sha>f4e99f4afa445b519abcd7c5c87cbf54771614db</Sha>
    </Dependency>
  </ProductDependencies>
  <ToolsetDependencies>
    <!-- Listed explicitly to workaround https://github.com/dotnet/cli/issues/10528 -->
    <Dependency Name="Microsoft.NETCore.Platforms" Version="5.0.0-rc.1.20425.1">
      <Uri>https://github.com/dotnet/runtime</Uri>
      <Sha>f4e99f4afa445b519abcd7c5c87cbf54771614db</Sha>
    </Dependency>
    <Dependency Name="Microsoft.DotNet.Arcade.Sdk" Version="5.0.0-beta.20419.21">
      <Uri>https://github.com/dotnet/arcade</Uri>
      <Sha>56a95cc477558c1ccdf16d7abe962849ea970ba4</Sha>
    </Dependency>
    <Dependency Name="Microsoft.DotNet.Helix.Sdk" Version="5.0.0-beta.20419.21">
      <Uri>https://github.com/dotnet/arcade</Uri>
      <Sha>56a95cc477558c1ccdf16d7abe962849ea970ba4</Sha>
    </Dependency>
    <Dependency Name="Microsoft.Net.Compilers.Toolset" Version="3.8.0-2.20407.3">
      <Uri>https://github.com/dotnet/roslyn</Uri>
      <Sha>dba2fa57432b4bd9cc7880e2c6fe3acdd01bba3c</Sha>
    </Dependency>
  </ToolsetDependencies>
</Dependencies><|MERGE_RESOLUTION|>--- conflicted
+++ resolved
@@ -205,15 +205,11 @@
       <Uri>https://github.com/dotnet/runtime</Uri>
       <Sha>f4e99f4afa445b519abcd7c5c87cbf54771614db</Sha>
     </Dependency>
-<<<<<<< HEAD
-    <Dependency Name="System.DirectoryServices.Protocols" Version="5.0.0-rc.1.20424.12">
-      <Uri>https://github.com/dotnet/runtime</Uri>
-      <Sha>f43e0b670e180d9b6d9e674e08071aef5abc3cd6</Sha>
-    </Dependency>
-    <Dependency Name="System.Drawing.Common" Version="5.0.0-rc.1.20424.12">
-=======
+    <Dependency Name="System.DirectoryServices.Protocols" Version="5.0.0-rc.1.20425.1">
+      <Uri>https://github.com/dotnet/runtime</Uri>
+      <Sha>f4e99f4afa445b519abcd7c5c87cbf54771614db</Sha>
+    </Dependency>
     <Dependency Name="System.Drawing.Common" Version="5.0.0-rc.1.20425.1">
->>>>>>> b0530a68
       <Uri>https://github.com/dotnet/runtime</Uri>
       <Sha>f4e99f4afa445b519abcd7c5c87cbf54771614db</Sha>
     </Dependency>
