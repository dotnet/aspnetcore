<?xml version="1.0" encoding="utf-8"?>
<!--

  This file is used by automation to update Versions.props and may be used for other purposes, such as
  static analysis to determine the repo dependency graph.  It should only be modified manually when adding
  or removing dependencies. Updating versions should be done using the `darc` command line tool.

  See https://github.com/dotnet/arcade/blob/master/Documentation/Darc.md for instructions on using darc.
-->
<Dependencies>
  <ProductDependencies>
    <Dependency Name="dotnet-ef" Version="6.0.0-preview.4.21201.1">
      <Uri>https://github.com/dotnet/efcore</Uri>
      <Sha>ae4b6fd71a40cae6b0a5db34c8ac5601c801bcd1</Sha>
    </Dependency>
    <Dependency Name="Microsoft.EntityFrameworkCore.InMemory" Version="6.0.0-preview.4.21201.1">
      <Uri>https://github.com/dotnet/efcore</Uri>
      <Sha>ae4b6fd71a40cae6b0a5db34c8ac5601c801bcd1</Sha>
    </Dependency>
    <Dependency Name="Microsoft.EntityFrameworkCore.Relational" Version="6.0.0-preview.4.21201.1">
      <Uri>https://github.com/dotnet/efcore</Uri>
      <Sha>ae4b6fd71a40cae6b0a5db34c8ac5601c801bcd1</Sha>
    </Dependency>
    <Dependency Name="Microsoft.EntityFrameworkCore.Sqlite" Version="6.0.0-preview.4.21201.1">
      <Uri>https://github.com/dotnet/efcore</Uri>
      <Sha>ae4b6fd71a40cae6b0a5db34c8ac5601c801bcd1</Sha>
    </Dependency>
    <Dependency Name="Microsoft.EntityFrameworkCore.SqlServer" Version="6.0.0-preview.4.21201.1">
      <Uri>https://github.com/dotnet/efcore</Uri>
      <Sha>ae4b6fd71a40cae6b0a5db34c8ac5601c801bcd1</Sha>
    </Dependency>
    <Dependency Name="Microsoft.EntityFrameworkCore.Tools" Version="6.0.0-preview.4.21201.1">
      <Uri>https://github.com/dotnet/efcore</Uri>
      <Sha>ae4b6fd71a40cae6b0a5db34c8ac5601c801bcd1</Sha>
    </Dependency>
    <Dependency Name="Microsoft.EntityFrameworkCore" Version="6.0.0-preview.4.21201.1">
      <Uri>https://github.com/dotnet/efcore</Uri>
      <Sha>ae4b6fd71a40cae6b0a5db34c8ac5601c801bcd1</Sha>
    </Dependency>
    <Dependency Name="Microsoft.EntityFrameworkCore.Design" Version="6.0.0-preview.4.21201.1">
      <Uri>https://github.com/dotnet/efcore</Uri>
      <Sha>ae4b6fd71a40cae6b0a5db34c8ac5601c801bcd1</Sha>
    </Dependency>
    <Dependency Name="Microsoft.Extensions.Caching.Abstractions" Version="6.0.0-preview.4.21201.1">
      <Uri>https://github.com/dotnet/runtime</Uri>
      <Sha>4523fbfc78b78a797d662b7952ac674a3616ed7d</Sha>
    </Dependency>
    <Dependency Name="Microsoft.Extensions.Caching.Memory" Version="6.0.0-preview.4.21201.1">
      <Uri>https://github.com/dotnet/runtime</Uri>
      <Sha>4523fbfc78b78a797d662b7952ac674a3616ed7d</Sha>
    </Dependency>
    <Dependency Name="Microsoft.Extensions.Configuration.Abstractions" Version="6.0.0-preview.4.21201.1">
      <Uri>https://github.com/dotnet/runtime</Uri>
      <Sha>4523fbfc78b78a797d662b7952ac674a3616ed7d</Sha>
    </Dependency>
    <Dependency Name="Microsoft.Extensions.Configuration.Binder" Version="6.0.0-preview.4.21201.1">
      <Uri>https://github.com/dotnet/runtime</Uri>
      <Sha>4523fbfc78b78a797d662b7952ac674a3616ed7d</Sha>
    </Dependency>
    <Dependency Name="Microsoft.Extensions.Configuration.CommandLine" Version="6.0.0-preview.4.21201.1">
      <Uri>https://github.com/dotnet/runtime</Uri>
      <Sha>4523fbfc78b78a797d662b7952ac674a3616ed7d</Sha>
    </Dependency>
    <Dependency Name="Microsoft.Extensions.Configuration.EnvironmentVariables" Version="6.0.0-preview.4.21201.1">
      <Uri>https://github.com/dotnet/runtime</Uri>
      <Sha>4523fbfc78b78a797d662b7952ac674a3616ed7d</Sha>
    </Dependency>
    <Dependency Name="Microsoft.Extensions.Configuration.FileExtensions" Version="6.0.0-preview.4.21201.1">
      <Uri>https://github.com/dotnet/runtime</Uri>
      <Sha>4523fbfc78b78a797d662b7952ac674a3616ed7d</Sha>
    </Dependency>
    <Dependency Name="Microsoft.Extensions.Configuration.Ini" Version="6.0.0-preview.4.21201.1">
      <Uri>https://github.com/dotnet/runtime</Uri>
      <Sha>4523fbfc78b78a797d662b7952ac674a3616ed7d</Sha>
    </Dependency>
    <Dependency Name="Microsoft.Extensions.Configuration.Json" Version="6.0.0-preview.4.21201.1">
      <Uri>https://github.com/dotnet/runtime</Uri>
      <Sha>4523fbfc78b78a797d662b7952ac674a3616ed7d</Sha>
    </Dependency>
    <Dependency Name="Microsoft.Extensions.Configuration.UserSecrets" Version="6.0.0-preview.4.21201.1">
      <Uri>https://github.com/dotnet/runtime</Uri>
      <Sha>4523fbfc78b78a797d662b7952ac674a3616ed7d</Sha>
    </Dependency>
    <Dependency Name="Microsoft.Extensions.Configuration.Xml" Version="6.0.0-preview.4.21201.1">
      <Uri>https://github.com/dotnet/runtime</Uri>
      <Sha>4523fbfc78b78a797d662b7952ac674a3616ed7d</Sha>
    </Dependency>
    <Dependency Name="Microsoft.Extensions.Configuration" Version="6.0.0-preview.4.21201.1">
      <Uri>https://github.com/dotnet/runtime</Uri>
      <Sha>4523fbfc78b78a797d662b7952ac674a3616ed7d</Sha>
    </Dependency>
    <Dependency Name="Microsoft.Extensions.DependencyInjection.Abstractions" Version="6.0.0-preview.4.21201.1">
      <Uri>https://github.com/dotnet/runtime</Uri>
      <Sha>4523fbfc78b78a797d662b7952ac674a3616ed7d</Sha>
    </Dependency>
    <Dependency Name="Microsoft.Extensions.DependencyInjection" Version="6.0.0-preview.4.21201.1">
      <Uri>https://github.com/dotnet/runtime</Uri>
      <Sha>4523fbfc78b78a797d662b7952ac674a3616ed7d</Sha>
    </Dependency>
    <Dependency Name="Microsoft.Extensions.FileProviders.Abstractions" Version="6.0.0-preview.4.21201.1">
      <Uri>https://github.com/dotnet/runtime</Uri>
      <Sha>4523fbfc78b78a797d662b7952ac674a3616ed7d</Sha>
    </Dependency>
    <Dependency Name="Microsoft.Extensions.FileProviders.Composite" Version="6.0.0-preview.4.21201.1">
      <Uri>https://github.com/dotnet/runtime</Uri>
      <Sha>4523fbfc78b78a797d662b7952ac674a3616ed7d</Sha>
    </Dependency>
    <Dependency Name="Microsoft.Extensions.FileProviders.Physical" Version="6.0.0-preview.4.21201.1">
      <Uri>https://github.com/dotnet/runtime</Uri>
      <Sha>4523fbfc78b78a797d662b7952ac674a3616ed7d</Sha>
    </Dependency>
    <Dependency Name="Microsoft.Extensions.FileSystemGlobbing" Version="6.0.0-preview.4.21201.1">
      <Uri>https://github.com/dotnet/runtime</Uri>
      <Sha>4523fbfc78b78a797d662b7952ac674a3616ed7d</Sha>
    </Dependency>
    <Dependency Name="Microsoft.Extensions.HostFactoryResolver.Sources" Version="6.0.0-preview.4.21201.1">
      <Uri>https://github.com/dotnet/runtime</Uri>
      <Sha>4523fbfc78b78a797d662b7952ac674a3616ed7d</Sha>
    </Dependency>
    <Dependency Name="Microsoft.Extensions.Hosting.Abstractions" Version="6.0.0-preview.4.21201.1">
      <Uri>https://github.com/dotnet/runtime</Uri>
      <Sha>4523fbfc78b78a797d662b7952ac674a3616ed7d</Sha>
    </Dependency>
    <Dependency Name="Microsoft.Extensions.Hosting" Version="6.0.0-preview.4.21201.1">
      <Uri>https://github.com/dotnet/runtime</Uri>
      <Sha>4523fbfc78b78a797d662b7952ac674a3616ed7d</Sha>
    </Dependency>
    <Dependency Name="Microsoft.Extensions.Http" Version="6.0.0-preview.4.21201.1">
      <Uri>https://github.com/dotnet/runtime</Uri>
      <Sha>4523fbfc78b78a797d662b7952ac674a3616ed7d</Sha>
    </Dependency>
    <Dependency Name="Microsoft.Extensions.Logging.Abstractions" Version="6.0.0-preview.4.21201.1">
      <Uri>https://github.com/dotnet/runtime</Uri>
      <Sha>4523fbfc78b78a797d662b7952ac674a3616ed7d</Sha>
    </Dependency>
    <Dependency Name="Microsoft.Extensions.Logging.Configuration" Version="6.0.0-preview.4.21201.1">
      <Uri>https://github.com/dotnet/runtime</Uri>
      <Sha>4523fbfc78b78a797d662b7952ac674a3616ed7d</Sha>
    </Dependency>
    <Dependency Name="Microsoft.Extensions.Logging.Console" Version="6.0.0-preview.4.21201.1">
      <Uri>https://github.com/dotnet/runtime</Uri>
      <Sha>4523fbfc78b78a797d662b7952ac674a3616ed7d</Sha>
    </Dependency>
    <Dependency Name="Microsoft.Extensions.Logging.Debug" Version="6.0.0-preview.4.21201.1">
      <Uri>https://github.com/dotnet/runtime</Uri>
      <Sha>4523fbfc78b78a797d662b7952ac674a3616ed7d</Sha>
    </Dependency>
    <Dependency Name="Microsoft.Extensions.Logging.EventSource" Version="6.0.0-preview.4.21201.1">
      <Uri>https://github.com/dotnet/runtime</Uri>
      <Sha>4523fbfc78b78a797d662b7952ac674a3616ed7d</Sha>
    </Dependency>
    <Dependency Name="Microsoft.Extensions.Logging.EventLog" Version="6.0.0-preview.4.21201.1">
      <Uri>https://github.com/dotnet/runtime</Uri>
      <Sha>4523fbfc78b78a797d662b7952ac674a3616ed7d</Sha>
    </Dependency>
    <Dependency Name="Microsoft.Extensions.Logging.TraceSource" Version="6.0.0-preview.4.21201.1">
      <Uri>https://github.com/dotnet/runtime</Uri>
      <Sha>4523fbfc78b78a797d662b7952ac674a3616ed7d</Sha>
    </Dependency>
    <Dependency Name="Microsoft.Extensions.Logging" Version="6.0.0-preview.4.21201.1">
      <Uri>https://github.com/dotnet/runtime</Uri>
      <Sha>4523fbfc78b78a797d662b7952ac674a3616ed7d</Sha>
    </Dependency>
    <Dependency Name="Microsoft.Extensions.Options.ConfigurationExtensions" Version="6.0.0-preview.4.21201.1">
      <Uri>https://github.com/dotnet/runtime</Uri>
      <Sha>4523fbfc78b78a797d662b7952ac674a3616ed7d</Sha>
    </Dependency>
    <Dependency Name="Microsoft.Extensions.Options.DataAnnotations" Version="6.0.0-preview.4.21201.1">
      <Uri>https://github.com/dotnet/runtime</Uri>
      <Sha>4523fbfc78b78a797d662b7952ac674a3616ed7d</Sha>
    </Dependency>
    <Dependency Name="Microsoft.Extensions.Options" Version="6.0.0-preview.4.21201.1">
      <Uri>https://github.com/dotnet/runtime</Uri>
      <Sha>4523fbfc78b78a797d662b7952ac674a3616ed7d</Sha>
    </Dependency>
    <Dependency Name="Microsoft.Extensions.Primitives" Version="6.0.0-preview.4.21201.1">
      <Uri>https://github.com/dotnet/runtime</Uri>
      <Sha>4523fbfc78b78a797d662b7952ac674a3616ed7d</Sha>
    </Dependency>
    <Dependency Name="Microsoft.AspNetCore.Internal.Transport" Version="6.0.0-preview.4.21201.1">
      <Uri>https://github.com/dotnet/runtime</Uri>
      <Sha>4523fbfc78b78a797d662b7952ac674a3616ed7d</Sha>
    </Dependency>
    <Dependency Name="Microsoft.Win32.Registry" Version="6.0.0-preview.4.21201.1">
      <Uri>https://github.com/dotnet/runtime</Uri>
      <Sha>4523fbfc78b78a797d662b7952ac674a3616ed7d</Sha>
    </Dependency>
    <Dependency Name="System.ComponentModel.Annotations" Version="6.0.0-preview.4.21201.1">
      <Uri>https://github.com/dotnet/runtime</Uri>
      <Sha>4523fbfc78b78a797d662b7952ac674a3616ed7d</Sha>
    </Dependency>
    <Dependency Name="System.Diagnostics.DiagnosticSource" Version="6.0.0-preview.4.21201.1">
      <Uri>https://github.com/dotnet/runtime</Uri>
      <Sha>4523fbfc78b78a797d662b7952ac674a3616ed7d</Sha>
    </Dependency>
    <Dependency Name="System.Diagnostics.EventLog" Version="6.0.0-preview.4.21201.1">
      <Uri>https://github.com/dotnet/runtime</Uri>
      <Sha>4523fbfc78b78a797d662b7952ac674a3616ed7d</Sha>
    </Dependency>
    <Dependency Name="System.DirectoryServices.Protocols" Version="6.0.0-preview.4.21201.1">
      <Uri>https://github.com/dotnet/runtime</Uri>
      <Sha>4523fbfc78b78a797d662b7952ac674a3616ed7d</Sha>
    </Dependency>
    <Dependency Name="System.IO.Pipelines" Version="6.0.0-preview.4.21201.1">
      <Uri>https://github.com/dotnet/runtime</Uri>
      <Sha>4523fbfc78b78a797d662b7952ac674a3616ed7d</Sha>
    </Dependency>
    <Dependency Name="System.Net.Http.Json" Version="6.0.0-preview.4.21201.1">
      <Uri>https://github.com/dotnet/runtime</Uri>
      <Sha>4523fbfc78b78a797d662b7952ac674a3616ed7d</Sha>
    </Dependency>
    <Dependency Name="System.Net.Http.WinHttpHandler" Version="6.0.0-preview.4.21201.1">
      <Uri>https://github.com/dotnet/runtime</Uri>
      <Sha>4523fbfc78b78a797d662b7952ac674a3616ed7d</Sha>
    </Dependency>
    <Dependency Name="System.Reflection.Metadata" Version="6.0.0-preview.4.21201.1">
      <Uri>https://github.com/dotnet/runtime</Uri>
      <Sha>4523fbfc78b78a797d662b7952ac674a3616ed7d</Sha>
    </Dependency>
    <Dependency Name="System.Resources.Extensions" Version="6.0.0-preview.4.21201.1">
      <Uri>https://github.com/dotnet/runtime</Uri>
      <Sha>4523fbfc78b78a797d662b7952ac674a3616ed7d</Sha>
    </Dependency>
    <Dependency Name="System.Runtime.CompilerServices.Unsafe" Version="6.0.0-preview.4.21201.1">
      <Uri>https://github.com/dotnet/runtime</Uri>
      <Sha>4523fbfc78b78a797d662b7952ac674a3616ed7d</Sha>
    </Dependency>
    <Dependency Name="System.Security.Cryptography.Cng" Version="6.0.0-preview.4.21201.1">
      <Uri>https://github.com/dotnet/runtime</Uri>
      <Sha>4523fbfc78b78a797d662b7952ac674a3616ed7d</Sha>
    </Dependency>
    <Dependency Name="System.Security.Cryptography.Pkcs" Version="6.0.0-preview.4.21201.1">
      <Uri>https://github.com/dotnet/runtime</Uri>
      <Sha>4523fbfc78b78a797d662b7952ac674a3616ed7d</Sha>
    </Dependency>
    <Dependency Name="System.Security.Cryptography.Xml" Version="6.0.0-preview.4.21201.1">
      <Uri>https://github.com/dotnet/runtime</Uri>
      <Sha>4523fbfc78b78a797d662b7952ac674a3616ed7d</Sha>
    </Dependency>
    <Dependency Name="System.Security.Principal.Windows" Version="6.0.0-preview.4.21201.1">
      <Uri>https://github.com/dotnet/runtime</Uri>
      <Sha>4523fbfc78b78a797d662b7952ac674a3616ed7d</Sha>
    </Dependency>
    <Dependency Name="System.ServiceProcess.ServiceController" Version="6.0.0-preview.4.21201.1">
      <Uri>https://github.com/dotnet/runtime</Uri>
      <Sha>4523fbfc78b78a797d662b7952ac674a3616ed7d</Sha>
    </Dependency>
    <Dependency Name="System.Text.Encodings.Web" Version="6.0.0-preview.4.21201.1">
      <Uri>https://github.com/dotnet/runtime</Uri>
      <Sha>4523fbfc78b78a797d662b7952ac674a3616ed7d</Sha>
    </Dependency>
    <Dependency Name="System.Text.Json" Version="6.0.0-preview.4.21201.1">
      <Uri>https://github.com/dotnet/runtime</Uri>
      <Sha>4523fbfc78b78a797d662b7952ac674a3616ed7d</Sha>
    </Dependency>
    <Dependency Name="System.Threading.Channels" Version="6.0.0-preview.4.21201.1">
      <Uri>https://github.com/dotnet/runtime</Uri>
      <Sha>4523fbfc78b78a797d662b7952ac674a3616ed7d</Sha>
    </Dependency>
    <Dependency Name="Microsoft.Extensions.DependencyModel" Version="6.0.0-preview.4.21201.1">
      <Uri>https://github.com/dotnet/runtime</Uri>
      <Sha>4523fbfc78b78a797d662b7952ac674a3616ed7d</Sha>
    </Dependency>
    <Dependency Name="Microsoft.NETCore.App.Ref" Version="6.0.0-preview.4.21201.1">
      <Uri>https://github.com/dotnet/runtime</Uri>
      <Sha>4523fbfc78b78a797d662b7952ac674a3616ed7d</Sha>
    </Dependency>
    <Dependency Name="Microsoft.NET.Runtime.MonoAOTCompiler.Task" Version="6.0.0-preview.4.21201.1">
      <Uri>https://github.com/dotnet/runtime</Uri>
      <Sha>4523fbfc78b78a797d662b7952ac674a3616ed7d</Sha>
    </Dependency>
    <Dependency Name="Microsoft.NET.Runtime.WebAssembly.Sdk" Version="6.0.0-preview.4.21201.1">
      <Uri>https://github.com/dotnet/runtime</Uri>
      <Sha>4523fbfc78b78a797d662b7952ac674a3616ed7d</Sha>
    </Dependency>
    <!--
         Win-x64 is used here because we have picked an arbitrary runtime identifier to flow the version of the latest NETCore.App runtime.
         All Runtime.$rid packages should have the same version.
    -->
    <Dependency Name="Microsoft.NETCore.App.Runtime.win-x64" Version="6.0.0-preview.4.21201.1">
      <Uri>https://github.com/dotnet/runtime</Uri>
      <Sha>4523fbfc78b78a797d662b7952ac674a3616ed7d</Sha>
    </Dependency>
    <Dependency Name="Microsoft.NETCore.App.Runtime.AOT.win-x64.Cross.browser-wasm" Version="6.0.0-preview.4.21201.1">
      <Uri>https://github.com/dotnet/runtime</Uri>
      <Sha>4523fbfc78b78a797d662b7952ac674a3616ed7d</Sha>
    </Dependency>
    <Dependency Name="Microsoft.NETCore.BrowserDebugHost.Transport" Version="6.0.0-preview.4.21201.1">
      <Uri>https://github.com/dotnet/runtime</Uri>
      <Sha>4523fbfc78b78a797d662b7952ac674a3616ed7d</Sha>
    </Dependency>
  </ProductDependencies>
  <ToolsetDependencies>
    <!-- Listed explicitly to workaround https://github.com/dotnet/cli/issues/10528 -->
    <Dependency Name="Microsoft.NETCore.Platforms" Version="6.0.0-preview.4.21201.1">
      <Uri>https://github.com/dotnet/runtime</Uri>
      <Sha>4523fbfc78b78a797d662b7952ac674a3616ed7d</Sha>
    </Dependency>
    <Dependency Name="Microsoft.DotNet.Arcade.Sdk" Version="6.0.0-beta.21181.6">
      <Uri>https://github.com/dotnet/arcade</Uri>
<<<<<<< HEAD
      <Sha>e9cdc025014eb2030075303211fdb5af254e278c</Sha>
=======
      <Sha>fd5f55c64d48b7894516cc841fba1253b2e79ffd</Sha>
>>>>>>> b12b64e8
      <SourceBuild RepoName="arcade" ManagedOnly="true" />
    </Dependency>
    <Dependency Name="Microsoft.DotNet.Build.Tasks.Installers" Version="6.0.0-beta.21181.6">
      <Uri>https://github.com/dotnet/arcade</Uri>
      <Sha>e9cdc025014eb2030075303211fdb5af254e278c</Sha>
    </Dependency>
    <Dependency Name="Microsoft.DotNet.Helix.Sdk" Version="6.0.0-beta.21181.6">
      <Uri>https://github.com/dotnet/arcade</Uri>
      <Sha>e9cdc025014eb2030075303211fdb5af254e278c</Sha>
    </Dependency>
  </ToolsetDependencies>
</Dependencies><|MERGE_RESOLUTION|>--- conflicted
+++ resolved
@@ -298,11 +298,7 @@
     </Dependency>
     <Dependency Name="Microsoft.DotNet.Arcade.Sdk" Version="6.0.0-beta.21181.6">
       <Uri>https://github.com/dotnet/arcade</Uri>
-<<<<<<< HEAD
       <Sha>e9cdc025014eb2030075303211fdb5af254e278c</Sha>
-=======
-      <Sha>fd5f55c64d48b7894516cc841fba1253b2e79ffd</Sha>
->>>>>>> b12b64e8
       <SourceBuild RepoName="arcade" ManagedOnly="true" />
     </Dependency>
     <Dependency Name="Microsoft.DotNet.Build.Tasks.Installers" Version="6.0.0-beta.21181.6">
