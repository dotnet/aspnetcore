--- conflicted
+++ resolved
@@ -426,13 +426,6 @@
       <Uri>https://github.com/dotnet/arcade</Uri>
       <Sha>3df4410511ad9900804da00ec680bd1c7d6f21e1</Sha>
     </Dependency>
-<<<<<<< HEAD
-    <Dependency Name="Microsoft.DotNet.Helix.Sdk" Version="2.0.0-beta.21561.2">
-      <Uri>https://github.com/dotnet/arcade</Uri>
-      <Sha>3df4410511ad9900804da00ec680bd1c7d6f21e1</Sha>
-    </Dependency>
-=======
->>>>>>> 21d3dc0c
     <Dependency Name="Microsoft.AspNetCore.Testing" Version="3.1.21-servicing.21522.3" CoherentParentDependency="Microsoft.EntityFrameworkCore">
       <Uri>https://dev.azure.com/dnceng/internal/_git/dotnet-extensions</Uri>
       <Sha>c7c07d575c22a9686fe9e07cda4d21cdd1151b33</Sha>
