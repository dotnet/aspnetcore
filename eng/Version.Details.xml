--- conflicted
+++ resolved
@@ -185,15 +185,9 @@
       <Uri>https://github.com/dotnet/runtime</Uri>
       <Sha>40480e8e82b734a54c210f656361ff073353ffbe</Sha>
     </Dependency>
-<<<<<<< HEAD
     <Dependency Name="Microsoft.SourceBuild.Intermediate.source-build-externals" Version="8.0.0-alpha.1.23368.1">
       <Uri>https://github.com/dotnet/source-build-externals</Uri>
       <Sha>844e2cd86e7525d7eb32358e63a0c554187eb26b</Sha>
-=======
-    <Dependency Name="Microsoft.SourceBuild.Intermediate.source-build-externals" Version="8.0.0-alpha.1.23362.1">
-      <Uri>https://github.com/dotnet/source-build-externals</Uri>
-      <Sha>76026f9224bd83ede7b2f494912694a30169c233</Sha>
->>>>>>> 84bd0ec6
       <SourceBuild RepoName="source-build-externals" ManagedOnly="true" />
     </Dependency>
     <Dependency Name="Microsoft.SourceBuild.Intermediate.symreader" Version="2.0.0-beta-23228-03">
