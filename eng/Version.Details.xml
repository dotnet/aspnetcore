<?xml version="1.0" encoding="utf-8"?>
<Dependencies>
  <ProductDependencies>
    <Dependency Name="Microsoft.AspNetCore.Razor.Language" Version="3.0.0-preview-19074-06">
      <Uri>https://github.com/aspnet/AspNetCore-Tooling</Uri>
      <Sha>bd7fc9ddf67dec0d582168bcd3d1d4681747f81a</Sha>
    </Dependency>
    <Dependency Name="Microsoft.AspNetCore.Mvc.Razor.Extensions" Version="3.0.0-preview-19074-06">
      <Uri>https://github.com/aspnet/AspNetCore-Tooling</Uri>
      <Sha>bd7fc9ddf67dec0d582168bcd3d1d4681747f81a</Sha>
    </Dependency>
    <Dependency Name="Microsoft.CodeAnalysis.Razor" Version="3.0.0-preview-19074-06">
      <Uri>https://github.com/aspnet/AspNetCore-Tooling</Uri>
      <Sha>bd7fc9ddf67dec0d582168bcd3d1d4681747f81a</Sha>
    </Dependency>
    <Dependency Name="Microsoft.NET.Sdk.Razor" Version="3.0.0-preview-19074-06">
      <Uri>https://github.com/aspnet/AspNetCore-Tooling</Uri>
      <Sha>bd7fc9ddf67dec0d582168bcd3d1d4681747f81a</Sha>
    </Dependency>
    <Dependency Name="dotnet-ef" Version="3.0.0-preview.19074.3">
      <Uri>https://github.com/aspnet/EntityFrameworkCore</Uri>
      <Sha>3d1e08eb08789a9dde3ac20851d3c82fdf9272e5</Sha>
    </Dependency>
<<<<<<< HEAD
    <Dependency Name="Microsoft.EntityFrameworkCore.InMemory" Version="3.0.0-preview.19069.2">
=======
    <Dependency Name="Microsoft.EntityFrameworkCore.Design" Version="3.0.0-preview.19074.3">
      <Uri>https://github.com/aspnet/EntityFrameworkCore</Uri>
      <Sha>3d1e08eb08789a9dde3ac20851d3c82fdf9272e5</Sha>
    </Dependency>
    <Dependency Name="Microsoft.EntityFrameworkCore.InMemory" Version="3.0.0-preview.19074.3">
>>>>>>> ebb7f3ad
      <Uri>https://github.com/aspnet/EntityFrameworkCore</Uri>
      <Sha>3d1e08eb08789a9dde3ac20851d3c82fdf9272e5</Sha>
    </Dependency>
    <Dependency Name="Microsoft.EntityFrameworkCore.Relational" Version="3.0.0-preview.19074.3">
      <Uri>https://github.com/aspnet/EntityFrameworkCore</Uri>
      <Sha>3d1e08eb08789a9dde3ac20851d3c82fdf9272e5</Sha>
    </Dependency>
    <Dependency Name="Microsoft.EntityFrameworkCore.Sqlite" Version="3.0.0-preview.19074.3">
      <Uri>https://github.com/aspnet/EntityFrameworkCore</Uri>
      <Sha>3d1e08eb08789a9dde3ac20851d3c82fdf9272e5</Sha>
    </Dependency>
    <Dependency Name="Microsoft.EntityFrameworkCore.SqlServer" Version="3.0.0-preview.19074.3">
      <Uri>https://github.com/aspnet/EntityFrameworkCore</Uri>
      <Sha>3d1e08eb08789a9dde3ac20851d3c82fdf9272e5</Sha>
    </Dependency>
    <Dependency Name="Microsoft.EntityFrameworkCore.Tools" Version="3.0.0-preview.19074.3">
      <Uri>https://github.com/aspnet/EntityFrameworkCore</Uri>
      <Sha>3d1e08eb08789a9dde3ac20851d3c82fdf9272e5</Sha>
    </Dependency>
    <Dependency Name="Microsoft.EntityFrameworkCore" Version="3.0.0-preview.19074.3">
      <Uri>https://github.com/aspnet/EntityFrameworkCore</Uri>
      <Sha>3d1e08eb08789a9dde3ac20851d3c82fdf9272e5</Sha>
    </Dependency>
    <Dependency Name="Microsoft.AspNetCore.Analyzer.Testing" Version="3.0.0-preview.19074.2">
      <Uri>https://github.com/aspnet/Extensions</Uri>
      <Sha>0de62ae930da31048ba7e54c8cd0c6c0bcbd9095</Sha>
    </Dependency>
    <Dependency Name="Microsoft.AspNetCore.BenchmarkRunner.Sources" Version="3.0.0-preview.19074.2">
      <Uri>https://github.com/aspnet/Extensions</Uri>
      <Sha>0de62ae930da31048ba7e54c8cd0c6c0bcbd9095</Sha>
    </Dependency>
    <Dependency Name="Microsoft.Extensions.ActivatorUtilities.Sources" Version="3.0.0-preview.19074.2">
      <Uri>https://github.com/aspnet/Extensions</Uri>
      <Sha>0de62ae930da31048ba7e54c8cd0c6c0bcbd9095</Sha>
    </Dependency>
    <Dependency Name="Microsoft.Extensions.Caching.Abstractions" Version="3.0.0-preview.19074.2">
      <Uri>https://github.com/aspnet/Extensions</Uri>
      <Sha>0de62ae930da31048ba7e54c8cd0c6c0bcbd9095</Sha>
    </Dependency>
    <Dependency Name="Microsoft.Extensions.Caching.Memory" Version="3.0.0-preview.19074.2">
      <Uri>https://github.com/aspnet/Extensions</Uri>
      <Sha>0de62ae930da31048ba7e54c8cd0c6c0bcbd9095</Sha>
    </Dependency>
    <Dependency Name="Microsoft.Extensions.Caching.SqlServer" Version="3.0.0-preview.19074.2">
      <Uri>https://github.com/aspnet/Extensions</Uri>
      <Sha>0de62ae930da31048ba7e54c8cd0c6c0bcbd9095</Sha>
    </Dependency>
    <Dependency Name="Microsoft.Extensions.Caching.StackExchangeRedis" Version="3.0.0-preview.19074.2">
      <Uri>https://github.com/aspnet/Extensions</Uri>
      <Sha>0de62ae930da31048ba7e54c8cd0c6c0bcbd9095</Sha>
    </Dependency>
    <Dependency Name="Microsoft.Extensions.CommandLineUtils.Sources" Version="3.0.0-preview.19074.2">
      <Uri>https://github.com/aspnet/Extensions</Uri>
      <Sha>0de62ae930da31048ba7e54c8cd0c6c0bcbd9095</Sha>
    </Dependency>
    <Dependency Name="Microsoft.Extensions.Configuration.Abstractions" Version="3.0.0-preview.19074.2">
      <Uri>https://github.com/aspnet/Extensions</Uri>
      <Sha>0de62ae930da31048ba7e54c8cd0c6c0bcbd9095</Sha>
    </Dependency>
    <Dependency Name="Microsoft.Extensions.Configuration.AzureKeyVault" Version="3.0.0-preview.19074.2">
      <Uri>https://github.com/aspnet/Extensions</Uri>
      <Sha>0de62ae930da31048ba7e54c8cd0c6c0bcbd9095</Sha>
    </Dependency>
    <Dependency Name="Microsoft.Extensions.Configuration.Binder" Version="3.0.0-preview.19074.2">
      <Uri>https://github.com/aspnet/Extensions</Uri>
      <Sha>0de62ae930da31048ba7e54c8cd0c6c0bcbd9095</Sha>
    </Dependency>
    <Dependency Name="Microsoft.Extensions.Configuration.CommandLine" Version="3.0.0-preview.19074.2">
      <Uri>https://github.com/aspnet/Extensions</Uri>
      <Sha>0de62ae930da31048ba7e54c8cd0c6c0bcbd9095</Sha>
    </Dependency>
    <Dependency Name="Microsoft.Extensions.Configuration.EnvironmentVariables" Version="3.0.0-preview.19074.2">
      <Uri>https://github.com/aspnet/Extensions</Uri>
      <Sha>0de62ae930da31048ba7e54c8cd0c6c0bcbd9095</Sha>
    </Dependency>
    <Dependency Name="Microsoft.Extensions.Configuration.FileExtensions" Version="3.0.0-preview.19074.2">
      <Uri>https://github.com/aspnet/Extensions</Uri>
      <Sha>0de62ae930da31048ba7e54c8cd0c6c0bcbd9095</Sha>
    </Dependency>
    <Dependency Name="Microsoft.Extensions.Configuration.Ini" Version="3.0.0-preview.19074.2">
      <Uri>https://github.com/aspnet/Extensions</Uri>
      <Sha>0de62ae930da31048ba7e54c8cd0c6c0bcbd9095</Sha>
    </Dependency>
    <Dependency Name="Microsoft.Extensions.Configuration.Json" Version="3.0.0-preview.19074.2">
      <Uri>https://github.com/aspnet/Extensions</Uri>
      <Sha>0de62ae930da31048ba7e54c8cd0c6c0bcbd9095</Sha>
    </Dependency>
    <Dependency Name="Microsoft.Extensions.Configuration.KeyPerFile" Version="3.0.0-preview.19074.2">
      <Uri>https://github.com/aspnet/Extensions</Uri>
      <Sha>0de62ae930da31048ba7e54c8cd0c6c0bcbd9095</Sha>
    </Dependency>
    <Dependency Name="Microsoft.Extensions.Configuration.UserSecrets" Version="3.0.0-preview.19074.2">
      <Uri>https://github.com/aspnet/Extensions</Uri>
      <Sha>0de62ae930da31048ba7e54c8cd0c6c0bcbd9095</Sha>
    </Dependency>
    <Dependency Name="Microsoft.Extensions.Configuration.Xml" Version="3.0.0-preview.19074.2">
      <Uri>https://github.com/aspnet/Extensions</Uri>
      <Sha>0de62ae930da31048ba7e54c8cd0c6c0bcbd9095</Sha>
    </Dependency>
    <Dependency Name="Microsoft.Extensions.Configuration" Version="3.0.0-preview.19074.2">
      <Uri>https://github.com/aspnet/Extensions</Uri>
      <Sha>0de62ae930da31048ba7e54c8cd0c6c0bcbd9095</Sha>
    </Dependency>
    <Dependency Name="Microsoft.Extensions.DependencyInjection.Abstractions" Version="3.0.0-preview.19074.2">
      <Uri>https://github.com/aspnet/Extensions</Uri>
      <Sha>0de62ae930da31048ba7e54c8cd0c6c0bcbd9095</Sha>
    </Dependency>
<<<<<<< HEAD
    <Dependency Name="Microsoft.Extensions.DependencyInjection" Version="3.0.0-preview.19069.2">
=======
    <Dependency Name="Microsoft.Extensions.DependencyInjection.Specification.Tests" Version="3.0.0-preview.19074.2">
      <Uri>https://github.com/aspnet/Extensions</Uri>
      <Sha>0de62ae930da31048ba7e54c8cd0c6c0bcbd9095</Sha>
    </Dependency>
    <Dependency Name="Microsoft.Extensions.DependencyInjection" Version="3.0.0-preview.19074.2">
>>>>>>> ebb7f3ad
      <Uri>https://github.com/aspnet/Extensions</Uri>
      <Sha>0de62ae930da31048ba7e54c8cd0c6c0bcbd9095</Sha>
    </Dependency>
    <Dependency Name="Microsoft.Extensions.DiagnosticAdapter" Version="3.0.0-preview.19074.2">
      <Uri>https://github.com/aspnet/Extensions</Uri>
      <Sha>0de62ae930da31048ba7e54c8cd0c6c0bcbd9095</Sha>
    </Dependency>
    <Dependency Name="Microsoft.Extensions.Diagnostics.HealthChecks.Abstractions" Version="3.0.0-preview.19074.2">
      <Uri>https://github.com/aspnet/Extensions</Uri>
      <Sha>0de62ae930da31048ba7e54c8cd0c6c0bcbd9095</Sha>
    </Dependency>
    <Dependency Name="Microsoft.Extensions.Diagnostics.HealthChecks" Version="3.0.0-preview.19074.2">
      <Uri>https://github.com/aspnet/Extensions</Uri>
      <Sha>0de62ae930da31048ba7e54c8cd0c6c0bcbd9095</Sha>
    </Dependency>
    <Dependency Name="Microsoft.Extensions.FileProviders.Abstractions" Version="3.0.0-preview.19074.2">
      <Uri>https://github.com/aspnet/Extensions</Uri>
      <Sha>0de62ae930da31048ba7e54c8cd0c6c0bcbd9095</Sha>
    </Dependency>
    <Dependency Name="Microsoft.Extensions.FileProviders.Composite" Version="3.0.0-preview.19074.2">
      <Uri>https://github.com/aspnet/Extensions</Uri>
      <Sha>0de62ae930da31048ba7e54c8cd0c6c0bcbd9095</Sha>
    </Dependency>
    <Dependency Name="Microsoft.Extensions.FileProviders.Embedded" Version="3.0.0-preview.19074.2">
      <Uri>https://github.com/aspnet/Extensions</Uri>
      <Sha>0de62ae930da31048ba7e54c8cd0c6c0bcbd9095</Sha>
    </Dependency>
    <Dependency Name="Microsoft.Extensions.FileProviders.Physical" Version="3.0.0-preview.19074.2">
      <Uri>https://github.com/aspnet/Extensions</Uri>
      <Sha>0de62ae930da31048ba7e54c8cd0c6c0bcbd9095</Sha>
    </Dependency>
    <Dependency Name="Microsoft.Extensions.FileSystemGlobbing" Version="3.0.0-preview.19074.2">
      <Uri>https://github.com/aspnet/Extensions</Uri>
      <Sha>0de62ae930da31048ba7e54c8cd0c6c0bcbd9095</Sha>
    </Dependency>
    <Dependency Name="Microsoft.Extensions.HashCodeCombiner.Sources" Version="3.0.0-preview.19074.2">
      <Uri>https://github.com/aspnet/Extensions</Uri>
      <Sha>0de62ae930da31048ba7e54c8cd0c6c0bcbd9095</Sha>
    </Dependency>
    <Dependency Name="Microsoft.Extensions.Hosting.Abstractions" Version="3.0.0-preview.19074.2">
      <Uri>https://github.com/aspnet/Extensions</Uri>
      <Sha>0de62ae930da31048ba7e54c8cd0c6c0bcbd9095</Sha>
    </Dependency>
    <Dependency Name="Microsoft.Extensions.Hosting" Version="3.0.0-preview.19074.2">
      <Uri>https://github.com/aspnet/Extensions</Uri>
      <Sha>0de62ae930da31048ba7e54c8cd0c6c0bcbd9095</Sha>
    </Dependency>
    <Dependency Name="Microsoft.Extensions.HostFactoryResolver.Sources" Version="3.0.0-preview.19074.2">
      <Uri>https://github.com/aspnet/Extensions</Uri>
      <Sha>0de62ae930da31048ba7e54c8cd0c6c0bcbd9095</Sha>
    </Dependency>
    <Dependency Name="Microsoft.Extensions.Http" Version="3.0.0-preview.19074.2">
      <Uri>https://github.com/aspnet/Extensions</Uri>
      <Sha>0de62ae930da31048ba7e54c8cd0c6c0bcbd9095</Sha>
    </Dependency>
    <Dependency Name="Microsoft.Extensions.Localization.Abstractions" Version="3.0.0-preview.19074.2">
      <Uri>https://github.com/aspnet/Extensions</Uri>
      <Sha>0de62ae930da31048ba7e54c8cd0c6c0bcbd9095</Sha>
    </Dependency>
    <Dependency Name="Microsoft.Extensions.Localization" Version="3.0.0-preview.19074.2">
      <Uri>https://github.com/aspnet/Extensions</Uri>
      <Sha>0de62ae930da31048ba7e54c8cd0c6c0bcbd9095</Sha>
    </Dependency>
    <Dependency Name="Microsoft.Extensions.Logging.Abstractions" Version="3.0.0-preview.19074.2">
      <Uri>https://github.com/aspnet/Extensions</Uri>
      <Sha>0de62ae930da31048ba7e54c8cd0c6c0bcbd9095</Sha>
    </Dependency>
    <Dependency Name="Microsoft.Extensions.Logging.AzureAppServices" Version="3.0.0-preview.19074.2">
      <Uri>https://github.com/aspnet/Extensions</Uri>
      <Sha>0de62ae930da31048ba7e54c8cd0c6c0bcbd9095</Sha>
    </Dependency>
    <Dependency Name="Microsoft.Extensions.Logging.Configuration" Version="3.0.0-preview.19074.2">
      <Uri>https://github.com/aspnet/Extensions</Uri>
      <Sha>0de62ae930da31048ba7e54c8cd0c6c0bcbd9095</Sha>
    </Dependency>
    <Dependency Name="Microsoft.Extensions.Logging.Console" Version="3.0.0-preview.19074.2">
      <Uri>https://github.com/aspnet/Extensions</Uri>
      <Sha>0de62ae930da31048ba7e54c8cd0c6c0bcbd9095</Sha>
    </Dependency>
    <Dependency Name="Microsoft.Extensions.Logging.Debug" Version="3.0.0-preview.19074.2">
      <Uri>https://github.com/aspnet/Extensions</Uri>
      <Sha>0de62ae930da31048ba7e54c8cd0c6c0bcbd9095</Sha>
    </Dependency>
    <Dependency Name="Microsoft.Extensions.Logging.EventSource" Version="3.0.0-preview.19074.2">
      <Uri>https://github.com/aspnet/Extensions</Uri>
      <Sha>0de62ae930da31048ba7e54c8cd0c6c0bcbd9095</Sha>
    </Dependency>
    <Dependency Name="Microsoft.Extensions.Logging.TraceSource" Version="3.0.0-preview.19074.2">
      <Uri>https://github.com/aspnet/Extensions</Uri>
      <Sha>0de62ae930da31048ba7e54c8cd0c6c0bcbd9095</Sha>
    </Dependency>
    <Dependency Name="Microsoft.Extensions.Logging.Testing" Version="3.0.0-preview.19074.2">
      <Uri>https://github.com/aspnet/Extensions</Uri>
      <Sha>0de62ae930da31048ba7e54c8cd0c6c0bcbd9095</Sha>
    </Dependency>
    <Dependency Name="Microsoft.Extensions.Logging" Version="3.0.0-preview.19074.2">
      <Uri>https://github.com/aspnet/Extensions</Uri>
      <Sha>0de62ae930da31048ba7e54c8cd0c6c0bcbd9095</Sha>
    </Dependency>
    <Dependency Name="Microsoft.Extensions.ObjectPool" Version="3.0.0-preview.19074.2">
      <Uri>https://github.com/aspnet/Extensions</Uri>
      <Sha>0de62ae930da31048ba7e54c8cd0c6c0bcbd9095</Sha>
    </Dependency>
    <Dependency Name="Microsoft.Extensions.Options.ConfigurationExtensions" Version="3.0.0-preview.19074.2">
      <Uri>https://github.com/aspnet/Extensions</Uri>
      <Sha>0de62ae930da31048ba7e54c8cd0c6c0bcbd9095</Sha>
    </Dependency>
    <Dependency Name="Microsoft.Extensions.Options.DataAnnotations" Version="3.0.0-preview.19074.2">
      <Uri>https://github.com/aspnet/Extensions</Uri>
      <Sha>0de62ae930da31048ba7e54c8cd0c6c0bcbd9095</Sha>
    </Dependency>
    <Dependency Name="Microsoft.Extensions.Options" Version="3.0.0-preview.19074.2">
      <Uri>https://github.com/aspnet/Extensions</Uri>
      <Sha>0de62ae930da31048ba7e54c8cd0c6c0bcbd9095</Sha>
    </Dependency>
    <Dependency Name="Microsoft.Extensions.ParameterDefaultValue.Sources" Version="3.0.0-preview.19074.2">
      <Uri>https://github.com/aspnet/Extensions</Uri>
      <Sha>0de62ae930da31048ba7e54c8cd0c6c0bcbd9095</Sha>
    </Dependency>
    <Dependency Name="Microsoft.Extensions.Primitives" Version="3.0.0-preview.19074.2">
      <Uri>https://github.com/aspnet/Extensions</Uri>
      <Sha>0de62ae930da31048ba7e54c8cd0c6c0bcbd9095</Sha>
    </Dependency>
    <Dependency Name="Microsoft.Extensions.TypeNameHelper.Sources" Version="3.0.0-preview.19074.2">
      <Uri>https://github.com/aspnet/Extensions</Uri>
      <Sha>0de62ae930da31048ba7e54c8cd0c6c0bcbd9095</Sha>
    </Dependency>
    <Dependency Name="Microsoft.Extensions.ValueStopwatch.Sources" Version="3.0.0-preview.19074.2">
      <Uri>https://github.com/aspnet/Extensions</Uri>
      <Sha>0de62ae930da31048ba7e54c8cd0c6c0bcbd9095</Sha>
    </Dependency>
    <Dependency Name="Microsoft.Extensions.WebEncoders" Version="3.0.0-preview.19074.2">
      <Uri>https://github.com/aspnet/Extensions</Uri>
      <Sha>0de62ae930da31048ba7e54c8cd0c6c0bcbd9095</Sha>
    </Dependency>
    <Dependency Name="Microsoft.JSInterop" Version="3.0.0-preview.19074.2">
      <Uri>https://github.com/aspnet/Extensions</Uri>
      <Sha>0de62ae930da31048ba7e54c8cd0c6c0bcbd9095</Sha>
    </Dependency>
    <Dependency Name="Microsoft.CSharp" Version="4.6.0-preview.19073.11">
      <Uri>https://github.com/dotnet/corefx</Uri>
      <Sha>351ca391579740ae8af8a5405cffa16d152ad6b2</Sha>
    </Dependency>
    <Dependency Name="Microsoft.Win32.Registry" Version="4.6.0-preview.19073.11">
      <Uri>https://github.com/dotnet/corefx</Uri>
      <Sha>351ca391579740ae8af8a5405cffa16d152ad6b2</Sha>
    </Dependency>
    <Dependency Name="System.ComponentModel.Annotations" Version="4.6.0-preview.19073.11">
      <Uri>https://github.com/dotnet/corefx</Uri>
      <Sha>351ca391579740ae8af8a5405cffa16d152ad6b2</Sha>
    </Dependency>
    <Dependency Name="System.Data.SqlClient" Version="4.7.0-preview.19073.11">
      <Uri>https://github.com/dotnet/corefx</Uri>
      <Sha>351ca391579740ae8af8a5405cffa16d152ad6b2</Sha>
    </Dependency>
    <Dependency Name="System.Diagnostics.DiagnosticSource" Version="4.6.0-preview.19073.11">
      <Uri>https://github.com/dotnet/corefx</Uri>
      <Sha>351ca391579740ae8af8a5405cffa16d152ad6b2</Sha>
    </Dependency>
    <Dependency Name="System.Diagnostics.EventLog" Version="4.6.0-preview.19073.11">
      <Uri>https://github.com/dotnet/corefx</Uri>
      <Sha>351ca391579740ae8af8a5405cffa16d152ad6b2</Sha>
    </Dependency>
    <Dependency Name="System.IO.Pipelines" Version="4.6.0-preview.19073.11">
      <Uri>https://github.com/dotnet/corefx</Uri>
      <Sha>351ca391579740ae8af8a5405cffa16d152ad6b2</Sha>
    </Dependency>
    <Dependency Name="System.Net.Http.WinHttpHandler" Version="4.6.0-preview.19073.11">
      <Uri>https://github.com/dotnet/corefx</Uri>
      <Sha>351ca391579740ae8af8a5405cffa16d152ad6b2</Sha>
    </Dependency>
    <Dependency Name="System.Net.WebSockets.WebSocketProtocol" Version="4.6.0-preview.19073.11">
      <Uri>https://github.com/dotnet/corefx</Uri>
      <Sha>351ca391579740ae8af8a5405cffa16d152ad6b2</Sha>
    </Dependency>
    <Dependency Name="System.Numerics.Vectors" Version="4.6.0-preview.19073.11">
      <Uri>https://github.com/dotnet/corefx</Uri>
      <Sha>351ca391579740ae8af8a5405cffa16d152ad6b2</Sha>
    </Dependency>
    <Dependency Name="System.Reflection.Metadata" Version="1.7.0-preview.19073.11">
      <Uri>https://github.com/dotnet/corefx</Uri>
      <Sha>351ca391579740ae8af8a5405cffa16d152ad6b2</Sha>
    </Dependency>
    <Dependency Name="System.Runtime.CompilerServices.Unsafe" Version="4.6.0-preview.19073.11">
      <Uri>https://github.com/dotnet/corefx</Uri>
      <Sha>351ca391579740ae8af8a5405cffa16d152ad6b2</Sha>
    </Dependency>
    <Dependency Name="System.Security.Cryptography.Cng" Version="4.6.0-preview.19073.11">
      <Uri>https://github.com/dotnet/corefx</Uri>
      <Sha>351ca391579740ae8af8a5405cffa16d152ad6b2</Sha>
    </Dependency>
    <Dependency Name="System.Security.Cryptography.Pkcs" Version="4.6.0-preview.19073.11">
      <Uri>https://github.com/dotnet/corefx</Uri>
      <Sha>351ca391579740ae8af8a5405cffa16d152ad6b2</Sha>
    </Dependency>
    <Dependency Name="System.Security.Cryptography.Xml" Version="4.6.0-preview.19073.11">
      <Uri>https://github.com/dotnet/corefx</Uri>
      <Sha>351ca391579740ae8af8a5405cffa16d152ad6b2</Sha>
    </Dependency>
    <Dependency Name="System.Security.Permissions" Version="4.6.0-preview.19073.11">
      <Uri>https://github.com/dotnet/corefx</Uri>
      <Sha>351ca391579740ae8af8a5405cffa16d152ad6b2</Sha>
    </Dependency>
    <Dependency Name="System.Security.Principal.Windows" Version="4.6.0-preview.19073.11">
      <Uri>https://github.com/dotnet/corefx</Uri>
      <Sha>351ca391579740ae8af8a5405cffa16d152ad6b2</Sha>
    </Dependency>
    <Dependency Name="System.ServiceProcess.ServiceController" Version="4.6.0-preview.19073.11">
      <Uri>https://github.com/dotnet/corefx</Uri>
      <Sha>351ca391579740ae8af8a5405cffa16d152ad6b2</Sha>
    </Dependency>
    <Dependency Name="System.Text.Encodings.Web" Version="4.6.0-preview.19073.11">
      <Uri>https://github.com/dotnet/corefx</Uri>
      <Sha>351ca391579740ae8af8a5405cffa16d152ad6b2</Sha>
    </Dependency>
    <Dependency Name="System.Threading.Channels" Version="4.6.0-preview.19073.11">
      <Uri>https://github.com/dotnet/corefx</Uri>
      <Sha>351ca391579740ae8af8a5405cffa16d152ad6b2</Sha>
    </Dependency>
    <Dependency Name="Microsoft.Extensions.DependencyModel" Version="3.0.0-preview-27324-5">
      <Uri>https://github.com/dotnet/core-setup</Uri>
      <Sha>63a01b08e5d1d1a6b8544f598b3d3bda76e6e424</Sha>
    </Dependency>
    <Dependency Name="Microsoft.NETCore.App" Version="3.0.0-preview-27324-5">
      <Uri>https://github.com/dotnet/core-setup</Uri>
      <Sha>63a01b08e5d1d1a6b8544f598b3d3bda76e6e424</Sha>
    </Dependency>
    <Dependency Name="Microsoft.DotNet.PlatformAbstractions" Version="3.0.0-preview-27324-5">
      <Uri>https://github.com/dotnet/core-setup</Uri>
      <Sha>63a01b08e5d1d1a6b8544f598b3d3bda76e6e424</Sha>
    </Dependency>
  </ProductDependencies>
  <ToolsetDependencies>
    <Dependency Name="Internal.AspNetCore.Analyzers" Version="3.0.0-preview.19074.2">
      <Uri>https://github.com/aspnet/Extensions</Uri>
      <Sha>0de62ae930da31048ba7e54c8cd0c6c0bcbd9095</Sha>
    </Dependency>
    <Dependency Name="Microsoft.AspNetCore.Testing" Version="3.0.0-preview.19074.2">
      <Uri>https://github.com/aspnet/Extensions</Uri>
      <Sha>0de62ae930da31048ba7e54c8cd0c6c0bcbd9095</Sha>
    </Dependency>
  </ToolsetDependencies>
</Dependencies><|MERGE_RESOLUTION|>--- conflicted
+++ resolved
@@ -21,15 +21,7 @@
       <Uri>https://github.com/aspnet/EntityFrameworkCore</Uri>
       <Sha>3d1e08eb08789a9dde3ac20851d3c82fdf9272e5</Sha>
     </Dependency>
-<<<<<<< HEAD
-    <Dependency Name="Microsoft.EntityFrameworkCore.InMemory" Version="3.0.0-preview.19069.2">
-=======
-    <Dependency Name="Microsoft.EntityFrameworkCore.Design" Version="3.0.0-preview.19074.3">
-      <Uri>https://github.com/aspnet/EntityFrameworkCore</Uri>
-      <Sha>3d1e08eb08789a9dde3ac20851d3c82fdf9272e5</Sha>
-    </Dependency>
     <Dependency Name="Microsoft.EntityFrameworkCore.InMemory" Version="3.0.0-preview.19074.3">
->>>>>>> ebb7f3ad
       <Uri>https://github.com/aspnet/EntityFrameworkCore</Uri>
       <Sha>3d1e08eb08789a9dde3ac20851d3c82fdf9272e5</Sha>
     </Dependency>
@@ -137,15 +129,7 @@
       <Uri>https://github.com/aspnet/Extensions</Uri>
       <Sha>0de62ae930da31048ba7e54c8cd0c6c0bcbd9095</Sha>
     </Dependency>
-<<<<<<< HEAD
-    <Dependency Name="Microsoft.Extensions.DependencyInjection" Version="3.0.0-preview.19069.2">
-=======
-    <Dependency Name="Microsoft.Extensions.DependencyInjection.Specification.Tests" Version="3.0.0-preview.19074.2">
-      <Uri>https://github.com/aspnet/Extensions</Uri>
-      <Sha>0de62ae930da31048ba7e54c8cd0c6c0bcbd9095</Sha>
-    </Dependency>
     <Dependency Name="Microsoft.Extensions.DependencyInjection" Version="3.0.0-preview.19074.2">
->>>>>>> ebb7f3ad
       <Uri>https://github.com/aspnet/Extensions</Uri>
       <Sha>0de62ae930da31048ba7e54c8cd0c6c0bcbd9095</Sha>
     </Dependency>
