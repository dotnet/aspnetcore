--- conflicted
+++ resolved
@@ -214,15 +214,7 @@
       <Uri>https://github.com/dotnet/runtime</Uri>
       <Sha>4ff64a03e5c31fa824c4bc9377ef1ae8134d3f7a</Sha>
     </Dependency>
-<<<<<<< HEAD
-    <Dependency Name="System.Memory" Version="4.6.0">
-      <Uri>https://github.com/dotnet/runtime</Uri>
-      <Sha>000000</Sha>
-    </Dependency>
-	<Dependency Name="System.Net.Http.Json" Version="10.0.0-preview.3.25166.3">
-=======
     <Dependency Name="System.Net.Http.Json" Version="10.0.0-preview.3.25167.9">
->>>>>>> 18b3b4ac
       <Uri>https://github.com/dotnet/runtime</Uri>
       <Sha>4ff64a03e5c31fa824c4bc9377ef1ae8134d3f7a</Sha>
     </Dependency>
