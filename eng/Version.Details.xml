--- conflicted
+++ resolved
@@ -329,15 +329,9 @@
       <Sha>9a1c3e1b7f0c8763d4c96e593961a61a72679a7b</Sha>
       <SourceBuild RepoName="xdt" ManagedOnly="true" />
     </Dependency>
-<<<<<<< HEAD
     <Dependency Name="Microsoft.SourceBuild.Intermediate.source-build-reference-packages" Version="9.0.0-alpha.1.23463.2">
       <Uri>https://github.com/dotnet/source-build-reference-packages</Uri>
       <Sha>00e23a41d751f04c32afa3eec6dd43a7b20b499a</Sha>
-=======
-    <Dependency Name="Microsoft.SourceBuild.Intermediate.source-build-reference-packages" Version="8.0.0-alpha.1.23461.1">
-      <Uri>https://github.com/dotnet/source-build-reference-packages</Uri>
-      <Sha>264d80ed1ee84b458328b2df68f9930deac08bff</Sha>
->>>>>>> 86230b32
       <SourceBuild RepoName="source-build-reference-packages" ManagedOnly="true" />
     </Dependency>
     <!-- Not updated automatically -->
