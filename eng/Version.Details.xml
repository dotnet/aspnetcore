<?xml version="1.0" encoding="utf-8"?>
<!--

  This file is used by automation to update Versions.props and may be used for other purposes, such as
  static analysis to determine the repo dependency graph.  It should only be modified manually when adding
  or removing dependencies. Updating versions should be done using the `darc` command line tool.

  See https://github.com/dotnet/arcade/blob/master/Documentation/Darc.md for instructions on using darc.
-->
<Dependencies>
  <ProductDependencies>
    <Dependency Name="dotnet-ef" Version="9.0.0-preview.2.24107.7">
      <Uri>https://github.com/dotnet/efcore</Uri>
      <Sha>6081e8c93c5d520e0f351d42994a52f1f97e6a38</Sha>
    </Dependency>
    <Dependency Name="Microsoft.EntityFrameworkCore.InMemory" Version="9.0.0-preview.2.24107.7">
      <Uri>https://github.com/dotnet/efcore</Uri>
      <Sha>6081e8c93c5d520e0f351d42994a52f1f97e6a38</Sha>
    </Dependency>
    <Dependency Name="Microsoft.EntityFrameworkCore.Relational" Version="9.0.0-preview.2.24107.7">
      <Uri>https://github.com/dotnet/efcore</Uri>
      <Sha>6081e8c93c5d520e0f351d42994a52f1f97e6a38</Sha>
    </Dependency>
    <Dependency Name="Microsoft.EntityFrameworkCore.Sqlite" Version="9.0.0-preview.2.24107.7">
      <Uri>https://github.com/dotnet/efcore</Uri>
      <Sha>6081e8c93c5d520e0f351d42994a52f1f97e6a38</Sha>
    </Dependency>
    <Dependency Name="Microsoft.EntityFrameworkCore.SqlServer" Version="9.0.0-preview.2.24107.7">
      <Uri>https://github.com/dotnet/efcore</Uri>
      <Sha>6081e8c93c5d520e0f351d42994a52f1f97e6a38</Sha>
    </Dependency>
    <Dependency Name="Microsoft.EntityFrameworkCore.Tools" Version="9.0.0-preview.2.24107.7">
      <Uri>https://github.com/dotnet/efcore</Uri>
      <Sha>6081e8c93c5d520e0f351d42994a52f1f97e6a38</Sha>
    </Dependency>
    <Dependency Name="Microsoft.EntityFrameworkCore" Version="9.0.0-preview.2.24107.7">
      <Uri>https://github.com/dotnet/efcore</Uri>
      <Sha>6081e8c93c5d520e0f351d42994a52f1f97e6a38</Sha>
    </Dependency>
    <Dependency Name="Microsoft.EntityFrameworkCore.Design" Version="9.0.0-preview.2.24107.7">
      <Uri>https://github.com/dotnet/efcore</Uri>
      <Sha>6081e8c93c5d520e0f351d42994a52f1f97e6a38</Sha>
    </Dependency>
    <Dependency Name="Microsoft.Extensions.Caching.Abstractions" Version="9.0.0-preview.2.24109.1">
      <Uri>https://github.com/dotnet/runtime</Uri>
      <Sha>b4c400a27ed648ab40ca280ec6bf48641be5de91</Sha>
    </Dependency>
    <Dependency Name="Microsoft.Extensions.Caching.Memory" Version="9.0.0-preview.2.24109.1">
      <Uri>https://github.com/dotnet/runtime</Uri>
      <Sha>b4c400a27ed648ab40ca280ec6bf48641be5de91</Sha>
    </Dependency>
    <Dependency Name="Microsoft.Extensions.Configuration.Abstractions" Version="9.0.0-preview.2.24109.1">
      <Uri>https://github.com/dotnet/runtime</Uri>
      <Sha>b4c400a27ed648ab40ca280ec6bf48641be5de91</Sha>
    </Dependency>
    <Dependency Name="Microsoft.Extensions.Configuration.Binder" Version="9.0.0-preview.2.24109.1">
      <Uri>https://github.com/dotnet/runtime</Uri>
      <Sha>b4c400a27ed648ab40ca280ec6bf48641be5de91</Sha>
    </Dependency>
    <Dependency Name="Microsoft.Extensions.Configuration.CommandLine" Version="9.0.0-preview.2.24109.1">
      <Uri>https://github.com/dotnet/runtime</Uri>
      <Sha>b4c400a27ed648ab40ca280ec6bf48641be5de91</Sha>
    </Dependency>
    <Dependency Name="Microsoft.Extensions.Configuration.EnvironmentVariables" Version="9.0.0-preview.2.24109.1">
      <Uri>https://github.com/dotnet/runtime</Uri>
      <Sha>b4c400a27ed648ab40ca280ec6bf48641be5de91</Sha>
    </Dependency>
    <Dependency Name="Microsoft.Extensions.Configuration.FileExtensions" Version="9.0.0-preview.2.24109.1">
      <Uri>https://github.com/dotnet/runtime</Uri>
      <Sha>b4c400a27ed648ab40ca280ec6bf48641be5de91</Sha>
    </Dependency>
    <Dependency Name="Microsoft.Extensions.Configuration.Ini" Version="9.0.0-preview.2.24109.1">
      <Uri>https://github.com/dotnet/runtime</Uri>
      <Sha>b4c400a27ed648ab40ca280ec6bf48641be5de91</Sha>
    </Dependency>
    <Dependency Name="Microsoft.Extensions.Configuration.Json" Version="9.0.0-preview.2.24109.1">
      <Uri>https://github.com/dotnet/runtime</Uri>
      <Sha>b4c400a27ed648ab40ca280ec6bf48641be5de91</Sha>
    </Dependency>
    <Dependency Name="Microsoft.Extensions.Configuration.UserSecrets" Version="9.0.0-preview.2.24109.1">
      <Uri>https://github.com/dotnet/runtime</Uri>
      <Sha>b4c400a27ed648ab40ca280ec6bf48641be5de91</Sha>
    </Dependency>
    <Dependency Name="Microsoft.Extensions.Configuration.Xml" Version="9.0.0-preview.2.24109.1">
      <Uri>https://github.com/dotnet/runtime</Uri>
      <Sha>b4c400a27ed648ab40ca280ec6bf48641be5de91</Sha>
    </Dependency>
    <Dependency Name="Microsoft.Extensions.Configuration" Version="9.0.0-preview.2.24109.1">
      <Uri>https://github.com/dotnet/runtime</Uri>
      <Sha>b4c400a27ed648ab40ca280ec6bf48641be5de91</Sha>
    </Dependency>
    <Dependency Name="Microsoft.Extensions.DependencyInjection.Abstractions" Version="9.0.0-preview.2.24109.1">
      <Uri>https://github.com/dotnet/runtime</Uri>
      <Sha>b4c400a27ed648ab40ca280ec6bf48641be5de91</Sha>
    </Dependency>
    <Dependency Name="Microsoft.Extensions.DependencyInjection" Version="9.0.0-preview.2.24109.1">
      <Uri>https://github.com/dotnet/runtime</Uri>
      <Sha>b4c400a27ed648ab40ca280ec6bf48641be5de91</Sha>
    </Dependency>
    <Dependency Name="Microsoft.Extensions.Diagnostics" Version="9.0.0-preview.2.24109.1">
      <Uri>https://github.com/dotnet/runtime</Uri>
      <Sha>b4c400a27ed648ab40ca280ec6bf48641be5de91</Sha>
    </Dependency>
    <Dependency Name="Microsoft.Extensions.Diagnostics.Abstractions" Version="9.0.0-preview.2.24109.1">
      <Uri>https://github.com/dotnet/runtime</Uri>
      <Sha>b4c400a27ed648ab40ca280ec6bf48641be5de91</Sha>
    </Dependency>
    <Dependency Name="Microsoft.Extensions.FileProviders.Abstractions" Version="9.0.0-preview.2.24109.1">
      <Uri>https://github.com/dotnet/runtime</Uri>
      <Sha>b4c400a27ed648ab40ca280ec6bf48641be5de91</Sha>
    </Dependency>
    <Dependency Name="Microsoft.Extensions.FileProviders.Composite" Version="9.0.0-preview.2.24109.1">
      <Uri>https://github.com/dotnet/runtime</Uri>
      <Sha>b4c400a27ed648ab40ca280ec6bf48641be5de91</Sha>
    </Dependency>
    <Dependency Name="Microsoft.Extensions.FileProviders.Physical" Version="9.0.0-preview.2.24109.1">
      <Uri>https://github.com/dotnet/runtime</Uri>
      <Sha>b4c400a27ed648ab40ca280ec6bf48641be5de91</Sha>
    </Dependency>
    <Dependency Name="Microsoft.Extensions.FileSystemGlobbing" Version="9.0.0-preview.2.24109.1">
      <Uri>https://github.com/dotnet/runtime</Uri>
      <Sha>b4c400a27ed648ab40ca280ec6bf48641be5de91</Sha>
    </Dependency>
    <Dependency Name="Microsoft.Extensions.HostFactoryResolver.Sources" Version="9.0.0-preview.2.24109.1">
      <Uri>https://github.com/dotnet/runtime</Uri>
      <Sha>b4c400a27ed648ab40ca280ec6bf48641be5de91</Sha>
    </Dependency>
    <Dependency Name="Microsoft.Extensions.Hosting.Abstractions" Version="9.0.0-preview.2.24109.1">
      <Uri>https://github.com/dotnet/runtime</Uri>
      <Sha>b4c400a27ed648ab40ca280ec6bf48641be5de91</Sha>
    </Dependency>
    <Dependency Name="Microsoft.Extensions.Hosting" Version="9.0.0-preview.2.24109.1">
      <Uri>https://github.com/dotnet/runtime</Uri>
      <Sha>b4c400a27ed648ab40ca280ec6bf48641be5de91</Sha>
    </Dependency>
    <Dependency Name="Microsoft.Extensions.Http" Version="9.0.0-preview.2.24109.1">
      <Uri>https://github.com/dotnet/runtime</Uri>
      <Sha>b4c400a27ed648ab40ca280ec6bf48641be5de91</Sha>
    </Dependency>
    <Dependency Name="Microsoft.Extensions.Logging.Abstractions" Version="9.0.0-preview.2.24109.1">
      <Uri>https://github.com/dotnet/runtime</Uri>
      <Sha>b4c400a27ed648ab40ca280ec6bf48641be5de91</Sha>
    </Dependency>
    <Dependency Name="Microsoft.Extensions.Logging.Configuration" Version="9.0.0-preview.2.24109.1">
      <Uri>https://github.com/dotnet/runtime</Uri>
      <Sha>b4c400a27ed648ab40ca280ec6bf48641be5de91</Sha>
    </Dependency>
    <Dependency Name="Microsoft.Extensions.Logging.Console" Version="9.0.0-preview.2.24109.1">
      <Uri>https://github.com/dotnet/runtime</Uri>
      <Sha>b4c400a27ed648ab40ca280ec6bf48641be5de91</Sha>
    </Dependency>
    <Dependency Name="Microsoft.Extensions.Logging.Debug" Version="9.0.0-preview.2.24109.1">
      <Uri>https://github.com/dotnet/runtime</Uri>
      <Sha>b4c400a27ed648ab40ca280ec6bf48641be5de91</Sha>
    </Dependency>
    <Dependency Name="Microsoft.Extensions.Logging.EventSource" Version="9.0.0-preview.2.24109.1">
      <Uri>https://github.com/dotnet/runtime</Uri>
      <Sha>b4c400a27ed648ab40ca280ec6bf48641be5de91</Sha>
    </Dependency>
    <Dependency Name="Microsoft.Extensions.Logging.EventLog" Version="9.0.0-preview.2.24109.1">
      <Uri>https://github.com/dotnet/runtime</Uri>
      <Sha>b4c400a27ed648ab40ca280ec6bf48641be5de91</Sha>
    </Dependency>
    <Dependency Name="Microsoft.Extensions.Logging.TraceSource" Version="9.0.0-preview.2.24109.1">
      <Uri>https://github.com/dotnet/runtime</Uri>
      <Sha>b4c400a27ed648ab40ca280ec6bf48641be5de91</Sha>
    </Dependency>
    <Dependency Name="Microsoft.Extensions.Logging" Version="9.0.0-preview.2.24109.1">
      <Uri>https://github.com/dotnet/runtime</Uri>
      <Sha>b4c400a27ed648ab40ca280ec6bf48641be5de91</Sha>
    </Dependency>
    <Dependency Name="Microsoft.Extensions.Options.ConfigurationExtensions" Version="9.0.0-preview.2.24109.1">
      <Uri>https://github.com/dotnet/runtime</Uri>
      <Sha>b4c400a27ed648ab40ca280ec6bf48641be5de91</Sha>
    </Dependency>
    <Dependency Name="Microsoft.Extensions.Options.DataAnnotations" Version="9.0.0-preview.2.24109.1">
      <Uri>https://github.com/dotnet/runtime</Uri>
      <Sha>b4c400a27ed648ab40ca280ec6bf48641be5de91</Sha>
    </Dependency>
    <Dependency Name="Microsoft.Extensions.Options" Version="9.0.0-preview.2.24109.1">
      <Uri>https://github.com/dotnet/runtime</Uri>
      <Sha>b4c400a27ed648ab40ca280ec6bf48641be5de91</Sha>
    </Dependency>
    <Dependency Name="Microsoft.Extensions.Primitives" Version="9.0.0-preview.2.24109.1">
      <Uri>https://github.com/dotnet/runtime</Uri>
      <Sha>b4c400a27ed648ab40ca280ec6bf48641be5de91</Sha>
    </Dependency>
    <Dependency Name="Microsoft.Internal.Runtime.AspNetCore.Transport" Version="9.0.0-preview.2.24109.1">
      <Uri>https://github.com/dotnet/runtime</Uri>
      <Sha>b4c400a27ed648ab40ca280ec6bf48641be5de91</Sha>
    </Dependency>
<<<<<<< HEAD
    <Dependency Name="System.Configuration.ConfigurationManager" Version="9.0.0-preview.2.24107.1">
=======
    <Dependency Name="Microsoft.SourceBuild.Intermediate.source-build-externals" Version="9.0.0-alpha.1.24101.1">
      <Uri>https://github.com/dotnet/source-build-externals</Uri>
      <Sha>949db2fd23b687c0d545e954943feada8b361ed6</Sha>
      <SourceBuild RepoName="source-build-externals" ManagedOnly="true" />
    </Dependency>
    <Dependency Name="System.Configuration.ConfigurationManager" Version="9.0.0-preview.2.24109.1">
>>>>>>> 06bb2b9b
      <Uri>https://github.com/dotnet/runtime</Uri>
      <Sha>b4c400a27ed648ab40ca280ec6bf48641be5de91</Sha>
    </Dependency>
    <Dependency Name="System.Diagnostics.DiagnosticSource" Version="9.0.0-preview.2.24109.1">
      <Uri>https://github.com/dotnet/runtime</Uri>
      <Sha>b4c400a27ed648ab40ca280ec6bf48641be5de91</Sha>
    </Dependency>
    <Dependency Name="System.Diagnostics.EventLog" Version="9.0.0-preview.2.24109.1">
      <Uri>https://github.com/dotnet/runtime</Uri>
      <Sha>b4c400a27ed648ab40ca280ec6bf48641be5de91</Sha>
    </Dependency>
    <Dependency Name="System.DirectoryServices.Protocols" Version="9.0.0-preview.2.24109.1">
      <Uri>https://github.com/dotnet/runtime</Uri>
      <Sha>b4c400a27ed648ab40ca280ec6bf48641be5de91</Sha>
    </Dependency>
    <Dependency Name="System.IO.Pipelines" Version="9.0.0-preview.2.24109.1">
      <Uri>https://github.com/dotnet/runtime</Uri>
      <Sha>b4c400a27ed648ab40ca280ec6bf48641be5de91</Sha>
    </Dependency>
    <Dependency Name="System.Net.Http.Json" Version="9.0.0-preview.2.24109.1">
      <Uri>https://github.com/dotnet/runtime</Uri>
      <Sha>b4c400a27ed648ab40ca280ec6bf48641be5de91</Sha>
    </Dependency>
    <Dependency Name="System.Net.Http.WinHttpHandler" Version="9.0.0-preview.2.24109.1">
      <Uri>https://github.com/dotnet/runtime</Uri>
      <Sha>b4c400a27ed648ab40ca280ec6bf48641be5de91</Sha>
    </Dependency>
    <Dependency Name="System.Reflection.Metadata" Version="9.0.0-preview.2.24109.1">
      <Uri>https://github.com/dotnet/runtime</Uri>
      <Sha>b4c400a27ed648ab40ca280ec6bf48641be5de91</Sha>
    </Dependency>
    <Dependency Name="System.Resources.Extensions" Version="9.0.0-preview.2.24109.1">
      <Uri>https://github.com/dotnet/runtime</Uri>
      <Sha>b4c400a27ed648ab40ca280ec6bf48641be5de91</Sha>
    </Dependency>
    <Dependency Name="System.Security.Cryptography.Pkcs" Version="9.0.0-preview.2.24109.1">
      <Uri>https://github.com/dotnet/runtime</Uri>
      <Sha>b4c400a27ed648ab40ca280ec6bf48641be5de91</Sha>
    </Dependency>
    <Dependency Name="System.Security.Cryptography.Xml" Version="9.0.0-preview.2.24109.1">
      <Uri>https://github.com/dotnet/runtime</Uri>
      <Sha>b4c400a27ed648ab40ca280ec6bf48641be5de91</Sha>
    </Dependency>
    <Dependency Name="System.Security.Permissions" Version="9.0.0-preview.2.24109.1">
      <Uri>https://github.com/dotnet/runtime</Uri>
      <Sha>b4c400a27ed648ab40ca280ec6bf48641be5de91</Sha>
    </Dependency>
    <Dependency Name="System.ServiceProcess.ServiceController" Version="9.0.0-preview.2.24109.1">
      <Uri>https://github.com/dotnet/runtime</Uri>
      <Sha>b4c400a27ed648ab40ca280ec6bf48641be5de91</Sha>
    </Dependency>
    <Dependency Name="System.Text.Encodings.Web" Version="9.0.0-preview.2.24109.1">
      <Uri>https://github.com/dotnet/runtime</Uri>
      <Sha>b4c400a27ed648ab40ca280ec6bf48641be5de91</Sha>
    </Dependency>
    <Dependency Name="System.Text.Json" Version="9.0.0-preview.2.24109.1">
      <Uri>https://github.com/dotnet/runtime</Uri>
      <Sha>b4c400a27ed648ab40ca280ec6bf48641be5de91</Sha>
    </Dependency>
    <Dependency Name="System.Threading.AccessControl" Version="9.0.0-preview.2.24109.1">
      <Uri>https://github.com/dotnet/runtime</Uri>
      <Sha>b4c400a27ed648ab40ca280ec6bf48641be5de91</Sha>
    </Dependency>
    <Dependency Name="System.Threading.Channels" Version="9.0.0-preview.2.24109.1">
      <Uri>https://github.com/dotnet/runtime</Uri>
      <Sha>b4c400a27ed648ab40ca280ec6bf48641be5de91</Sha>
    </Dependency>
    <Dependency Name="System.Threading.RateLimiting" Version="9.0.0-preview.2.24109.1">
      <Uri>https://github.com/dotnet/runtime</Uri>
      <Sha>b4c400a27ed648ab40ca280ec6bf48641be5de91</Sha>
    </Dependency>
    <Dependency Name="Microsoft.Extensions.DependencyModel" Version="9.0.0-preview.2.24109.1">
      <Uri>https://github.com/dotnet/runtime</Uri>
      <Sha>b4c400a27ed648ab40ca280ec6bf48641be5de91</Sha>
    </Dependency>
    <Dependency Name="Microsoft.NETCore.App.Ref" Version="9.0.0-preview.2.24109.1">
      <Uri>https://github.com/dotnet/runtime</Uri>
      <Sha>b4c400a27ed648ab40ca280ec6bf48641be5de91</Sha>
    </Dependency>
    <Dependency Name="Microsoft.NET.Runtime.MonoAOTCompiler.Task" Version="9.0.0-preview.2.24109.1">
      <Uri>https://github.com/dotnet/runtime</Uri>
      <Sha>b4c400a27ed648ab40ca280ec6bf48641be5de91</Sha>
    </Dependency>
    <Dependency Name="Microsoft.NET.Runtime.WebAssembly.Sdk" Version="9.0.0-preview.2.24109.1">
      <Uri>https://github.com/dotnet/runtime</Uri>
      <Sha>b4c400a27ed648ab40ca280ec6bf48641be5de91</Sha>
    </Dependency>
    <Dependency Name="Microsoft.Bcl.AsyncInterfaces" Version="9.0.0-preview.2.24109.1">
      <Uri>https://github.com/dotnet/runtime</Uri>
      <Sha>b4c400a27ed648ab40ca280ec6bf48641be5de91</Sha>
    </Dependency>
    <!-- Transitive package to provide coherency in dotnet/extensions -->
    <Dependency Name="Microsoft.Bcl.TimeProvider" Version="9.0.0-preview.2.24109.1">
      <Uri>https://github.com/dotnet/runtime</Uri>
      <Sha>b4c400a27ed648ab40ca280ec6bf48641be5de91</Sha>
    </Dependency>
    <Dependency Name="System.Collections.Immutable" Version="9.0.0-preview.2.24109.1">
      <Uri>https://github.com/dotnet/runtime</Uri>
      <Sha>b4c400a27ed648ab40ca280ec6bf48641be5de91</Sha>
    </Dependency>
    <Dependency Name="System.Diagnostics.PerformanceCounter" Version="9.0.0-preview.2.24109.1">
      <Uri>https://github.com/dotnet/runtime</Uri>
      <Sha>b4c400a27ed648ab40ca280ec6bf48641be5de91</Sha>
    </Dependency>
    <Dependency Name="System.IO.Hashing" Version="9.0.0-preview.2.24109.1">
      <Uri>https://github.com/dotnet/runtime</Uri>
      <Sha>b4c400a27ed648ab40ca280ec6bf48641be5de91</Sha>
    </Dependency>
    <Dependency Name="System.Runtime.Caching" Version="9.0.0-preview.2.24109.1">
      <Uri>https://github.com/dotnet/runtime</Uri>
      <Sha>b4c400a27ed648ab40ca280ec6bf48641be5de91</Sha>
    </Dependency>
    <!--
         Win-x64 is used here because we have picked an arbitrary runtime identifier to flow the version of the latest NETCore.App runtime.
         All Runtime.$rid packages should have the same version.
    -->
    <Dependency Name="Microsoft.NETCore.App.Runtime.win-x64" Version="9.0.0-preview.2.24109.1">
      <Uri>https://github.com/dotnet/runtime</Uri>
      <Sha>b4c400a27ed648ab40ca280ec6bf48641be5de91</Sha>
    </Dependency>
<<<<<<< HEAD
    <Dependency Name="Microsoft.NETCore.App.Runtime.AOT.win-x64.Cross.browser-wasm" Version="9.0.0-preview.2.24107.1">
      <Uri>https://github.com/dotnet/runtime</Uri>
      <Sha>47f325ea3781c3bb16880fb98adadf272a6d4126</Sha>
    </Dependency>
    <Dependency Name="Microsoft.NETCore.BrowserDebugHost.Transport" Version="9.0.0-preview.2.24107.1">
=======
    <Dependency Name="Microsoft.SourceBuild.Intermediate.runtime.linux-x64" Version="9.0.0-preview.2.24109.1">
      <Uri>https://github.com/dotnet/runtime</Uri>
      <Sha>b4c400a27ed648ab40ca280ec6bf48641be5de91</Sha>
      <SourceBuild RepoName="runtime" ManagedOnly="false" />
    </Dependency>
    <Dependency Name="Microsoft.NETCore.App.Runtime.AOT.win-x64.Cross.browser-wasm" Version="9.0.0-preview.2.24109.1">
>>>>>>> 06bb2b9b
      <Uri>https://github.com/dotnet/runtime</Uri>
      <Sha>b4c400a27ed648ab40ca280ec6bf48641be5de91</Sha>
    </Dependency>
<<<<<<< HEAD
    <!-- Intermediate is necessary for source build. -->
    <Dependency Name="Microsoft.SourceBuild.Intermediate.runtime.linux-x64" Version="9.0.0-preview.2.24107.1">
      <Uri>https://github.com/dotnet/runtime</Uri>
      <Sha>47f325ea3781c3bb16880fb98adadf272a6d4126</Sha>
      <SourceBuild RepoName="runtime" ManagedOnly="false" />
=======
    <Dependency Name="Microsoft.NETCore.BrowserDebugHost.Transport" Version="9.0.0-preview.2.24109.1">
      <Uri>https://github.com/dotnet/runtime</Uri>
      <Sha>b4c400a27ed648ab40ca280ec6bf48641be5de91</Sha>
>>>>>>> 06bb2b9b
    </Dependency>
    <Dependency Name="Microsoft.Web.Xdt" Version="9.0.0-preview.24105.2">
      <Uri>https://github.com/dotnet/xdt</Uri>
      <Sha>c54253c7c4413357772589c6c243b12ba4e7c595</Sha>
    </Dependency>
    <!-- Intermediate is necessary for source build. -->
    <Dependency Name="Microsoft.SourceBuild.Intermediate.xdt" Version="9.0.0-preview.24105.2">
      <Uri>https://github.com/dotnet/xdt</Uri>
      <Sha>c54253c7c4413357772589c6c243b12ba4e7c595</Sha>
      <SourceBuild RepoName="xdt" ManagedOnly="true" />
    </Dependency>
    <!-- Intermediate is necessary for source build. -->
    <Dependency Name="Microsoft.SourceBuild.Intermediate.source-build-reference-packages" Version="9.0.0-alpha.1.24105.3">
      <Uri>https://github.com/dotnet/source-build-reference-packages</Uri>
      <Sha>ffac2194c39660f03761ba81bdd6026202942184</Sha>
      <SourceBuild RepoName="source-build-reference-packages" ManagedOnly="true" />
    </Dependency>
    <!-- Not updated automatically -->
    <Dependency Name="Microsoft.CodeAnalysis.Common" Version="4.8.0-3.23518.7">
      <Uri>https://github.com/dotnet/roslyn</Uri>
      <Sha>1aa759af23d2a29043ea44fcef5bd6823dafa5d0</Sha>
    </Dependency>
    <Dependency Name="Microsoft.CodeAnalysis.ExternalAccess.AspNetCore" Version="4.8.0-3.23518.7">
      <Uri>https://github.com/dotnet/roslyn</Uri>
      <Sha>1aa759af23d2a29043ea44fcef5bd6823dafa5d0</Sha>
    </Dependency>
    <Dependency Name="Microsoft.CodeAnalysis.CSharp" Version="4.8.0-3.23518.7">
      <Uri>https://github.com/dotnet/roslyn</Uri>
      <Sha>1aa759af23d2a29043ea44fcef5bd6823dafa5d0</Sha>
    </Dependency>
    <Dependency Name="Microsoft.CodeAnalysis.CSharp.Workspaces" Version="4.8.0-3.23518.7">
      <Uri>https://github.com/dotnet/roslyn</Uri>
      <Sha>1aa759af23d2a29043ea44fcef5bd6823dafa5d0</Sha>
      </Dependency>
    <!-- Intermediate is necessary for source build. -->
    <Dependency Name="Microsoft.SourceBuild.Intermediate.roslyn" Version="4.8.0-3.23518.7">
      <Uri>https://github.com/dotnet/roslyn</Uri>
      <Sha>1aa759af23d2a29043ea44fcef5bd6823dafa5d0</Sha>
      <SourceBuild RepoName="roslyn" ManagedOnly="true" />
    </Dependency>
    <Dependency Name="System.Composition" Version="9.0.0-preview.2.24109.1">
      <Uri>https://github.com/dotnet/runtime</Uri>
      <Sha>b4c400a27ed648ab40ca280ec6bf48641be5de91</Sha>
    </Dependency>
    <!-- Intermediate is necessary for source build. -->
    <Dependency Name="Microsoft.SourceBuild.Intermediate.source-build-externals" Version="9.0.0-alpha.1.24101.1">
      <Uri>https://github.com/dotnet/source-build-externals</Uri>
      <Sha>949db2fd23b687c0d545e954943feada8b361ed6</Sha>
      <SourceBuild RepoName="source-build-externals" ManagedOnly="true" />
    </Dependency>
  </ProductDependencies>
  <ToolsetDependencies>
    <!-- Listed explicitly to workaround https://github.com/dotnet/cli/issues/10528 -->
    <Dependency Name="Microsoft.NETCore.Platforms" Version="9.0.0-preview.2.24109.1">
      <Uri>https://github.com/dotnet/runtime</Uri>
      <Sha>b4c400a27ed648ab40ca280ec6bf48641be5de91</Sha>
    </Dependency>
    <Dependency Name="System.Drawing.Common" Version="9.0.0-preview.2.24104.1">
      <Uri>https://github.com/dotnet/winforms</Uri>
      <Sha>9ad7f22913cf15b0b82ae027ca4a3fdf57417923</Sha>
    </Dependency>
    <Dependency Name="Microsoft.DotNet.Arcade.Sdk" Version="9.0.0-beta.24062.5">
      <Uri>https://github.com/dotnet/arcade</Uri>
      <Sha>d731f58a502086842739a358ab490bec08fdb8a7</Sha>
    </Dependency>
    <!-- Intermediate is necessary for source build. -->
    <Dependency Name="Microsoft.SourceBuild.Intermediate.arcade" Version="9.0.0-beta.24062.5">
      <Uri>https://github.com/dotnet/arcade</Uri>
      <Sha>d731f58a502086842739a358ab490bec08fdb8a7</Sha>
      <SourceBuild RepoName="arcade" ManagedOnly="true" />
    </Dependency>
    <Dependency Name="Microsoft.DotNet.Build.Tasks.Installers" Version="9.0.0-beta.24062.5">
      <Uri>https://github.com/dotnet/arcade</Uri>
      <Sha>d731f58a502086842739a358ab490bec08fdb8a7</Sha>
    </Dependency>
    <Dependency Name="Microsoft.DotNet.Build.Tasks.Templating" Version="9.0.0-beta.24062.5">
      <Uri>https://github.com/dotnet/arcade</Uri>
      <Sha>d731f58a502086842739a358ab490bec08fdb8a7</Sha>
    </Dependency>
    <Dependency Name="Microsoft.DotNet.Helix.Sdk" Version="9.0.0-beta.24062.5">
      <Uri>https://github.com/dotnet/arcade</Uri>
      <Sha>d731f58a502086842739a358ab490bec08fdb8a7</Sha>
    </Dependency>
    <Dependency Name="Microsoft.DotNet.RemoteExecutor" Version="9.0.0-beta.24062.5">
      <Uri>https://github.com/dotnet/arcade</Uri>
      <Sha>d731f58a502086842739a358ab490bec08fdb8a7</Sha>
    </Dependency>
    <Dependency Name="Microsoft.Extensions.Diagnostics.Testing" Version="9.0.0-preview.2.24076.10">
      <Uri>https://github.com/dotnet/extensions</Uri>
      <Sha>23131c740232b66b1bb5f8644257915adcd0ce87</Sha>
    </Dependency>
    <Dependency Name="Microsoft.Extensions.TimeProvider.Testing" Version="9.0.0-preview.2.24076.10">
      <Uri>https://github.com/dotnet/extensions</Uri>
      <Sha>23131c740232b66b1bb5f8644257915adcd0ce87</Sha>
    </Dependency>
    <Dependency Name="NuGet.Frameworks" Version="6.2.4">
      <Uri>https://github.com/nuget/nuget.client</Uri>
      <Sha>8fef55f5a55a3b4f2c96cd1a9b5ddc51d4b927f8</Sha>
    </Dependency>
    <Dependency Name="NuGet.Packaging" Version="6.2.4">
      <Uri>https://github.com/nuget/nuget.client</Uri>
      <Sha>8fef55f5a55a3b4f2c96cd1a9b5ddc51d4b927f8</Sha>
    </Dependency>
    <Dependency Name="NuGet.Versioning" Version="6.2.4">
      <Uri>https://github.com/nuget/nuget.client</Uri>
      <Sha>8fef55f5a55a3b4f2c96cd1a9b5ddc51d4b927f8</Sha>
    </Dependency>
    <!-- Intermediate is necessary for source build. -->
    <Dependency Name="Microsoft.SourceBuild.Intermediate.symreader" Version="2.1.0-beta.24067.2">
      <Uri>https://github.com/dotnet/symreader</Uri>
      <Sha>2902dcf06494391dc65552fd0743b7d426c550fb</Sha>
      <SourceBuild RepoName="symreader" ManagedOnly="true" />
    </Dependency>
  </ToolsetDependencies>
</Dependencies><|MERGE_RESOLUTION|>--- conflicted
+++ resolved
@@ -189,16 +189,7 @@
       <Uri>https://github.com/dotnet/runtime</Uri>
       <Sha>b4c400a27ed648ab40ca280ec6bf48641be5de91</Sha>
     </Dependency>
-<<<<<<< HEAD
-    <Dependency Name="System.Configuration.ConfigurationManager" Version="9.0.0-preview.2.24107.1">
-=======
-    <Dependency Name="Microsoft.SourceBuild.Intermediate.source-build-externals" Version="9.0.0-alpha.1.24101.1">
-      <Uri>https://github.com/dotnet/source-build-externals</Uri>
-      <Sha>949db2fd23b687c0d545e954943feada8b361ed6</Sha>
-      <SourceBuild RepoName="source-build-externals" ManagedOnly="true" />
-    </Dependency>
     <Dependency Name="System.Configuration.ConfigurationManager" Version="9.0.0-preview.2.24109.1">
->>>>>>> 06bb2b9b
       <Uri>https://github.com/dotnet/runtime</Uri>
       <Sha>b4c400a27ed648ab40ca280ec6bf48641be5de91</Sha>
     </Dependency>
@@ -319,34 +310,19 @@
       <Uri>https://github.com/dotnet/runtime</Uri>
       <Sha>b4c400a27ed648ab40ca280ec6bf48641be5de91</Sha>
     </Dependency>
-<<<<<<< HEAD
-    <Dependency Name="Microsoft.NETCore.App.Runtime.AOT.win-x64.Cross.browser-wasm" Version="9.0.0-preview.2.24107.1">
-      <Uri>https://github.com/dotnet/runtime</Uri>
-      <Sha>47f325ea3781c3bb16880fb98adadf272a6d4126</Sha>
-    </Dependency>
-    <Dependency Name="Microsoft.NETCore.BrowserDebugHost.Transport" Version="9.0.0-preview.2.24107.1">
-=======
+    <!-- Intermediate is necessary for source build. -->
     <Dependency Name="Microsoft.SourceBuild.Intermediate.runtime.linux-x64" Version="9.0.0-preview.2.24109.1">
       <Uri>https://github.com/dotnet/runtime</Uri>
       <Sha>b4c400a27ed648ab40ca280ec6bf48641be5de91</Sha>
       <SourceBuild RepoName="runtime" ManagedOnly="false" />
     </Dependency>
     <Dependency Name="Microsoft.NETCore.App.Runtime.AOT.win-x64.Cross.browser-wasm" Version="9.0.0-preview.2.24109.1">
->>>>>>> 06bb2b9b
-      <Uri>https://github.com/dotnet/runtime</Uri>
-      <Sha>b4c400a27ed648ab40ca280ec6bf48641be5de91</Sha>
-    </Dependency>
-<<<<<<< HEAD
-    <!-- Intermediate is necessary for source build. -->
-    <Dependency Name="Microsoft.SourceBuild.Intermediate.runtime.linux-x64" Version="9.0.0-preview.2.24107.1">
-      <Uri>https://github.com/dotnet/runtime</Uri>
-      <Sha>47f325ea3781c3bb16880fb98adadf272a6d4126</Sha>
-      <SourceBuild RepoName="runtime" ManagedOnly="false" />
-=======
+      <Uri>https://github.com/dotnet/runtime</Uri>
+      <Sha>b4c400a27ed648ab40ca280ec6bf48641be5de91</Sha>
+    </Dependency>
     <Dependency Name="Microsoft.NETCore.BrowserDebugHost.Transport" Version="9.0.0-preview.2.24109.1">
       <Uri>https://github.com/dotnet/runtime</Uri>
       <Sha>b4c400a27ed648ab40ca280ec6bf48641be5de91</Sha>
->>>>>>> 06bb2b9b
     </Dependency>
     <Dependency Name="Microsoft.Web.Xdt" Version="9.0.0-preview.24105.2">
       <Uri>https://github.com/dotnet/xdt</Uri>
