<?xml version="1.0" encoding="utf-8"?>
<!--

  This file is used by automation to update Versions.props and may be used for other purposes, such as
  static analysis to determine the repo dependency graph.  It should only be modified manually when adding
  or removing dependencies. Updating versions should be done using the `darc` command line tool.

  See https://github.com/dotnet/arcade/blob/master/Documentation/Darc.md for instructions on using darc.
-->
<Dependencies>
  <ProductDependencies>
    <Dependency Name="dotnet-ef" Version="9.0.0">
      <Uri>https://dev.azure.com/dnceng/internal/_git/dotnet-efcore</Uri>
      <Sha>645f3131a5b0a4bf677201cf22773990a5316c89</Sha>
      <SourceBuildTarball RepoName="efcore" ManagedOnly="true" />
    </Dependency>
    <Dependency Name="Microsoft.EntityFrameworkCore.InMemory" Version="9.0.0">
      <Uri>https://dev.azure.com/dnceng/internal/_git/dotnet-efcore</Uri>
      <Sha>645f3131a5b0a4bf677201cf22773990a5316c89</Sha>
    </Dependency>
    <Dependency Name="Microsoft.EntityFrameworkCore.Relational" Version="9.0.0">
      <Uri>https://dev.azure.com/dnceng/internal/_git/dotnet-efcore</Uri>
      <Sha>645f3131a5b0a4bf677201cf22773990a5316c89</Sha>
    </Dependency>
    <Dependency Name="Microsoft.EntityFrameworkCore.Sqlite" Version="9.0.0">
      <Uri>https://dev.azure.com/dnceng/internal/_git/dotnet-efcore</Uri>
      <Sha>645f3131a5b0a4bf677201cf22773990a5316c89</Sha>
    </Dependency>
    <Dependency Name="Microsoft.EntityFrameworkCore.SqlServer" Version="9.0.0">
      <Uri>https://dev.azure.com/dnceng/internal/_git/dotnet-efcore</Uri>
      <Sha>645f3131a5b0a4bf677201cf22773990a5316c89</Sha>
    </Dependency>
    <Dependency Name="Microsoft.EntityFrameworkCore.Tools" Version="9.0.0">
      <Uri>https://dev.azure.com/dnceng/internal/_git/dotnet-efcore</Uri>
      <Sha>645f3131a5b0a4bf677201cf22773990a5316c89</Sha>
    </Dependency>
    <Dependency Name="Microsoft.EntityFrameworkCore" Version="9.0.0">
      <Uri>https://dev.azure.com/dnceng/internal/_git/dotnet-efcore</Uri>
      <Sha>645f3131a5b0a4bf677201cf22773990a5316c89</Sha>
    </Dependency>
    <Dependency Name="Microsoft.EntityFrameworkCore.Design" Version="9.0.0">
      <Uri>https://dev.azure.com/dnceng/internal/_git/dotnet-efcore</Uri>
      <Sha>645f3131a5b0a4bf677201cf22773990a5316c89</Sha>
    </Dependency>
    <Dependency Name="Microsoft.Extensions.Caching.Abstractions" Version="9.0.0">
      <Uri>https://dev.azure.com/dnceng/internal/_git/dotnet-runtime</Uri>
      <Sha>9d5a6a9aa463d6d10b0b0ba6d5982cc82f363dc3</Sha>
    </Dependency>
    <Dependency Name="Microsoft.Extensions.Caching.Memory" Version="9.0.0">
      <Uri>https://dev.azure.com/dnceng/internal/_git/dotnet-runtime</Uri>
      <Sha>9d5a6a9aa463d6d10b0b0ba6d5982cc82f363dc3</Sha>
    </Dependency>
    <Dependency Name="Microsoft.Extensions.Configuration.Abstractions" Version="9.0.0">
      <Uri>https://dev.azure.com/dnceng/internal/_git/dotnet-runtime</Uri>
      <Sha>9d5a6a9aa463d6d10b0b0ba6d5982cc82f363dc3</Sha>
    </Dependency>
    <Dependency Name="Microsoft.Extensions.Configuration.Binder" Version="9.0.0">
      <Uri>https://dev.azure.com/dnceng/internal/_git/dotnet-runtime</Uri>
      <Sha>9d5a6a9aa463d6d10b0b0ba6d5982cc82f363dc3</Sha>
    </Dependency>
    <Dependency Name="Microsoft.Extensions.Configuration.CommandLine" Version="9.0.0">
      <Uri>https://dev.azure.com/dnceng/internal/_git/dotnet-runtime</Uri>
      <Sha>9d5a6a9aa463d6d10b0b0ba6d5982cc82f363dc3</Sha>
    </Dependency>
    <Dependency Name="Microsoft.Extensions.Configuration.EnvironmentVariables" Version="9.0.0">
      <Uri>https://dev.azure.com/dnceng/internal/_git/dotnet-runtime</Uri>
      <Sha>9d5a6a9aa463d6d10b0b0ba6d5982cc82f363dc3</Sha>
    </Dependency>
    <Dependency Name="Microsoft.Extensions.Configuration.FileExtensions" Version="9.0.0">
      <Uri>https://dev.azure.com/dnceng/internal/_git/dotnet-runtime</Uri>
      <Sha>9d5a6a9aa463d6d10b0b0ba6d5982cc82f363dc3</Sha>
    </Dependency>
    <Dependency Name="Microsoft.Extensions.Configuration.Ini" Version="9.0.0">
      <Uri>https://dev.azure.com/dnceng/internal/_git/dotnet-runtime</Uri>
      <Sha>9d5a6a9aa463d6d10b0b0ba6d5982cc82f363dc3</Sha>
    </Dependency>
    <Dependency Name="Microsoft.Extensions.Configuration.Json" Version="9.0.0">
      <Uri>https://dev.azure.com/dnceng/internal/_git/dotnet-runtime</Uri>
      <Sha>9d5a6a9aa463d6d10b0b0ba6d5982cc82f363dc3</Sha>
    </Dependency>
    <Dependency Name="Microsoft.Extensions.Configuration.UserSecrets" Version="9.0.0">
      <Uri>https://dev.azure.com/dnceng/internal/_git/dotnet-runtime</Uri>
      <Sha>9d5a6a9aa463d6d10b0b0ba6d5982cc82f363dc3</Sha>
    </Dependency>
    <Dependency Name="Microsoft.Extensions.Configuration.Xml" Version="9.0.0">
      <Uri>https://dev.azure.com/dnceng/internal/_git/dotnet-runtime</Uri>
      <Sha>9d5a6a9aa463d6d10b0b0ba6d5982cc82f363dc3</Sha>
    </Dependency>
    <Dependency Name="Microsoft.Extensions.Configuration" Version="9.0.0">
      <Uri>https://dev.azure.com/dnceng/internal/_git/dotnet-runtime</Uri>
      <Sha>9d5a6a9aa463d6d10b0b0ba6d5982cc82f363dc3</Sha>
    </Dependency>
    <Dependency Name="Microsoft.Extensions.DependencyInjection.Abstractions" Version="9.0.0">
      <Uri>https://dev.azure.com/dnceng/internal/_git/dotnet-runtime</Uri>
      <Sha>9d5a6a9aa463d6d10b0b0ba6d5982cc82f363dc3</Sha>
    </Dependency>
    <Dependency Name="Microsoft.Extensions.DependencyInjection" Version="9.0.0">
      <Uri>https://dev.azure.com/dnceng/internal/_git/dotnet-runtime</Uri>
      <Sha>9d5a6a9aa463d6d10b0b0ba6d5982cc82f363dc3</Sha>
    </Dependency>
    <Dependency Name="Microsoft.Extensions.Diagnostics" Version="9.0.0">
      <Uri>https://dev.azure.com/dnceng/internal/_git/dotnet-runtime</Uri>
      <Sha>9d5a6a9aa463d6d10b0b0ba6d5982cc82f363dc3</Sha>
    </Dependency>
    <Dependency Name="Microsoft.Extensions.Diagnostics.Abstractions" Version="9.0.0">
      <Uri>https://dev.azure.com/dnceng/internal/_git/dotnet-runtime</Uri>
      <Sha>9d5a6a9aa463d6d10b0b0ba6d5982cc82f363dc3</Sha>
    </Dependency>
    <Dependency Name="Microsoft.Extensions.FileProviders.Abstractions" Version="9.0.0">
      <Uri>https://dev.azure.com/dnceng/internal/_git/dotnet-runtime</Uri>
      <Sha>9d5a6a9aa463d6d10b0b0ba6d5982cc82f363dc3</Sha>
    </Dependency>
    <Dependency Name="Microsoft.Extensions.FileProviders.Composite" Version="9.0.0">
      <Uri>https://dev.azure.com/dnceng/internal/_git/dotnet-runtime</Uri>
      <Sha>9d5a6a9aa463d6d10b0b0ba6d5982cc82f363dc3</Sha>
    </Dependency>
    <Dependency Name="Microsoft.Extensions.FileProviders.Physical" Version="9.0.0">
      <Uri>https://dev.azure.com/dnceng/internal/_git/dotnet-runtime</Uri>
      <Sha>9d5a6a9aa463d6d10b0b0ba6d5982cc82f363dc3</Sha>
    </Dependency>
    <Dependency Name="Microsoft.Extensions.FileSystemGlobbing" Version="9.0.0">
      <Uri>https://dev.azure.com/dnceng/internal/_git/dotnet-runtime</Uri>
      <Sha>9d5a6a9aa463d6d10b0b0ba6d5982cc82f363dc3</Sha>
    </Dependency>
    <Dependency Name="Microsoft.Extensions.HostFactoryResolver.Sources" Version="9.0.0-rtm.24528.9">
      <Uri>https://dev.azure.com/dnceng/internal/_git/dotnet-runtime</Uri>
      <Sha>9d5a6a9aa463d6d10b0b0ba6d5982cc82f363dc3</Sha>
    </Dependency>
    <Dependency Name="Microsoft.Extensions.Hosting.Abstractions" Version="9.0.0">
      <Uri>https://dev.azure.com/dnceng/internal/_git/dotnet-runtime</Uri>
      <Sha>9d5a6a9aa463d6d10b0b0ba6d5982cc82f363dc3</Sha>
    </Dependency>
    <Dependency Name="Microsoft.Extensions.Hosting" Version="9.0.0">
      <Uri>https://dev.azure.com/dnceng/internal/_git/dotnet-runtime</Uri>
      <Sha>9d5a6a9aa463d6d10b0b0ba6d5982cc82f363dc3</Sha>
    </Dependency>
    <Dependency Name="Microsoft.Extensions.Http" Version="9.0.0">
      <Uri>https://dev.azure.com/dnceng/internal/_git/dotnet-runtime</Uri>
      <Sha>9d5a6a9aa463d6d10b0b0ba6d5982cc82f363dc3</Sha>
    </Dependency>
    <Dependency Name="Microsoft.Extensions.Logging.Abstractions" Version="9.0.0">
      <Uri>https://dev.azure.com/dnceng/internal/_git/dotnet-runtime</Uri>
      <Sha>9d5a6a9aa463d6d10b0b0ba6d5982cc82f363dc3</Sha>
    </Dependency>
    <Dependency Name="Microsoft.Extensions.Logging.Configuration" Version="9.0.0">
      <Uri>https://dev.azure.com/dnceng/internal/_git/dotnet-runtime</Uri>
      <Sha>9d5a6a9aa463d6d10b0b0ba6d5982cc82f363dc3</Sha>
    </Dependency>
    <Dependency Name="Microsoft.Extensions.Logging.Console" Version="9.0.0">
      <Uri>https://dev.azure.com/dnceng/internal/_git/dotnet-runtime</Uri>
      <Sha>9d5a6a9aa463d6d10b0b0ba6d5982cc82f363dc3</Sha>
    </Dependency>
    <Dependency Name="Microsoft.Extensions.Logging.Debug" Version="9.0.0">
      <Uri>https://dev.azure.com/dnceng/internal/_git/dotnet-runtime</Uri>
      <Sha>9d5a6a9aa463d6d10b0b0ba6d5982cc82f363dc3</Sha>
    </Dependency>
    <Dependency Name="Microsoft.Extensions.Logging.EventSource" Version="9.0.0">
      <Uri>https://dev.azure.com/dnceng/internal/_git/dotnet-runtime</Uri>
      <Sha>9d5a6a9aa463d6d10b0b0ba6d5982cc82f363dc3</Sha>
    </Dependency>
    <Dependency Name="Microsoft.Extensions.Logging.EventLog" Version="9.0.0">
      <Uri>https://dev.azure.com/dnceng/internal/_git/dotnet-runtime</Uri>
      <Sha>9d5a6a9aa463d6d10b0b0ba6d5982cc82f363dc3</Sha>
    </Dependency>
    <Dependency Name="Microsoft.Extensions.Logging.TraceSource" Version="9.0.0">
      <Uri>https://dev.azure.com/dnceng/internal/_git/dotnet-runtime</Uri>
      <Sha>9d5a6a9aa463d6d10b0b0ba6d5982cc82f363dc3</Sha>
    </Dependency>
    <Dependency Name="Microsoft.Extensions.Logging" Version="9.0.0">
      <Uri>https://dev.azure.com/dnceng/internal/_git/dotnet-runtime</Uri>
      <Sha>9d5a6a9aa463d6d10b0b0ba6d5982cc82f363dc3</Sha>
    </Dependency>
    <Dependency Name="Microsoft.Extensions.Options.ConfigurationExtensions" Version="9.0.0">
      <Uri>https://dev.azure.com/dnceng/internal/_git/dotnet-runtime</Uri>
      <Sha>9d5a6a9aa463d6d10b0b0ba6d5982cc82f363dc3</Sha>
    </Dependency>
    <Dependency Name="Microsoft.Extensions.Options.DataAnnotations" Version="9.0.0">
      <Uri>https://dev.azure.com/dnceng/internal/_git/dotnet-runtime</Uri>
      <Sha>9d5a6a9aa463d6d10b0b0ba6d5982cc82f363dc3</Sha>
    </Dependency>
    <Dependency Name="Microsoft.Extensions.Options" Version="9.0.0">
      <Uri>https://dev.azure.com/dnceng/internal/_git/dotnet-runtime</Uri>
      <Sha>9d5a6a9aa463d6d10b0b0ba6d5982cc82f363dc3</Sha>
    </Dependency>
    <Dependency Name="Microsoft.Extensions.Primitives" Version="9.0.0">
      <Uri>https://dev.azure.com/dnceng/internal/_git/dotnet-runtime</Uri>
      <Sha>9d5a6a9aa463d6d10b0b0ba6d5982cc82f363dc3</Sha>
    </Dependency>
    <Dependency Name="Microsoft.Internal.Runtime.AspNetCore.Transport" Version="9.0.0-rtm.24528.9">
      <Uri>https://dev.azure.com/dnceng/internal/_git/dotnet-runtime</Uri>
      <Sha>9d5a6a9aa463d6d10b0b0ba6d5982cc82f363dc3</Sha>
    </Dependency>
    <Dependency Name="System.Configuration.ConfigurationManager" Version="9.0.0">
      <Uri>https://dev.azure.com/dnceng/internal/_git/dotnet-runtime</Uri>
      <Sha>9d5a6a9aa463d6d10b0b0ba6d5982cc82f363dc3</Sha>
    </Dependency>
    <Dependency Name="System.Diagnostics.DiagnosticSource" Version="9.0.0">
      <Uri>https://dev.azure.com/dnceng/internal/_git/dotnet-runtime</Uri>
      <Sha>9d5a6a9aa463d6d10b0b0ba6d5982cc82f363dc3</Sha>
    </Dependency>
    <Dependency Name="System.Diagnostics.EventLog" Version="9.0.0">
      <Uri>https://dev.azure.com/dnceng/internal/_git/dotnet-runtime</Uri>
      <Sha>9d5a6a9aa463d6d10b0b0ba6d5982cc82f363dc3</Sha>
    </Dependency>
    <Dependency Name="System.DirectoryServices.Protocols" Version="9.0.0">
      <Uri>https://dev.azure.com/dnceng/internal/_git/dotnet-runtime</Uri>
      <Sha>9d5a6a9aa463d6d10b0b0ba6d5982cc82f363dc3</Sha>
    </Dependency>
    <Dependency Name="System.IO.Pipelines" Version="9.0.0">
      <Uri>https://dev.azure.com/dnceng/internal/_git/dotnet-runtime</Uri>
      <Sha>9d5a6a9aa463d6d10b0b0ba6d5982cc82f363dc3</Sha>
    </Dependency>
    <Dependency Name="System.Net.Http.Json" Version="9.0.0">
      <Uri>https://dev.azure.com/dnceng/internal/_git/dotnet-runtime</Uri>
      <Sha>9d5a6a9aa463d6d10b0b0ba6d5982cc82f363dc3</Sha>
    </Dependency>
    <Dependency Name="System.Net.Http.WinHttpHandler" Version="9.0.0">
      <Uri>https://dev.azure.com/dnceng/internal/_git/dotnet-runtime</Uri>
      <Sha>9d5a6a9aa463d6d10b0b0ba6d5982cc82f363dc3</Sha>
    </Dependency>
    <Dependency Name="System.Net.ServerSentEvents" Version="9.0.0">
      <Uri>https://dev.azure.com/dnceng/internal/_git/dotnet-runtime</Uri>
      <Sha>9d5a6a9aa463d6d10b0b0ba6d5982cc82f363dc3</Sha>
    </Dependency>
    <Dependency Name="System.Reflection.Metadata" Version="9.0.0">
      <Uri>https://dev.azure.com/dnceng/internal/_git/dotnet-runtime</Uri>
      <Sha>9d5a6a9aa463d6d10b0b0ba6d5982cc82f363dc3</Sha>
    </Dependency>
    <Dependency Name="System.Resources.Extensions" Version="9.0.0">
      <Uri>https://dev.azure.com/dnceng/internal/_git/dotnet-runtime</Uri>
      <Sha>9d5a6a9aa463d6d10b0b0ba6d5982cc82f363dc3</Sha>
    </Dependency>
    <Dependency Name="System.Security.Cryptography.Pkcs" Version="9.0.0">
      <Uri>https://dev.azure.com/dnceng/internal/_git/dotnet-runtime</Uri>
      <Sha>9d5a6a9aa463d6d10b0b0ba6d5982cc82f363dc3</Sha>
    </Dependency>
    <Dependency Name="System.Security.Cryptography.Xml" Version="9.0.0">
      <Uri>https://dev.azure.com/dnceng/internal/_git/dotnet-runtime</Uri>
      <Sha>9d5a6a9aa463d6d10b0b0ba6d5982cc82f363dc3</Sha>
    </Dependency>
    <Dependency Name="System.Security.Permissions" Version="9.0.0">
      <Uri>https://dev.azure.com/dnceng/internal/_git/dotnet-runtime</Uri>
      <Sha>9d5a6a9aa463d6d10b0b0ba6d5982cc82f363dc3</Sha>
    </Dependency>
    <Dependency Name="System.ServiceProcess.ServiceController" Version="9.0.0">
      <Uri>https://dev.azure.com/dnceng/internal/_git/dotnet-runtime</Uri>
      <Sha>9d5a6a9aa463d6d10b0b0ba6d5982cc82f363dc3</Sha>
    </Dependency>
    <Dependency Name="System.Text.Encodings.Web" Version="9.0.0">
      <Uri>https://dev.azure.com/dnceng/internal/_git/dotnet-runtime</Uri>
      <Sha>9d5a6a9aa463d6d10b0b0ba6d5982cc82f363dc3</Sha>
    </Dependency>
    <Dependency Name="System.Text.Json" Version="9.0.0">
      <Uri>https://dev.azure.com/dnceng/internal/_git/dotnet-runtime</Uri>
      <Sha>9d5a6a9aa463d6d10b0b0ba6d5982cc82f363dc3</Sha>
    </Dependency>
    <Dependency Name="System.Threading.AccessControl" Version="9.0.0">
      <Uri>https://dev.azure.com/dnceng/internal/_git/dotnet-runtime</Uri>
      <Sha>9d5a6a9aa463d6d10b0b0ba6d5982cc82f363dc3</Sha>
    </Dependency>
    <Dependency Name="System.Threading.Channels" Version="9.0.0">
      <Uri>https://dev.azure.com/dnceng/internal/_git/dotnet-runtime</Uri>
      <Sha>9d5a6a9aa463d6d10b0b0ba6d5982cc82f363dc3</Sha>
    </Dependency>
    <Dependency Name="System.Threading.RateLimiting" Version="9.0.0">
      <Uri>https://dev.azure.com/dnceng/internal/_git/dotnet-runtime</Uri>
      <Sha>9d5a6a9aa463d6d10b0b0ba6d5982cc82f363dc3</Sha>
    </Dependency>
    <Dependency Name="Microsoft.Extensions.DependencyModel" Version="9.0.0">
      <Uri>https://dev.azure.com/dnceng/internal/_git/dotnet-runtime</Uri>
      <Sha>9d5a6a9aa463d6d10b0b0ba6d5982cc82f363dc3</Sha>
    </Dependency>
    <Dependency Name="Microsoft.NETCore.App.Ref" Version="9.0.0">
      <Uri>https://dev.azure.com/dnceng/internal/_git/dotnet-runtime</Uri>
      <Sha>9d5a6a9aa463d6d10b0b0ba6d5982cc82f363dc3</Sha>
    </Dependency>
    <Dependency Name="Microsoft.NET.Runtime.MonoAOTCompiler.Task" Version="9.0.0">
      <Uri>https://dev.azure.com/dnceng/internal/_git/dotnet-runtime</Uri>
      <Sha>9d5a6a9aa463d6d10b0b0ba6d5982cc82f363dc3</Sha>
    </Dependency>
    <Dependency Name="Microsoft.NET.Runtime.WebAssembly.Sdk" Version="9.0.0">
      <Uri>https://dev.azure.com/dnceng/internal/_git/dotnet-runtime</Uri>
      <Sha>9d5a6a9aa463d6d10b0b0ba6d5982cc82f363dc3</Sha>
    </Dependency>
    <Dependency Name="Microsoft.Bcl.AsyncInterfaces" Version="9.0.0">
      <Uri>https://dev.azure.com/dnceng/internal/_git/dotnet-runtime</Uri>
      <Sha>9d5a6a9aa463d6d10b0b0ba6d5982cc82f363dc3</Sha>
    </Dependency>
    <!-- Transitive package to provide coherency in dotnet/extensions -->
    <Dependency Name="Microsoft.Bcl.TimeProvider" Version="9.0.0">
      <Uri>https://dev.azure.com/dnceng/internal/_git/dotnet-runtime</Uri>
      <Sha>9d5a6a9aa463d6d10b0b0ba6d5982cc82f363dc3</Sha>
    </Dependency>
    <Dependency Name="System.Collections.Immutable" Version="9.0.0">
      <Uri>https://dev.azure.com/dnceng/internal/_git/dotnet-runtime</Uri>
      <Sha>9d5a6a9aa463d6d10b0b0ba6d5982cc82f363dc3</Sha>
    </Dependency>
    <Dependency Name="System.Diagnostics.PerformanceCounter" Version="9.0.0">
      <Uri>https://dev.azure.com/dnceng/internal/_git/dotnet-runtime</Uri>
      <Sha>9d5a6a9aa463d6d10b0b0ba6d5982cc82f363dc3</Sha>
    </Dependency>
    <Dependency Name="System.IO.Hashing" Version="9.0.0">
      <Uri>https://dev.azure.com/dnceng/internal/_git/dotnet-runtime</Uri>
      <Sha>9d5a6a9aa463d6d10b0b0ba6d5982cc82f363dc3</Sha>
    </Dependency>
    <Dependency Name="System.Runtime.Caching" Version="9.0.0">
      <Uri>https://dev.azure.com/dnceng/internal/_git/dotnet-runtime</Uri>
      <Sha>9d5a6a9aa463d6d10b0b0ba6d5982cc82f363dc3</Sha>
    </Dependency>
    <!--
         Win-x64 is used here because we have picked an arbitrary runtime identifier to flow the version of the latest NETCore.App runtime.
         All Runtime.$rid packages should have the same version.
    -->
    <Dependency Name="Microsoft.NETCore.App.Runtime.win-x64" Version="9.0.0">
      <Uri>https://dev.azure.com/dnceng/internal/_git/dotnet-runtime</Uri>
      <Sha>9d5a6a9aa463d6d10b0b0ba6d5982cc82f363dc3</Sha>
    </Dependency>
    <!-- Intermediate is necessary for source build. -->
    <Dependency Name="Microsoft.SourceBuild.Intermediate.runtime.linux-x64" Version="9.0.0-rtm.24528.9">
      <Uri>https://dev.azure.com/dnceng/internal/_git/dotnet-runtime</Uri>
      <Sha>9d5a6a9aa463d6d10b0b0ba6d5982cc82f363dc3</Sha>
      <SourceBuild RepoName="runtime" ManagedOnly="false" />
    </Dependency>
    <Dependency Name="Microsoft.NETCore.App.Runtime.AOT.win-x64.Cross.browser-wasm" Version="9.0.0">
      <Uri>https://dev.azure.com/dnceng/internal/_git/dotnet-runtime</Uri>
      <Sha>9d5a6a9aa463d6d10b0b0ba6d5982cc82f363dc3</Sha>
    </Dependency>
    <Dependency Name="Microsoft.NETCore.BrowserDebugHost.Transport" Version="9.0.0-rtm.24528.9">
      <Uri>https://dev.azure.com/dnceng/internal/_git/dotnet-runtime</Uri>
      <Sha>9d5a6a9aa463d6d10b0b0ba6d5982cc82f363dc3</Sha>
    </Dependency>
    <Dependency Name="Microsoft.Web.Xdt" Version="9.0.0-preview.24522.2">
      <Uri>https://github.com/dotnet/xdt</Uri>
      <Sha>1a54480f52703fb45fac2a6b955247d33758383e</Sha>
    </Dependency>
    <!-- Intermediate is necessary for source build. -->
    <Dependency Name="Microsoft.SourceBuild.Intermediate.xdt" Version="9.0.0-preview.24522.2">
      <Uri>https://github.com/dotnet/xdt</Uri>
      <Sha>1a54480f52703fb45fac2a6b955247d33758383e</Sha>
      <SourceBuild RepoName="xdt" ManagedOnly="true" />
    </Dependency>
    <Dependency Name="Microsoft.SourceBuild.Intermediate.source-build-reference-packages" Version="9.0.0-alpha.1.24413.1">
      <Uri>https://github.com/dotnet/source-build-reference-packages</Uri>
      <Sha>1b838a42e4952b8fdf212cb1b43c5ce4d69f27b3</Sha>
      <SourceBuild RepoName="source-build-reference-packages" ManagedOnly="true" />
    </Dependency>
    <!-- Not updated automatically -->
    <Dependency Name="Microsoft.CodeAnalysis.Common" Version="4.11.0-3.24554.2">
      <Uri>https://github.com/dotnet/roslyn</Uri>
      <Sha>bc1c3011064a493b0ca527df6fb7215e2e5cfa96</Sha>
    </Dependency>
    <Dependency Name="Microsoft.CodeAnalysis.ExternalAccess.AspNetCore" Version="4.11.0-3.24554.2">
      <Uri>https://github.com/dotnet/roslyn</Uri>
      <Sha>bc1c3011064a493b0ca527df6fb7215e2e5cfa96</Sha>
    </Dependency>
    <Dependency Name="Microsoft.CodeAnalysis.CSharp" Version="4.11.0-3.24554.2">
      <Uri>https://github.com/dotnet/roslyn</Uri>
      <Sha>bc1c3011064a493b0ca527df6fb7215e2e5cfa96</Sha>
    </Dependency>
    <Dependency Name="Microsoft.CodeAnalysis.CSharp.Workspaces" Version="4.11.0-3.24554.2">
      <Uri>https://github.com/dotnet/roslyn</Uri>
      <Sha>bc1c3011064a493b0ca527df6fb7215e2e5cfa96</Sha>
    </Dependency>
    <!-- Intermediate is necessary for source build. -->
    <Dependency Name="Microsoft.SourceBuild.Intermediate.roslyn" Version="4.11.0-3.24554.2">
      <Uri>https://github.com/dotnet/roslyn</Uri>
      <Sha>bc1c3011064a493b0ca527df6fb7215e2e5cfa96</Sha>
      <SourceBuild RepoName="roslyn" ManagedOnly="true" />
    </Dependency>
    <Dependency Name="System.Composition" Version="9.0.0">
      <Uri>https://dev.azure.com/dnceng/internal/_git/dotnet-runtime</Uri>
      <Sha>9d5a6a9aa463d6d10b0b0ba6d5982cc82f363dc3</Sha>
    </Dependency>
    <!-- Intermediate is necessary for source build. -->
    <Dependency Name="Microsoft.SourceBuild.Intermediate.source-build-externals" Version="9.0.0-alpha.1.24575.1">
      <Uri>https://github.com/dotnet/source-build-externals</Uri>
      <Sha>ab469606a3e6b026dcac301e2dab96117c94faeb</Sha>
      <SourceBuild RepoName="source-build-externals" ManagedOnly="true" />
    </Dependency>
  </ProductDependencies>
  <ToolsetDependencies>
    <!-- Listed explicitly to workaround https://github.com/dotnet/cli/issues/10528 -->
    <Dependency Name="Microsoft.NETCore.Platforms" Version="9.0.0-rtm.24528.9">
      <Uri>https://dev.azure.com/dnceng/internal/_git/dotnet-runtime</Uri>
      <Sha>9d5a6a9aa463d6d10b0b0ba6d5982cc82f363dc3</Sha>
    </Dependency>
    <Dependency Name="System.Drawing.Common" Version="9.0.0-rtm.24512.2">
      <Uri>https://github.com/dotnet/winforms</Uri>
      <Sha>9b822fd70005bf5632d12fe76811b97b3dd044e4</Sha>
    </Dependency>
    <Dependency Name="Microsoft.DotNet.Arcade.Sdk" Version="9.0.0-beta.24623.3">
      <Uri>https://github.com/dotnet/arcade</Uri>
      <Sha>e0e05154656254a735ebf19ffa5a37a8b915039b</Sha>
    </Dependency>
    <!-- Intermediate is necessary for source build. -->
    <Dependency Name="Microsoft.SourceBuild.Intermediate.arcade" Version="9.0.0-beta.24623.3">
      <Uri>https://github.com/dotnet/arcade</Uri>
      <Sha>e0e05154656254a735ebf19ffa5a37a8b915039b</Sha>
      <SourceBuild RepoName="arcade" ManagedOnly="true" />
    </Dependency>
    <Dependency Name="Microsoft.DotNet.Build.Tasks.Installers" Version="9.0.0-beta.24623.3">
      <Uri>https://github.com/dotnet/arcade</Uri>
      <Sha>e0e05154656254a735ebf19ffa5a37a8b915039b</Sha>
    </Dependency>
    <Dependency Name="Microsoft.DotNet.Build.Tasks.Templating" Version="9.0.0-beta.24623.3">
      <Uri>https://github.com/dotnet/arcade</Uri>
      <Sha>e0e05154656254a735ebf19ffa5a37a8b915039b</Sha>
    </Dependency>
    <Dependency Name="Microsoft.DotNet.Helix.Sdk" Version="9.0.0-beta.24623.3">
      <Uri>https://github.com/dotnet/arcade</Uri>
      <Sha>e0e05154656254a735ebf19ffa5a37a8b915039b</Sha>
    </Dependency>
    <Dependency Name="Microsoft.DotNet.RemoteExecutor" Version="9.0.0-beta.24623.3">
      <Uri>https://github.com/dotnet/arcade</Uri>
      <Sha>e0e05154656254a735ebf19ffa5a37a8b915039b</Sha>
    </Dependency>
<<<<<<< HEAD
    <Dependency Name="Microsoft.Extensions.Diagnostics.Testing" Version="9.1.0-preview.1.25056.1">
      <Uri>https://github.com/dotnet/extensions</Uri>
      <Sha>dbb12c368fab1914e847c6b07f020c1c116dc429</Sha>
    </Dependency>
    <Dependency Name="Microsoft.Extensions.TimeProvider.Testing" Version="9.1.0-preview.1.25056.1">
      <Uri>https://github.com/dotnet/extensions</Uri>
      <Sha>dbb12c368fab1914e847c6b07f020c1c116dc429</Sha>
=======
    <Dependency Name="Microsoft.Extensions.Diagnostics.Testing" Version="9.1.0-preview.1.24611.2">
      <Uri>https://github.com/dotnet/extensions</Uri>
      <Sha>7d9d58969e56b84beb35b05ce29d22b26f8c97ce</Sha>
    </Dependency>
    <Dependency Name="Microsoft.Extensions.TimeProvider.Testing" Version="9.1.0-preview.1.24611.2">
      <Uri>https://github.com/dotnet/extensions</Uri>
      <Sha>7d9d58969e56b84beb35b05ce29d22b26f8c97ce</Sha>
>>>>>>> 3c5f8635
    </Dependency>
    <Dependency Name="NuGet.Frameworks" Version="6.2.4">
      <Uri>https://github.com/nuget/nuget.client</Uri>
      <Sha>8fef55f5a55a3b4f2c96cd1a9b5ddc51d4b927f8</Sha>
    </Dependency>
    <Dependency Name="NuGet.Packaging" Version="6.2.4">
      <Uri>https://github.com/nuget/nuget.client</Uri>
      <Sha>8fef55f5a55a3b4f2c96cd1a9b5ddc51d4b927f8</Sha>
    </Dependency>
    <Dependency Name="NuGet.Versioning" Version="6.2.4">
      <Uri>https://github.com/nuget/nuget.client</Uri>
      <Sha>8fef55f5a55a3b4f2c96cd1a9b5ddc51d4b927f8</Sha>
    </Dependency>
    <!-- Intermediate is necessary for source build. -->
    <Dependency Name="Microsoft.SourceBuild.Intermediate.symreader" Version="2.2.0-beta.24327.2">
      <Uri>https://github.com/dotnet/symreader</Uri>
      <Sha>0710a7892d89999956e8808c28e9dd0512bd53f3</Sha>
      <SourceBuild RepoName="symreader" ManagedOnly="true" />
    </Dependency>
  </ToolsetDependencies>
</Dependencies><|MERGE_RESOLUTION|>--- conflicted
+++ resolved
@@ -414,7 +414,6 @@
       <Uri>https://github.com/dotnet/arcade</Uri>
       <Sha>e0e05154656254a735ebf19ffa5a37a8b915039b</Sha>
     </Dependency>
-<<<<<<< HEAD
     <Dependency Name="Microsoft.Extensions.Diagnostics.Testing" Version="9.1.0-preview.1.25056.1">
       <Uri>https://github.com/dotnet/extensions</Uri>
       <Sha>dbb12c368fab1914e847c6b07f020c1c116dc429</Sha>
@@ -422,15 +421,6 @@
     <Dependency Name="Microsoft.Extensions.TimeProvider.Testing" Version="9.1.0-preview.1.25056.1">
       <Uri>https://github.com/dotnet/extensions</Uri>
       <Sha>dbb12c368fab1914e847c6b07f020c1c116dc429</Sha>
-=======
-    <Dependency Name="Microsoft.Extensions.Diagnostics.Testing" Version="9.1.0-preview.1.24611.2">
-      <Uri>https://github.com/dotnet/extensions</Uri>
-      <Sha>7d9d58969e56b84beb35b05ce29d22b26f8c97ce</Sha>
-    </Dependency>
-    <Dependency Name="Microsoft.Extensions.TimeProvider.Testing" Version="9.1.0-preview.1.24611.2">
-      <Uri>https://github.com/dotnet/extensions</Uri>
-      <Sha>7d9d58969e56b84beb35b05ce29d22b26f8c97ce</Sha>
->>>>>>> 3c5f8635
     </Dependency>
     <Dependency Name="NuGet.Frameworks" Version="6.2.4">
       <Uri>https://github.com/nuget/nuget.client</Uri>
