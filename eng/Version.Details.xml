<?xml version="1.0" encoding="utf-8"?>
<!--

  This file is used by automation to update Versions.props and may be used for other purposes, such as
  static analysis to determine the repo dependency graph.  It should only be modified manually when adding
  or removing dependencies. Updating versions should be done using the `darc` command line tool.

  See https://github.com/dotnet/arcade/blob/master/Documentation/Darc.md for instructions on using darc.
-->
<Dependencies>
  <ProductDependencies>
    <Dependency Name="dotnet-ef" Version="10.0.0-preview.3.25127.2">
      <Uri>https://github.com/dotnet/efcore</Uri>
      <Sha>9c020be134ac3f60e3f258b02037c1edfd9e5666</Sha>
      <SourceBuildTarball RepoName="efcore" ManagedOnly="true" />
    </Dependency>
    <Dependency Name="Microsoft.EntityFrameworkCore.InMemory" Version="10.0.0-preview.3.25127.2">
      <Uri>https://github.com/dotnet/efcore</Uri>
      <Sha>9c020be134ac3f60e3f258b02037c1edfd9e5666</Sha>
    </Dependency>
    <Dependency Name="Microsoft.EntityFrameworkCore.Relational" Version="10.0.0-preview.3.25127.2">
      <Uri>https://github.com/dotnet/efcore</Uri>
      <Sha>9c020be134ac3f60e3f258b02037c1edfd9e5666</Sha>
    </Dependency>
    <Dependency Name="Microsoft.EntityFrameworkCore.Sqlite" Version="10.0.0-preview.3.25127.2">
      <Uri>https://github.com/dotnet/efcore</Uri>
      <Sha>9c020be134ac3f60e3f258b02037c1edfd9e5666</Sha>
    </Dependency>
    <Dependency Name="Microsoft.EntityFrameworkCore.SqlServer" Version="10.0.0-preview.3.25127.2">
      <Uri>https://github.com/dotnet/efcore</Uri>
      <Sha>9c020be134ac3f60e3f258b02037c1edfd9e5666</Sha>
    </Dependency>
    <Dependency Name="Microsoft.EntityFrameworkCore.Tools" Version="10.0.0-preview.3.25127.2">
      <Uri>https://github.com/dotnet/efcore</Uri>
      <Sha>9c020be134ac3f60e3f258b02037c1edfd9e5666</Sha>
    </Dependency>
    <Dependency Name="Microsoft.EntityFrameworkCore" Version="10.0.0-preview.3.25127.2">
      <Uri>https://github.com/dotnet/efcore</Uri>
      <Sha>9c020be134ac3f60e3f258b02037c1edfd9e5666</Sha>
    </Dependency>
    <Dependency Name="Microsoft.EntityFrameworkCore.Design" Version="10.0.0-preview.3.25127.2">
      <Uri>https://github.com/dotnet/efcore</Uri>
      <Sha>9c020be134ac3f60e3f258b02037c1edfd9e5666</Sha>
    </Dependency>
    <Dependency Name="Microsoft.Extensions.Caching.Abstractions" Version="10.0.0-preview.3.25154.11">
      <Uri>https://github.com/dotnet/runtime</Uri>
      <Sha>6e2274c87c699f6749473b83969f12949e48ec7d</Sha>
    </Dependency>
    <Dependency Name="Microsoft.Extensions.Caching.Memory" Version="10.0.0-preview.3.25154.11">
      <Uri>https://github.com/dotnet/runtime</Uri>
      <Sha>6e2274c87c699f6749473b83969f12949e48ec7d</Sha>
    </Dependency>
    <Dependency Name="Microsoft.Extensions.Configuration.Abstractions" Version="10.0.0-preview.3.25154.11">
      <Uri>https://github.com/dotnet/runtime</Uri>
      <Sha>6e2274c87c699f6749473b83969f12949e48ec7d</Sha>
    </Dependency>
    <Dependency Name="Microsoft.Extensions.Configuration.Binder" Version="10.0.0-preview.3.25154.11">
      <Uri>https://github.com/dotnet/runtime</Uri>
      <Sha>6e2274c87c699f6749473b83969f12949e48ec7d</Sha>
    </Dependency>
    <Dependency Name="Microsoft.Extensions.Configuration.CommandLine" Version="10.0.0-preview.3.25154.11">
      <Uri>https://github.com/dotnet/runtime</Uri>
      <Sha>6e2274c87c699f6749473b83969f12949e48ec7d</Sha>
    </Dependency>
    <Dependency Name="Microsoft.Extensions.Configuration.EnvironmentVariables" Version="10.0.0-preview.3.25154.11">
      <Uri>https://github.com/dotnet/runtime</Uri>
      <Sha>6e2274c87c699f6749473b83969f12949e48ec7d</Sha>
    </Dependency>
    <Dependency Name="Microsoft.Extensions.Configuration.FileExtensions" Version="10.0.0-preview.3.25154.11">
      <Uri>https://github.com/dotnet/runtime</Uri>
      <Sha>6e2274c87c699f6749473b83969f12949e48ec7d</Sha>
    </Dependency>
    <Dependency Name="Microsoft.Extensions.Configuration.Ini" Version="10.0.0-preview.3.25154.11">
      <Uri>https://github.com/dotnet/runtime</Uri>
      <Sha>6e2274c87c699f6749473b83969f12949e48ec7d</Sha>
    </Dependency>
    <Dependency Name="Microsoft.Extensions.Configuration.Json" Version="10.0.0-preview.3.25154.11">
      <Uri>https://github.com/dotnet/runtime</Uri>
      <Sha>6e2274c87c699f6749473b83969f12949e48ec7d</Sha>
    </Dependency>
    <Dependency Name="Microsoft.Extensions.Configuration.UserSecrets" Version="10.0.0-preview.3.25154.11">
      <Uri>https://github.com/dotnet/runtime</Uri>
      <Sha>6e2274c87c699f6749473b83969f12949e48ec7d</Sha>
    </Dependency>
    <Dependency Name="Microsoft.Extensions.Configuration.Xml" Version="10.0.0-preview.3.25154.11">
      <Uri>https://github.com/dotnet/runtime</Uri>
      <Sha>6e2274c87c699f6749473b83969f12949e48ec7d</Sha>
    </Dependency>
    <Dependency Name="Microsoft.Extensions.Configuration" Version="10.0.0-preview.3.25154.11">
      <Uri>https://github.com/dotnet/runtime</Uri>
      <Sha>6e2274c87c699f6749473b83969f12949e48ec7d</Sha>
    </Dependency>
    <Dependency Name="Microsoft.Extensions.DependencyInjection.Abstractions" Version="10.0.0-preview.3.25154.11">
      <Uri>https://github.com/dotnet/runtime</Uri>
      <Sha>6e2274c87c699f6749473b83969f12949e48ec7d</Sha>
    </Dependency>
    <Dependency Name="Microsoft.Extensions.DependencyInjection" Version="10.0.0-preview.3.25154.11">
      <Uri>https://github.com/dotnet/runtime</Uri>
      <Sha>6e2274c87c699f6749473b83969f12949e48ec7d</Sha>
    </Dependency>
    <Dependency Name="Microsoft.Extensions.Diagnostics" Version="10.0.0-preview.3.25154.11">
      <Uri>https://github.com/dotnet/runtime</Uri>
      <Sha>6e2274c87c699f6749473b83969f12949e48ec7d</Sha>
    </Dependency>
    <Dependency Name="Microsoft.Extensions.Diagnostics.Abstractions" Version="10.0.0-preview.3.25154.11">
      <Uri>https://github.com/dotnet/runtime</Uri>
      <Sha>6e2274c87c699f6749473b83969f12949e48ec7d</Sha>
    </Dependency>
    <Dependency Name="Microsoft.Extensions.FileProviders.Abstractions" Version="10.0.0-preview.3.25154.11">
      <Uri>https://github.com/dotnet/runtime</Uri>
      <Sha>6e2274c87c699f6749473b83969f12949e48ec7d</Sha>
    </Dependency>
    <Dependency Name="Microsoft.Extensions.FileProviders.Composite" Version="10.0.0-preview.3.25154.11">
      <Uri>https://github.com/dotnet/runtime</Uri>
      <Sha>6e2274c87c699f6749473b83969f12949e48ec7d</Sha>
    </Dependency>
    <Dependency Name="Microsoft.Extensions.FileProviders.Physical" Version="10.0.0-preview.3.25154.11">
      <Uri>https://github.com/dotnet/runtime</Uri>
      <Sha>6e2274c87c699f6749473b83969f12949e48ec7d</Sha>
    </Dependency>
    <Dependency Name="Microsoft.Extensions.FileSystemGlobbing" Version="10.0.0-preview.3.25154.11">
      <Uri>https://github.com/dotnet/runtime</Uri>
      <Sha>6e2274c87c699f6749473b83969f12949e48ec7d</Sha>
    </Dependency>
    <Dependency Name="Microsoft.Extensions.HostFactoryResolver.Sources" Version="10.0.0-preview.3.25154.11">
      <Uri>https://github.com/dotnet/runtime</Uri>
      <Sha>6e2274c87c699f6749473b83969f12949e48ec7d</Sha>
    </Dependency>
    <Dependency Name="Microsoft.Extensions.Hosting.Abstractions" Version="10.0.0-preview.3.25154.11">
      <Uri>https://github.com/dotnet/runtime</Uri>
      <Sha>6e2274c87c699f6749473b83969f12949e48ec7d</Sha>
    </Dependency>
    <Dependency Name="Microsoft.Extensions.Hosting" Version="10.0.0-preview.3.25154.11">
      <Uri>https://github.com/dotnet/runtime</Uri>
      <Sha>6e2274c87c699f6749473b83969f12949e48ec7d</Sha>
    </Dependency>
    <Dependency Name="Microsoft.Extensions.Http" Version="10.0.0-preview.3.25154.11">
      <Uri>https://github.com/dotnet/runtime</Uri>
      <Sha>6e2274c87c699f6749473b83969f12949e48ec7d</Sha>
    </Dependency>
    <Dependency Name="Microsoft.Extensions.Logging.Abstractions" Version="10.0.0-preview.3.25154.11">
      <Uri>https://github.com/dotnet/runtime</Uri>
      <Sha>6e2274c87c699f6749473b83969f12949e48ec7d</Sha>
    </Dependency>
    <Dependency Name="Microsoft.Extensions.Logging.Configuration" Version="10.0.0-preview.3.25154.11">
      <Uri>https://github.com/dotnet/runtime</Uri>
      <Sha>6e2274c87c699f6749473b83969f12949e48ec7d</Sha>
    </Dependency>
    <Dependency Name="Microsoft.Extensions.Logging.Console" Version="10.0.0-preview.3.25154.11">
      <Uri>https://github.com/dotnet/runtime</Uri>
      <Sha>6e2274c87c699f6749473b83969f12949e48ec7d</Sha>
    </Dependency>
    <Dependency Name="Microsoft.Extensions.Logging.Debug" Version="10.0.0-preview.3.25154.11">
      <Uri>https://github.com/dotnet/runtime</Uri>
      <Sha>6e2274c87c699f6749473b83969f12949e48ec7d</Sha>
    </Dependency>
    <Dependency Name="Microsoft.Extensions.Logging.EventSource" Version="10.0.0-preview.3.25154.11">
      <Uri>https://github.com/dotnet/runtime</Uri>
      <Sha>6e2274c87c699f6749473b83969f12949e48ec7d</Sha>
    </Dependency>
    <Dependency Name="Microsoft.Extensions.Logging.EventLog" Version="10.0.0-preview.3.25154.11">
      <Uri>https://github.com/dotnet/runtime</Uri>
      <Sha>6e2274c87c699f6749473b83969f12949e48ec7d</Sha>
    </Dependency>
    <Dependency Name="Microsoft.Extensions.Logging.TraceSource" Version="10.0.0-preview.3.25154.11">
      <Uri>https://github.com/dotnet/runtime</Uri>
      <Sha>6e2274c87c699f6749473b83969f12949e48ec7d</Sha>
    </Dependency>
    <Dependency Name="Microsoft.Extensions.Logging" Version="10.0.0-preview.3.25154.11">
      <Uri>https://github.com/dotnet/runtime</Uri>
      <Sha>6e2274c87c699f6749473b83969f12949e48ec7d</Sha>
    </Dependency>
    <Dependency Name="Microsoft.Extensions.Options.ConfigurationExtensions" Version="10.0.0-preview.3.25154.11">
      <Uri>https://github.com/dotnet/runtime</Uri>
      <Sha>6e2274c87c699f6749473b83969f12949e48ec7d</Sha>
    </Dependency>
    <Dependency Name="Microsoft.Extensions.Options.DataAnnotations" Version="10.0.0-preview.3.25154.11">
      <Uri>https://github.com/dotnet/runtime</Uri>
      <Sha>6e2274c87c699f6749473b83969f12949e48ec7d</Sha>
    </Dependency>
    <Dependency Name="Microsoft.Extensions.Options" Version="10.0.0-preview.3.25154.11">
      <Uri>https://github.com/dotnet/runtime</Uri>
      <Sha>6e2274c87c699f6749473b83969f12949e48ec7d</Sha>
    </Dependency>
    <Dependency Name="Microsoft.Extensions.Primitives" Version="10.0.0-preview.3.25154.11">
      <Uri>https://github.com/dotnet/runtime</Uri>
      <Sha>6e2274c87c699f6749473b83969f12949e48ec7d</Sha>
    </Dependency>
    <Dependency Name="Microsoft.Internal.Runtime.AspNetCore.Transport" Version="10.0.0-preview.3.25154.11">
      <Uri>https://github.com/dotnet/runtime</Uri>
      <Sha>6e2274c87c699f6749473b83969f12949e48ec7d</Sha>
    </Dependency>
    <Dependency Name="System.Configuration.ConfigurationManager" Version="10.0.0-preview.3.25154.11">
      <Uri>https://github.com/dotnet/runtime</Uri>
      <Sha>6e2274c87c699f6749473b83969f12949e48ec7d</Sha>
    </Dependency>
    <Dependency Name="System.Diagnostics.DiagnosticSource" Version="10.0.0-preview.3.25154.11">
      <Uri>https://github.com/dotnet/runtime</Uri>
      <Sha>6e2274c87c699f6749473b83969f12949e48ec7d</Sha>
    </Dependency>
    <Dependency Name="System.Diagnostics.EventLog" Version="10.0.0-preview.3.25154.11">
      <Uri>https://github.com/dotnet/runtime</Uri>
      <Sha>6e2274c87c699f6749473b83969f12949e48ec7d</Sha>
    </Dependency>
    <Dependency Name="System.DirectoryServices.Protocols" Version="10.0.0-preview.3.25154.11">
      <Uri>https://github.com/dotnet/runtime</Uri>
      <Sha>6e2274c87c699f6749473b83969f12949e48ec7d</Sha>
    </Dependency>
    <Dependency Name="System.Formats.Asn1" Version="10.0.0-preview.3.25154.11">
      <Uri>https://github.com/dotnet/runtime</Uri>
      <Sha>6e2274c87c699f6749473b83969f12949e48ec7d</Sha>
    </Dependency>
    <Dependency Name="System.IO.Pipelines" Version="10.0.0-preview.3.25154.11">
      <Uri>https://github.com/dotnet/runtime</Uri>
      <Sha>6e2274c87c699f6749473b83969f12949e48ec7d</Sha>
    </Dependency>
    <Dependency Name="System.Net.Http.Json" Version="10.0.0-preview.3.25154.11">
      <Uri>https://github.com/dotnet/runtime</Uri>
      <Sha>6e2274c87c699f6749473b83969f12949e48ec7d</Sha>
    </Dependency>
    <Dependency Name="System.Net.Http.WinHttpHandler" Version="10.0.0-preview.3.25154.11">
      <Uri>https://github.com/dotnet/runtime</Uri>
      <Sha>6e2274c87c699f6749473b83969f12949e48ec7d</Sha>
    </Dependency>
    <Dependency Name="System.Net.ServerSentEvents" Version="10.0.0-preview.3.25154.11">
      <Uri>https://github.com/dotnet/runtime</Uri>
      <Sha>6e2274c87c699f6749473b83969f12949e48ec7d</Sha>
    </Dependency>
    <Dependency Name="System.Reflection.Metadata" Version="10.0.0-preview.3.25154.11">
      <Uri>https://github.com/dotnet/runtime</Uri>
      <Sha>6e2274c87c699f6749473b83969f12949e48ec7d</Sha>
    </Dependency>
    <Dependency Name="System.Resources.Extensions" Version="10.0.0-preview.3.25154.11">
      <Uri>https://github.com/dotnet/runtime</Uri>
      <Sha>6e2274c87c699f6749473b83969f12949e48ec7d</Sha>
    </Dependency>
    <Dependency Name="System.Security.Cryptography.Pkcs" Version="10.0.0-preview.3.25154.11">
      <Uri>https://github.com/dotnet/runtime</Uri>
      <Sha>6e2274c87c699f6749473b83969f12949e48ec7d</Sha>
    </Dependency>
    <Dependency Name="System.Security.Cryptography.Xml" Version="10.0.0-preview.3.25154.11">
      <Uri>https://github.com/dotnet/runtime</Uri>
      <Sha>6e2274c87c699f6749473b83969f12949e48ec7d</Sha>
    </Dependency>
    <Dependency Name="System.Security.Permissions" Version="10.0.0-preview.3.25154.11">
      <Uri>https://github.com/dotnet/runtime</Uri>
      <Sha>6e2274c87c699f6749473b83969f12949e48ec7d</Sha>
    </Dependency>
    <Dependency Name="System.ServiceProcess.ServiceController" Version="10.0.0-preview.3.25154.11">
      <Uri>https://github.com/dotnet/runtime</Uri>
      <Sha>6e2274c87c699f6749473b83969f12949e48ec7d</Sha>
    </Dependency>
    <Dependency Name="System.Text.Encodings.Web" Version="10.0.0-preview.3.25154.11">
      <Uri>https://github.com/dotnet/runtime</Uri>
      <Sha>6e2274c87c699f6749473b83969f12949e48ec7d</Sha>
    </Dependency>
    <Dependency Name="System.Text.Json" Version="10.0.0-preview.3.25154.11">
      <Uri>https://github.com/dotnet/runtime</Uri>
      <Sha>6e2274c87c699f6749473b83969f12949e48ec7d</Sha>
    </Dependency>
    <Dependency Name="System.Threading.AccessControl" Version="10.0.0-preview.3.25154.11">
      <Uri>https://github.com/dotnet/runtime</Uri>
      <Sha>6e2274c87c699f6749473b83969f12949e48ec7d</Sha>
    </Dependency>
    <Dependency Name="System.Threading.Channels" Version="10.0.0-preview.3.25154.11">
      <Uri>https://github.com/dotnet/runtime</Uri>
      <Sha>6e2274c87c699f6749473b83969f12949e48ec7d</Sha>
    </Dependency>
    <Dependency Name="System.Threading.RateLimiting" Version="10.0.0-preview.3.25154.11">
      <Uri>https://github.com/dotnet/runtime</Uri>
      <Sha>6e2274c87c699f6749473b83969f12949e48ec7d</Sha>
    </Dependency>
    <Dependency Name="Microsoft.Extensions.DependencyModel" Version="10.0.0-preview.3.25154.11">
      <Uri>https://github.com/dotnet/runtime</Uri>
      <Sha>6e2274c87c699f6749473b83969f12949e48ec7d</Sha>
    </Dependency>
    <Dependency Name="Microsoft.NETCore.App.Ref" Version="10.0.0-preview.3.25154.11">
      <Uri>https://github.com/dotnet/runtime</Uri>
      <Sha>6e2274c87c699f6749473b83969f12949e48ec7d</Sha>
    </Dependency>
    <Dependency Name="Microsoft.NET.Runtime.MonoAOTCompiler.Task" Version="10.0.0-preview.3.25154.11">
      <Uri>https://github.com/dotnet/runtime</Uri>
      <Sha>6e2274c87c699f6749473b83969f12949e48ec7d</Sha>
    </Dependency>
    <Dependency Name="Microsoft.NET.Runtime.WebAssembly.Sdk" Version="10.0.0-preview.3.25154.11">
      <Uri>https://github.com/dotnet/runtime</Uri>
      <Sha>6e2274c87c699f6749473b83969f12949e48ec7d</Sha>
    </Dependency>
    <Dependency Name="Microsoft.Bcl.AsyncInterfaces" Version="10.0.0-preview.3.25154.11">
      <Uri>https://github.com/dotnet/runtime</Uri>
      <Sha>6e2274c87c699f6749473b83969f12949e48ec7d</Sha>
    </Dependency>
    <!-- Transitive package to provide coherency in dotnet/extensions -->
    <Dependency Name="Microsoft.Bcl.TimeProvider" Version="10.0.0-preview.3.25154.11">
      <Uri>https://github.com/dotnet/runtime</Uri>
      <Sha>6e2274c87c699f6749473b83969f12949e48ec7d</Sha>
    </Dependency>
<<<<<<< HEAD
    <Dependency Name="System.Buffers" Version="10.0.0-preview.3.25121.11">
      <Uri>https://github.com/dotnet/runtime</Uri>
      <Sha>57ed25449ab954595130997679807a471ef85aef</Sha>
    </Dependency>
    <Dependency Name="System.Memory" Version="10.0.0-preview.3.25121.11">
      <Uri>https://github.com/dotnet/runtime</Uri>
      <Sha>57ed25449ab954595130997679807a471ef85aef</Sha>
    </Dependency>
    <Dependency Name="System.Collections.Immutable" Version="10.0.0-preview.3.25152.4">
=======
    <Dependency Name="System.Collections.Immutable" Version="10.0.0-preview.3.25154.11">
>>>>>>> 46312f3e
      <Uri>https://github.com/dotnet/runtime</Uri>
      <Sha>6e2274c87c699f6749473b83969f12949e48ec7d</Sha>
    </Dependency>
    <Dependency Name="System.Diagnostics.PerformanceCounter" Version="10.0.0-preview.3.25154.11">
      <Uri>https://github.com/dotnet/runtime</Uri>
      <Sha>6e2274c87c699f6749473b83969f12949e48ec7d</Sha>
    </Dependency>
    <Dependency Name="System.IO.Hashing" Version="10.0.0-preview.3.25154.11">
      <Uri>https://github.com/dotnet/runtime</Uri>
      <Sha>6e2274c87c699f6749473b83969f12949e48ec7d</Sha>
    </Dependency>
    <Dependency Name="System.Runtime.Caching" Version="10.0.0-preview.3.25154.11">
      <Uri>https://github.com/dotnet/runtime</Uri>
      <Sha>6e2274c87c699f6749473b83969f12949e48ec7d</Sha>
    </Dependency>
    <!--
         Win-x64 is used here because we have picked an arbitrary runtime identifier to flow the version of the latest NETCore.App runtime.
         All Runtime.$rid packages should have the same version.
    -->
    <Dependency Name="Microsoft.NETCore.App.Runtime.win-x64" Version="10.0.0-preview.3.25154.11">
      <Uri>https://github.com/dotnet/runtime</Uri>
      <Sha>6e2274c87c699f6749473b83969f12949e48ec7d</Sha>
    </Dependency>
    <!-- Intermediate is necessary for source build. -->
    <Dependency Name="Microsoft.SourceBuild.Intermediate.runtime.linux-x64" Version="10.0.0-preview.3.25154.11">
      <Uri>https://github.com/dotnet/runtime</Uri>
      <Sha>6e2274c87c699f6749473b83969f12949e48ec7d</Sha>
      <SourceBuild RepoName="runtime" ManagedOnly="false" />
    </Dependency>
    <Dependency Name="Microsoft.NETCore.App.Runtime.AOT.win-x64.Cross.browser-wasm" Version="10.0.0-preview.3.25154.11">
      <Uri>https://github.com/dotnet/runtime</Uri>
      <Sha>6e2274c87c699f6749473b83969f12949e48ec7d</Sha>
    </Dependency>
    <Dependency Name="Microsoft.NETCore.BrowserDebugHost.Transport" Version="10.0.0-preview.3.25154.11">
      <Uri>https://github.com/dotnet/runtime</Uri>
      <Sha>6e2274c87c699f6749473b83969f12949e48ec7d</Sha>
    </Dependency>
    <Dependency Name="Microsoft.Web.Xdt" Version="10.0.0-preview.25067.1">
      <Uri>https://github.com/dotnet/xdt</Uri>
      <Sha>1156b9aac00609107c21cf3458b797c76db6be7a</Sha>
    </Dependency>
    <!-- Intermediate is necessary for source build. -->
    <Dependency Name="Microsoft.SourceBuild.Intermediate.xdt" Version="10.0.0-preview.25067.1">
      <Uri>https://github.com/dotnet/xdt</Uri>
      <Sha>1156b9aac00609107c21cf3458b797c76db6be7a</Sha>
      <SourceBuild RepoName="xdt" ManagedOnly="true" />
    </Dependency>
    <Dependency Name="Microsoft.SourceBuild.Intermediate.source-build-reference-packages" Version="10.0.615303">
      <Uri>https://github.com/dotnet/source-build-reference-packages</Uri>
      <Sha>964c28e59a72516a64d4c8ff06b797703c5cdbfd</Sha>
      <SourceBuild RepoName="source-build-reference-packages" ManagedOnly="true" />
    </Dependency>
    <!-- Not updated automatically -->
    <Dependency Name="Microsoft.CodeAnalysis.Common" Version="4.13.0-3.24613.7">
      <Uri>https://github.com/dotnet/roslyn</Uri>
      <Sha>afdd413cee50c16318620252e4e64dc326e2d300</Sha>
    </Dependency>
    <Dependency Name="Microsoft.CodeAnalysis.ExternalAccess.AspNetCore" Version="4.13.0-3.24613.7">
      <Uri>https://github.com/dotnet/roslyn</Uri>
      <Sha>afdd413cee50c16318620252e4e64dc326e2d300</Sha>
    </Dependency>
    <Dependency Name="Microsoft.CodeAnalysis.CSharp" Version="4.13.0-3.24613.7">
      <Uri>https://github.com/dotnet/roslyn</Uri>
      <Sha>afdd413cee50c16318620252e4e64dc326e2d300</Sha>
    </Dependency>
    <Dependency Name="Microsoft.CodeAnalysis.CSharp.Workspaces" Version="4.13.0-3.24613.7">
      <Uri>https://github.com/dotnet/roslyn</Uri>
      <Sha>afdd413cee50c16318620252e4e64dc326e2d300</Sha>
    </Dependency>
    <!-- Intermediate is necessary for source build. -->
    <Dependency Name="Microsoft.SourceBuild.Intermediate.roslyn" Version="4.13.0-3.24613.7">
      <Uri>https://github.com/dotnet/roslyn</Uri>
      <Sha>afdd413cee50c16318620252e4e64dc326e2d300</Sha>
      <SourceBuild RepoName="roslyn" ManagedOnly="true" />
    </Dependency>
    <Dependency Name="System.Composition" Version="10.0.0-preview.3.25154.11">
      <Uri>https://github.com/dotnet/runtime</Uri>
      <Sha>6e2274c87c699f6749473b83969f12949e48ec7d</Sha>
    </Dependency>
    <!-- Intermediate is necessary for source build. -->
    <Dependency Name="Microsoft.SourceBuild.Intermediate.source-build-externals" Version="10.0.612501">
      <Uri>https://github.com/dotnet/source-build-externals</Uri>
      <Sha>7e957c8a70dfb4c2f8bae636da7af0be225b26c2</Sha>
      <SourceBuild RepoName="source-build-externals" ManagedOnly="true" />
    </Dependency>
  </ProductDependencies>
  <ToolsetDependencies>
    <!-- Listed explicitly to workaround https://github.com/dotnet/cli/issues/10528 -->
    <Dependency Name="Microsoft.NETCore.Platforms" Version="10.0.0-preview.3.25154.11">
      <Uri>https://github.com/dotnet/runtime</Uri>
      <Sha>6e2274c87c699f6749473b83969f12949e48ec7d</Sha>
    </Dependency>
    <Dependency Name="Microsoft.DotNet.Arcade.Sdk" Version="10.0.0-beta.25106.4">
      <Uri>https://github.com/dotnet/arcade</Uri>
      <Sha>91630b31ce859c28f637b62b566ea8829b982f2c</Sha>
    </Dependency>
    <!-- Intermediate is necessary for source build. -->
    <Dependency Name="Microsoft.SourceBuild.Intermediate.arcade" Version="10.0.0-beta.25106.4">
      <Uri>https://github.com/dotnet/arcade</Uri>
      <Sha>91630b31ce859c28f637b62b566ea8829b982f2c</Sha>
      <SourceBuild RepoName="arcade" ManagedOnly="true" />
    </Dependency>
    <Dependency Name="Microsoft.DotNet.Build.Tasks.Archives" Version="10.0.0-beta.25106.4">
      <Uri>https://github.com/dotnet/arcade</Uri>
      <Sha>91630b31ce859c28f637b62b566ea8829b982f2c</Sha>
    </Dependency>
    <Dependency Name="Microsoft.DotNet.Build.Tasks.Installers" Version="10.0.0-beta.25106.4">
      <Uri>https://github.com/dotnet/arcade</Uri>
      <Sha>91630b31ce859c28f637b62b566ea8829b982f2c</Sha>
    </Dependency>
    <Dependency Name="Microsoft.DotNet.Build.Tasks.Templating" Version="10.0.0-beta.25106.4">
      <Uri>https://github.com/dotnet/arcade</Uri>
      <Sha>91630b31ce859c28f637b62b566ea8829b982f2c</Sha>
    </Dependency>
    <Dependency Name="Microsoft.DotNet.Helix.Sdk" Version="10.0.0-beta.25106.4">
      <Uri>https://github.com/dotnet/arcade</Uri>
      <Sha>91630b31ce859c28f637b62b566ea8829b982f2c</Sha>
    </Dependency>
    <Dependency Name="Microsoft.DotNet.RemoteExecutor" Version="10.0.0-beta.25106.4">
      <Uri>https://github.com/dotnet/arcade</Uri>
      <Sha>91630b31ce859c28f637b62b566ea8829b982f2c</Sha>
    </Dependency>
    <Dependency Name="Microsoft.DotNet.SharedFramework.Sdk" Version="10.0.0-beta.25106.4">
      <Uri>https://github.com/dotnet/arcade</Uri>
      <Sha>91630b31ce859c28f637b62b566ea8829b982f2c</Sha>
    </Dependency>
    <Dependency Name="Microsoft.Extensions.Diagnostics.Testing" Version="9.3.0-preview.1.25151.3">
      <Uri>https://github.com/dotnet/extensions</Uri>
      <Sha>c8f77167f3b171643c1947678d6f1d31f0c597c2</Sha>
    </Dependency>
    <Dependency Name="Microsoft.Extensions.TimeProvider.Testing" Version="9.3.0-preview.1.25151.3">
      <Uri>https://github.com/dotnet/extensions</Uri>
      <Sha>c8f77167f3b171643c1947678d6f1d31f0c597c2</Sha>
    </Dependency>
    <Dependency Name="NuGet.Frameworks" Version="6.2.4">
      <Uri>https://github.com/nuget/nuget.client</Uri>
      <Sha>8fef55f5a55a3b4f2c96cd1a9b5ddc51d4b927f8</Sha>
    </Dependency>
    <Dependency Name="NuGet.Packaging" Version="6.2.4">
      <Uri>https://github.com/nuget/nuget.client</Uri>
      <Sha>8fef55f5a55a3b4f2c96cd1a9b5ddc51d4b927f8</Sha>
    </Dependency>
    <Dependency Name="NuGet.Versioning" Version="6.2.4">
      <Uri>https://github.com/nuget/nuget.client</Uri>
      <Sha>8fef55f5a55a3b4f2c96cd1a9b5ddc51d4b927f8</Sha>
    </Dependency>
    <Dependency Name="optimization.windows_nt-x64.MIBC.Runtime" Version="1.0.0-prerelease.25104.10" CoherentParentDependency="Microsoft.NETCore.App.Runtime.win-x64">
      <Uri>https://dev.azure.com/dnceng/internal/_git/dotnet-optimization</Uri>
      <Sha>79859263121f7fb30c6f8a5c463616afc5a1fc5d</Sha>
    </Dependency>
    <Dependency Name="optimization.windows_nt-x86.MIBC.Runtime" Version="1.0.0-prerelease.25104.10" CoherentParentDependency="Microsoft.NETCore.App.Runtime.win-x64">
      <Uri>https://dev.azure.com/dnceng/internal/_git/dotnet-optimization</Uri>
      <Sha>79859263121f7fb30c6f8a5c463616afc5a1fc5d</Sha>
    </Dependency>
    <Dependency Name="optimization.linux-x64.MIBC.Runtime" Version="1.0.0-prerelease.25104.10" CoherentParentDependency="Microsoft.NETCore.App.Runtime.win-x64">
      <Uri>https://dev.azure.com/dnceng/internal/_git/dotnet-optimization</Uri>
      <Sha>79859263121f7fb30c6f8a5c463616afc5a1fc5d</Sha>
    </Dependency>
    <Dependency Name="optimization.windows_nt-arm64.MIBC.Runtime" Version="1.0.0-prerelease.25104.10" CoherentParentDependency="Microsoft.NETCore.App.Runtime.win-x64">
      <Uri>https://dev.azure.com/dnceng/internal/_git/dotnet-optimization</Uri>
      <Sha>79859263121f7fb30c6f8a5c463616afc5a1fc5d</Sha>
    </Dependency>
    <Dependency Name="optimization.linux-arm64.MIBC.Runtime" Version="1.0.0-prerelease.25104.10" CoherentParentDependency="Microsoft.NETCore.App.Runtime.win-x64">
      <Uri>https://dev.azure.com/dnceng/internal/_git/dotnet-optimization</Uri>
      <Sha>79859263121f7fb30c6f8a5c463616afc5a1fc5d</Sha>
    </Dependency>
    <!-- Intermediate is necessary for source build. -->
    <Dependency Name="Microsoft.SourceBuild.Intermediate.symreader" Version="2.2.0-beta.25124.1">
      <Uri>https://github.com/dotnet/symreader</Uri>
      <Sha>e3d70b066e2e27c7050928e1095df9e5ae859dfd</Sha>
      <SourceBuild RepoName="symreader" ManagedOnly="true" />
    </Dependency>
  </ToolsetDependencies>
</Dependencies><|MERGE_RESOLUTION|>--- conflicted
+++ resolved
@@ -295,7 +295,6 @@
       <Uri>https://github.com/dotnet/runtime</Uri>
       <Sha>6e2274c87c699f6749473b83969f12949e48ec7d</Sha>
     </Dependency>
-<<<<<<< HEAD
     <Dependency Name="System.Buffers" Version="10.0.0-preview.3.25121.11">
       <Uri>https://github.com/dotnet/runtime</Uri>
       <Sha>57ed25449ab954595130997679807a471ef85aef</Sha>
@@ -304,10 +303,7 @@
       <Uri>https://github.com/dotnet/runtime</Uri>
       <Sha>57ed25449ab954595130997679807a471ef85aef</Sha>
     </Dependency>
-    <Dependency Name="System.Collections.Immutable" Version="10.0.0-preview.3.25152.4">
-=======
     <Dependency Name="System.Collections.Immutable" Version="10.0.0-preview.3.25154.11">
->>>>>>> 46312f3e
       <Uri>https://github.com/dotnet/runtime</Uri>
       <Sha>6e2274c87c699f6749473b83969f12949e48ec7d</Sha>
     </Dependency>
