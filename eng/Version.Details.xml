--- conflicted
+++ resolved
@@ -13,7 +13,6 @@
       <Uri>https://github.com/dotnet/blazor</Uri>
       <Sha>dd7fb4d3931d556458f62642c2edfc59f6295bfb</Sha>
     </Dependency>
-<<<<<<< HEAD
     <Dependency Name="Microsoft.AspNetCore.Razor.Language" Version="5.0.0-preview.6.20276.6">
       <Uri>https://github.com/dotnet/aspnetcore-tooling</Uri>
       <Sha>1b16a37fc76ff0cc2b7a02486fb3eb0289f41738</Sha>
@@ -30,10 +29,7 @@
       <Uri>https://github.com/dotnet/aspnetcore-tooling</Uri>
       <Sha>1b16a37fc76ff0cc2b7a02486fb3eb0289f41738</Sha>
     </Dependency>
-    <Dependency Name="dotnet-ef" Version="5.0.0-preview.6.20276.1">
-=======
     <Dependency Name="dotnet-ef" Version="5.0.0-preview.6.20276.2">
->>>>>>> e212773b
       <Uri>https://github.com/dotnet/efcore</Uri>
       <Sha>46636e00447b1303e1ea439b68bfada1cdcb8393</Sha>
     </Dependency>
