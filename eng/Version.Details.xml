<?xml version="1.0" encoding="utf-8"?>
<!--

  This file is used by automation to update Versions.props and may be used for other purposes, such as
  static analysis to determine the repo dependency graph.  It should only be modified manually when adding
  or removing dependencies. Updating versions should be done using the `darc` command line tool.

  See https://github.com/dotnet/arcade/blob/master/Documentation/Darc.md for instructions on using darc.
-->
<Dependencies>
  <ProductDependencies>
    <Dependency Name="dotnet-ef" Version="8.0.0-alpha.1.23059.4">
      <Uri>https://github.com/dotnet/efcore</Uri>
      <Sha>16c1380d3bd839b6adee586bc990797fbdb64597</Sha>
    </Dependency>
    <Dependency Name="Microsoft.EntityFrameworkCore.InMemory" Version="8.0.0-alpha.1.23059.4">
      <Uri>https://github.com/dotnet/efcore</Uri>
      <Sha>16c1380d3bd839b6adee586bc990797fbdb64597</Sha>
    </Dependency>
    <Dependency Name="Microsoft.EntityFrameworkCore.Relational" Version="8.0.0-alpha.1.23059.4">
      <Uri>https://github.com/dotnet/efcore</Uri>
      <Sha>16c1380d3bd839b6adee586bc990797fbdb64597</Sha>
    </Dependency>
    <Dependency Name="Microsoft.EntityFrameworkCore.Sqlite" Version="8.0.0-alpha.1.23059.4">
      <Uri>https://github.com/dotnet/efcore</Uri>
      <Sha>16c1380d3bd839b6adee586bc990797fbdb64597</Sha>
    </Dependency>
    <Dependency Name="Microsoft.EntityFrameworkCore.SqlServer" Version="8.0.0-alpha.1.23059.4">
      <Uri>https://github.com/dotnet/efcore</Uri>
      <Sha>16c1380d3bd839b6adee586bc990797fbdb64597</Sha>
    </Dependency>
    <Dependency Name="Microsoft.EntityFrameworkCore.Tools" Version="8.0.0-alpha.1.23059.4">
      <Uri>https://github.com/dotnet/efcore</Uri>
      <Sha>16c1380d3bd839b6adee586bc990797fbdb64597</Sha>
    </Dependency>
    <Dependency Name="Microsoft.EntityFrameworkCore" Version="8.0.0-alpha.1.23059.4">
      <Uri>https://github.com/dotnet/efcore</Uri>
      <Sha>16c1380d3bd839b6adee586bc990797fbdb64597</Sha>
    </Dependency>
    <Dependency Name="Microsoft.EntityFrameworkCore.Design" Version="8.0.0-alpha.1.23059.4">
      <Uri>https://github.com/dotnet/efcore</Uri>
      <Sha>16c1380d3bd839b6adee586bc990797fbdb64597</Sha>
    </Dependency>
    <Dependency Name="Microsoft.Extensions.Caching.Abstractions" Version="8.0.0-alpha.1.23058.2">
      <Uri>https://github.com/dotnet/runtime</Uri>
      <Sha>5da4a9e919dcee35f831ab69b6e475baaf798875</Sha>
    </Dependency>
    <Dependency Name="Microsoft.Extensions.Caching.Memory" Version="8.0.0-alpha.1.23058.2">
      <Uri>https://github.com/dotnet/runtime</Uri>
      <Sha>5da4a9e919dcee35f831ab69b6e475baaf798875</Sha>
    </Dependency>
    <Dependency Name="Microsoft.Extensions.Configuration.Abstractions" Version="8.0.0-alpha.1.23058.2">
      <Uri>https://github.com/dotnet/runtime</Uri>
      <Sha>5da4a9e919dcee35f831ab69b6e475baaf798875</Sha>
    </Dependency>
    <Dependency Name="Microsoft.Extensions.Configuration.Binder" Version="8.0.0-alpha.1.23058.2">
      <Uri>https://github.com/dotnet/runtime</Uri>
      <Sha>5da4a9e919dcee35f831ab69b6e475baaf798875</Sha>
    </Dependency>
    <Dependency Name="Microsoft.Extensions.Configuration.CommandLine" Version="8.0.0-alpha.1.23058.2">
      <Uri>https://github.com/dotnet/runtime</Uri>
      <Sha>5da4a9e919dcee35f831ab69b6e475baaf798875</Sha>
    </Dependency>
    <Dependency Name="Microsoft.Extensions.Configuration.EnvironmentVariables" Version="8.0.0-alpha.1.23058.2">
      <Uri>https://github.com/dotnet/runtime</Uri>
      <Sha>5da4a9e919dcee35f831ab69b6e475baaf798875</Sha>
    </Dependency>
    <Dependency Name="Microsoft.Extensions.Configuration.FileExtensions" Version="8.0.0-alpha.1.23058.2">
      <Uri>https://github.com/dotnet/runtime</Uri>
      <Sha>5da4a9e919dcee35f831ab69b6e475baaf798875</Sha>
    </Dependency>
    <Dependency Name="Microsoft.Extensions.Configuration.Ini" Version="8.0.0-alpha.1.23058.2">
      <Uri>https://github.com/dotnet/runtime</Uri>
      <Sha>5da4a9e919dcee35f831ab69b6e475baaf798875</Sha>
    </Dependency>
    <Dependency Name="Microsoft.Extensions.Configuration.Json" Version="8.0.0-alpha.1.23058.2">
      <Uri>https://github.com/dotnet/runtime</Uri>
      <Sha>5da4a9e919dcee35f831ab69b6e475baaf798875</Sha>
    </Dependency>
    <Dependency Name="Microsoft.Extensions.Configuration.UserSecrets" Version="8.0.0-alpha.1.23058.2">
      <Uri>https://github.com/dotnet/runtime</Uri>
      <Sha>5da4a9e919dcee35f831ab69b6e475baaf798875</Sha>
    </Dependency>
    <Dependency Name="Microsoft.Extensions.Configuration.Xml" Version="8.0.0-alpha.1.23058.2">
      <Uri>https://github.com/dotnet/runtime</Uri>
      <Sha>5da4a9e919dcee35f831ab69b6e475baaf798875</Sha>
    </Dependency>
    <Dependency Name="Microsoft.Extensions.Configuration" Version="8.0.0-alpha.1.23058.2">
      <Uri>https://github.com/dotnet/runtime</Uri>
      <Sha>5da4a9e919dcee35f831ab69b6e475baaf798875</Sha>
    </Dependency>
    <Dependency Name="Microsoft.Extensions.DependencyInjection.Abstractions" Version="8.0.0-alpha.1.23058.2">
      <Uri>https://github.com/dotnet/runtime</Uri>
      <Sha>5da4a9e919dcee35f831ab69b6e475baaf798875</Sha>
    </Dependency>
    <Dependency Name="Microsoft.Extensions.DependencyInjection" Version="8.0.0-alpha.1.23058.2">
      <Uri>https://github.com/dotnet/runtime</Uri>
      <Sha>5da4a9e919dcee35f831ab69b6e475baaf798875</Sha>
    </Dependency>
    <Dependency Name="Microsoft.Extensions.FileProviders.Abstractions" Version="8.0.0-alpha.1.23058.2">
      <Uri>https://github.com/dotnet/runtime</Uri>
      <Sha>5da4a9e919dcee35f831ab69b6e475baaf798875</Sha>
    </Dependency>
    <Dependency Name="Microsoft.Extensions.FileProviders.Composite" Version="8.0.0-alpha.1.23058.2">
      <Uri>https://github.com/dotnet/runtime</Uri>
      <Sha>5da4a9e919dcee35f831ab69b6e475baaf798875</Sha>
    </Dependency>
    <Dependency Name="Microsoft.Extensions.FileProviders.Physical" Version="8.0.0-alpha.1.23058.2">
      <Uri>https://github.com/dotnet/runtime</Uri>
      <Sha>5da4a9e919dcee35f831ab69b6e475baaf798875</Sha>
    </Dependency>
    <Dependency Name="Microsoft.Extensions.FileSystemGlobbing" Version="8.0.0-alpha.1.23058.2">
      <Uri>https://github.com/dotnet/runtime</Uri>
      <Sha>5da4a9e919dcee35f831ab69b6e475baaf798875</Sha>
    </Dependency>
    <Dependency Name="Microsoft.Extensions.HostFactoryResolver.Sources" Version="8.0.0-alpha.1.23058.2">
      <Uri>https://github.com/dotnet/runtime</Uri>
      <Sha>5da4a9e919dcee35f831ab69b6e475baaf798875</Sha>
    </Dependency>
    <Dependency Name="Microsoft.Extensions.Hosting.Abstractions" Version="8.0.0-alpha.1.23058.2">
      <Uri>https://github.com/dotnet/runtime</Uri>
      <Sha>5da4a9e919dcee35f831ab69b6e475baaf798875</Sha>
    </Dependency>
    <Dependency Name="Microsoft.Extensions.Hosting" Version="8.0.0-alpha.1.23058.2">
      <Uri>https://github.com/dotnet/runtime</Uri>
      <Sha>5da4a9e919dcee35f831ab69b6e475baaf798875</Sha>
    </Dependency>
    <Dependency Name="Microsoft.Extensions.Http" Version="8.0.0-alpha.1.23058.2">
      <Uri>https://github.com/dotnet/runtime</Uri>
      <Sha>5da4a9e919dcee35f831ab69b6e475baaf798875</Sha>
    </Dependency>
    <Dependency Name="Microsoft.Extensions.Logging.Abstractions" Version="8.0.0-alpha.1.23058.2">
      <Uri>https://github.com/dotnet/runtime</Uri>
      <Sha>5da4a9e919dcee35f831ab69b6e475baaf798875</Sha>
    </Dependency>
    <Dependency Name="Microsoft.Extensions.Logging.Configuration" Version="8.0.0-alpha.1.23058.2">
      <Uri>https://github.com/dotnet/runtime</Uri>
      <Sha>5da4a9e919dcee35f831ab69b6e475baaf798875</Sha>
    </Dependency>
    <Dependency Name="Microsoft.Extensions.Logging.Console" Version="8.0.0-alpha.1.23058.2">
      <Uri>https://github.com/dotnet/runtime</Uri>
      <Sha>5da4a9e919dcee35f831ab69b6e475baaf798875</Sha>
    </Dependency>
    <Dependency Name="Microsoft.Extensions.Logging.Debug" Version="8.0.0-alpha.1.23058.2">
      <Uri>https://github.com/dotnet/runtime</Uri>
      <Sha>5da4a9e919dcee35f831ab69b6e475baaf798875</Sha>
    </Dependency>
    <Dependency Name="Microsoft.Extensions.Logging.EventSource" Version="8.0.0-alpha.1.23058.2">
      <Uri>https://github.com/dotnet/runtime</Uri>
      <Sha>5da4a9e919dcee35f831ab69b6e475baaf798875</Sha>
    </Dependency>
    <Dependency Name="Microsoft.Extensions.Logging.EventLog" Version="8.0.0-alpha.1.23058.2">
      <Uri>https://github.com/dotnet/runtime</Uri>
      <Sha>5da4a9e919dcee35f831ab69b6e475baaf798875</Sha>
    </Dependency>
    <Dependency Name="Microsoft.Extensions.Logging.TraceSource" Version="8.0.0-alpha.1.23058.2">
      <Uri>https://github.com/dotnet/runtime</Uri>
      <Sha>5da4a9e919dcee35f831ab69b6e475baaf798875</Sha>
    </Dependency>
    <Dependency Name="Microsoft.Extensions.Logging" Version="8.0.0-alpha.1.23058.2">
      <Uri>https://github.com/dotnet/runtime</Uri>
      <Sha>5da4a9e919dcee35f831ab69b6e475baaf798875</Sha>
    </Dependency>
    <Dependency Name="Microsoft.Extensions.Options.ConfigurationExtensions" Version="8.0.0-alpha.1.23058.2">
      <Uri>https://github.com/dotnet/runtime</Uri>
      <Sha>5da4a9e919dcee35f831ab69b6e475baaf798875</Sha>
    </Dependency>
    <Dependency Name="Microsoft.Extensions.Options.DataAnnotations" Version="8.0.0-alpha.1.23058.2">
      <Uri>https://github.com/dotnet/runtime</Uri>
      <Sha>5da4a9e919dcee35f831ab69b6e475baaf798875</Sha>
    </Dependency>
    <Dependency Name="Microsoft.Extensions.Options" Version="8.0.0-alpha.1.23058.2">
      <Uri>https://github.com/dotnet/runtime</Uri>
      <Sha>5da4a9e919dcee35f831ab69b6e475baaf798875</Sha>
    </Dependency>
    <Dependency Name="Microsoft.Extensions.Primitives" Version="8.0.0-alpha.1.23058.2">
      <Uri>https://github.com/dotnet/runtime</Uri>
      <Sha>5da4a9e919dcee35f831ab69b6e475baaf798875</Sha>
    </Dependency>
    <Dependency Name="Microsoft.Internal.Runtime.AspNetCore.Transport" Version="8.0.0-alpha.1.23058.2">
      <Uri>https://github.com/dotnet/runtime</Uri>
      <Sha>5da4a9e919dcee35f831ab69b6e475baaf798875</Sha>
    </Dependency>
    <Dependency Name="Microsoft.SourceBuild.Intermediate.source-build-externals" Version="8.0.0-alpha.1.23055.2">
      <Uri>https://github.com/dotnet/source-build-externals</Uri>
      <Sha>54fb15633d58bf41248a7ea4bf366b4ea4798b89</Sha>
      <SourceBuild RepoName="source-build-externals" ManagedOnly="true" />
    </Dependency>
    <Dependency Name="System.Configuration.ConfigurationManager" Version="8.0.0-alpha.1.23058.2">
      <Uri>https://github.com/dotnet/runtime</Uri>
      <Sha>5da4a9e919dcee35f831ab69b6e475baaf798875</Sha>
    </Dependency>
    <Dependency Name="System.Diagnostics.DiagnosticSource" Version="8.0.0-alpha.1.23058.2">
      <Uri>https://github.com/dotnet/runtime</Uri>
      <Sha>5da4a9e919dcee35f831ab69b6e475baaf798875</Sha>
    </Dependency>
    <Dependency Name="System.Diagnostics.EventLog" Version="8.0.0-alpha.1.23058.2">
      <Uri>https://github.com/dotnet/runtime</Uri>
      <Sha>5da4a9e919dcee35f831ab69b6e475baaf798875</Sha>
    </Dependency>
    <Dependency Name="System.DirectoryServices.Protocols" Version="8.0.0-alpha.1.23058.2">
      <Uri>https://github.com/dotnet/runtime</Uri>
      <Sha>5da4a9e919dcee35f831ab69b6e475baaf798875</Sha>
    </Dependency>
    <Dependency Name="System.IO.Pipelines" Version="8.0.0-alpha.1.23058.2">
      <Uri>https://github.com/dotnet/runtime</Uri>
      <Sha>5da4a9e919dcee35f831ab69b6e475baaf798875</Sha>
    </Dependency>
    <Dependency Name="System.Net.Http.Json" Version="8.0.0-alpha.1.23058.2">
      <Uri>https://github.com/dotnet/runtime</Uri>
      <Sha>5da4a9e919dcee35f831ab69b6e475baaf798875</Sha>
    </Dependency>
    <Dependency Name="System.Net.Http.WinHttpHandler" Version="8.0.0-alpha.1.23058.2">
      <Uri>https://github.com/dotnet/runtime</Uri>
      <Sha>5da4a9e919dcee35f831ab69b6e475baaf798875</Sha>
    </Dependency>
    <Dependency Name="System.Reflection.Metadata" Version="8.0.0-alpha.1.23058.2">
      <Uri>https://github.com/dotnet/runtime</Uri>
      <Sha>5da4a9e919dcee35f831ab69b6e475baaf798875</Sha>
    </Dependency>
    <Dependency Name="System.Resources.Extensions" Version="8.0.0-alpha.1.23058.2">
      <Uri>https://github.com/dotnet/runtime</Uri>
      <Sha>5da4a9e919dcee35f831ab69b6e475baaf798875</Sha>
    </Dependency>
    <Dependency Name="System.Security.Cryptography.Pkcs" Version="8.0.0-alpha.1.23058.2">
      <Uri>https://github.com/dotnet/runtime</Uri>
      <Sha>5da4a9e919dcee35f831ab69b6e475baaf798875</Sha>
    </Dependency>
    <Dependency Name="System.Security.Cryptography.Xml" Version="8.0.0-alpha.1.23058.2">
      <Uri>https://github.com/dotnet/runtime</Uri>
      <Sha>5da4a9e919dcee35f831ab69b6e475baaf798875</Sha>
    </Dependency>
    <Dependency Name="System.Security.Permissions" Version="8.0.0-alpha.1.23058.2">
      <Uri>https://github.com/dotnet/runtime</Uri>
      <Sha>5da4a9e919dcee35f831ab69b6e475baaf798875</Sha>
    </Dependency>
    <Dependency Name="System.ServiceProcess.ServiceController" Version="8.0.0-alpha.1.23058.2">
      <Uri>https://github.com/dotnet/runtime</Uri>
      <Sha>5da4a9e919dcee35f831ab69b6e475baaf798875</Sha>
    </Dependency>
    <Dependency Name="System.Text.Encodings.Web" Version="8.0.0-alpha.1.23058.2">
      <Uri>https://github.com/dotnet/runtime</Uri>
      <Sha>5da4a9e919dcee35f831ab69b6e475baaf798875</Sha>
    </Dependency>
    <Dependency Name="System.Text.Json" Version="8.0.0-alpha.1.23058.2">
      <Uri>https://github.com/dotnet/runtime</Uri>
      <Sha>5da4a9e919dcee35f831ab69b6e475baaf798875</Sha>
    </Dependency>
    <Dependency Name="System.Threading.AccessControl" Version="8.0.0-alpha.1.23058.2">
      <Uri>https://github.com/dotnet/runtime</Uri>
      <Sha>5da4a9e919dcee35f831ab69b6e475baaf798875</Sha>
    </Dependency>
    <Dependency Name="System.Threading.Channels" Version="8.0.0-alpha.1.23058.2">
      <Uri>https://github.com/dotnet/runtime</Uri>
      <Sha>5da4a9e919dcee35f831ab69b6e475baaf798875</Sha>
    </Dependency>
    <Dependency Name="System.Threading.RateLimiting" Version="8.0.0-alpha.1.23058.2">
      <Uri>https://github.com/dotnet/runtime</Uri>
      <Sha>5da4a9e919dcee35f831ab69b6e475baaf798875</Sha>
    </Dependency>
    <Dependency Name="Microsoft.Extensions.DependencyModel" Version="8.0.0-alpha.1.23058.2">
      <Uri>https://github.com/dotnet/runtime</Uri>
      <Sha>5da4a9e919dcee35f831ab69b6e475baaf798875</Sha>
    </Dependency>
    <Dependency Name="Microsoft.NETCore.App.Ref" Version="8.0.0-alpha.1.23058.2">
      <Uri>https://github.com/dotnet/runtime</Uri>
      <Sha>5da4a9e919dcee35f831ab69b6e475baaf798875</Sha>
    </Dependency>
    <Dependency Name="Microsoft.NET.Runtime.MonoAOTCompiler.Task" Version="8.0.0-alpha.1.23058.2">
      <Uri>https://github.com/dotnet/runtime</Uri>
      <Sha>5da4a9e919dcee35f831ab69b6e475baaf798875</Sha>
    </Dependency>
    <Dependency Name="Microsoft.NET.Runtime.WebAssembly.Sdk" Version="8.0.0-alpha.1.23058.2">
      <Uri>https://github.com/dotnet/runtime</Uri>
      <Sha>5da4a9e919dcee35f831ab69b6e475baaf798875</Sha>
    </Dependency>
    <!--
         Win-x64 is used here because we have picked an arbitrary runtime identifier to flow the version of the latest NETCore.App runtime.
         All Runtime.$rid packages should have the same version.
    -->
    <Dependency Name="Microsoft.NETCore.App.Runtime.win-x64" Version="8.0.0-alpha.1.23058.2">
      <Uri>https://github.com/dotnet/runtime</Uri>
      <Sha>5da4a9e919dcee35f831ab69b6e475baaf798875</Sha>
    </Dependency>
    <Dependency Name="Microsoft.NETCore.App.Runtime.AOT.win-x64.Cross.browser-wasm" Version="8.0.0-alpha.1.23058.2">
      <Uri>https://github.com/dotnet/runtime</Uri>
      <Sha>5da4a9e919dcee35f831ab69b6e475baaf798875</Sha>
    </Dependency>
    <Dependency Name="Microsoft.NETCore.BrowserDebugHost.Transport" Version="8.0.0-alpha.1.23058.2">
      <Uri>https://github.com/dotnet/runtime</Uri>
      <Sha>5da4a9e919dcee35f831ab69b6e475baaf798875</Sha>
    </Dependency>
    <Dependency Name="Microsoft.Web.Xdt" Version="7.0.0-preview.22423.2">
      <Uri>https://github.com/dotnet/xdt</Uri>
      <Sha>9a1c3e1b7f0c8763d4c96e593961a61a72679a7b</Sha>
      <SourceBuild RepoName="xdt" ManagedOnly="true" />
    </Dependency>
  </ProductDependencies>
  <ToolsetDependencies>
    <!-- Listed explicitly to workaround https://github.com/dotnet/cli/issues/10528 -->
    <Dependency Name="Microsoft.NETCore.Platforms" Version="8.0.0-alpha.1.23058.2">
      <Uri>https://github.com/dotnet/runtime</Uri>
      <Sha>5da4a9e919dcee35f831ab69b6e475baaf798875</Sha>
    </Dependency>
<<<<<<< HEAD
    <Dependency Name="Microsoft.DotNet.Arcade.Sdk" Version="8.0.0-beta.23058.1">
      <Uri>https://github.com/dotnet/arcade</Uri>
      <Sha>53026f034f7b8abfb9362ed018519423d81c9abb</Sha>
      <SourceBuild RepoName="arcade" ManagedOnly="true" />
    </Dependency>
    <Dependency Name="Microsoft.DotNet.Build.Tasks.Installers" Version="8.0.0-beta.23058.1">
      <Uri>https://github.com/dotnet/arcade</Uri>
      <Sha>53026f034f7b8abfb9362ed018519423d81c9abb</Sha>
    </Dependency>
    <Dependency Name="Microsoft.DotNet.Build.Tasks.Templating" Version="8.0.0-beta.23058.1">
      <Uri>https://github.com/dotnet/arcade</Uri>
      <Sha>53026f034f7b8abfb9362ed018519423d81c9abb</Sha>
    </Dependency>
    <Dependency Name="Microsoft.DotNet.Helix.Sdk" Version="8.0.0-beta.23058.1">
      <Uri>https://github.com/dotnet/arcade</Uri>
      <Sha>53026f034f7b8abfb9362ed018519423d81c9abb</Sha>
=======
    <Dependency Name="Microsoft.DotNet.Arcade.Sdk" Version="8.0.0-beta.23055.3">
      <Uri>https://github.com/dotnet/arcade</Uri>
      <Sha>7502a87ca569989008d3acef120b614604b6805f</Sha>
      <SourceBuild RepoName="arcade" ManagedOnly="true" />
    </Dependency>
    <Dependency Name="Microsoft.DotNet.Build.Tasks.Installers" Version="8.0.0-beta.23055.3">
      <Uri>https://github.com/dotnet/arcade</Uri>
      <Sha>7502a87ca569989008d3acef120b614604b6805f</Sha>
    </Dependency>
    <Dependency Name="Microsoft.DotNet.Build.Tasks.Templating" Version="8.0.0-beta.23055.3">
      <Uri>https://github.com/dotnet/arcade</Uri>
      <Sha>7502a87ca569989008d3acef120b614604b6805f</Sha>
    </Dependency>
    <Dependency Name="Microsoft.DotNet.Helix.Sdk" Version="8.0.0-beta.23055.3">
      <Uri>https://github.com/dotnet/arcade</Uri>
      <Sha>7502a87ca569989008d3acef120b614604b6805f</Sha>
>>>>>>> 4963b764
    </Dependency>
  </ToolsetDependencies>
</Dependencies><|MERGE_RESOLUTION|>--- conflicted
+++ resolved
@@ -302,7 +302,6 @@
       <Uri>https://github.com/dotnet/runtime</Uri>
       <Sha>5da4a9e919dcee35f831ab69b6e475baaf798875</Sha>
     </Dependency>
-<<<<<<< HEAD
     <Dependency Name="Microsoft.DotNet.Arcade.Sdk" Version="8.0.0-beta.23058.1">
       <Uri>https://github.com/dotnet/arcade</Uri>
       <Sha>53026f034f7b8abfb9362ed018519423d81c9abb</Sha>
@@ -319,24 +318,6 @@
     <Dependency Name="Microsoft.DotNet.Helix.Sdk" Version="8.0.0-beta.23058.1">
       <Uri>https://github.com/dotnet/arcade</Uri>
       <Sha>53026f034f7b8abfb9362ed018519423d81c9abb</Sha>
-=======
-    <Dependency Name="Microsoft.DotNet.Arcade.Sdk" Version="8.0.0-beta.23055.3">
-      <Uri>https://github.com/dotnet/arcade</Uri>
-      <Sha>7502a87ca569989008d3acef120b614604b6805f</Sha>
-      <SourceBuild RepoName="arcade" ManagedOnly="true" />
-    </Dependency>
-    <Dependency Name="Microsoft.DotNet.Build.Tasks.Installers" Version="8.0.0-beta.23055.3">
-      <Uri>https://github.com/dotnet/arcade</Uri>
-      <Sha>7502a87ca569989008d3acef120b614604b6805f</Sha>
-    </Dependency>
-    <Dependency Name="Microsoft.DotNet.Build.Tasks.Templating" Version="8.0.0-beta.23055.3">
-      <Uri>https://github.com/dotnet/arcade</Uri>
-      <Sha>7502a87ca569989008d3acef120b614604b6805f</Sha>
-    </Dependency>
-    <Dependency Name="Microsoft.DotNet.Helix.Sdk" Version="8.0.0-beta.23055.3">
-      <Uri>https://github.com/dotnet/arcade</Uri>
-      <Sha>7502a87ca569989008d3acef120b614604b6805f</Sha>
->>>>>>> 4963b764
     </Dependency>
   </ToolsetDependencies>
 </Dependencies>