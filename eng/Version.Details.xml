--- conflicted
+++ resolved
@@ -394,15 +394,11 @@
       <Sha>d1bc0779143e410ec82696f9865c4eb407db8d67</Sha>
       <SourceBuild RepoName="arcade" ManagedOnly="true" />
     </Dependency>
-<<<<<<< HEAD
-    <Dependency Name="Microsoft.DotNet.Build.Tasks.Archives" Version="10.0.0-beta.24527.1">
-      <Uri>https://github.com/dotnet/arcade</Uri>
-      <Sha>31624193093a13f765ab5382509e693911264509</Sha>
-    </Dependency>
-    <Dependency Name="Microsoft.DotNet.Build.Tasks.Installers" Version="10.0.0-beta.24527.1">
-=======
+    <Dependency Name="Microsoft.DotNet.Build.Tasks.Archives" Version="10.0.0-beta.24531.1">
+      <Uri>https://github.com/dotnet/arcade</Uri>
+      <Sha>d1bc0779143e410ec82696f9865c4eb407db8d67</Sha>
+    </Dependency>
     <Dependency Name="Microsoft.DotNet.Build.Tasks.Installers" Version="10.0.0-beta.24531.1">
->>>>>>> 58eb9055
       <Uri>https://github.com/dotnet/arcade</Uri>
       <Sha>d1bc0779143e410ec82696f9865c4eb407db8d67</Sha>
     </Dependency>
@@ -418,7 +414,7 @@
       <Uri>https://github.com/dotnet/arcade</Uri>
       <Sha>d1bc0779143e410ec82696f9865c4eb407db8d67</Sha>
     </Dependency>
-    <Dependency Name="Microsoft.DotNet.SharedFramework.Sdk" Version="10.0.0-beta.24527.1">
+    <Dependency Name="Microsoft.DotNet.SharedFramework.Sdk" Version="10.0.0-beta.24531.1">
       <Uri>https://github.com/dotnet/arcade</Uri>
       <Sha>31624193093a13f765ab5382509e693911264509</Sha>
     </Dependency>
