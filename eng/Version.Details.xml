--- conflicted
+++ resolved
@@ -177,15 +177,7 @@
       <Uri>https://github.com/dotnet/runtime</Uri>
       <Sha>2d80343c0f0d8c800045b55fe00b37cbe1279dcd</Sha>
     </Dependency>
-<<<<<<< HEAD
-    <Dependency Name="Microsoft.Internal.Runtime.AspNetCore.Transport" Version="7.0.0-alpha.1.21471.1">
-=======
-    <Dependency Name="Microsoft.Win32.SystemEvents" Version="7.0.0-alpha.1.21472.1">
-      <Uri>https://github.com/dotnet/runtime</Uri>
-      <Sha>2d80343c0f0d8c800045b55fe00b37cbe1279dcd</Sha>
-    </Dependency>
     <Dependency Name="Microsoft.Internal.Runtime.AspNetCore.Transport" Version="7.0.0-alpha.1.21472.1">
->>>>>>> 94c84cd4
       <Uri>https://github.com/dotnet/runtime</Uri>
       <Sha>2d80343c0f0d8c800045b55fe00b37cbe1279dcd</Sha>
     </Dependency>
@@ -201,15 +193,7 @@
       <Uri>https://github.com/dotnet/runtime</Uri>
       <Sha>2d80343c0f0d8c800045b55fe00b37cbe1279dcd</Sha>
     </Dependency>
-<<<<<<< HEAD
-    <Dependency Name="System.IO.Pipelines" Version="7.0.0-alpha.1.21471.1">
-=======
-    <Dependency Name="System.Drawing.Common" Version="7.0.0-alpha.1.21472.1">
-      <Uri>https://github.com/dotnet/runtime</Uri>
-      <Sha>2d80343c0f0d8c800045b55fe00b37cbe1279dcd</Sha>
-    </Dependency>
     <Dependency Name="System.IO.Pipelines" Version="7.0.0-alpha.1.21472.1">
->>>>>>> 94c84cd4
       <Uri>https://github.com/dotnet/runtime</Uri>
       <Sha>2d80343c0f0d8c800045b55fe00b37cbe1279dcd</Sha>
     </Dependency>
@@ -241,15 +225,7 @@
       <Uri>https://github.com/dotnet/runtime</Uri>
       <Sha>2d80343c0f0d8c800045b55fe00b37cbe1279dcd</Sha>
     </Dependency>
-<<<<<<< HEAD
-    <Dependency Name="System.ServiceProcess.ServiceController" Version="7.0.0-alpha.1.21471.1">
-=======
-    <Dependency Name="System.Security.Permissions" Version="7.0.0-alpha.1.21472.1">
-      <Uri>https://github.com/dotnet/runtime</Uri>
-      <Sha>2d80343c0f0d8c800045b55fe00b37cbe1279dcd</Sha>
-    </Dependency>
     <Dependency Name="System.ServiceProcess.ServiceController" Version="7.0.0-alpha.1.21472.1">
->>>>>>> 94c84cd4
       <Uri>https://github.com/dotnet/runtime</Uri>
       <Sha>2d80343c0f0d8c800045b55fe00b37cbe1279dcd</Sha>
     </Dependency>
@@ -265,15 +241,7 @@
       <Uri>https://github.com/dotnet/runtime</Uri>
       <Sha>2d80343c0f0d8c800045b55fe00b37cbe1279dcd</Sha>
     </Dependency>
-<<<<<<< HEAD
-    <Dependency Name="Microsoft.Extensions.DependencyModel" Version="7.0.0-alpha.1.21471.1">
-=======
-    <Dependency Name="System.Windows.Extensions" Version="7.0.0-alpha.1.21472.1">
-      <Uri>https://github.com/dotnet/runtime</Uri>
-      <Sha>2d80343c0f0d8c800045b55fe00b37cbe1279dcd</Sha>
-    </Dependency>
     <Dependency Name="Microsoft.Extensions.DependencyModel" Version="7.0.0-alpha.1.21472.1">
->>>>>>> 94c84cd4
       <Uri>https://github.com/dotnet/runtime</Uri>
       <Sha>2d80343c0f0d8c800045b55fe00b37cbe1279dcd</Sha>
     </Dependency>
