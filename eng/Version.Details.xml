--- conflicted
+++ resolved
@@ -13,7 +13,6 @@
       <Uri>https://github.com/aspnet/Blazor</Uri>
       <Sha>cce6ca292fc3cb1dbbf02e149756318ad40628dc</Sha>
     </Dependency>
-<<<<<<< HEAD
     <Dependency Name="Microsoft.AspNetCore.Razor.Language" Version="3.0.0-preview8.19353.10">
       <Uri>https://github.com/aspnet/AspNetCore-Tooling</Uri>
       <Sha>d6713a4f4ec7c67dd78e88c8451c9693563ad61a</Sha>
@@ -30,50 +29,6 @@
       <Uri>https://github.com/aspnet/AspNetCore-Tooling</Uri>
       <Sha>d6713a4f4ec7c67dd78e88c8451c9693563ad61a</Sha>
     </Dependency>
-    <Dependency Name="dotnet-ef" Version="3.0.0-preview8.19353.13">
-      <Uri>https://github.com/aspnet/EntityFrameworkCore</Uri>
-      <Sha>c34a5efe9e160a1e68a9d47ac450542a3475488e</Sha>
-    </Dependency>
-    <Dependency Name="Microsoft.EntityFrameworkCore.InMemory" Version="3.0.0-preview8.19353.13">
-      <Uri>https://github.com/aspnet/EntityFrameworkCore</Uri>
-      <Sha>c34a5efe9e160a1e68a9d47ac450542a3475488e</Sha>
-    </Dependency>
-    <Dependency Name="Microsoft.EntityFrameworkCore.Relational" Version="3.0.0-preview8.19353.13">
-      <Uri>https://github.com/aspnet/EntityFrameworkCore</Uri>
-      <Sha>c34a5efe9e160a1e68a9d47ac450542a3475488e</Sha>
-    </Dependency>
-    <Dependency Name="Microsoft.EntityFrameworkCore.Sqlite" Version="3.0.0-preview8.19353.13">
-      <Uri>https://github.com/aspnet/EntityFrameworkCore</Uri>
-      <Sha>c34a5efe9e160a1e68a9d47ac450542a3475488e</Sha>
-    </Dependency>
-    <Dependency Name="Microsoft.EntityFrameworkCore.SqlServer" Version="3.0.0-preview8.19353.13">
-      <Uri>https://github.com/aspnet/EntityFrameworkCore</Uri>
-      <Sha>c34a5efe9e160a1e68a9d47ac450542a3475488e</Sha>
-    </Dependency>
-    <Dependency Name="Microsoft.EntityFrameworkCore.Tools" Version="3.0.0-preview8.19353.13">
-      <Uri>https://github.com/aspnet/EntityFrameworkCore</Uri>
-      <Sha>c34a5efe9e160a1e68a9d47ac450542a3475488e</Sha>
-    </Dependency>
-    <Dependency Name="Microsoft.EntityFrameworkCore" Version="3.0.0-preview8.19353.13">
-      <Uri>https://github.com/aspnet/EntityFrameworkCore</Uri>
-      <Sha>c34a5efe9e160a1e68a9d47ac450542a3475488e</Sha>
-=======
-    <Dependency Name="Microsoft.AspNetCore.Razor.Language" Version="3.0.0-preview8.19353.8">
-      <Uri>https://github.com/aspnet/AspNetCore-Tooling</Uri>
-      <Sha>fdb4dcc66f4d6149035f6c4fe7ab72f6ea319c8e</Sha>
-    </Dependency>
-    <Dependency Name="Microsoft.AspNetCore.Mvc.Razor.Extensions" Version="3.0.0-preview8.19353.8">
-      <Uri>https://github.com/aspnet/AspNetCore-Tooling</Uri>
-      <Sha>fdb4dcc66f4d6149035f6c4fe7ab72f6ea319c8e</Sha>
-    </Dependency>
-    <Dependency Name="Microsoft.CodeAnalysis.Razor" Version="3.0.0-preview8.19353.8">
-      <Uri>https://github.com/aspnet/AspNetCore-Tooling</Uri>
-      <Sha>fdb4dcc66f4d6149035f6c4fe7ab72f6ea319c8e</Sha>
-    </Dependency>
-    <Dependency Name="Microsoft.NET.Sdk.Razor" Version="3.0.0-preview8.19353.8">
-      <Uri>https://github.com/aspnet/AspNetCore-Tooling</Uri>
-      <Sha>fdb4dcc66f4d6149035f6c4fe7ab72f6ea319c8e</Sha>
-    </Dependency>
     <Dependency Name="dotnet-ef" Version="3.0.0-preview8.19353.14">
       <Uri>https://github.com/aspnet/EntityFrameworkCore</Uri>
       <Sha>423cebfe911d4bc41c48871ea031acbd82d138fc</Sha>
@@ -101,7 +56,6 @@
     <Dependency Name="Microsoft.EntityFrameworkCore" Version="3.0.0-preview8.19353.14">
       <Uri>https://github.com/aspnet/EntityFrameworkCore</Uri>
       <Sha>423cebfe911d4bc41c48871ea031acbd82d138fc</Sha>
->>>>>>> eb4e6411
     </Dependency>
     <Dependency Name="Microsoft.AspNetCore.Analyzer.Testing" Version="3.0.0-preview8.19353.10" CoherentParentDependency="Microsoft.EntityFrameworkCore">
       <Uri>https://github.com/aspnet/Extensions</Uri>
