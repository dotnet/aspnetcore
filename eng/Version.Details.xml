--- conflicted
+++ resolved
@@ -51,15 +51,11 @@
       <Uri>https://github.com/dotnet/dotnet</Uri>
       <Sha>86117ef4343bab700dab871c416e55b22848cd52</Sha>
     </Dependency>
-<<<<<<< HEAD
     <Dependency Name="Microsoft.Extensions.Caching.Hybrid" Version="10.0.0-alpha.2.24462.2">
       <Uri>https://github.com/dotnet/dotnet</Uri>
       <Sha>f485d74550db5bd91617accc1bb548ae6013756b</Sha>
     </Dependency>
     <Dependency Name="Microsoft.Extensions.Configuration.Abstractions" Version="10.0.0-preview.7.25360.101">
-=======
-    <Dependency Name="Microsoft.Extensions.Configuration.Abstractions" Version="10.0.0-preview.7.25358.102">
->>>>>>> 9d4270cd
       <Uri>https://github.com/dotnet/dotnet</Uri>
       <Sha>86117ef4343bab700dab871c416e55b22848cd52</Sha>
     </Dependency>
