--- conflicted
+++ resolved
@@ -205,15 +205,11 @@
       <Uri>https://github.com/dotnet/runtime</Uri>
       <Sha>9aa4e069b5e9f6a33f7304fa7d58de26424588fb</Sha>
     </Dependency>
-<<<<<<< HEAD
-    <Dependency Name="System.DirectoryServices.Protocols" Version="5.0.0-rc.1.20423.4">
-      <Uri>https://github.com/dotnet/runtime</Uri>
-      <Sha>3784acb2f456ac17b978f5c845806f6ea1d7c915</Sha>
-    </Dependency>
-    <Dependency Name="System.Drawing.Common" Version="5.0.0-rc.1.20423.4">
-=======
+    <Dependency Name="System.DirectoryServices.Protocols" Version="5.0.0-rc.1.20423.8">
+      <Uri>https://github.com/dotnet/runtime</Uri>
+      <Sha>9aa4e069b5e9f6a33f7304fa7d58de26424588fb</Sha>
+    </Dependency>
     <Dependency Name="System.Drawing.Common" Version="5.0.0-rc.1.20423.8">
->>>>>>> faf1d80a
       <Uri>https://github.com/dotnet/runtime</Uri>
       <Sha>9aa4e069b5e9f6a33f7304fa7d58de26424588fb</Sha>
     </Dependency>
