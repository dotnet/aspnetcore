--- conflicted
+++ resolved
@@ -265,19 +265,11 @@
       <Uri>https://github.com/dotnet/runtime</Uri>
       <Sha>6000597a4740ef72b36b7dbe0c335fa4a861dce2</Sha>
     </Dependency>
-<<<<<<< HEAD
     <Dependency Name="Microsoft.NET.Runtime.MonoAOTCompiler.Task" Version="6.0.0-preview.3.21175.11">
-=======
-    <Dependency Name="Microsoft.NET.Runtime.MonoAOTCompiler.Task" Version="6.0.0-preview.3.21174.2">
->>>>>>> b14188bd
-      <Uri>https://github.com/dotnet/runtime</Uri>
-      <Sha>6000597a4740ef72b36b7dbe0c335fa4a861dce2</Sha>
-    </Dependency>
-<<<<<<< HEAD
+      <Uri>https://github.com/dotnet/runtime</Uri>
+      <Sha>6000597a4740ef72b36b7dbe0c335fa4a861dce2</Sha>
+    </Dependency>
     <Dependency Name="Microsoft.NET.Runtime.WebAssembly.Sdk" Version="6.0.0-preview.3.21175.11">
-=======
-    <Dependency Name="Microsoft.NET.Runtime.WebAssembly.Sdk" Version="6.0.0-preview.3.21174.2">
->>>>>>> b14188bd
       <Uri>https://github.com/dotnet/runtime</Uri>
       <Sha>6000597a4740ef72b36b7dbe0c335fa4a861dce2</Sha>
     </Dependency>
@@ -289,31 +281,23 @@
       <Uri>https://github.com/dotnet/runtime</Uri>
       <Sha>6000597a4740ef72b36b7dbe0c335fa4a861dce2</Sha>
     </Dependency>
-<<<<<<< HEAD
     <Dependency Name="Microsoft.NETCore.App.Runtime.AOT.win-x64.Cross.browser-wasm" Version="6.0.0-preview.3.21175.11">
-=======
-    <Dependency Name="Microsoft.NETCore.App.Runtime.AOT.win-x64.Cross.browser-wasm" Version="6.0.0-preview.3.21174.2">
->>>>>>> b14188bd
-      <Uri>https://github.com/dotnet/runtime</Uri>
-      <Sha>6000597a4740ef72b36b7dbe0c335fa4a861dce2</Sha>
-    </Dependency>
-<<<<<<< HEAD
+      <Uri>https://github.com/dotnet/runtime</Uri>
+      <Sha>6000597a4740ef72b36b7dbe0c335fa4a861dce2</Sha>
+    </Dependency>
+     <Dependency Name="Microsoft.NET.Runtime.Emscripten.2.0.12.Node.win-x64" Version="6.0.0-preview.3.21175.11">
+      <Uri>https://github.com/dotnet/runtime</Uri>
+      <Sha>6000597a4740ef72b36b7dbe0c335fa4a861dce2</Sha>
+    </Dependency>
+    <Dependency Name="Microsoft.NET.Runtime.Emscripten.2.0.12.Python.win-x64" Version="6.0.0-preview.3.21175.11">
+      <Uri>https://github.com/dotnet/runtime</Uri>
+      <Sha>6000597a4740ef72b36b7dbe0c335fa4a861dce2</Sha>
+    </Dependency>
+    <Dependency Name="Microsoft.NET.Runtime.Emscripten.2.0.12.Sdk.win-x64" Version="6.0.0-preview.3.21175.11">
+      <Uri>https://github.com/dotnet/runtime</Uri>
+      <Sha>6000597a4740ef72b36b7dbe0c335fa4a861dce2</Sha>
+    </Dependency>
     <Dependency Name="Microsoft.NETCore.BrowserDebugHost.Transport" Version="6.0.0-preview.3.21175.11">
-=======
-     <Dependency Name="Microsoft.NET.Runtime.Emscripten.2.0.12.Node.win-x64" Version="6.0.0-preview.3.21174.2">
-      <Uri>https://github.com/dotnet/runtime</Uri>
-      <Sha>bcc7e0e0ce1758322015675356efc121b211e312</Sha>
-    </Dependency>
-    <Dependency Name="Microsoft.NET.Runtime.Emscripten.2.0.12.Python.win-x64" Version="6.0.0-preview.3.21174.2">
-      <Uri>https://github.com/dotnet/runtime</Uri>
-      <Sha>bcc7e0e0ce1758322015675356efc121b211e312</Sha>
-    </Dependency>
-    <Dependency Name="Microsoft.NET.Runtime.Emscripten.2.0.12.Sdk.win-x64" Version="6.0.0-preview.3.21174.2">
-      <Uri>https://github.com/dotnet/runtime</Uri>
-      <Sha>bcc7e0e0ce1758322015675356efc121b211e312</Sha>
-    </Dependency>
-    <Dependency Name="Microsoft.NETCore.BrowserDebugHost.Transport" Version="6.0.0-preview.3.21167.1">
->>>>>>> b14188bd
       <Uri>https://github.com/dotnet/runtime</Uri>
       <Sha>6000597a4740ef72b36b7dbe0c335fa4a861dce2</Sha>
     </Dependency>
