<?xml version="1.0" encoding="utf-8"?>
<!--

  This file is used by automation to update Versions.props and may be used for other purposes, such as
  static analysis to determine the repo dependency graph.  It should only be modified manually when adding
  or removing dependencies. Updating versions should be done using the `darc` command line tool.

  See https://github.com/dotnet/arcade/blob/master/Documentation/Darc.md for instructions on using darc.
-->
<Dependencies>
  <ProductDependencies>
    <Dependency Name="dotnet-ef" Version="6.0.0-preview.2.21101.2">
      <Uri>https://github.com/dotnet/efcore</Uri>
      <Sha>cc092eb14cab351107638c83e9a21938a36cb433</Sha>
    </Dependency>
    <Dependency Name="Microsoft.EntityFrameworkCore.InMemory" Version="6.0.0-preview.2.21101.2">
      <Uri>https://github.com/dotnet/efcore</Uri>
      <Sha>cc092eb14cab351107638c83e9a21938a36cb433</Sha>
    </Dependency>
    <Dependency Name="Microsoft.EntityFrameworkCore.Relational" Version="6.0.0-preview.2.21101.2">
      <Uri>https://github.com/dotnet/efcore</Uri>
      <Sha>cc092eb14cab351107638c83e9a21938a36cb433</Sha>
    </Dependency>
    <Dependency Name="Microsoft.EntityFrameworkCore.Sqlite" Version="6.0.0-preview.2.21101.2">
      <Uri>https://github.com/dotnet/efcore</Uri>
      <Sha>cc092eb14cab351107638c83e9a21938a36cb433</Sha>
    </Dependency>
    <Dependency Name="Microsoft.EntityFrameworkCore.SqlServer" Version="6.0.0-preview.2.21101.2">
      <Uri>https://github.com/dotnet/efcore</Uri>
      <Sha>cc092eb14cab351107638c83e9a21938a36cb433</Sha>
    </Dependency>
    <Dependency Name="Microsoft.EntityFrameworkCore.Tools" Version="6.0.0-preview.2.21101.2">
      <Uri>https://github.com/dotnet/efcore</Uri>
      <Sha>cc092eb14cab351107638c83e9a21938a36cb433</Sha>
    </Dependency>
    <Dependency Name="Microsoft.EntityFrameworkCore" Version="6.0.0-preview.2.21101.2">
      <Uri>https://github.com/dotnet/efcore</Uri>
      <Sha>cc092eb14cab351107638c83e9a21938a36cb433</Sha>
    </Dependency>
    <Dependency Name="Microsoft.EntityFrameworkCore.Design" Version="6.0.0-preview.2.21101.2">
      <Uri>https://github.com/dotnet/efcore</Uri>
      <Sha>cc092eb14cab351107638c83e9a21938a36cb433</Sha>
    </Dependency>
    <Dependency Name="Microsoft.Extensions.Caching.Abstractions" Version="6.0.0-preview.2.21101.2">
      <Uri>https://github.com/dotnet/runtime</Uri>
      <Sha>0b23cdb2a6047f08966c3c033d028ed34d106cd8</Sha>
    </Dependency>
    <Dependency Name="Microsoft.Extensions.Caching.Memory" Version="6.0.0-preview.2.21101.2">
      <Uri>https://github.com/dotnet/runtime</Uri>
      <Sha>0b23cdb2a6047f08966c3c033d028ed34d106cd8</Sha>
    </Dependency>
    <Dependency Name="Microsoft.Extensions.Configuration.Abstractions" Version="6.0.0-preview.2.21101.2">
      <Uri>https://github.com/dotnet/runtime</Uri>
      <Sha>0b23cdb2a6047f08966c3c033d028ed34d106cd8</Sha>
    </Dependency>
    <Dependency Name="Microsoft.Extensions.Configuration.Binder" Version="6.0.0-preview.2.21101.2">
      <Uri>https://github.com/dotnet/runtime</Uri>
      <Sha>0b23cdb2a6047f08966c3c033d028ed34d106cd8</Sha>
    </Dependency>
    <Dependency Name="Microsoft.Extensions.Configuration.CommandLine" Version="6.0.0-preview.2.21101.2">
      <Uri>https://github.com/dotnet/runtime</Uri>
      <Sha>0b23cdb2a6047f08966c3c033d028ed34d106cd8</Sha>
    </Dependency>
    <Dependency Name="Microsoft.Extensions.Configuration.EnvironmentVariables" Version="6.0.0-preview.2.21101.2">
      <Uri>https://github.com/dotnet/runtime</Uri>
      <Sha>0b23cdb2a6047f08966c3c033d028ed34d106cd8</Sha>
    </Dependency>
    <Dependency Name="Microsoft.Extensions.Configuration.FileExtensions" Version="6.0.0-preview.2.21101.2">
      <Uri>https://github.com/dotnet/runtime</Uri>
      <Sha>0b23cdb2a6047f08966c3c033d028ed34d106cd8</Sha>
    </Dependency>
    <Dependency Name="Microsoft.Extensions.Configuration.Ini" Version="6.0.0-preview.2.21101.2">
      <Uri>https://github.com/dotnet/runtime</Uri>
      <Sha>0b23cdb2a6047f08966c3c033d028ed34d106cd8</Sha>
    </Dependency>
    <Dependency Name="Microsoft.Extensions.Configuration.Json" Version="6.0.0-preview.2.21101.2">
      <Uri>https://github.com/dotnet/runtime</Uri>
      <Sha>0b23cdb2a6047f08966c3c033d028ed34d106cd8</Sha>
    </Dependency>
    <Dependency Name="Microsoft.Extensions.Configuration.UserSecrets" Version="6.0.0-preview.2.21101.2">
      <Uri>https://github.com/dotnet/runtime</Uri>
      <Sha>0b23cdb2a6047f08966c3c033d028ed34d106cd8</Sha>
    </Dependency>
    <Dependency Name="Microsoft.Extensions.Configuration.Xml" Version="6.0.0-preview.2.21101.2">
      <Uri>https://github.com/dotnet/runtime</Uri>
      <Sha>0b23cdb2a6047f08966c3c033d028ed34d106cd8</Sha>
    </Dependency>
    <Dependency Name="Microsoft.Extensions.Configuration" Version="6.0.0-preview.2.21101.2">
      <Uri>https://github.com/dotnet/runtime</Uri>
      <Sha>0b23cdb2a6047f08966c3c033d028ed34d106cd8</Sha>
    </Dependency>
    <Dependency Name="Microsoft.Extensions.DependencyInjection.Abstractions" Version="6.0.0-preview.2.21101.2">
      <Uri>https://github.com/dotnet/runtime</Uri>
      <Sha>0b23cdb2a6047f08966c3c033d028ed34d106cd8</Sha>
    </Dependency>
    <Dependency Name="Microsoft.Extensions.DependencyInjection" Version="6.0.0-preview.2.21101.2">
      <Uri>https://github.com/dotnet/runtime</Uri>
      <Sha>0b23cdb2a6047f08966c3c033d028ed34d106cd8</Sha>
    </Dependency>
    <Dependency Name="Microsoft.Extensions.FileProviders.Abstractions" Version="6.0.0-preview.2.21101.2">
      <Uri>https://github.com/dotnet/runtime</Uri>
      <Sha>0b23cdb2a6047f08966c3c033d028ed34d106cd8</Sha>
    </Dependency>
    <Dependency Name="Microsoft.Extensions.FileProviders.Composite" Version="6.0.0-preview.2.21101.2">
      <Uri>https://github.com/dotnet/runtime</Uri>
      <Sha>0b23cdb2a6047f08966c3c033d028ed34d106cd8</Sha>
    </Dependency>
    <Dependency Name="Microsoft.Extensions.FileProviders.Physical" Version="6.0.0-preview.2.21101.2">
      <Uri>https://github.com/dotnet/runtime</Uri>
      <Sha>0b23cdb2a6047f08966c3c033d028ed34d106cd8</Sha>
    </Dependency>
    <Dependency Name="Microsoft.Extensions.FileSystemGlobbing" Version="6.0.0-preview.2.21101.2">
      <Uri>https://github.com/dotnet/runtime</Uri>
      <Sha>0b23cdb2a6047f08966c3c033d028ed34d106cd8</Sha>
    </Dependency>
    <Dependency Name="Microsoft.Extensions.HostFactoryResolver.Sources" Version="6.0.0-preview.2.21101.2">
      <Uri>https://github.com/dotnet/runtime</Uri>
      <Sha>0b23cdb2a6047f08966c3c033d028ed34d106cd8</Sha>
    </Dependency>
    <Dependency Name="Microsoft.Extensions.Hosting.Abstractions" Version="6.0.0-preview.2.21101.2">
      <Uri>https://github.com/dotnet/runtime</Uri>
      <Sha>0b23cdb2a6047f08966c3c033d028ed34d106cd8</Sha>
    </Dependency>
    <Dependency Name="Microsoft.Extensions.Hosting" Version="6.0.0-preview.2.21101.2">
      <Uri>https://github.com/dotnet/runtime</Uri>
      <Sha>0b23cdb2a6047f08966c3c033d028ed34d106cd8</Sha>
    </Dependency>
    <Dependency Name="Microsoft.Extensions.Http" Version="6.0.0-preview.2.21101.2">
      <Uri>https://github.com/dotnet/runtime</Uri>
      <Sha>0b23cdb2a6047f08966c3c033d028ed34d106cd8</Sha>
    </Dependency>
    <Dependency Name="Microsoft.Extensions.Logging.Abstractions" Version="6.0.0-preview.2.21101.2">
      <Uri>https://github.com/dotnet/runtime</Uri>
      <Sha>0b23cdb2a6047f08966c3c033d028ed34d106cd8</Sha>
    </Dependency>
    <Dependency Name="Microsoft.Extensions.Logging.Configuration" Version="6.0.0-preview.2.21101.2">
      <Uri>https://github.com/dotnet/runtime</Uri>
      <Sha>0b23cdb2a6047f08966c3c033d028ed34d106cd8</Sha>
    </Dependency>
    <Dependency Name="Microsoft.Extensions.Logging.Console" Version="6.0.0-preview.2.21101.2">
      <Uri>https://github.com/dotnet/runtime</Uri>
      <Sha>0b23cdb2a6047f08966c3c033d028ed34d106cd8</Sha>
    </Dependency>
    <Dependency Name="Microsoft.Extensions.Logging.Debug" Version="6.0.0-preview.2.21101.2">
      <Uri>https://github.com/dotnet/runtime</Uri>
      <Sha>0b23cdb2a6047f08966c3c033d028ed34d106cd8</Sha>
    </Dependency>
    <Dependency Name="Microsoft.Extensions.Logging.EventSource" Version="6.0.0-preview.2.21101.2">
      <Uri>https://github.com/dotnet/runtime</Uri>
      <Sha>0b23cdb2a6047f08966c3c033d028ed34d106cd8</Sha>
    </Dependency>
    <Dependency Name="Microsoft.Extensions.Logging.EventLog" Version="6.0.0-preview.2.21101.2">
      <Uri>https://github.com/dotnet/runtime</Uri>
      <Sha>0b23cdb2a6047f08966c3c033d028ed34d106cd8</Sha>
    </Dependency>
    <Dependency Name="Microsoft.Extensions.Logging.TraceSource" Version="6.0.0-preview.2.21101.2">
      <Uri>https://github.com/dotnet/runtime</Uri>
      <Sha>0b23cdb2a6047f08966c3c033d028ed34d106cd8</Sha>
    </Dependency>
    <Dependency Name="Microsoft.Extensions.Logging" Version="6.0.0-preview.2.21101.2">
      <Uri>https://github.com/dotnet/runtime</Uri>
      <Sha>0b23cdb2a6047f08966c3c033d028ed34d106cd8</Sha>
    </Dependency>
    <Dependency Name="Microsoft.Extensions.Options.ConfigurationExtensions" Version="6.0.0-preview.2.21101.2">
      <Uri>https://github.com/dotnet/runtime</Uri>
      <Sha>0b23cdb2a6047f08966c3c033d028ed34d106cd8</Sha>
    </Dependency>
    <Dependency Name="Microsoft.Extensions.Options.DataAnnotations" Version="6.0.0-preview.2.21101.2">
      <Uri>https://github.com/dotnet/runtime</Uri>
      <Sha>0b23cdb2a6047f08966c3c033d028ed34d106cd8</Sha>
    </Dependency>
    <Dependency Name="Microsoft.Extensions.Options" Version="6.0.0-preview.2.21101.2">
      <Uri>https://github.com/dotnet/runtime</Uri>
      <Sha>0b23cdb2a6047f08966c3c033d028ed34d106cd8</Sha>
    </Dependency>
    <Dependency Name="Microsoft.Extensions.Primitives" Version="6.0.0-preview.2.21101.2">
      <Uri>https://github.com/dotnet/runtime</Uri>
      <Sha>0b23cdb2a6047f08966c3c033d028ed34d106cd8</Sha>
    </Dependency>
    <Dependency Name="Microsoft.Extensions.Internal.Transport" Version="6.0.0-preview.2.21101.2">
      <Uri>https://github.com/dotnet/runtime</Uri>
      <Sha>0b23cdb2a6047f08966c3c033d028ed34d106cd8</Sha>
    </Dependency>
    <Dependency Name="Microsoft.Win32.Registry" Version="6.0.0-preview.2.21101.2">
      <Uri>https://github.com/dotnet/runtime</Uri>
      <Sha>0b23cdb2a6047f08966c3c033d028ed34d106cd8</Sha>
    </Dependency>
    <Dependency Name="Microsoft.Win32.SystemEvents" Version="6.0.0-preview.2.21101.2">
      <Uri>https://github.com/dotnet/runtime</Uri>
      <Sha>0b23cdb2a6047f08966c3c033d028ed34d106cd8</Sha>
    </Dependency>
    <Dependency Name="System.ComponentModel.Annotations" Version="6.0.0-preview.2.21101.2">
      <Uri>https://github.com/dotnet/runtime</Uri>
      <Sha>0b23cdb2a6047f08966c3c033d028ed34d106cd8</Sha>
    </Dependency>
    <Dependency Name="System.Diagnostics.DiagnosticSource" Version="6.0.0-preview.2.21101.2">
      <Uri>https://github.com/dotnet/runtime</Uri>
      <Sha>0b23cdb2a6047f08966c3c033d028ed34d106cd8</Sha>
    </Dependency>
    <Dependency Name="System.Diagnostics.EventLog" Version="6.0.0-preview.2.21101.2">
      <Uri>https://github.com/dotnet/runtime</Uri>
      <Sha>0b23cdb2a6047f08966c3c033d028ed34d106cd8</Sha>
    </Dependency>
    <Dependency Name="System.DirectoryServices.Protocols" Version="6.0.0-preview.2.21101.2">
      <Uri>https://github.com/dotnet/runtime</Uri>
      <Sha>0b23cdb2a6047f08966c3c033d028ed34d106cd8</Sha>
    </Dependency>
    <Dependency Name="System.Drawing.Common" Version="6.0.0-preview.2.21101.2">
      <Uri>https://github.com/dotnet/runtime</Uri>
      <Sha>0b23cdb2a6047f08966c3c033d028ed34d106cd8</Sha>
    </Dependency>
    <Dependency Name="System.IO.Pipelines" Version="6.0.0-preview.2.21101.2">
      <Uri>https://github.com/dotnet/runtime</Uri>
      <Sha>0b23cdb2a6047f08966c3c033d028ed34d106cd8</Sha>
    </Dependency>
    <Dependency Name="System.Net.Http.Json" Version="6.0.0-preview.2.21101.2">
      <Uri>https://github.com/dotnet/runtime</Uri>
      <Sha>0b23cdb2a6047f08966c3c033d028ed34d106cd8</Sha>
    </Dependency>
    <Dependency Name="System.Net.Http.WinHttpHandler" Version="6.0.0-preview.2.21101.2">
      <Uri>https://github.com/dotnet/runtime</Uri>
      <Sha>0b23cdb2a6047f08966c3c033d028ed34d106cd8</Sha>
    </Dependency>
    <Dependency Name="System.Reflection.Metadata" Version="6.0.0-preview.2.21101.2">
      <Uri>https://github.com/dotnet/runtime</Uri>
      <Sha>0b23cdb2a6047f08966c3c033d028ed34d106cd8</Sha>
    </Dependency>
    <Dependency Name="System.Resources.Extensions" Version="6.0.0-preview.2.21101.2">
      <Uri>https://github.com/dotnet/runtime</Uri>
      <Sha>0b23cdb2a6047f08966c3c033d028ed34d106cd8</Sha>
    </Dependency>
    <Dependency Name="System.Runtime.CompilerServices.Unsafe" Version="6.0.0-preview.2.21101.2">
      <Uri>https://github.com/dotnet/runtime</Uri>
      <Sha>0b23cdb2a6047f08966c3c033d028ed34d106cd8</Sha>
    </Dependency>
    <!-- System.Security.AccessControl should only be referenced in Dependencies.props and RTMVersions.csproj. -->
    <Dependency Name="System.Security.AccessControl" Version="6.0.0-preview.2.21101.2">
      <Uri>https://github.com/dotnet/runtime</Uri>
      <Sha>0b23cdb2a6047f08966c3c033d028ed34d106cd8</Sha>
    </Dependency>
    <Dependency Name="System.Security.Cryptography.Cng" Version="6.0.0-preview.2.21101.2">
      <Uri>https://github.com/dotnet/runtime</Uri>
      <Sha>0b23cdb2a6047f08966c3c033d028ed34d106cd8</Sha>
    </Dependency>
    <Dependency Name="System.Security.Cryptography.Pkcs" Version="6.0.0-preview.2.21101.2">
      <Uri>https://github.com/dotnet/runtime</Uri>
      <Sha>0b23cdb2a6047f08966c3c033d028ed34d106cd8</Sha>
    </Dependency>
    <Dependency Name="System.Security.Cryptography.Xml" Version="6.0.0-preview.2.21101.2">
      <Uri>https://github.com/dotnet/runtime</Uri>
      <Sha>0b23cdb2a6047f08966c3c033d028ed34d106cd8</Sha>
    </Dependency>
    <Dependency Name="System.Security.Permissions" Version="6.0.0-preview.2.21101.2">
      <Uri>https://github.com/dotnet/runtime</Uri>
      <Sha>0b23cdb2a6047f08966c3c033d028ed34d106cd8</Sha>
    </Dependency>
    <Dependency Name="System.Security.Principal.Windows" Version="6.0.0-preview.2.21101.2">
      <Uri>https://github.com/dotnet/runtime</Uri>
      <Sha>0b23cdb2a6047f08966c3c033d028ed34d106cd8</Sha>
    </Dependency>
    <Dependency Name="System.ServiceProcess.ServiceController" Version="6.0.0-preview.2.21101.2">
      <Uri>https://github.com/dotnet/runtime</Uri>
      <Sha>0b23cdb2a6047f08966c3c033d028ed34d106cd8</Sha>
    </Dependency>
    <Dependency Name="System.Text.Encodings.Web" Version="6.0.0-preview.2.21101.2">
      <Uri>https://github.com/dotnet/runtime</Uri>
      <Sha>0b23cdb2a6047f08966c3c033d028ed34d106cd8</Sha>
    </Dependency>
    <Dependency Name="System.Text.Json" Version="6.0.0-preview.2.21101.2">
      <Uri>https://github.com/dotnet/runtime</Uri>
      <Sha>0b23cdb2a6047f08966c3c033d028ed34d106cd8</Sha>
    </Dependency>
    <Dependency Name="System.Threading.Channels" Version="6.0.0-preview.2.21101.2">
      <Uri>https://github.com/dotnet/runtime</Uri>
      <Sha>0b23cdb2a6047f08966c3c033d028ed34d106cd8</Sha>
    </Dependency>
    <Dependency Name="System.Windows.Extensions" Version="6.0.0-preview.2.21101.2">
      <Uri>https://github.com/dotnet/runtime</Uri>
      <Sha>0b23cdb2a6047f08966c3c033d028ed34d106cd8</Sha>
    </Dependency>
    <Dependency Name="Microsoft.Extensions.DependencyModel" Version="6.0.0-preview.2.21101.2">
      <Uri>https://github.com/dotnet/runtime</Uri>
      <Sha>0b23cdb2a6047f08966c3c033d028ed34d106cd8</Sha>
    </Dependency>
    <Dependency Name="Microsoft.NETCore.App.Ref" Version="6.0.0-preview.2.21101.2">
      <Uri>https://github.com/dotnet/runtime</Uri>
      <Sha>0b23cdb2a6047f08966c3c033d028ed34d106cd8</Sha>
    </Dependency>
    <!--
         Win-x64 is used here because we have picked an arbitrary runtime identifier to flow the version of the latest NETCore.App runtime.
         All Runtime.$rid packages should have the same version.
    -->
    <Dependency Name="Microsoft.NETCore.App.Runtime.win-x64" Version="6.0.0-preview.2.21101.2">
      <Uri>https://github.com/dotnet/runtime</Uri>
      <Sha>0b23cdb2a6047f08966c3c033d028ed34d106cd8</Sha>
    </Dependency>
    <Dependency Name="Microsoft.NETCore.BrowserDebugHost.Transport" Version="6.0.0-preview.2.21101.2">
      <Uri>https://github.com/dotnet/runtime</Uri>
      <Sha>0b23cdb2a6047f08966c3c033d028ed34d106cd8</Sha>
    </Dependency>
  </ProductDependencies>
  <ToolsetDependencies>
    <!-- Listed explicitly to workaround https://github.com/dotnet/cli/issues/10528 -->
    <Dependency Name="Microsoft.NETCore.Platforms" Version="6.0.0-preview.2.21101.2">
      <Uri>https://github.com/dotnet/runtime</Uri>
      <Sha>0b23cdb2a6047f08966c3c033d028ed34d106cd8</Sha>
    </Dependency>
<<<<<<< HEAD
    <Dependency Name="Microsoft.DotNet.Arcade.Sdk" Version="6.0.0-beta.20573.1">
      <Uri>https://github.com/dotnet/arcade</Uri>
      <Sha>35bddd4fbfab8da3518fb920250d7c9e0c3138ff</Sha>
    </Dependency>
    <Dependency Name="Microsoft.DotNet.Build.Tasks.Installers" Version="6.0.0-beta.20573.1">
      <Uri>https://github.com/dotnet/arcade</Uri>
      <Sha>35bddd4fbfab8da3518fb920250d7c9e0c3138ff</Sha>
    </Dependency>
    <Dependency Name="Microsoft.DotNet.Helix.Sdk" Version="6.0.0-beta.20573.1">
      <Uri>https://github.com/dotnet/arcade</Uri>
      <Sha>35bddd4fbfab8da3518fb920250d7c9e0c3138ff</Sha>
=======
    <Dependency Name="Microsoft.DotNet.Arcade.Sdk" Version="6.0.0-beta.21078.12">
      <Uri>https://github.com/dotnet/arcade</Uri>
      <Sha>3233c41c837f72827efd8f827b538e047334847d</Sha>
    </Dependency>
    <Dependency Name="Microsoft.DotNet.Build.Tasks.Installers" Version="6.0.0-beta.21078.12">
      <Uri>https://github.com/dotnet/arcade</Uri>
      <Sha>3233c41c837f72827efd8f827b538e047334847d</Sha>
    </Dependency>
    <Dependency Name="Microsoft.DotNet.Helix.Sdk" Version="6.0.0-beta.21078.12">
      <Uri>https://github.com/dotnet/arcade</Uri>
      <Sha>3233c41c837f72827efd8f827b538e047334847d</Sha>
>>>>>>> 457ade0b
    </Dependency>
  </ToolsetDependencies>
</Dependencies><|MERGE_RESOLUTION|>--- conflicted
+++ resolved
@@ -305,19 +305,6 @@
       <Uri>https://github.com/dotnet/runtime</Uri>
       <Sha>0b23cdb2a6047f08966c3c033d028ed34d106cd8</Sha>
     </Dependency>
-<<<<<<< HEAD
-    <Dependency Name="Microsoft.DotNet.Arcade.Sdk" Version="6.0.0-beta.20573.1">
-      <Uri>https://github.com/dotnet/arcade</Uri>
-      <Sha>35bddd4fbfab8da3518fb920250d7c9e0c3138ff</Sha>
-    </Dependency>
-    <Dependency Name="Microsoft.DotNet.Build.Tasks.Installers" Version="6.0.0-beta.20573.1">
-      <Uri>https://github.com/dotnet/arcade</Uri>
-      <Sha>35bddd4fbfab8da3518fb920250d7c9e0c3138ff</Sha>
-    </Dependency>
-    <Dependency Name="Microsoft.DotNet.Helix.Sdk" Version="6.0.0-beta.20573.1">
-      <Uri>https://github.com/dotnet/arcade</Uri>
-      <Sha>35bddd4fbfab8da3518fb920250d7c9e0c3138ff</Sha>
-=======
     <Dependency Name="Microsoft.DotNet.Arcade.Sdk" Version="6.0.0-beta.21078.12">
       <Uri>https://github.com/dotnet/arcade</Uri>
       <Sha>3233c41c837f72827efd8f827b538e047334847d</Sha>
@@ -329,7 +316,6 @@
     <Dependency Name="Microsoft.DotNet.Helix.Sdk" Version="6.0.0-beta.21078.12">
       <Uri>https://github.com/dotnet/arcade</Uri>
       <Sha>3233c41c837f72827efd8f827b538e047334847d</Sha>
->>>>>>> 457ade0b
     </Dependency>
   </ToolsetDependencies>
 </Dependencies>