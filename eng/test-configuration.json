--- conflicted
+++ resolved
@@ -9,12 +9,7 @@
     {"testName": {"contains": "CertificateChangedOnDisk_Symlink"}}, // depends on FS event timing
     {"testName": {"contains": "CanLaunchPhotinoWebViewAndClickButton"}},
     {"testName": {"contains": "CheckInvalidHostingModelParameter"}},
-<<<<<<< HEAD
-    {"testName": {"contains": "POST_Expect100Continue_Get100Continue"}},
-=======
-    {"testName": {"contains": "CanSendAndReceiveUserMessagesFromMultipleConnectionsWithSameUser"}},
     {"testName": {"contains": "CheckNewShimIsUsed"}}, // Issue: https://github.com/dotnet/aspnetcore/issues/57538
->>>>>>> 369b2ded
     {"testAssembly": {"contains": "IIS"}},
     {"testAssembly": {"contains": "Template"}},
     {"failureMessage": {"contains":"(Site is started but no worker process found)"}},
