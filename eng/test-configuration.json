--- conflicted
+++ resolved
@@ -11,11 +11,7 @@
     {"testName": {"contains": "POST_ServerAbort_ClientReceivesAbort"}},
     {"testName": {"contains": "CanLaunchPhotinoWebViewAndClickButton"}},
     {"testName": {"contains": "CheckInvalidHostingModelParameter"}},
-<<<<<<< HEAD
-    {"testName": {"contains": "ConnectionCanSendAndReceiveDifferentMessageSizesWebSocketsTransport"}},
     {"testName": {"contains": "CanSendAndReceiveUserMessagesFromMultipleConnectionsWithSameUser"}},
-=======
->>>>>>> 1e79c9bd
     {"testAssembly": {"contains": "IIS"}},
     {"testAssembly": {"contains": "Template"}},
     {"failureMessage": {"contains":"(Site is started but no worker process found)"}},
