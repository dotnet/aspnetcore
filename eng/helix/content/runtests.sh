#!/usr/bin/env bash

test_binary_path="$1"
dotnet_sdk_version="$2"
dotnet_runtime_version="$3"
helix_queue_name="$4"
target_arch="$5"
quarantined="$6"
efVersion="$7"

RESET="\033[0m"
RED="\033[0;31m"
YELLOW="\033[0;33m"
MAGENTA="\033[0;95m"
DIR="$( cd "$( dirname "${BASH_SOURCE[0]}" )" && pwd )"

# Ensures every invocation of dotnet apps uses the same dotnet.exe
# Add $random to path to ensure tests don't expect dotnet to be in a particular path
export DOTNET_ROOT="$DIR/.dotnet$RANDOM"

# Ensure dotnet comes first on PATH
export PATH="$DOTNET_ROOT:$PATH:$DIR/node/bin"

# Prevent fallback to global .NET locations. This ensures our tests use the shared frameworks we specify and don't rollforward to something else that might be installed on the machine
export DOTNET_MULTILEVEL_LOOKUP=0

# Avoid contaminating userprofiles
# Add $random to path to ensure tests don't expect home to be in a particular path
export DOTNET_CLI_HOME="$DIR/.home$RANDOM"

export DOTNET_SKIP_FIRST_TIME_EXPERIENCE=1

# Used by SkipOnHelix attribute
export helix="$helix_queue_name"
export HELIX_DIR="$DIR"
export NUGET_FALLBACK_PACKAGES="$DIR"
export DotNetEfFullPath=$DIR\nugetRestore\dotnet-ef\$efVersion\tools\netcoreapp3.1\any\dotnet-ef.dll
echo "Set DotNetEfFullPath: $DotNetEfFullPath"
export NUGET_RESTORE="$DIR/nugetRestore"
echo "Creating nugetRestore directory: $NUGET_RESTORE"
mkdir $NUGET_RESTORE
mkdir logs

ls -laR

RESET="\033[0m"
RED="\033[0;31m"
YELLOW="\033[0;33m"
MAGENTA="\033[0;95m"

curl -o dotnet-install.sh -sSL https://dot.net/v1/dotnet-install.sh
if [ $? -ne 0 ]; then
    download_retries=3
    while [ $download_retries -gt 0 ]; do
        curl -o dotnet-install.sh -sSL https://dot.net/v1/dotnet-install.sh
        if [ $? -ne 0 ]; then
            let download_retries=download_retries-1
            echo -e "${YELLOW}Failed to download dotnet-install.sh. Retries left: $download_retries.${RESET}"
        else
            download_retries=0
        fi
    done
fi

# Call "sync" between "chmod" and execution to prevent "text file busy" error in Docker (aufs)
chmod +x "dotnet-install.sh"; sync

./dotnet-install.sh --version $dotnet_sdk_version --install-dir "$DOTNET_ROOT"
if [ $? -ne 0 ]; then
    sdk_retries=3
    while [ $sdk_retries -gt 0 ]; do
        ./dotnet-install.sh --version $dotnet_sdk_version --install-dir "$DOTNET_ROOT"
        if [ $? -ne 0 ]; then
            let sdk_retries=sdk_retries-1
            echo -e "${YELLOW}Failed to install .NET Core SDK $version. Retries left: $sdk_retries.${RESET}"
        else
            sdk_retries=0
        fi
    done
fi

./dotnet-install.sh --runtime dotnet --version $dotnet_runtime_version --install-dir "$DOTNET_ROOT"
if [ $? -ne 0 ]; then
    runtime_retries=3
    while [ $runtime_retries -gt 0 ]; do
        ./dotnet-install.sh --runtime dotnet --version $dotnet_runtime_version --install-dir "$DOTNET_ROOT"
        if [ $? -ne 0 ]; then
            let runtime_retries=runtime_retries-1
            echo -e "${YELLOW}Failed to install .NET Core runtime $version. Retries left: $runtime_retries.${RESET}"
        else
            runtime_retries=0
        fi
    done
fi

# Copy over any local shared fx if found
if [ -d "Microsoft.AspNetCore.App" ]
then
    echo "Found Microsoft.AspNetCore.App directory, copying to $DOTNET_ROOT/shared/Microsoft.AspNetCore.App/$dotnet_runtime_version."
    cp -r Microsoft.AspNetCore.App $DOTNET_ROOT/shared/Microsoft.AspNetCore.App/$dotnet_runtime_version

    echo "Adding current directory to nuget sources: $DIR"
    dotnet nuget add source $DIR
    dotnet nuget add source https://pkgs.dev.azure.com/dnceng/public/_packaging/dotnet5/nuget/v3/index.json
    dotnet nuget list source

    dotnet tool install dotnet-ef --global --version $efVersion

    # Ensure tools are on on PATH
    export PATH="$PATH:$DOTNET_CLI_HOME/.dotnet/tools"
<<<<<<< HEAD

=======
fi

# Rename default.runner.json to xunit.runner.json if there is not a custom one from the project
if [ ! -f "xunit.runner.json" ]
then
    cp default.runner.json xunit.runner.json
>>>>>>> 7def1027
fi

if [ -e /proc/self/coredump_filter ]; then
  # Include memory in private and shared file-backed mappings in the dump.
  # This ensures that we can see disassembly from our shared libraries when
  # inspecting the contents of the dump. See 'man core' for details.
  echo -n 0x3F > /proc/self/coredump_filter
fi

sync

$DOTNET_ROOT/dotnet vstest $test_binary_path -lt >discovered.txt
if grep -q "Exception thrown" discovered.txt; then
    echo -e "${RED}Exception thrown during test discovery${RESET}".
    cat discovered.txt
    exit 1
fi

exit_code=0

# Filter syntax: https://github.com/Microsoft/vstest-docs/blob/master/docs/filter.md
NONQUARANTINE_FILTER="Quarantined!=true"
QUARANTINE_FILTER="Quarantined=true"
if [ "$quarantined" == true ]; then
    echo "Running all tests including quarantined."
    $DOTNET_ROOT/dotnet vstest $test_binary_path --logger:xunit --TestCaseFilter:"$QUARANTINE_FILTER"
    if [ $? != 0 ]; then
        echo "Quarantined tests failed!" 1>&2
        # DO NOT EXIT
    fi
else
    echo "Running non-quarantined tests."
    $DOTNET_ROOT/dotnet vstest $test_binary_path --logger:xunit --TestCaseFilter:"$NONQUARANTINE_FILTER"
    exit_code=$?
    if [ $exit_code != 0 ]; then
        echo "Non-quarantined tests failed!" 1>&2
        # DO NOT EXIT
    fi
fi

echo "Copying TestResults/TestResults to ."
cp TestResults/TestResults.xml testResults.xml
echo "Copying artifacts/logs to $HELIX_WORKITEM_UPLOAD_ROOT/../"
shopt -s globstar
cp artifacts/log/**/*.log $HELIX_WORKITEM_UPLOAD_ROOT/../
cp artifacts/log/**/*.log $HELIX_WORKITEM_UPLOAD_ROOT/
exit $exit_code<|MERGE_RESOLUTION|>--- conflicted
+++ resolved
@@ -108,16 +108,12 @@
 
     # Ensure tools are on on PATH
     export PATH="$PATH:$DOTNET_CLI_HOME/.dotnet/tools"
-<<<<<<< HEAD
-
-=======
 fi
 
 # Rename default.runner.json to xunit.runner.json if there is not a custom one from the project
 if [ ! -f "xunit.runner.json" ]
 then
     cp default.runner.json xunit.runner.json
->>>>>>> 7def1027
 fi
 
 if [ -e /proc/self/coredump_filter ]; then
