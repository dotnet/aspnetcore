--- conflicted
+++ resolved
@@ -167,16 +167,6 @@
                     errorDataReceived: Console.Error.WriteLine,
                     throwOnError: false,
                     cancellationToken: new CancellationTokenSource(TimeSpan.FromMinutes(2)).Token);
-<<<<<<< HEAD
-=======
-
-                await ProcessUtil.RunAsync($"{Options.DotnetRoot}/dotnet",
-                    $"tool install dotnet-dump --tool-path {Options.HELIX_WORKITEM_ROOT} --version 5.0.0-*",
-                    environmentVariables: EnvironmentVariables,
-                    outputDataReceived: Console.WriteLine,
-                    errorDataReceived: Console.Error.WriteLine,
-                    throwOnError: false);
->>>>>>> 76d5c625
 
                 return true;
             }
