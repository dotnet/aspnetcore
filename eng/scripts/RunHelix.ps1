--- conflicted
+++ resolved
@@ -10,6 +10,7 @@
     Some supported queues:
     Ubuntu.1804.Amd64.Open
     Ubuntu.2004.Amd64.Open
+    Windows.10.Amd64.Open
     Windows.10.Amd64.Server20H2.Open
     Windows.81.Amd64.Open
     Windows.7.Amd64.Open
@@ -27,21 +28,11 @@
 param(
     [Parameter(Mandatory=$true)]
     [string]$Project,
-<<<<<<< HEAD
-<<<<<<< HEAD
+
     [string]$HelixQueues = "Windows.10.Amd64.Open",
-=======
-=======
->>>>>>> 3bd0c73d
-
-    [string]$HelixQueues = "Windows.10.Amd64.Server20H2.Open",
     [switch]$RunQuarantinedTests,
 
     [ValidateSet('x64', 'x86', 'arm', 'arm64')]
-<<<<<<< HEAD
->>>>>>> 83f7970b8c... Clean out Ubuntu 16.04 testing (#32894)
-=======
->>>>>>> 3bd0c73d
     [string]$TargetArchitecture = "x64",
 
     # Capture the rest
