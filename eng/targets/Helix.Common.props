--- conflicted
+++ resolved
@@ -27,11 +27,8 @@
 
   <!-- daily scheduled only queues -->
   <ItemGroup Condition="'$(IsWindowsOnlyTest)' != 'true' AND '$(TargetArchitecture)' == 'x64' AND '$(IsHelixDaily)' == 'true'">
-<<<<<<< HEAD
+    <HelixAvailableTargetQueue Include="Windows.7.Amd64.Open" Platform="Windows" />
     <HelixAvailableTargetQueue Include="Windows.81.Amd64.Open" Platform="Windows" />
-=======
-    <HelixAvailableTargetQueue Include="Windows.7.Amd64.Open" Platform="Windows" />
->>>>>>> 72bfa8fd
     <HelixAvailableTargetQueue Include="Ubuntu.1804.Amd64.Open" Platform="Linux" />
     <HelixAvailableTargetQueue Include="Centos.7.Amd64.Open" Platform="Linux" />
     <HelixAvailableTargetQueue Include="Debian.8.Amd64.Open" Platform="Linux" />
