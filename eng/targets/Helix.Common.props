<Project>
  <!-- this file is shared between Helix.proj and .csproj files -->
  <ItemGroup Condition="'$(IsWindowsOnlyTest)' != 'true'">
    <HelixAvailablePlatform Include="Windows" />
    <HelixAvailablePlatform Include="OSX" />
    <HelixAvailablePlatform Include="Linux" />
  </ItemGroup>

<<<<<<< HEAD
  <!-- required for green PR queues -->

  <!-- x64 queues -->
  <ItemGroup Condition="'$(IsWindowsOnlyTest)' != 'true' AND '$(TargetArchitecture)' == 'x64' AND '$(IsRequiredCheck)' == 'true'">
    <HelixAvailableTargetQueue Include="Ubuntu.1604.Amd64.Open" Platform="Linux" />
  </ItemGroup>

  <ItemGroup Condition="'$(IsWindowsOnlyTest)' != 'true' AND '$(TargetArchitecture)' == 'arm64' AND '$(IsRequiredCheck)' == 'true'">
=======
  <!-- required for green PR queues  -->
  <ItemGroup Condition="'$(IsWindowsOnlyTest)' != 'true' AND '$(TargetArchitecture)' == 'x64' AND '$(IsRequiredCheck)' == 'true'">
    <HelixAvailableTargetQueue Include="Ubuntu.1604.Amd64.Open" Platform="Linux" />
  </ItemGroup>

  <!-- daily scheduled only queues -->
  <ItemGroup Condition="'$(IsWindowsOnlyTest)' != 'true' AND '$(TargetArchitecture)' == 'x64' AND '$(IsHelixDaily)' == 'true'">
    <HelixAvailableTargetQueue Include="Ubuntu.1804.Amd64.Open" Platform="Linux" />
    <HelixAvailableTargetQueue Include="OSX.1014.Amd64.Open" Platform="Linux" />
    <HelixAvailableTargetQueue Include="Centos.7.Amd64.Open" Platform="Linux" />
    <HelixAvailableTargetQueue Include="Debian.8.Amd64.Open" Platform="Linux" />
    <HelixAvailableTargetQueue Include="Debian.9.Amd64.Open" Platform="Linux" />
    <HelixAvailableTargetQueue Include="Redhat.7.Amd64.Open" Platform="Linux" />
    <HelixAvailableTargetQueue Include="(Fedora.28.Amd64.Open)Ubuntu.1604.Amd64.Open@mcr.microsoft.com/dotnet-buildtools/prereqs:fedora-28-helix-09ca40b-20190508143249" Platform="Linux" />
  </ItemGroup>

  <ItemGroup Condition="'$(IsWindowsOnlyTest)' != 'true' AND '$(TargetArchitecture)' == 'arm64' AND '$(IsHelixDaily)' == 'true'">
>>>>>>> 93bfe1c5
    <!-- arm64 queues -->
    <HelixAvailableTargetQueue Include="(Debian.9.Arm64.Open)Ubuntu.1804.Armarch.Open@mcr.microsoft.com/dotnet-buildtools/prereqs:debian-9-helix-arm64v8-a12566d-20190807161036" Platform="Linux" />

    <!-- Need to resolve permission issues on this docker queue
    <HelixAvailableTargetQueue Include="(Alpine.38.Arm64)Ubuntu.1604.Arm64.Docker@mcr.microsoft.com/dotnet-buildtools/prereqs:alpine-3.8-helix-arm64v8-46e69dd-20190327215724" Platform="Linux" />
    <HelixAvailableTargetQueue Include="(Ubuntu-1804.Arm64.Open)Ubuntu.1604.Arm64.Docker.Open@mcr.microsoft.com/dotnet-buildtools/prereqs:ubuntu-18.04-helix-arm64v8-6f28fa9-20190606004102" Platform="Linux" />
    -->
  </ItemGroup>
  
<<<<<<< HEAD
  <!-- non required queues -->
=======
  <!-- non required queues run on every PR -->
>>>>>>> 93bfe1c5
  <ItemGroup Condition="'$(IsWindowsOnlyTest)' != 'true' AND '$(TargetArchitecture)' == 'x64' AND '$(IsRequiredCheck)' != 'true'">
    <HelixAvailableTargetQueue Include="Windows.10.Amd64.Open" Platform="Windows" />
    <HelixAvailableTargetQueue Include="Windows.81.Amd64.Open" Platform="Windows" />
    <HelixAvailableTargetQueue Include="Windows.7.Amd64.Open" Platform="Windows" />
<<<<<<< HEAD
    <HelixAvailableTargetQueue Include="Ubuntu.1804.Amd64.Open" Platform="Linux" />
    <HelixAvailableTargetQueue Include="Centos.7.Amd64.Open" Platform="Linux" />
    <HelixAvailableTargetQueue Include="Debian.8.Amd64.Open" Platform="Linux" />
    <HelixAvailableTargetQueue Include="Debian.9.Amd64.Open" Platform="Linux" />
    <HelixAvailableTargetQueue Include="Redhat.7.Amd64.Open" Platform="Linux" />
    <HelixAvailableTargetQueue Include="(Fedora.28.Amd64.Open)Ubuntu.1604.Amd64.Open@mcr.microsoft.com/dotnet-buildtools/prereqs:fedora-28-helix-09ca40b-20190508143249" Platform="Linux" />
=======
>>>>>>> 93bfe1c5
  </ItemGroup>

  <ItemGroup Condition="'$(IsWindowsOnlyTest)' == 'true' AND '$(IsRequiredCheck)' != 'true'">
    <HelixAvailablePlatform Include="Windows" />

    <HelixAvailableTargetQueue Include="Windows.10.Amd64.Open" Platform="Windows" />
    <HelixAvailableTargetQueue Include="Windows.81.Amd64.Open" Platform="Windows" />
    <HelixAvailableTargetQueue Include="Windows.7.Amd64.Open" Platform="Windows" />

    <HelixContent Include="$(RepoRoot)src\Servers\IIS\tools\update_schema.ps1" />
    <HelixContent Include="$(RepoRoot)src\Servers\IIS\tools\UpdateIISExpressCertificate.ps1" />
    <HelixContent Include="$(RepoRoot)src\Servers\IIS\tools\TestCert.pfx" />
    <HelixContent Include="$(RepoRoot)src\Servers\IIS\AspNetCoreModuleV2\AspNetCore\aspnetcore_schema_v2.xml" />

    <HelixPreCommand Include="call RunPowershell.cmd update_schema.ps1 || exit /b 1" />
    <HelixPreCommand Include="call RunPowershell.cmd UpdateIISExpressCertificate.ps1 || exit /b 1" />
  </ItemGroup>
  
</Project><|MERGE_RESOLUTION|>--- conflicted
+++ resolved
@@ -6,16 +6,6 @@
     <HelixAvailablePlatform Include="Linux" />
   </ItemGroup>
 
-<<<<<<< HEAD
-  <!-- required for green PR queues -->
-
-  <!-- x64 queues -->
-  <ItemGroup Condition="'$(IsWindowsOnlyTest)' != 'true' AND '$(TargetArchitecture)' == 'x64' AND '$(IsRequiredCheck)' == 'true'">
-    <HelixAvailableTargetQueue Include="Ubuntu.1604.Amd64.Open" Platform="Linux" />
-  </ItemGroup>
-
-  <ItemGroup Condition="'$(IsWindowsOnlyTest)' != 'true' AND '$(TargetArchitecture)' == 'arm64' AND '$(IsRequiredCheck)' == 'true'">
-=======
   <!-- required for green PR queues  -->
   <ItemGroup Condition="'$(IsWindowsOnlyTest)' != 'true' AND '$(TargetArchitecture)' == 'x64' AND '$(IsRequiredCheck)' == 'true'">
     <HelixAvailableTargetQueue Include="Ubuntu.1604.Amd64.Open" Platform="Linux" />
@@ -33,7 +23,6 @@
   </ItemGroup>
 
   <ItemGroup Condition="'$(IsWindowsOnlyTest)' != 'true' AND '$(TargetArchitecture)' == 'arm64' AND '$(IsHelixDaily)' == 'true'">
->>>>>>> 93bfe1c5
     <!-- arm64 queues -->
     <HelixAvailableTargetQueue Include="(Debian.9.Arm64.Open)Ubuntu.1804.Armarch.Open@mcr.microsoft.com/dotnet-buildtools/prereqs:debian-9-helix-arm64v8-a12566d-20190807161036" Platform="Linux" />
 
@@ -43,24 +32,11 @@
     -->
   </ItemGroup>
   
-<<<<<<< HEAD
-  <!-- non required queues -->
-=======
   <!-- non required queues run on every PR -->
->>>>>>> 93bfe1c5
   <ItemGroup Condition="'$(IsWindowsOnlyTest)' != 'true' AND '$(TargetArchitecture)' == 'x64' AND '$(IsRequiredCheck)' != 'true'">
     <HelixAvailableTargetQueue Include="Windows.10.Amd64.Open" Platform="Windows" />
     <HelixAvailableTargetQueue Include="Windows.81.Amd64.Open" Platform="Windows" />
     <HelixAvailableTargetQueue Include="Windows.7.Amd64.Open" Platform="Windows" />
-<<<<<<< HEAD
-    <HelixAvailableTargetQueue Include="Ubuntu.1804.Amd64.Open" Platform="Linux" />
-    <HelixAvailableTargetQueue Include="Centos.7.Amd64.Open" Platform="Linux" />
-    <HelixAvailableTargetQueue Include="Debian.8.Amd64.Open" Platform="Linux" />
-    <HelixAvailableTargetQueue Include="Debian.9.Amd64.Open" Platform="Linux" />
-    <HelixAvailableTargetQueue Include="Redhat.7.Amd64.Open" Platform="Linux" />
-    <HelixAvailableTargetQueue Include="(Fedora.28.Amd64.Open)Ubuntu.1604.Amd64.Open@mcr.microsoft.com/dotnet-buildtools/prereqs:fedora-28-helix-09ca40b-20190508143249" Platform="Linux" />
-=======
->>>>>>> 93bfe1c5
   </ItemGroup>
 
   <ItemGroup Condition="'$(IsWindowsOnlyTest)' == 'true' AND '$(IsRequiredCheck)' != 'true'">
