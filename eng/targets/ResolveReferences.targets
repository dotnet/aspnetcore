<!--
  The targets in this file are used to implement custom <Reference> resolution.
  For more details, see /docs/ReferenceResolution.md.

  Properties which can be set by projects. If unset, these will be inferred.

    * UseLatestPackageReferences = resolve `<Reference>` items to the latest version of PackageReferences in eng/Dependencies.props.
    * UseProjectReferences = prefer project references to packages
    * IsProjectReferenceProvider = when true, the assembly in this project should be available as a ProjectReferenceProvider (see below).

  Items used by the resolution strategy:

    * BaselinePackageReference = a list of packages that were referenced in the last release of the project currently building
      - mainly used to ensure references do not change in servicing builds unless $(UseLatestPackageReferences) is not true.
    * LatestPackageReference = a list of the latest versions of packages
    * Reference = a list of the references which are needed for compilation or runtime
    * ProjectReferenceProvider = a list which maps of assembly names to the project file that produces it
-->
<Project>

  <PropertyGroup>
    <EnableCustomReferenceResolution
      Condition="'$(EnableCustomReferenceResolution)' == '' AND ('$(DotNetBuildFromSource)' != 'true' OR '$(ExcludeFromSourceBuild)' != 'true')">true</EnableCustomReferenceResolution>

    <ResolveReferencesDependsOn>
      ResolveCustomReferences;
      $(ResolveReferencesDependsOn);
    </ResolveReferencesDependsOn>
  </PropertyGroup>

  <PropertyGroup>
    <!--
      Projects should use the latest package references when:
        * preparing a new major or minor release i.e. a non-servicing builds
        * when a project is a test or sample project
        * when a package is releasing a new patch (we like to update external dependencies in patches when possible)
      That is, use latest package references unless this is a servicing build, the project is normally packable, and
      the package is not included in this release. The "unless" cases are extremely unlikely because both
      $(IsPackableInNonServicingBuild) and $(IsPackageInThisPatch) are either undefined or true.
    -->
    <UseLatestPackageReferences
        Condition=" '$(UseLatestPackageReferences)' == '' AND '$(IsServicingBuild)' != 'true' ">true</UseLatestPackageReferences>
    <UseLatestPackageReferences
        Condition=" '$(UseLatestPackageReferences)' == '' AND '$(IsPackableInNonServicingBuild)' != 'true' ">true</UseLatestPackageReferences>
    <UseLatestPackageReferences
        Condition=" '$(UseLatestPackageReferences)' == '' AND '$(IsPackageInThisPatch)' == 'true' ">true</UseLatestPackageReferences>
    <UseLatestPackageReferences Condition=" '$(UseLatestPackageReferences)' == '' ">false</UseLatestPackageReferences>

    <!-- Projects should use project references (instead of baseline packages) in almost all cases. -->
    <UseProjectReferences Condition=" '$(UseProjectReferences)' == '' ">true</UseProjectReferences>
  </PropertyGroup>

  <ItemDefinitionGroup>
    <Reference>
      <IsSharedSource />
    </Reference>
  </ItemDefinitionGroup>

  <ItemGroup Condition="'$(EnableCustomReferenceResolution)' == 'true'">
    <Reference Update="@(Reference)">
      <IsSharedSource
          Condition="'%(IsSharedSource)' == '' AND $([System.String]::new('%(Identity)').EndsWith('.Sources'))">true</IsSharedSource>
    </Reference>

    <!-- Packages which are implicitly defined by the .NET Core SDK. -->
    <_ImplicitPackageReference Include="@(PackageReference->WithMetadataValue('IsImplicitlyDefined', 'true'))" />
    <!-- Capture a list of references which were set explicitly in the project. -->
    <_AllowedExplicitPackageReference Include="@(PackageReference->WithMetadataValue('AllowExplicitReference', 'true'))" />
    <_AllowedExplicitPackageReference Include="FSharp.Core" Condition="'$(MSBuildProjectExtension)' == '.fsproj'" />
    <_ExplicitPackageReference Include="@(PackageReference)"
        Exclude="@(_ImplicitPackageReference);@(_AllowedExplicitPackageReference)" />

    <_CompilationOnlyReference Include="@(Reference->WithMetadataValue('NuGetPackageId','NETStandard.Library'))"
        Condition="'$(TargetFramework)' == 'netstandard2.0'" />

    <_InvalidReferenceToNonSharedFxAssembly Condition="'$(IsAspNetCoreApp)' == 'true'"
        Include="@(Reference)"
        Exclude="
          @(AspNetCoreAppReference);
          @(AspNetCoreAppReferenceAndPackage);
          @(ExternalAspNetCoreAppReference);
          @(_CompilationOnlyReference);
          @(Reference->WithMetadataValue('IsSharedSource', 'true'));
          @(Reference->WithMetadataValue('PrivateAssets', 'All'))" />
    <_OriginalReferences Include="@(Reference)" />
  </ItemGroup>

  <!--
      Turn Reference items into a ProjectReference when UseProjectReferences is true. Order matters; this
      comes before package resolution because projects should be used when possible instead of packages.
    -->
  <ItemGroup Condition=" '$(EnableCustomReferenceResolution)' == 'true' AND '$(UseProjectReferences)' == 'true' ">
    <!-- Copy then Update / Copy to intersect the ProjectReferenceProvider and Reference item groups. -->
    <_AllProjectReference Include="@(ProjectReferenceProvider)" />

    <!-- Use only Reference items when project is a reference provider. Simplifies project moves and shortens files. -->
    <_AllProjectReference Update="@(ProjectReference->'%(Filename)')" DirectUse="1" />

    <_AllProjectReference Update="@(Reference)" Use="1">
      <!--
        Metadata list is long because (a) Update defaults to copying no metadata and (b) ProjectReference metadata
        may include (real) Reference metadata and MSBuild task parameters. Even so, the list below is not exhaustive.
      -->
      <Aliases>%(Reference.Aliases)</Aliases>
      <BuildInParallel>%(Reference.BuildInParallel)</BuildInParallel>
      <DoNotHarvest>%(Reference.DoNotHarvest)</DoNotHarvest>
      <ExcludeAssets>%(Reference.ExcludeAssets)</ExcludeAssets>
      <IncludeAssets>%(Reference.IncludeAssets)</IncludeAssets>
      <IsNativeImage>%(Reference.IsNativeImage)</IsNativeImage>
      <LinkBase>%(Reference.LinkBase)</LinkBase>
      <Name>%(Reference.Name)</Name>
      <OutputItemType>%(Reference.OutputItemType)</OutputItemType>
      <Package>%(Reference.Package)</Package>
      <Private>%(Reference.Private)</Private>
      <PrivateAssets>%(Reference.PrivateAssets)</PrivateAssets>
      <Project>%(Reference.Project)</Project>
      <Properties>%(Reference.Properties)</Properties>
      <Publish>%(Reference.Publish)</Publish>
      <ReferenceOutputAssembly>%(Reference.ReferenceOutputAssembly)</ReferenceOutputAssembly>
      <SetPlatform>%(Reference.SetPlatform)</SetPlatform>
      <SkipGetTargetFrameworkProperties>%(Reference.SkipGetTargetFrameworkProperties)</SkipGetTargetFrameworkProperties>
      <Targets>%(Reference.Targets)</Targets>
      <UndefineProperties>%(Reference.UndefineProperties)</UndefineProperties>
      <Watch>%(Reference.Watch)</Watch>
    </_AllProjectReference>

    <ProjectReference Include="@(_AllProjectReference->WithMetadataValue('Use', '1')->'%(ProjectPath)')" Use="" />
    <Reference Remove="@(_AllProjectReference->WithMetadataValue('Use', '1'))" />
  </ItemGroup>

  <!--
    This target helps ensure projects within the shared framework do not unintentionally add new references, and that
    assemblies outside the shared framework reference the framework as a whole instead of using individual assemblies.
    In addition, enforce use of Reference items for projects reference providers.
  -->
  <Target Name="_CheckForReferenceBoundaries" BeforeTargets="CollectPackageReferences;ResolveReferences">
    <Error
        Condition="@(_InvalidReferenceToSharedFxOnlyAssembly->Count()) != 0"
        Text="Cannot reference &quot;%(_InvalidReferenceToSharedFxOnlyAssembly.Identity)&quot; directly because it is part of the shared framework and this project is not. Use &lt;FrameworkReference Include=&quot;Microsoft.AspNetCore.App&quot; /&gt; instead." />

    <Error
        Condition="@(_InvalidReferenceToNonSharedFxAssembly->Count()) != 0 AND '$(TargetFramework)' == '$(DefaultNetCoreTargetFramework)'"
        Text="Cannot reference &quot;%(_InvalidReferenceToNonSharedFxAssembly.Identity)&quot;. This dependency is not in the shared framework. See docs/SharedFramework.md for instructions on how to modify what is in the shared framework." />

    <Error
        Condition=" '$(EnableCustomReferenceResolution)' == 'true' AND @(_AllProjectReference->WithMetadataValue('DirectUse', '1')->Count()) != 0 "
        Text="Cannot reference &quot;%(_AllProjectReference.Identity)&quot; with a ProjectReference item; use a Reference item." />
  </Target>

  <Target Name="_WarnAboutRedundantRef" AfterTargets="ResolveFrameworkReferences;ProcessFrameworkReferences">
    <Warning
        Condition="@(FrameworkReference->WithMetadataValue('Identity', 'Microsoft.AspNetCore.App')->Count()) &gt; 1"
        Text="Redundant &lt;FrameworkReference&gt;. If you have an explicit item in the project file, you might be able to remove it. Some SDKs, like Microsoft.NET.Sdk.Web, add this implicitly." />
  </Target>

  <!--
    This target resolves remaining Reference items to Packages, if possible. If not, they are left as Reference
    items for the SDK to resolve. This executes on NuGet restore and during DesignTimeBuild. It should not run in
    outer, cross-targeting build.
   -->
  <Target Name="ResolveCustomReferences"
      BeforeTargets="CheckForImplicitPackageReferenceOverrides;CollectPackageReferences;ResolvePackageAssets"
      Condition=" '$(TargetFramework)' != '' AND '$(EnableCustomReferenceResolution)' == 'true' ">
    <ItemGroup>
      <!-- Ensure only content assets are consumed from .Sources packages. -->
      <Reference>
        <IncludeAssets Condition="'%(IsSharedSource)' == 'true'">ContentFiles;Build</IncludeAssets>
        <PrivateAssets Condition="'%(IsSharedSource)' == 'true'">All</PrivateAssets>
      </Reference>

      <!-- Identify if any references were present in the last release of this package, but have been removed. -->
      <UnusedBaselinePackageReference Include="@(BaselinePackageReference)"
          Exclude="@(Reference);@(PackageReference);@(ProjectReference->'%(Filename)')" />

      <!-- Handle suppressions needed because above Exclude is not aware of references added in .nuspec files. -->
      <UnusedBaselinePackageReference Remove="@(SuppressBaselineReference->WithMetadataValue('InNuspecFile', 'true'))"
          Condition=" '$(IsServicingBuild)' == 'true' " />

      <!-- Allow suppressions of any baseline changes in non-servicing builds. -->
      <UnusedBaselinePackageReference Remove="@(SuppressBaselineReference)"
          Condition=" '$(IsServicingBuild)' != 'true' " />
    </ItemGroup>

    <JoinItems Left="@(Reference)" Right="@(LatestPackageReference)" LeftMetadata="*" RightMetadata="Version"
        Condition=" '$(UseLatestPackageReferences)' == 'true' ">
      <Output TaskParameter="JoinResult" ItemName="_LatestPackageReferenceWithVersion" />
    </JoinItems>

    <ItemGroup>
      <PackageReference Include="@(_LatestPackageReferenceWithVersion)" IsImplicitlyDefined="true" />
      <!-- Remove reference items that have been resolved to a LatestPackageReference item. -->
      <Reference Remove="@(_LatestPackageReferenceWithVersion)" />
    </ItemGroup>

    <!-- Resolve references from BaselinePackageReference for servicing builds in corner cases. May be unused. -->
    <JoinItems Left="@(Reference)" Right="@(BaselinePackageReference)" LeftMetadata="*" RightMetadata="Version"
        Condition=" '$(IsServicingBuild)' == 'true' OR '$(UseLatestPackageReferences)' != 'true' ">
      <Output TaskParameter="JoinResult" ItemName="_BaselinePackageReferenceWithVersion" />
    </JoinItems>

    <ItemGroup>
      <PackageReference Include="@(_BaselinePackageReferenceWithVersion)" IsImplicitlyDefined="true" />
      <!-- Remove reference items that have been resolved to a BaselinePackageReference item. -->
      <Reference Remove="@(_BaselinePackageReferenceWithVersion)" />
    </ItemGroup>

    <!-- For PrivateAssets=All references, like .Sources packages, fallback to LatestPackageReferences. -->
    <JoinItems Left="@(Reference->WithMetadataValue('PrivateAssets', 'All'))"
        Right="@(LatestPackageReference)"
        LeftMetadata="*"
        RightMetadata="Version">
      <Output TaskParameter="JoinResult" ItemName="_PrivatePackageReferenceWithVersion" />
    </JoinItems>

    <ItemGroup>
      <PackageReference Include="@(_PrivatePackageReferenceWithVersion)" IsImplicitlyDefined="true" />
      <!-- Remove reference items that have been resolved to a LatestPackageReference item. -->
      <Reference Remove="@(_PrivatePackageReferenceWithVersion)" />

      <!-- Free up memory for unnecessary items -->
      <_LatestPackageReferenceWithVersion Remove="@(_LatestPackageReferenceWithVersion)" />
      <_BaselinePackageReferenceWithVersion Remove="@(_BaselinePackageReferenceWithVersion)" />
      <_PrivatePackageReferenceWithVersion Remove="@(_PrivatePackageReferenceWithVersion)" />
      <_ImplicitPackageReference Remove="@(_ImplicitPackageReference)" />
    </ItemGroup>

    <Error
        Condition="'$(DisablePackageReferenceRestrictions)' != 'true' AND @(_ExplicitPackageReference->Count()) != 0"
        Text="PackageReference items are not allowed. Use &lt;Reference&gt; instead to replace the reference to @(_ExplicitPackageReference, ', '). See docs/ReferenceResolution.md for more details." />

    <ItemGroup>
      <_ExplicitPackageReference Remove="@(_ExplicitPackageReference)" />
    </ItemGroup>

    <Warning
        Condition=" '$(IsServicingBuild)' != 'true' AND '%(UnusedBaselinePackageReference.Identity)' != '' "
        Code="BUILD001"
        Text="Reference to '%(UnusedBaselinePackageReference.Identity)' was removed since the last stable release of this package. This could be a breaking change. See docs/ReferenceResolution.md for instructions on how to update changes to references or suppress this warning if the error was intentional." />

    <Error
        Condition=" '$(IsServicingBuild)' == 'true' AND @(UnusedBaselinePackageReference->Count()) != 0 "
        Code="BUILD002"
        Text="Package references changed since the last release. This could be a breaking change and is not allowed in a servicing update. References removed:%0A - @(UnusedBaselinePackageReference, '%0A - ')" />

    <Error
        Condition="'$(TargetFrameworkIdentifier)' != '.NETFramework' AND '%(Reference.Identity)' != '' AND ! Exists('%(Reference.Identity)') AND '$(DisablePackageReferenceRestrictions)' != 'true'"
        Code="MSB3245"
        Text="Could not resolve this reference. Could not locate the package or project for &quot;%(Reference.Identity)&quot;. Did you update baselines and dependencies lists? See docs/ReferenceResolution.md for more details." />
  </Target>

  <!--
    Change @(ResolvedCompileFileDefinitions) items between generation and use in order to compile against RTM lib/
    or ref/ assemblies. The approach works for all TFMs because it happens after a specific assembly is chosen for
    compilation; no need to restrict this to (say) the default TFM.

    This target could get confused if the layout changes for one of the dozen special-cased packages during servicing.
    E.g. ResolvePackageAssets picks a compatible assembly from the 5.0.1 package and _UseRTMReferenceAssemblies
    changes the path to one not present in the 5.0.0 package. Fortunately, this will break the build with complaints
    about the "invalid strong name".
  -->
  <Target Name="_UseRTMReferenceAssemblies"
      Condition=" '$(MSBuildProjectName)' != 'RepoTasks' "
      AfterTargets="ResolvePackageAssets"
      BeforeTargets="GenerateBuildDependencyFile;GeneratePublishDependencyFile;ILLink;ResolveLockFileReferences"
      DependsOnTargets="ResolvePackageAssets">
    <Error Condition=" !EXISTS('$(RepoRoot)artifacts\obj\RepoTasks\RepoTasks.csproj.nuget.g.props') "
        Text="The eng/tools/RepoTasks project must be restored before building other projects." />

    <JoinItems Left="@(ResolvedCompileFileDefinitions)"
        Right="@(LatestPackageReference->HasMetadata('RTMVersion'))"
        LeftKey="Filename"
        ItemSpecToUse="Left"
        LeftMetadata="*"
        RightMetadata="RTMVersion;Version">
      <Output TaskParameter="JoinResult" ItemName="_ResolvedCompileFileDefinitionsToChange" />
    </JoinItems>

    <ItemGroup>
      <ResolvedCompileFileDefinitions Remove="@(_ResolvedCompileFileDefinitionsToChange)" />

      <!-- Ignore %(NuGetPackageVersion) when doing substitution because some projects use downlevel packages. -->
      <_ResolvedCompileFileDefinitionsToChange
          HintPath="$([System.String]::new('%(Identity)').Replace('\%(Version)\', '\%(RTMVersion)\').Replace('/%(Version)/', '/%(RTMVersion)/'))" />
      <ResolvedCompileFileDefinitions Include="@(_ResolvedCompileFileDefinitionsToChange -> '%(HintPath)')" />

      <_ResolvedCompileFileDefinitionsToChange Remove="@(_ResolvedCompileFileDefinitionsToChange)" />
    </ItemGroup>
  </Target>

  <PropertyGroup>
    <_CompileTfmUsingReferenceAssemblies>false</_CompileTfmUsingReferenceAssemblies>
    <_CompileTfmUsingReferenceAssemblies
        Condition=" '$(CompileUsingReferenceAssemblies)' != false AND '$(TargetFramework)' == '$(DefaultNetCoreTargetFramework)' ">true</_CompileTfmUsingReferenceAssemblies>
  </PropertyGroup>

  <!--
    If we have a ref/ assembly from dotnet/runtime for an Extension package, use that when compiling but do not reference its assemblies.
  -->
<<<<<<< HEAD
  <ItemGroup
      Condition=" '$(MSBuildProjectName)' != 'RepoTasks' AND ( $(_CompileTfmUsingReferenceAssemblies) OR ('$(IsTargetingPackBuilding)' != 'false' AND '$(MSBuildProjectName)' == 'Microsoft.AspNetCore.App.Ref') )  ">
=======
  <ItemGroup Condition=" '$(MSBuildProjectName)' != 'Microsoft.AspNetCore.App.Runtime' AND
      ($(_CompileTfmUsingReferenceAssemblies) OR
       ('$(IsTargetingPackBuilding)' != 'false' AND '$(MSBuildProjectName)' == 'Microsoft.AspNetCore.App.Ref')) ">
>>>>>>> ec2e8a04
    <PackageReference Include="Microsoft.Extensions.Internal.Transport"
        Version="$(MicrosoftExtensionsInternalTransportVersion)"
        IsImplicitlyDefined="true"
        IncludeAssets="Compile"
        PrivateAssets="All"
        GeneratePathProperty="true" />
  </ItemGroup>

  <!--
    Remove compile-time assets for packages that overlap Microsoft.Extensions.Internal.Transport. Serviced packages
    may otherwise increase the referenced version. Avoid this because change reduces compatible runtime versions.
    That's not a big deal within the shared framework but can cause problems for shipped packages. Leave test
    projects and Ignitor alone because they may transitively reference newer netstandard assemblies and need a
    net5.0 assembly with the same version. (This can happen in implementation projects but is less likely.)
  -->
  <Target Name="RemoveExtensionsCompileAssets"
      AfterTargets="ResolvePackageAssets"
      Condition=" '$(PkgMicrosoft_Extensions_Internal_Transport)' != '' AND
          '$(IsServicingBuild)' == 'true' AND
          '$(IsImplementationProject)' == 'true' AND
          '$(MSBuildProjectName)' != 'Ignitor' AND
          '$(MSBuildProjectName)' != 'Microsoft.AspNetCore.App.Runtime' AND
          ($(_CompileTfmUsingReferenceAssemblies) OR
           ('$(IsTargetingPackBuilding)' != 'false' AND '$(MSBuildProjectName)' == 'Microsoft.AspNetCore.App.Ref')) ">
    <ItemGroup>
      <ResolvedCompileFileDefinitions Remove="@(ResolvedCompileFileDefinitions)"
          Condition=" '%(NuGetPackageId)' != 'Microsoft.Extensions.Internal.Transport' AND
              EXISTS('$(PkgMicrosoft_Extensions_Internal_Transport)\ref\$(TargetFramework)\%(Filename).dll') AND
              $([System.String]::new('%(Directory)').Contains('$(TargetFramework)')) " />
    </ItemGroup>
  </Target>

  <!-- These targets are used to generate the map of assembly name to project files. See also the /t:GenerateProjectList target in build/repo.targets. -->
  <Target Name="GetReferencesProvided" Returns="@(ProvidesReference)">
    <ItemGroup>
      <_TargetFramework Remove="@(_TargetFramework)" />
      <_TargetFramework Include="$(TargetFramework)" Condition="'$(TargetFramework)' != '' "/>
      <_TargetFramework Include="$(TargetFrameworks)" Condition="'$(TargetFramework)' == '' "/>
    </ItemGroup>

    <MSBuild Projects="$(MSBuildProjectFullPath)"
             Targets="_GetReferencesProvided"
             Properties="TargetFramework=%(_TargetFramework.Identity)">
      <Output TaskParameter="TargetOutputs" ItemName="ProvidesReference" />
    </MSBuild>
  </Target>

  <Target Name="_GetReferencesProvided" Returns="@(ProvidesReference)">
    <Error
        Condition=" '$(IsAspNetCoreApp)' == 'true' AND '$(IsImplementationProject)' == 'true' AND
            !$(HasReferenceAssembly) AND '$(TargetFramework)' == '$(DefaultNetCoreTargetFramework)' "
        Text="All assemblies which have set IsAspNetCoreApp=true should produce a reference assembly for default TFM." />
    <Error Condition=" '$(IsAspNetCoreApp)' == 'true' AND '$(IsImplementationProject)' != 'true' "
        Text="Only implementation projects should set IsAspNetCoreApp=true." />
    <Error Condition=" '$(IsAspNetCoreApp)' != 'true' AND $(HasReferenceAssembly) "
        Text="Only projects in the shared framework i.e. IsAspNetCoreApp==true should produce a reference assembly." />
    <Warning Condition=" '$(IsProjectReferenceProvider)' == 'true' AND '$(AssemblyName)' != '$(MSBuildProjectName)' "
        Text="Project name &quot;$(MSBuildProjectName)&quot; is confusing; assembly is named &quot;$(AssemblyName)&quot;." />

    <ItemGroup Condition=" '$(IsProjectReferenceProvider)' == 'true' ">
      <ProvidesReference Include="$(AssemblyName)">
        <IsAspNetCoreApp>$([MSBuild]::ValueOrDefault($(IsAspNetCoreApp),'false'))</IsAspNetCoreApp>
        <IsPackable>$([MSBuild]::ValueOrDefault($(IsPackable),'false'))</IsPackable>
        <ProjectFileRelativePath>$([MSBuild]::MakeRelative($(RepoRoot), $(MSBuildProjectFullPath)))</ProjectFileRelativePath>
      </ProvidesReference>
    </ItemGroup>
  </Target>

  <!-- This is used by the eng/scripts/AddAllProjectRefsToSolution.ps1 script to traverse the ProjectRef graph -->
  <PropertyGroup>
    <_CustomCollectProjectReferenceDependsOn
        Condition="'$(TargetFramework)' != ''">ResolveProjectReferences</_CustomCollectProjectReferenceDependsOn>
  </PropertyGroup>
  <Target Name="_CustomCollectProjectReference"
      DependsOnTargets="$(_CustomCollectProjectReferenceDependsOn)"
      Returns="$(MSBuildProjectFullPath);@(_MSBuildProjectReferenceExistent)">
    <ItemGroup>
      <_TargetFrameworks Include="$(TargetFrameworks)" />
    </ItemGroup>
    <MSBuild Condition="'$(TargetFramework)' == ''"
             Targets="_CustomCollectProjectReference"
             BuildInParallel="true"
             Projects="$(MSBuildProjectFullPath)"
             Properties="TargetFramework=%(_TargetFrameworks.Identity)"
             RebaseOutputs="True">
      <Output TaskParameter="TargetOutputs" ItemName="_MSBuildProjectReferenceExistent" />
    </MSBuild>
    <MSBuild Condition="'$(TargetFramework)' != ''"
             Targets="_CustomCollectProjectReference"
             BuildInParallel="true"
             SkipNonexistentTargets="true"
             Projects="@(_MSBuildProjectReferenceExistent)"
             RebaseOutputs="True">
      <Output TaskParameter="TargetOutputs" ItemName="_MSBuildProjectReferenceExistent" />
    </MSBuild>
  </Target>
</Project><|MERGE_RESOLUTION|>--- conflicted
+++ resolved
@@ -296,14 +296,10 @@
   <!--
     If we have a ref/ assembly from dotnet/runtime for an Extension package, use that when compiling but do not reference its assemblies.
   -->
-<<<<<<< HEAD
-  <ItemGroup
-      Condition=" '$(MSBuildProjectName)' != 'RepoTasks' AND ( $(_CompileTfmUsingReferenceAssemblies) OR ('$(IsTargetingPackBuilding)' != 'false' AND '$(MSBuildProjectName)' == 'Microsoft.AspNetCore.App.Ref') )  ">
-=======
   <ItemGroup Condition=" '$(MSBuildProjectName)' != 'Microsoft.AspNetCore.App.Runtime' AND
+      '$(MSBuildProjectName)' != 'RepoTasks' AND
       ($(_CompileTfmUsingReferenceAssemblies) OR
        ('$(IsTargetingPackBuilding)' != 'false' AND '$(MSBuildProjectName)' == 'Microsoft.AspNetCore.App.Ref')) ">
->>>>>>> ec2e8a04
     <PackageReference Include="Microsoft.Extensions.Internal.Transport"
         Version="$(MicrosoftExtensionsInternalTransportVersion)"
         IsImplicitlyDefined="true"
