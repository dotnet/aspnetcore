// Licensed to the .NET Foundation under one or more agreements.
// The .NET Foundation licenses this file to you under the MIT license.

using System.Collections.Generic;
using System.Collections.Immutable;
using System.Linq;
using Microsoft.AspNetCore.Analyzers.Infrastructure;
using Microsoft.AspNetCore.App.Analyzers.Infrastructure;
using Microsoft.AspNetCore.Http.RequestDelegateGenerator.StaticRouteHandlerModel;
using Microsoft.CodeAnalysis;
using Microsoft.CodeAnalysis.CSharp;
using Microsoft.CodeAnalysis.Operations;

namespace Microsoft.Extensions.Validation;

public sealed partial class ValidationsGenerator : IIncrementalGenerator
{
    private static readonly SymbolDisplayFormat _symbolDisplayFormat = new(
        globalNamespaceStyle: SymbolDisplayGlobalNamespaceStyle.Included,
        typeQualificationStyle: SymbolDisplayTypeQualificationStyle.NameAndContainingTypesAndNamespaces);

    internal ImmutableArray<ValidatableType> ExtractValidatableTypes(IInvocationOperation operation, WellKnownTypes wellKnownTypes)
    {
        AnalyzerDebug.Assert(operation.SemanticModel != null, "SemanticModel should not be null.");
        var parameters = operation.TryGetRouteHandlerMethod(operation.SemanticModel, out var method)
            ? method.Parameters
            : [];

        var fromServiceMetadataSymbol = wellKnownTypes.Get(
            WellKnownTypeData.WellKnownType.Microsoft_AspNetCore_Http_Metadata_IFromServiceMetadata);
        var fromKeyedServiceAttributeSymbol = wellKnownTypes.Get(
            WellKnownTypeData.WellKnownType.Microsoft_Extensions_DependencyInjection_FromKeyedServicesAttribute);

        var validatableTypes = new HashSet<ValidatableType>(ValidatableTypeComparer.Instance);
        List<ITypeSymbol> visitedTypes = [];

        foreach (var parameter in parameters)
        {
            // Skip parameters that are injected as services
            if (parameter.IsServiceParameter(fromServiceMetadataSymbol, fromKeyedServiceAttributeSymbol))
            {
                continue;
            }

            _ = TryExtractValidatableType(parameter.Type, wellKnownTypes, ref validatableTypes, ref visitedTypes);
        }
        return [.. validatableTypes];
    }

    internal bool TryExtractValidatableType(ITypeSymbol incomingTypeSymbol, WellKnownTypes wellKnownTypes, ref HashSet<ValidatableType> validatableTypes, ref List<ITypeSymbol> visitedTypes)
    {
        var typeSymbol = incomingTypeSymbol.UnwrapType(wellKnownTypes.Get(WellKnownTypeData.WellKnownType.System_Collections_IEnumerable));
        if (typeSymbol.SpecialType != SpecialType.None)
        {
            return false;
        }

        if (visitedTypes.Contains(typeSymbol))
        {
            return true;
        }

        if (typeSymbol.IsExemptType(wellKnownTypes))
        {
            return false;
        }

        // Skip types that are not accessible from generated code
        if (typeSymbol.DeclaredAccessibility is not Accessibility.Public)
        {
            return false;
        }

        visitedTypes.Add(typeSymbol);

        // Extract validatable types discovered in base types of this type and add them to the top-level list.
        var current = typeSymbol.BaseType;
        var hasValidatableBaseType = false;
        while (current != null && current.SpecialType != SpecialType.System_Object)
        {
            hasValidatableBaseType |= TryExtractValidatableType(current, wellKnownTypes, ref validatableTypes, ref visitedTypes);
            current = current.BaseType;
        }

        // Extract validatable types discovered in members of this type and add them to the top-level list.
        ImmutableArray<ValidatableProperty> members = [];
        if (ParsabilityHelper.GetParsability(typeSymbol, wellKnownTypes) is Parsability.NotParsable)
        {
            members = ExtractValidatableMembers(typeSymbol, wellKnownTypes, ref validatableTypes, ref visitedTypes);
        }

        // Extract the validatable types discovered in the JsonDerivedTypeAttributes of this type and add them to the top-level list.
        var derivedTypes = typeSymbol.GetJsonDerivedTypes(wellKnownTypes.Get(WellKnownTypeData.WellKnownType.System_Text_Json_Serialization_JsonDerivedTypeAttribute));
        var hasValidatableDerivedTypes = false;
        foreach (var derivedType in derivedTypes ?? [])
        {
            hasValidatableDerivedTypes |= TryExtractValidatableType(derivedType, wellKnownTypes, ref validatableTypes, ref visitedTypes);
        }

        // No validatable members or derived types found, so we don't need to add this type.
        if (members.IsDefaultOrEmpty && !hasValidatableBaseType && !hasValidatableDerivedTypes)
        {
            return false;
        }

        // Add the type itself as a validatable type itself.
        validatableTypes.Add(new ValidatableType(
            Type: typeSymbol,
            Members: members));

        return true;
    }

    internal ImmutableArray<ValidatableProperty> ExtractValidatableMembers(ITypeSymbol typeSymbol, WellKnownTypes wellKnownTypes, ref HashSet<ValidatableType> validatableTypes, ref List<ITypeSymbol> visitedTypes)
    {
        var members = new List<ValidatableProperty>();
        var resolvedRecordProperty = new List<IPropertySymbol>();

        var fromServiceMetadataSymbol = wellKnownTypes.Get(
            WellKnownTypeData.WellKnownType.Microsoft_AspNetCore_Http_Metadata_IFromServiceMetadata);
        var fromKeyedServiceAttributeSymbol = wellKnownTypes.Get(
            WellKnownTypeData.WellKnownType.Microsoft_Extensions_DependencyInjection_FromKeyedServicesAttribute);
        var jsonIgnoreAttributeSymbol = wellKnownTypes.Get(
            WellKnownTypeData.WellKnownType.System_Text_Json_Serialization_JsonIgnoreAttribute);

        // Special handling for record types to extract properties from
        // the primary constructor.
        if (typeSymbol is INamedTypeSymbol { IsRecord: true } namedType)
        {
            // Find the primary constructor for the record, account
            // for members that are in base types to account for
            // record inheritance scenarios
            var primaryConstructor = namedType.Constructors
                .FirstOrDefault(c => c.Parameters.Length > 0 && c.Parameters.All(p =>
                    namedType.FindPropertyIncludingBaseTypes(p.Name) != null));

            if (primaryConstructor != null)
            {
                // Process all parameters in constructor order to maintain parameter ordering
                foreach (var parameter in primaryConstructor.Parameters)
                {
                    // Find the corresponding property in this type, we ignore
                    // base types here since that will be handled by the inheritance
                    // checks in the default ValidatableTypeInfo implementation.
                    var correspondingProperty = typeSymbol.GetMembers()
                        .OfType<IPropertySymbol>()
                        .FirstOrDefault(p => string.Equals(p.Name, parameter.Name, System.StringComparison.OrdinalIgnoreCase));

                    if (correspondingProperty != null)
                    {
                        resolvedRecordProperty.Add(correspondingProperty);

                        // Skip parameters that are injected as services
                        if (parameter.IsServiceParameter(fromServiceMetadataSymbol, fromKeyedServiceAttributeSymbol))
                        {
                            continue;
                        }

<<<<<<< HEAD
                        // Skip properties that are not accessible from generated code
                        if (correspondingProperty.DeclaredAccessibility is not Accessibility.Public)
=======
                        // Skip properties that have JsonIgnore attribute
                        if (correspondingProperty.IsJsonIgnoredProperty(jsonIgnoreAttributeSymbol))
>>>>>>> 5723334a
                        {
                            continue;
                        }

                        // Check if the property's type is validatable, this resolves
                        // validatable types in the inheritance hierarchy
                        var hasValidatableType = TryExtractValidatableType(
                            correspondingProperty.Type,
                            wellKnownTypes,
                            ref validatableTypes,
                            ref visitedTypes);

                        members.Add(new ValidatableProperty(
                            ContainingType: correspondingProperty.ContainingType,
                            Type: correspondingProperty.Type,
                            Name: correspondingProperty.Name,
                            DisplayName: parameter.GetDisplayName(wellKnownTypes.Get(WellKnownTypeData.WellKnownType.System_ComponentModel_DataAnnotations_DisplayAttribute)) ??
                                        correspondingProperty.GetDisplayName(wellKnownTypes.Get(WellKnownTypeData.WellKnownType.System_ComponentModel_DataAnnotations_DisplayAttribute)),
                            Attributes: []));
                    }
                }
            }
        }

        // Handle properties for classes and any properties not handled by the constructor
        foreach (var member in typeSymbol.GetMembers().OfType<IPropertySymbol>())
        {
            // Skip compiler generated properties and properties already processed via
            // the record processing logic above.
            if (member.IsImplicitlyDeclared
                || member.IsEqualityContract(wellKnownTypes)
                || resolvedRecordProperty.Contains(member, SymbolEqualityComparer.Default))
            {
                continue;
            }

            // Skip properties that are injected as services
            if (member.IsServiceProperty(fromServiceMetadataSymbol, fromKeyedServiceAttributeSymbol))
            {
                continue;
            }

<<<<<<< HEAD
            // Skip properties that are not accessible from generated code
            if (member.DeclaredAccessibility is not Accessibility.Public)
=======
            // Skip properties that have JsonIgnore attribute
            if (member.IsJsonIgnoredProperty(jsonIgnoreAttributeSymbol))
>>>>>>> 5723334a
            {
                continue;
            }

            var hasValidatableType = TryExtractValidatableType(member.Type, wellKnownTypes, ref validatableTypes, ref visitedTypes);
            var attributes = ExtractValidationAttributes(member, wellKnownTypes, out var isRequired);

            // If the member has no validation attributes or validatable types and is not required, skip it.
            if (attributes.IsDefaultOrEmpty && !hasValidatableType && !isRequired)
            {
                continue;
            }

            members.Add(new ValidatableProperty(
                ContainingType: member.ContainingType,
                Type: member.Type,
                Name: member.Name,
                DisplayName: member.GetDisplayName(wellKnownTypes.Get(WellKnownTypeData.WellKnownType.System_ComponentModel_DataAnnotations_DisplayAttribute)),
                Attributes: attributes));
        }

        return [.. members];
    }

    internal static ImmutableArray<ValidationAttribute> ExtractValidationAttributes(ISymbol symbol, WellKnownTypes wellKnownTypes, out bool isRequired)
    {
        var attributes = symbol.GetAttributes();
        if (attributes.Length == 0)
        {
            isRequired = false;
            return [];
        }

        var validationAttributes = attributes
            .Where(attribute => attribute.AttributeClass != null)
            .Where(attribute => attribute.AttributeClass!.ImplementsValidationAttribute(wellKnownTypes.Get(WellKnownTypeData.WellKnownType.System_ComponentModel_DataAnnotations_ValidationAttribute)));
        isRequired = validationAttributes.Any(attr => SymbolEqualityComparer.Default.Equals(attr.AttributeClass, wellKnownTypes.Get(WellKnownTypeData.WellKnownType.System_ComponentModel_DataAnnotations_RequiredAttribute)));
        return [.. validationAttributes
            .Where(attr => !SymbolEqualityComparer.Default.Equals(attr.AttributeClass, wellKnownTypes.Get(WellKnownTypeData.WellKnownType.System_ComponentModel_DataAnnotations_ValidationAttribute)))
            .Select(attribute => new ValidationAttribute(
                Name: symbol.Name + attribute.AttributeClass!.Name,
                ClassName: attribute.AttributeClass!.ToDisplayString(_symbolDisplayFormat),
                Arguments: [.. attribute.ConstructorArguments.Select(a => a.ToCSharpString())],
                NamedArguments: attribute.NamedArguments.ToDictionary(namedArgument => namedArgument.Key, namedArgument => namedArgument.Value.ToCSharpString()),
                IsCustomValidationAttribute: SymbolEqualityComparer.Default.Equals(attribute.AttributeClass, wellKnownTypes.Get(WellKnownTypeData.WellKnownType.System_ComponentModel_DataAnnotations_CustomValidationAttribute))))];
    }
}<|MERGE_RESOLUTION|>--- conflicted
+++ resolved
@@ -156,13 +156,15 @@
                             continue;
                         }
 
-<<<<<<< HEAD
+
                         // Skip properties that are not accessible from generated code
                         if (correspondingProperty.DeclaredAccessibility is not Accessibility.Public)
-=======
+                        {
+                            continue;
+                        }
+
                         // Skip properties that have JsonIgnore attribute
                         if (correspondingProperty.IsJsonIgnoredProperty(jsonIgnoreAttributeSymbol))
->>>>>>> 5723334a
                         {
                             continue;
                         }
@@ -205,13 +207,15 @@
                 continue;
             }
 
-<<<<<<< HEAD
+
             // Skip properties that are not accessible from generated code
             if (member.DeclaredAccessibility is not Accessibility.Public)
-=======
+            {
+                continue;
+            }
+
             // Skip properties that have JsonIgnore attribute
             if (member.IsJsonIgnoredProperty(jsonIgnoreAttributeSymbol))
->>>>>>> 5723334a
             {
                 continue;
             }
