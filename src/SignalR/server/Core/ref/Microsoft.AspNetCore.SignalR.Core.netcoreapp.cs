--- conflicted
+++ resolved
@@ -177,17 +177,11 @@
     public partial class HubInvocationContext
     {
         public HubInvocationContext(Microsoft.AspNetCore.SignalR.HubCallerContext context, string hubMethodName, object[] hubMethodArguments) { }
-<<<<<<< HEAD
+        public HubInvocationContext(Microsoft.AspNetCore.SignalR.HubCallerContext context, System.Type hubType, string hubMethodName, object[] hubMethodArguments) { }
         public Microsoft.AspNetCore.SignalR.HubCallerContext Context { [System.Runtime.CompilerServices.CompilerGeneratedAttribute] get { throw null; } }
         public System.Collections.Generic.IReadOnlyList<object> HubMethodArguments { [System.Runtime.CompilerServices.CompilerGeneratedAttribute] get { throw null; } }
         public string HubMethodName { [System.Runtime.CompilerServices.CompilerGeneratedAttribute] get { throw null; } }
-=======
-        public HubInvocationContext(Microsoft.AspNetCore.SignalR.HubCallerContext context, System.Type hubType, string hubMethodName, object[] hubMethodArguments) { }
-        public Microsoft.AspNetCore.SignalR.HubCallerContext Context { [System.Runtime.CompilerServices.CompilerGeneratedAttribute]get { throw null; } }
-        public System.Collections.Generic.IReadOnlyList<object> HubMethodArguments { [System.Runtime.CompilerServices.CompilerGeneratedAttribute]get { throw null; } }
-        public string HubMethodName { [System.Runtime.CompilerServices.CompilerGeneratedAttribute]get { throw null; } }
-        public System.Type HubType { [System.Runtime.CompilerServices.CompilerGeneratedAttribute]get { throw null; } }
->>>>>>> dfba024c
+        public System.Type HubType { [System.Runtime.CompilerServices.CompilerGeneratedAttribute] get { throw null; } }
     }
     public abstract partial class HubLifetimeManager<THub> where THub : Microsoft.AspNetCore.SignalR.Hub
     {
