// Copyright (c) .NET Foundation. All rights reserved.
// Licensed under the Apache License, Version 2.0. See License.txt in the project root for license information.

using System;
using System.Buffers;
using System.Collections.Generic;
using System.Diagnostics;
using System.IO;
using System.Linq;
using System.Security.Claims;
using System.Text;
using System.Threading.Tasks;
using MessagePack;
using MessagePack.Formatters;
using Microsoft.AspNetCore.Authorization;
using Microsoft.AspNetCore.Connections;
using Microsoft.AspNetCore.Http;
using Microsoft.AspNetCore.Http.Connections.Features;
using Microsoft.AspNetCore.SignalR.Internal;
using Microsoft.AspNetCore.SignalR.Protocol;
using Microsoft.Extensions.DependencyInjection;
using Microsoft.Extensions.Logging;
using Microsoft.Extensions.Logging.Testing;
using Microsoft.Extensions.Options;
using Moq;
using Newtonsoft.Json;
using Newtonsoft.Json.Linq;
using Newtonsoft.Json.Serialization;
using Xunit;

namespace Microsoft.AspNetCore.SignalR.Tests
{
    public class HubConnectionHandlerTests : VerifiableLoggedTest
    {
        [Fact]
        [LogLevel(LogLevel.Trace)]
        public async Task HubsAreDisposed()
        {
            using (StartVerifiableLog())
            {
                var trackDispose = new TrackDispose();
                var serviceProvider = HubConnectionHandlerTestUtils.CreateServiceProvider(s => s.AddSingleton(trackDispose), LoggerFactory);
                var connectionHandler = serviceProvider.GetService<HubConnectionHandler<DisposeTrackingHub>>();

                using (var client = new TestClient())
                {
                    var connectionHandlerTask = await client.ConnectAsync(connectionHandler);

                    // kill the connection
                    client.Dispose();

                    await connectionHandlerTask;

                    Assert.Equal(2, trackDispose.DisposeCount);
                }
            }
        }

        [Fact]
        public async Task AsyncDisposablesInHubsAreSupported()
        {
            using (StartVerifiableLog())
            {
                var trackDispose = new TrackDispose();
                var serviceProvider = HubConnectionHandlerTestUtils.CreateServiceProvider(s =>
                {
                    s.AddScoped<AsyncDisposable>();
                    s.AddSingleton(trackDispose);
                },
                LoggerFactory);
                var connectionHandler = serviceProvider.GetService<HubConnectionHandler<HubWithAsyncDisposable>>();

                using (var client = new TestClient())
                {
                    var connectionHandlerTask = await client.ConnectAsync(connectionHandler);

                    var result = (await client.InvokeAsync(nameof(HubWithAsyncDisposable.Test)).OrTimeout());
                    Assert.NotNull(result);

                    // kill the connection
                    client.Dispose();

                    await connectionHandlerTask;

                    Assert.Equal(3, trackDispose.DisposeCount);
                }
            }
        }

        [Fact]
        public async Task ConnectionAbortedTokenTriggers()
        {
            using (StartVerifiableLog())
            {
                var state = new ConnectionLifetimeState();
                var serviceProvider = HubConnectionHandlerTestUtils.CreateServiceProvider(s => s.AddSingleton(state), LoggerFactory);
                var connectionHandler = serviceProvider.GetService<HubConnectionHandler<ConnectionLifetimeHub>>();

                using (var client = new TestClient())
                {
                    var connectionHandlerTask = await client.ConnectAsync(connectionHandler);

                    // kill the connection
                    client.Dispose();

                    await connectionHandlerTask.OrTimeout();

                    Assert.True(state.TokenCallbackTriggered);
                    Assert.False(state.TokenStateInConnected);
                    Assert.True(state.TokenStateInDisconnected);
                }
            }
        }

        [Fact]
        public async Task OnDisconnectedAsyncTriggersWhenAbortedTokenCallbackThrows()
        {
            using (StartVerifiableLog())
            {
                var serviceProvider = HubConnectionHandlerTestUtils.CreateServiceProvider(null, LoggerFactory);
                var connectionHandler = serviceProvider.GetService<HubConnectionHandler<ErrorInAbortedTokenHub>>();

                using (var client = new TestClient())
                {
                    var connectionHandlerTask = await client.ConnectAsync(connectionHandler);

                    // kill the connection
                    client.Dispose();

                    await connectionHandlerTask.OrTimeout();

                    var firedOnConnected = (bool)client.Connection.Items[nameof(ErrorInAbortedTokenHub.OnConnectedAsync)];
                    var firedOnDisconnected = (bool)client.Connection.Items[nameof(ErrorInAbortedTokenHub.OnDisconnectedAsync)];

                    Assert.True(firedOnConnected);
                    Assert.True(firedOnDisconnected);
                }
            }
        }

        [Fact]
        public async Task AbortFromHubMethodForcesClientDisconnect()
        {
            using (StartVerifiableLog())
            {
                var serviceProvider = HubConnectionHandlerTestUtils.CreateServiceProvider(null, LoggerFactory);
                var connectionHandler = serviceProvider.GetService<HubConnectionHandler<AbortHub>>();

<<<<<<< HEAD
                using (var client = new TestClient())
                {
                    var connectionHandlerTask = await client.ConnectAsync(connectionHandler);

                    await client.SendInvocationAsync(nameof(AbortHub.Kill)).OrTimeout();

                    await connectionHandlerTask.OrTimeout();

                    Assert.Null(client.TryRead());
                }
=======
                await client.SendInvocationAsync(nameof(AbortHub.Kill));

                await connectionHandlerTask.OrTimeout();

                Assert.Null(client.TryRead());
>>>>>>> 8211a1c3
            }
        }

        [Fact]
        public async Task MissingHandshakeAndMessageSentFromHubConnectionCanBeDisposedCleanly()
        {
            using (StartVerifiableLog())
            {
                var serviceProvider = HubConnectionHandlerTestUtils.CreateServiceProvider(null, LoggerFactory);
                var connectionHandler = serviceProvider.GetService<HubConnectionHandler<SimpleHub>>();

                using (var client = new TestClient())
                {
                    var connectionHandlerTask = await client.ConnectAsync(connectionHandler, false, false);

                    // kill the connection
                    client.Dispose();

                    await connectionHandlerTask;

                    Assert.Null(client.HandshakeResponseMessage);
                }
            }
        }

        [Fact]
        public async Task HandshakeTimesOut()
        {
            using (StartVerifiableLog())
            {
                var serviceProvider = HubConnectionHandlerTestUtils.CreateServiceProvider(services =>
                {
                    services.Configure<HubOptions>(options =>
                    {
                        options.HandshakeTimeout = TimeSpan.FromMilliseconds(5);
                    });
                }, LoggerFactory);
                var connectionHandler = serviceProvider.GetService<HubConnectionHandler<SimpleHub>>();

                using (var client = new TestClient())
                {
                    var connectionHandlerTask = await client.ConnectAsync(connectionHandler, false);

                    Assert.NotNull(client.HandshakeResponseMessage);
                    Assert.Equal("Handshake was canceled.", client.HandshakeResponseMessage.Error);

                    await connectionHandlerTask.OrTimeout();
                }
            }
        }

        [Fact]
        public async Task CanLoadHubContext()
        {
            using (StartVerifiableLog())
            {
                var serviceProvider = HubConnectionHandlerTestUtils.CreateServiceProvider(null, LoggerFactory);
                var context = serviceProvider.GetRequiredService<IHubContext<SimpleHub>>();
                await context.Clients.All.SendAsync("Send", "test");
            }
        }

        [Fact]
        public async Task CanLoadTypedHubContext()
        {
            using (StartVerifiableLog())
            {
                var serviceProvider = HubConnectionHandlerTestUtils.CreateServiceProvider(null, LoggerFactory);
                var context = serviceProvider.GetRequiredService<IHubContext<SimpleTypedHub, ITypedHubClient>>();
                await context.Clients.All.Send("test");
            }
        }

        [Fact]
        public void FailsToLoadInvalidTypedHubClient()
        {
            using (StartVerifiableLog())
            {
                var serviceProvider = HubConnectionHandlerTestUtils.CreateServiceProvider(null, LoggerFactory);
                var ex = Assert.Throws<InvalidOperationException>(() =>
                    serviceProvider.GetRequiredService<IHubContext<SimpleVoidReturningTypedHub, IVoidReturningTypedHubClient>>());
                Assert.Equal($"Cannot generate proxy implementation for '{typeof(IVoidReturningTypedHubClient).FullName}.{nameof(IVoidReturningTypedHubClient.Send)}'. All client proxy methods must return '{typeof(Task).FullName}'.", ex.Message);
            }
        }

        [Fact]
        public async Task HandshakeFailureFromUnknownProtocolSendsResponseWithError()
        {
            using (StartVerifiableLog())
            {
                var hubProtocolMock = new Mock<IHubProtocol>();
                hubProtocolMock.Setup(m => m.Name).Returns("CustomProtocol");

                var connectionHandler = HubConnectionHandlerTestUtils.GetHubConnectionHandler(typeof(HubT), loggerFactory: LoggerFactory);

                using (var client = new TestClient(protocol: hubProtocolMock.Object))
                {
                    var connectionHandlerTask = await client.ConnectAsync(connectionHandler);

                    Assert.NotNull(client.HandshakeResponseMessage);
                    Assert.Equal("The protocol 'CustomProtocol' is not supported.", client.HandshakeResponseMessage.Error);

                    client.Dispose();

                    await connectionHandlerTask.OrTimeout();
                }
            }
        }

        [Fact]
        public async Task HandshakeFailureFromUnsupportedFormatSendsResponseWithError()
        {
            using (StartVerifiableLog())
            {
                var hubProtocolMock = new Mock<IHubProtocol>();
                hubProtocolMock.Setup(m => m.Name).Returns("CustomProtocol");

                var connectionHandler = HubConnectionHandlerTestUtils.GetHubConnectionHandler(typeof(HubT), loggerFactory: LoggerFactory);

                using (var client = new TestClient(protocol: new MessagePackHubProtocol()))
                {
                    client.SupportedFormats = TransferFormat.Text;

                    var connectionHandlerTask = await client.ConnectAsync(connectionHandler);

                    Assert.NotNull(client.HandshakeResponseMessage);
                    Assert.Equal("Cannot use the 'messagepack' protocol on the current transport. The transport does not support 'Binary' transfer format.", client.HandshakeResponseMessage.Error);

                    client.Dispose();

                    await connectionHandlerTask.OrTimeout();
                }
            }
        }

        [Fact]
        public async Task ConnectionClosedWhenHandshakeLargerThanMaxMessageSize()
        {
            using (StartVerifiableLog())
            {
                var connectionHandler = HubConnectionHandlerTestUtils.GetHubConnectionHandler(typeof(HubT), loggerFactory: LoggerFactory,
                    builder =>
                    {
                        builder.AddSignalR(o =>
                        {
                            o.MaximumReceiveMessageSize = 1;
                        });
                    });

                using (var client = new TestClient())
                {
                    client.SupportedFormats = TransferFormat.Text;

                    var connectionHandlerTask = await client.ConnectAsync(connectionHandler,
                                                            sendHandshakeRequestMessage: true,
                                                            expectedHandshakeResponseMessage: false);

                    var message = await client.ReadAsync(isHandshake: true).OrTimeout();

                    Assert.Equal("Handshake was canceled.", ((HandshakeResponseMessage)message).Error);

                    // Connection closes
                    await connectionHandlerTask.OrTimeout();

                    client.Dispose();
                }
            }
        }

        [Fact]
        public async Task SendingHandshakeRequestInChunksWorks()
        {
            using (StartVerifiableLog())
            {
                var connectionHandler = HubConnectionHandlerTestUtils.GetHubConnectionHandler(typeof(HubT), loggerFactory: LoggerFactory);
                var part1 = Encoding.UTF8.GetBytes("{\"protocol\": \"json\"");
                var part2 = Encoding.UTF8.GetBytes(",\"version\": 1}");
                var part3 = Encoding.UTF8.GetBytes("\u001e");

                using (var client = new TestClient())
                {
                    client.SupportedFormats = TransferFormat.Text;

                    var connectionHandlerTask = await client.ConnectAsync(connectionHandler,
                                                            sendHandshakeRequestMessage: false,
                                                            expectedHandshakeResponseMessage: false);

                    // Wait for the handshake response
                    var task = client.ReadAsync(isHandshake: true);

                    await client.Connection.Application.Output.WriteAsync(part1);

                    Assert.False(task.IsCompleted);

                    await client.Connection.Application.Output.WriteAsync(part2);

                    Assert.False(task.IsCompleted);

                    await client.Connection.Application.Output.WriteAsync(part3);

                    Assert.True(task.IsCompleted);

                    var response = (await task) as HandshakeResponseMessage;
                    Assert.NotNull(response);

                    client.Dispose();

                    await connectionHandlerTask.OrTimeout();
                }
            }
        }

        [Fact]
        public async Task SendingInvocatonInChunksWorks()
        {
            using (StartVerifiableLog())
            {
                var connectionHandler = HubConnectionHandlerTestUtils.GetHubConnectionHandler(typeof(HubT), loggerFactory: LoggerFactory);
                var part1 = Encoding.UTF8.GetBytes("{\"type\":1, \"invocationId\":\"1\", ");
                var part2 = Encoding.UTF8.GetBytes("\"target\": \"Echo\", \"arguments\"");
                var part3 = Encoding.UTF8.GetBytes(":[\"hello\"]}\u001e");

                using (var client = new TestClient())
                {
                    client.SupportedFormats = TransferFormat.Text;

                    var connectionHandlerTask = await client.ConnectAsync(connectionHandler);

                    // Wait for the hub completion
                    var task = client.ReadAsync();

                    await client.Connection.Application.Output.WriteAsync(part1);

                    Assert.False(task.IsCompleted);

                    await client.Connection.Application.Output.WriteAsync(part2);

                    Assert.False(task.IsCompleted);

                    await client.Connection.Application.Output.WriteAsync(part3);

                    Assert.True(task.IsCompleted);

                    var completionMessage = await task as CompletionMessage;
                    Assert.NotNull(completionMessage);
                    Assert.Equal("hello", completionMessage.Result);
                    Assert.Equal("1", completionMessage.InvocationId);

                    client.Dispose();

                    await connectionHandlerTask.OrTimeout();
                }
            }
        }

        [Fact]
        public async Task SendingHandshakeRequestAndInvocationInSamePayloadParsesHandshakeAndInvocation()
        {
            using (StartVerifiableLog())
            {
                var connectionHandler = HubConnectionHandlerTestUtils.GetHubConnectionHandler(typeof(HubT), loggerFactory: LoggerFactory);
                var payload = Encoding.UTF8.GetBytes("{\"protocol\": \"json\",\"version\": 1}\u001e{\"type\":1, \"invocationId\":\"1\", \"target\": \"Echo\", \"arguments\":[\"hello\"]}\u001e");

                using (var client = new TestClient())
                {
                    client.SupportedFormats = TransferFormat.Text;

                    var connectionHandlerTask = await client.ConnectAsync(connectionHandler,
                                                            sendHandshakeRequestMessage: false,
                                                            expectedHandshakeResponseMessage: false);

                    // Wait for the handshake response
                    var task = client.ReadAsync(isHandshake: true);

                    await client.Connection.Application.Output.WriteAsync(payload);

                    Assert.True(task.IsCompleted);

                    var response = await task as HandshakeResponseMessage;
                    Assert.NotNull(response);

                    var completionMessage = await client.ReadAsync() as CompletionMessage;
                    Assert.NotNull(completionMessage);
                    Assert.Equal("hello", completionMessage.Result);
                    Assert.Equal("1", completionMessage.InvocationId);

                    client.Dispose();

                    await connectionHandlerTask.OrTimeout();
                }
            }
        }

        [Fact]
        public async Task HandshakeSuccessSendsResponseWithoutError()
        {
            using (StartVerifiableLog())
            {
                var connectionHandler = HubConnectionHandlerTestUtils.GetHubConnectionHandler(typeof(HubT), loggerFactory: LoggerFactory);

                using (var client = new TestClient())
                {
                    var connectionHandlerTask = await client.ConnectAsync(connectionHandler);

                    Assert.NotNull(client.HandshakeResponseMessage);
                    Assert.Null(client.HandshakeResponseMessage.Error);

                    client.Dispose();

                    await connectionHandlerTask.OrTimeout();
                }
            }
        }

        [Fact]
        public async Task HubMessageOverTheMaxMessageSizeThrows()
        {
            var payload = Encoding.UTF8.GetBytes("{\"type\":1, \"invocationId\":\"1\", \"target\": \"Echo\", \"arguments\":[\"hello\"]}\u001e");
            var maximumMessageSize = payload.Length - 10;

            using (StartVerifiableLog())
            {
                var connectionHandler = HubConnectionHandlerTestUtils.GetHubConnectionHandler(typeof(HubT), LoggerFactory,
                    services => services.AddSignalR().AddHubOptions<HubT>(o => o.MaximumReceiveMessageSize = maximumMessageSize));

                using (var client = new TestClient())
                {
                    var connectionHandlerTask = await client.ConnectAsync(connectionHandler);

                    await client.Connection.Application.Output.WriteAsync(payload);

                    client.Dispose();

                    await connectionHandlerTask.OrTimeout();
                }
            }

            var exceptionLog = TestSink.Writes.Where(w => string.Equals(w.LoggerName, "Microsoft.AspNetCore.SignalR.HubConnectionHandler") &&
                (w.Exception is InvalidDataException ide));
            Assert.Single(exceptionLog);
            Assert.Equal(exceptionLog.First().Exception.Message, $"The maximum message size of {maximumMessageSize}B was exceeded. The message size can be configured in AddHubOptions.");
        }

        [Fact]
        public async Task ChunkedHubMessageOverTheMaxMessageSizeThrows()
        {
            var payload = Encoding.UTF8.GetBytes("{\"type\":1, \"invocationId\":\"1\", \"target\": \"Echo\", \"arguments\":[\"hello\"]}\u001e");
            var maximumMessageSize = payload.Length - 10;

            using (StartVerifiableLog())
            {
                var connectionHandler = HubConnectionHandlerTestUtils.GetHubConnectionHandler(typeof(HubT), LoggerFactory,
                    services => services.AddSignalR().AddHubOptions<HubT>(o => o.MaximumReceiveMessageSize = maximumMessageSize));

                using (var client = new TestClient())
                {
                    var connectionHandlerTask = await client.ConnectAsync(connectionHandler);

                    await client.Connection.Application.Output.WriteAsync(payload.AsMemory(0, payload.Length / 2));
                    await client.Connection.Application.Output.WriteAsync(payload.AsMemory(payload.Length / 2));

                    client.Dispose();

                    await connectionHandlerTask.OrTimeout();
                }
            }

            var exceptionLog = TestSink.Writes.Where(w => string.Equals(w.LoggerName, "Microsoft.AspNetCore.SignalR.HubConnectionHandler") &&
                (w.Exception is InvalidDataException ide));
            Assert.Single(exceptionLog);
            Assert.Equal(exceptionLog.First().Exception.Message, $"The maximum message size of {maximumMessageSize}B was exceeded. The message size can be configured in AddHubOptions.");
        }

        [Fact]
        public async Task ManyHubMessagesOneOverTheMaxMessageSizeThrows()
        {
            var payload1 = Encoding.UTF8.GetBytes("{\"type\":1, \"invocationId\":\"1\", \"target\": \"Echo\", \"arguments\":[\"one\"]}\u001e");
            var payload2 = Encoding.UTF8.GetBytes("{\"type\":1, \"invocationId\":\"2\", \"target\": \"Echo\", \"arguments\":[\"two\"]}\u001e");
            var payload3 = Encoding.UTF8.GetBytes("{\"type\":1, \"invocationId\":\"3\", \"target\": \"Echo\", \"arguments\":[\"three\"]}\u001e");

            // Between the first and the second payload so we'll end up slicing with some remaining in the slice for
            // the next message
            var maximumMessageSize = payload1.Length + 1;
            using (StartVerifiableLog())
            {
                var connectionHandler = HubConnectionHandlerTestUtils.GetHubConnectionHandler(typeof(HubT), LoggerFactory,
                    services => services.AddSignalR().AddHubOptions<HubT>(o => o.MaximumReceiveMessageSize = maximumMessageSize));

                using (var client = new TestClient())
                {
                    var connectionHandlerTask = await client.ConnectAsync(connectionHandler);

                    client.Connection.Application.Output.Write(payload1);
                    client.Connection.Application.Output.Write(payload2);
                    client.Connection.Application.Output.Write(payload3);
                    await client.Connection.Application.Output.FlushAsync();

                    // 2 invocations should be processed
                    var completionMessage = await client.ReadAsync().OrTimeout() as CompletionMessage;
                    Assert.NotNull(completionMessage);
                    Assert.Equal("1", completionMessage.InvocationId);
                    Assert.Equal("one", completionMessage.Result);

                    completionMessage = await client.ReadAsync().OrTimeout() as CompletionMessage;
                    Assert.NotNull(completionMessage);
                    Assert.Equal("2", completionMessage.InvocationId);
                    Assert.Equal("two", completionMessage.Result);

                    // We never receive the 3rd message since it was over the maximum message size
                    CloseMessage closeMessage = await client.ReadAsync().OrTimeout() as CloseMessage;
                    Assert.NotNull(closeMessage);

                    client.Dispose();

                    await connectionHandlerTask.OrTimeout();
                }
            }

            var exceptionLog = TestSink.Writes.Where(w => string.Equals(w.LoggerName, "Microsoft.AspNetCore.SignalR.HubConnectionHandler") &&
                (w.Exception is InvalidDataException ide));
            Assert.Single(exceptionLog);
            Assert.Equal(exceptionLog.First().Exception.Message, $"The maximum message size of {maximumMessageSize}B was exceeded. The message size can be configured in AddHubOptions.");
        }

        [Fact]
        public async Task ManyHubMessagesUnderTheMessageSizeButConfiguredWithMax()
        {
            var payload1 = Encoding.UTF8.GetBytes("{\"type\":1, \"invocationId\":\"1\", \"target\": \"Echo\", \"arguments\":[\"one\"]}\u001e");
            var payload2 = Encoding.UTF8.GetBytes("{\"type\":1, \"invocationId\":\"2\", \"target\": \"Echo\", \"arguments\":[\"two\"]}\u001e");
            var payload3 = Encoding.UTF8.GetBytes("{\"type\":1, \"invocationId\":\"3\", \"target\": \"Echo\", \"arguments\":[\"three\"]}\u001e");

            // Bigger than all 3 messages
            var maximumMessageSize = payload3.Length + 10;

            using (StartVerifiableLog())
            {
                var connectionHandler = HubConnectionHandlerTestUtils.GetHubConnectionHandler(typeof(HubT), LoggerFactory,
                    services => services.AddSignalR().AddHubOptions<HubT>(o => o.MaximumReceiveMessageSize = maximumMessageSize));

                using (var client = new TestClient())
                {
                    var connectionHandlerTask = await client.ConnectAsync(connectionHandler);

                    client.Connection.Application.Output.Write(payload1);
                    client.Connection.Application.Output.Write(payload2);
                    client.Connection.Application.Output.Write(payload3);
                    await client.Connection.Application.Output.FlushAsync();

                    // 2 invocations should be processed
                    var completionMessage = await client.ReadAsync().OrTimeout() as CompletionMessage;
                    Assert.NotNull(completionMessage);
                    Assert.Equal("1", completionMessage.InvocationId);
                    Assert.Equal("one", completionMessage.Result);

                    completionMessage = await client.ReadAsync().OrTimeout() as CompletionMessage;
                    Assert.NotNull(completionMessage);
                    Assert.Equal("2", completionMessage.InvocationId);
                    Assert.Equal("two", completionMessage.Result);

                    completionMessage = await client.ReadAsync().OrTimeout() as CompletionMessage;
                    Assert.NotNull(completionMessage);
                    Assert.Equal("3", completionMessage.InvocationId);
                    Assert.Equal("three", completionMessage.Result);

                    client.Dispose();

                    await connectionHandlerTask.OrTimeout();
                }
            }
        }

        [Fact]
        public async Task HandshakeFailureFromIncompatibleProtocolVersionSendsResponseWithError()
        {
            using (StartVerifiableLog())
            {
                var hubProtocolMock = new Mock<IHubProtocol>();
                hubProtocolMock.Setup(m => m.Name).Returns("json");
                hubProtocolMock.Setup(m => m.Version).Returns(9001);

                var connectionHandler = HubConnectionHandlerTestUtils.GetHubConnectionHandler(typeof(HubT), loggerFactory: LoggerFactory);

                using (var client = new TestClient(protocol: hubProtocolMock.Object))
                {
                    var connectionHandlerTask = await client.ConnectAsync(connectionHandler);

                    Assert.NotNull(client.HandshakeResponseMessage);
                    Assert.Equal("The server does not support version 9001 of the 'json' protocol.", client.HandshakeResponseMessage.Error);

                    client.Dispose();

                    await connectionHandlerTask.OrTimeout();
                }
            }
        }

        [Fact]
        public async Task ConnectionClosesOnServerWithPartialHandshakeMessageAndCompletedPipe()
        {
            using (StartVerifiableLog())
            {
                var connectionHandler = HubConnectionHandlerTestUtils.GetHubConnectionHandler(typeof(HubT), loggerFactory: LoggerFactory);

                using (var client = new TestClient())
                {
                    // partial handshake
                    var payload = Encoding.UTF8.GetBytes("{\"protocol\": \"json\",\"ver");
                    await client.Connection.Application.Output.WriteAsync(payload).OrTimeout();

                    var connectionHandlerTask = await client.ConnectAsync(connectionHandler, sendHandshakeRequestMessage: false, expectedHandshakeResponseMessage: false);
                    // Complete the pipe to 'close' the connection
                    client.Connection.Application.Output.Complete();

                    // This will never complete as the pipe was completed and nothing can be written to it
                    var handshakeReadTask = client.ReadAsync(true);

                    // Check that the connection was closed on the server
                    await connectionHandlerTask.OrTimeout();
                    Assert.False(handshakeReadTask.IsCompleted);

                    client.Dispose();
                }
            }
        }

        [Fact]
        public async Task LifetimeManagerOnDisconnectedAsyncCalledIfLifetimeManagerOnConnectedAsyncThrows()
        {
            using (StartVerifiableLog())
            {
                var mockLifetimeManager = new Mock<HubLifetimeManager<Hub>>();
                mockLifetimeManager
                    .Setup(m => m.OnConnectedAsync(It.IsAny<HubConnectionContext>()))
                    .Throws(new InvalidOperationException("Lifetime manager OnConnectedAsync failed."));
                var mockHubActivator = new Mock<IHubActivator<Hub>>();

                var serviceProvider = HubConnectionHandlerTestUtils.CreateServiceProvider(services =>
                {
                    services.AddSingleton(mockLifetimeManager.Object);
                    services.AddSingleton(mockHubActivator.Object);
                }, LoggerFactory);

                var connectionHandler = serviceProvider.GetService<HubConnectionHandler<Hub>>();

                using (var client = new TestClient())
                {
                    var exception =
                        await Assert.ThrowsAsync<InvalidOperationException>(
                            async () =>
                            {
                                var connectionHandlerTask = await client.ConnectAsync(connectionHandler);
                                await connectionHandlerTask.OrTimeout();
                            });
                    Assert.Equal("Lifetime manager OnConnectedAsync failed.", exception.Message);

                    client.Dispose();

                    mockLifetimeManager.Verify(m => m.OnConnectedAsync(It.IsAny<HubConnectionContext>()), Times.Once);
                    mockLifetimeManager.Verify(m => m.OnDisconnectedAsync(It.IsAny<HubConnectionContext>()), Times.Once);
                    // No hubs should be created since the connection is terminated
                    mockHubActivator.Verify(m => m.Create(), Times.Never);
                    mockHubActivator.Verify(m => m.Release(It.IsAny<Hub>()), Times.Never);
                }
            }
        }

        [Fact]
        public async Task HubOnDisconnectedAsyncCalledIfHubOnConnectedAsyncThrows()
        {
            bool ExpectedErrors(WriteContext writeContext)
            {
                return writeContext.LoggerName == "Microsoft.AspNetCore.SignalR.HubConnectionHandler" &&
                       writeContext.EventId.Name == "ErrorDispatchingHubEvent";
            }

            using (StartVerifiableLog(ExpectedErrors))
            {
                var mockLifetimeManager = new Mock<HubLifetimeManager<OnConnectedThrowsHub>>();
                var serviceProvider = HubConnectionHandlerTestUtils.CreateServiceProvider(services =>
                {
                    services.AddSingleton(mockLifetimeManager.Object);
                }, LoggerFactory);

                var connectionHandler = serviceProvider.GetService<HubConnectionHandler<OnConnectedThrowsHub>>();

                using (var client = new TestClient())
                {
                    var connectionHandlerTask = await client.ConnectAsync(connectionHandler);
                    client.Dispose();

                    await connectionHandlerTask.OrTimeout();

                    mockLifetimeManager.Verify(m => m.OnConnectedAsync(It.IsAny<HubConnectionContext>()), Times.Once);
                    mockLifetimeManager.Verify(m => m.OnDisconnectedAsync(It.IsAny<HubConnectionContext>()), Times.Once);
                }
            }
        }

        [Fact]
        public async Task LifetimeManagerOnDisconnectedAsyncCalledIfHubOnDisconnectedAsyncThrows()
        {
            bool ExpectedErrors(WriteContext writeContext)
            {
                return writeContext.LoggerName == "Microsoft.AspNetCore.SignalR.HubConnectionHandler" &&
                       writeContext.EventId.Name == "ErrorDispatchingHubEvent";
            }

            using (StartVerifiableLog(ExpectedErrors))
            {
                var mockLifetimeManager = new Mock<HubLifetimeManager<OnDisconnectedThrowsHub>>();
                var serviceProvider = HubConnectionHandlerTestUtils.CreateServiceProvider(services =>
                {
                    services.AddSingleton(mockLifetimeManager.Object);
                }, LoggerFactory);

                var connectionHandler = serviceProvider.GetService<HubConnectionHandler<OnDisconnectedThrowsHub>>();

                using (var client = new TestClient())
                {
                    var connectionHandlerTask = await client.ConnectAsync(connectionHandler);
                    client.Dispose();

                    var exception = await Assert.ThrowsAsync<InvalidOperationException>(async () => await connectionHandlerTask);
                    Assert.Equal("Hub OnDisconnected failed.", exception.Message);

                    mockLifetimeManager.Verify(m => m.OnConnectedAsync(It.IsAny<HubConnectionContext>()), Times.Once);
                    mockLifetimeManager.Verify(m => m.OnDisconnectedAsync(It.IsAny<HubConnectionContext>()), Times.Once);
                }
            }
        }

        [Fact]
        public async Task HubMethodCanReturnValueFromTask()
        {
            using (StartVerifiableLog())
            {
                var serviceProvider = HubConnectionHandlerTestUtils.CreateServiceProvider(null, LoggerFactory);

                var connectionHandler = serviceProvider.GetService<HubConnectionHandler<MethodHub>>();

                using (var client = new TestClient())
                {
                    var connectionHandlerTask = await client.ConnectAsync(connectionHandler);

                    var result = (await client.InvokeAsync(nameof(MethodHub.TaskValueMethod)).OrTimeout()).Result;

                    // json serializer makes this a long
                    Assert.Equal(42L, result);

                    // kill the connection
                    client.Dispose();

                    await connectionHandlerTask.OrTimeout();
                }
            }
        }

        [Fact]
        public async Task HubMethodCanReturnValueFromValueTask()
        {
            using (StartVerifiableLog())
            {
                var serviceProvider = HubConnectionHandlerTestUtils.CreateServiceProvider(null, LoggerFactory);

                var connectionHandler = serviceProvider.GetService<HubConnectionHandler<MethodHub>>();

                using (var client = new TestClient())
                {
                    var connectionHandlerTask = await client.ConnectAsync(connectionHandler);

                    var result = (await client.InvokeAsync(nameof(MethodHub.ValueTaskValueMethod)).OrTimeout()).Result;

                    // json serializer makes this a long
                    Assert.Equal(43L, result);

                    // kill the connection
                    client.Dispose();

                    await connectionHandlerTask.OrTimeout();
                }
            }
        }

        [Fact]
        public async Task HubMethodCanReturnValueTask()
        {
            using (StartVerifiableLog())
            {
                var serviceProvider = HubConnectionHandlerTestUtils.CreateServiceProvider(null, LoggerFactory);

                var connectionHandler = serviceProvider.GetService<HubConnectionHandler<MethodHub>>();

                using (var client = new TestClient())
                {
                    var connectionHandlerTask = await client.ConnectAsync(connectionHandler);

                    var result = (await client.InvokeAsync(nameof(MethodHub.ValueTaskMethod)).OrTimeout()).Result;

                    Assert.Null(result);

                    // kill the connection
                    client.Dispose();

                    await connectionHandlerTask.OrTimeout();
                }
            }
        }

        [Theory]
        [MemberData(nameof(HubTypes))]
        public async Task HubMethodsAreCaseInsensitive(Type hubType)
        {
            using (StartVerifiableLog())
            {
                var connectionHandler = HubConnectionHandlerTestUtils.GetHubConnectionHandler(hubType, loggerFactory: LoggerFactory);

                using (var client = new TestClient())
                {
                    var connectionHandlerTask = (Task)await client.ConnectAsync(connectionHandler);

                    var result = (await client.InvokeAsync("echo", "hello").OrTimeout()).Result;

                    Assert.Equal("hello", result);

                    // kill the connection
                    client.Dispose();

                    await connectionHandlerTask.OrTimeout();
                }
            }
        }

        [Theory]
        [InlineData(nameof(MethodHub.MethodThatThrows), true)]
        [InlineData(nameof(MethodHub.MethodThatYieldsFailedTask), false)]
        public async Task HubMethodCanThrowOrYieldFailedTask(string methodName, bool detailedErrors)
        {
            var hasErrorLog = false;
            bool ExpectedErrors(WriteContext writeContext)
            {
                var expected = writeContext.LoggerName == "Microsoft.AspNetCore.SignalR.Internal.DefaultHubDispatcher" &&
                       writeContext.EventId.Name == "FailedInvokingHubMethod";
                if (expected)
                {
                    hasErrorLog = true;
                    return true;
                }
                return false;
            }

            using (StartVerifiableLog(ExpectedErrors))
            {
                var serviceProvider = HubConnectionHandlerTestUtils.CreateServiceProvider(builder =>
                {
                    builder.AddSignalR(options =>
                    {
                        options.EnableDetailedErrors = detailedErrors;
                    });
                }, LoggerFactory);

                var connectionHandler = serviceProvider.GetService<HubConnectionHandler<MethodHub>>();

                using (var client = new TestClient())
                {
                    var connectionHandlerTask = await client.ConnectAsync(connectionHandler);

                    var message = await client.InvokeAsync(methodName).OrTimeout();

                    if (detailedErrors)
                    {
                        Assert.Equal($"An unexpected error occurred invoking '{methodName}' on the server. InvalidOperationException: BOOM!", message.Error);
                    }
                    else
                    {
                        Assert.Equal($"An unexpected error occurred invoking '{methodName}' on the server.", message.Error);
                    }

                    // kill the connection
                    client.Dispose();

                    await connectionHandlerTask.OrTimeout();
                }
            }

            Assert.True(hasErrorLog);
        }

        [Fact]
        public async Task DetailedExceptionEvenWhenNotExplicitlySet()
        {
            bool ExpectedErrors(WriteContext writeContext)
            {
                return writeContext.LoggerName == "Microsoft.AspNetCore.SignalR.Internal.DefaultHubDispatcher" &&
                       writeContext.EventId.Name == "FailedInvokingHubMethod";
            }

            using (StartVerifiableLog(ExpectedErrors))
            {
                var serviceProvider = HubConnectionHandlerTestUtils.CreateServiceProvider(null, LoggerFactory);

                var methodName = nameof(MethodHub.ThrowHubException);

                var connectionHandler = serviceProvider.GetService<HubConnectionHandler<MethodHub>>();

                using (var client = new TestClient())
                {
                    var connectionHandlerTask = await client.ConnectAsync(connectionHandler);

                    var message = await client.InvokeAsync(methodName).OrTimeout();

                    Assert.Equal($"An unexpected error occurred invoking '{methodName}' on the server. HubException: This is a hub exception", message.Error);

                    // kill the connection
                    client.Dispose();

                    await connectionHandlerTask.OrTimeout();
                }
            }
        }

        [Fact]
        public async Task HubMethodDoesNotSendResultWhenInvocationIsNonBlocking()
        {
            using (StartVerifiableLog())
            {
                var serviceProvider = HubConnectionHandlerTestUtils.CreateServiceProvider(null, LoggerFactory);

                var connectionHandler = serviceProvider.GetService<HubConnectionHandler<MethodHub>>();

                using (var client = new TestClient())
                {
                    var connectionHandlerTask = await client.ConnectAsync(connectionHandler);

                    await client.SendInvocationAsync(nameof(MethodHub.ValueMethod), nonBlocking: true).OrTimeout();

                    // kill the connection
                    client.Dispose();

                    // Ensure the client channel is empty
                    var message = client.TryRead();
                    switch (message)
                    {
                        case CloseMessage close:
                            break;
                        default:
                            Assert.Null(message);
                            break;
                    }

                    await connectionHandlerTask.OrTimeout();
                }
            }
        }

        [Fact]
        public async Task HubMethodCanBeVoid()
        {
            using (StartVerifiableLog())
            {
                var serviceProvider = HubConnectionHandlerTestUtils.CreateServiceProvider(null, LoggerFactory);

                var connectionHandler = serviceProvider.GetService<HubConnectionHandler<MethodHub>>();

                using (var client = new TestClient())
                {
                    var connectionHandlerTask = await client.ConnectAsync(connectionHandler);

                    var result = (await client.InvokeAsync(nameof(MethodHub.VoidMethod)).OrTimeout()).Result;

                    Assert.Null(result);

                    // kill the connection
                    client.Dispose();

                    await connectionHandlerTask.OrTimeout();
                }
            }
        }

        [Fact]
        public async Task HubMethodCanBeRenamedWithAttribute()
        {
            using (StartVerifiableLog())
            {
                var serviceProvider = HubConnectionHandlerTestUtils.CreateServiceProvider(null, LoggerFactory);

                var connectionHandler = serviceProvider.GetService<HubConnectionHandler<MethodHub>>();

                using (var client = new TestClient())
                {
                    var connectionHandlerTask = await client.ConnectAsync(connectionHandler);

                    var result = (await client.InvokeAsync("RenamedMethod").OrTimeout()).Result;

                    // json serializer makes this a long
                    Assert.Equal(43L, result);

                    // kill the connection
                    client.Dispose();

                    await connectionHandlerTask.OrTimeout();
                }
            }
        }

        [Fact]
        public async Task HubMethodNameAttributeIsInherited()
        {
            using (StartVerifiableLog())
            {
                var serviceProvider = HubConnectionHandlerTestUtils.CreateServiceProvider(null, LoggerFactory);

                var connectionHandler = serviceProvider.GetService<HubConnectionHandler<InheritedHub>>();

                using (var client = new TestClient())
                {
                    var connectionHandlerTask = await client.ConnectAsync(connectionHandler);

                    var result = (await client.InvokeAsync("RenamedVirtualMethod").OrTimeout()).Result;

                    // json serializer makes this a long
                    Assert.Equal(34L, result);

                    // kill the connection
                    client.Dispose();

                    await connectionHandlerTask.OrTimeout();
                }
            }
        }

        [Theory]
        [InlineData(nameof(MethodHub.VoidMethod))]
        [InlineData(nameof(MethodHub.MethodThatThrows))]
        [InlineData(nameof(MethodHub.ValueMethod))]
        public async Task NonBlockingInvocationDoesNotSendCompletion(string methodName)
        {
            bool ExpectedErrors(WriteContext writeContext)
            {
                return methodName == nameof(MethodHub.MethodThatThrows) && writeContext.LoggerName == "Microsoft.AspNetCore.SignalR.Internal.DefaultHubDispatcher" &&
                       writeContext.EventId.Name == "FailedInvokingHubMethod";
            }

            using (StartVerifiableLog(ExpectedErrors))
            {
                var serviceProvider = HubConnectionHandlerTestUtils.CreateServiceProvider(null, LoggerFactory);

                var connectionHandler = serviceProvider.GetService<HubConnectionHandler<MethodHub>>();

                using (var client = new TestClient())
                {
                    var connectionHandlerTask = await client.ConnectAsync(connectionHandler);

                    // This invocation should be completely synchronous
                    await client.SendInvocationAsync(methodName, nonBlocking: true).OrTimeout();

                    // kill the connection
                    client.Dispose();

                    // only thing written should be close message
                    var closeMessage = await client.ReadAsync().OrTimeout();
                    Assert.IsType<CloseMessage>(closeMessage);

                    await connectionHandlerTask.OrTimeout();
                }
            }
        }

        [Fact]
        public async Task HubMethodWithMultiParam()
        {
            using (StartVerifiableLog())
            {
                var serviceProvider = HubConnectionHandlerTestUtils.CreateServiceProvider(null, LoggerFactory);

                var connectionHandler = serviceProvider.GetService<HubConnectionHandler<MethodHub>>();

                using (var client = new TestClient())
                {
                    var connectionHandlerTask = await client.ConnectAsync(connectionHandler);

                    var result = (await client.InvokeAsync(nameof(MethodHub.ConcatString), (byte)32, 42, 'm', "string").OrTimeout()).Result;

                    Assert.Equal("32, 42, m, string", result);

                    // kill the connection
                    client.Dispose();

                    await connectionHandlerTask.OrTimeout();
                }
            }
        }

        [Fact]
        public async Task CanCallInheritedHubMethodFromInheritingHub()
        {
            using (StartVerifiableLog())
            {
                var serviceProvider = HubConnectionHandlerTestUtils.CreateServiceProvider(null, LoggerFactory);

                var connectionHandler = serviceProvider.GetService<HubConnectionHandler<InheritedHub>>();

                using (var client = new TestClient())
                {
                    var connectionHandlerTask = await client.ConnectAsync(connectionHandler);

                    var result = (await client.InvokeAsync(nameof(InheritedHub.BaseMethod), "string").OrTimeout()).Result;

                    Assert.Equal("string", result);

                    // kill the connection
                    client.Dispose();

                    await connectionHandlerTask.OrTimeout();
                }
            }
        }

        [Fact]
        public async Task CanCallOverridenVirtualHubMethod()
        {
            using (StartVerifiableLog())
            {
                var serviceProvider = HubConnectionHandlerTestUtils.CreateServiceProvider(null, LoggerFactory);

                var connectionHandler = serviceProvider.GetService<HubConnectionHandler<InheritedHub>>();

                using (var client = new TestClient())
                {
                    var connectionHandlerTask = await client.ConnectAsync(connectionHandler);

                    var result = (await client.InvokeAsync(nameof(InheritedHub.VirtualMethod), 10).OrTimeout()).Result;

                    Assert.Equal(0L, result);

                    // kill the connection
                    client.Dispose();

                    await connectionHandlerTask.OrTimeout();
                }
            }
        }

        [Fact]
        public async Task CannotCallOverriddenBaseHubMethod()
        {
            using (StartVerifiableLog())
            {
                var serviceProvider = HubConnectionHandlerTestUtils.CreateServiceProvider(null, LoggerFactory);

                var connectionHandler = serviceProvider.GetService<HubConnectionHandler<MethodHub>>();

                using (var client = new TestClient())
                {
                    var connectionHandlerTask = await client.ConnectAsync(connectionHandler);

                    var result = await client.InvokeAsync(nameof(MethodHub.OnDisconnectedAsync)).OrTimeout();

                    Assert.Equal("Failed to invoke 'OnDisconnectedAsync' due to an error on the server. HubException: Method does not exist.", result.Error);

                    // kill the connection
                    client.Dispose();

                    await connectionHandlerTask.OrTimeout();
                }
            }
        }

        [Fact]
        public void HubsCannotHaveOverloadedMethods()
        {
            using (StartVerifiableLog())
            {
                var serviceProvider = HubConnectionHandlerTestUtils.CreateServiceProvider(null, LoggerFactory);

                try
                {
                    var connectionHandler = serviceProvider.GetService<HubConnectionHandler<InvalidHub>>();
                    Assert.True(false);
                }
                catch (NotSupportedException ex)
                {
                    Assert.Equal("Duplicate definitions of 'OverloadedMethod'. Overloading is not supported.", ex.Message);
                }
            }
        }

        [Fact]
        public async Task CannotCallStaticHubMethods()
        {
            using (StartVerifiableLog())
            {
                var serviceProvider = HubConnectionHandlerTestUtils.CreateServiceProvider(null, LoggerFactory);

                var connectionHandler = serviceProvider.GetService<HubConnectionHandler<MethodHub>>();

                using (var client = new TestClient())
                {
                    var connectionHandlerTask = await client.ConnectAsync(connectionHandler);

                    var result = await client.InvokeAsync(nameof(MethodHub.StaticMethod)).OrTimeout();

                    Assert.Equal("Failed to invoke 'StaticMethod' due to an error on the server. HubException: Method does not exist.", result.Error);

                    // kill the connection
                    client.Dispose();

                    await connectionHandlerTask.OrTimeout();
                }
            }
        }

        [Fact]
        public async Task CannotCallObjectMethodsOnHub()
        {
            using (StartVerifiableLog())
            {
                var serviceProvider = HubConnectionHandlerTestUtils.CreateServiceProvider(null, LoggerFactory);

                var connectionHandler = serviceProvider.GetService<HubConnectionHandler<MethodHub>>();

                using (var client = new TestClient())
                {
                    var connectionHandlerTask = await client.ConnectAsync(connectionHandler);

                    var result = await client.InvokeAsync(nameof(MethodHub.ToString)).OrTimeout();
                    Assert.Equal("Failed to invoke 'ToString' due to an error on the server. HubException: Method does not exist.", result.Error);

                    result = await client.InvokeAsync(nameof(MethodHub.GetHashCode)).OrTimeout();
                    Assert.Equal("Failed to invoke 'GetHashCode' due to an error on the server. HubException: Method does not exist.", result.Error);

                    result = await client.InvokeAsync(nameof(MethodHub.Equals)).OrTimeout();
                    Assert.Equal("Failed to invoke 'Equals' due to an error on the server. HubException: Method does not exist.", result.Error);

                    result = await client.InvokeAsync(nameof(MethodHub.ReferenceEquals)).OrTimeout();
                    Assert.Equal("Failed to invoke 'ReferenceEquals' due to an error on the server. HubException: Method does not exist.", result.Error);

                    // kill the connection
                    client.Dispose();

                    await connectionHandlerTask.OrTimeout();
                }
            }
        }

        [Fact]
        public async Task CannotCallDisposeMethodOnHub()
        {
            using (StartVerifiableLog())
            {
                var serviceProvider = HubConnectionHandlerTestUtils.CreateServiceProvider(null, LoggerFactory);

                var connectionHandler = serviceProvider.GetService<HubConnectionHandler<MethodHub>>();

                using (var client = new TestClient())
                {
                    var connectionHandlerTask = await client.ConnectAsync(connectionHandler);

                    var result = await client.InvokeAsync(nameof(MethodHub.Dispose)).OrTimeout();

                    Assert.Equal("Failed to invoke 'Dispose' due to an error on the server. HubException: Method does not exist.", result.Error);

                    // kill the connection
                    client.Dispose();

                    await connectionHandlerTask.OrTimeout();
                }
            }
        }

        [Theory]
        [MemberData(nameof(HubTypes))]
        public async Task BroadcastHubMethodSendsToAllClients(Type hubType)
        {
            using (StartVerifiableLog())
            {
                var connectionHandler = HubConnectionHandlerTestUtils.GetHubConnectionHandler(hubType, loggerFactory: LoggerFactory);

                using (var firstClient = new TestClient())
                using (var secondClient = new TestClient())
                {
                    var firstConnectionHandlerTask = await firstClient.ConnectAsync(connectionHandler);
                    var secondConnectionHandlerTask = await secondClient.ConnectAsync(connectionHandler);

                    await Task.WhenAll(firstClient.Connected, secondClient.Connected).OrTimeout();

                    await firstClient.SendInvocationAsync(nameof(MethodHub.BroadcastMethod), "test").OrTimeout();

                    foreach (var result in await Task.WhenAll(
                        firstClient.ReadAsync(),
                        secondClient.ReadAsync()).OrTimeout())
                    {
                        var invocation = Assert.IsType<InvocationMessage>(result);
                        Assert.Equal("Broadcast", invocation.Target);
                        Assert.Single(invocation.Arguments);
                        Assert.Equal("test", invocation.Arguments[0]);
                    }

                    // kill the connections
                    firstClient.Dispose();
                    secondClient.Dispose();

                    await Task.WhenAll(firstConnectionHandlerTask, secondConnectionHandlerTask).OrTimeout();
                }
            }
        }

        [Fact]
        public async Task SendArraySendsArrayToAllClients()
        {
            using (StartVerifiableLog())
            {
                var serviceProvider = HubConnectionHandlerTestUtils.CreateServiceProvider(null, LoggerFactory);

                var connectionHandler = serviceProvider.GetService<HubConnectionHandler<MethodHub>>();

                using (var firstClient = new TestClient())
                using (var secondClient = new TestClient())
                {
                    var firstConnectionHandlerTask = await firstClient.ConnectAsync(connectionHandler);
                    var secondConnectionHandlerTask = await secondClient.ConnectAsync(connectionHandler);

                    await Task.WhenAll(firstClient.Connected, secondClient.Connected).OrTimeout();

                    await firstClient.SendInvocationAsync(nameof(MethodHub.SendArray)).OrTimeout();

                    foreach (var result in await Task.WhenAll(
                        firstClient.ReadAsync(),
                        secondClient.ReadAsync()).OrTimeout())
                    {
                        var invocation = Assert.IsType<InvocationMessage>(result);
                        Assert.Equal("Array", invocation.Target);
                        Assert.Single(invocation.Arguments);
                        var values = ((JArray)invocation.Arguments[0]).Select(t => t.Value<int>()).ToArray();
                        Assert.Equal(new[] { 1, 2, 3 }, values);
                    }

                    // kill the connections
                    firstClient.Dispose();
                    secondClient.Dispose();

                    await Task.WhenAll(firstConnectionHandlerTask, secondConnectionHandlerTask).OrTimeout();
                }
            }
        }

        [Theory]
        [MemberData(nameof(HubTypes))]
        public async Task SendToOthers(Type hubType)
        {
            using (StartVerifiableLog())
            {
                var connectionHandler = HubConnectionHandlerTestUtils.GetHubConnectionHandler(hubType, loggerFactory: LoggerFactory);

                using (var firstClient = new TestClient())
                using (var secondClient = new TestClient())
                {
                    var firstConnectionHandlerTask = await firstClient.ConnectAsync(connectionHandler);
                    var secondConnectionHandlerTask = await secondClient.ConnectAsync(connectionHandler);

                    await Task.WhenAll(firstClient.Connected, secondClient.Connected).OrTimeout();

                    await firstClient.SendInvocationAsync("SendToOthers", "To others").OrTimeout();

                    var secondClientResult = await secondClient.ReadAsync().OrTimeout();
                    var invocation = Assert.IsType<InvocationMessage>(secondClientResult);
                    Assert.Equal("Send", invocation.Target);
                    Assert.Equal("To others", invocation.Arguments[0]);

                    var firstClientResult = await firstClient.ReadAsync().OrTimeout();
                    var completion = Assert.IsType<CompletionMessage>(firstClientResult);

                    await secondClient.SendInvocationAsync("BroadcastMethod", "To everyone").OrTimeout();
                    firstClientResult = await firstClient.ReadAsync().OrTimeout();
                    invocation = Assert.IsType<InvocationMessage>(firstClientResult);
                    Assert.Equal("Broadcast", invocation.Target);
                    Assert.Equal("To everyone", invocation.Arguments[0]);

                    // kill the connections
                    firstClient.Dispose();
                    secondClient.Dispose();

                    await Task.WhenAll(firstConnectionHandlerTask, secondConnectionHandlerTask).OrTimeout();
                }
            }
        }

        [Theory]
        [MemberData(nameof(HubTypes))]
        public async Task SendToCaller(Type hubType)
        {
            using (StartVerifiableLog())
            {
                var connectionHandler = HubConnectionHandlerTestUtils.GetHubConnectionHandler(hubType, loggerFactory: LoggerFactory);

                using (var firstClient = new TestClient())
                using (var secondClient = new TestClient())
                {
                    var firstConnectionHandlerTask = await firstClient.ConnectAsync(connectionHandler);
                    var secondConnectionHandlerTask = await secondClient.ConnectAsync(connectionHandler);

                    await Task.WhenAll(firstClient.Connected, secondClient.Connected).OrTimeout();

                    await firstClient.SendInvocationAsync("SendToCaller", "To caller").OrTimeout();

                    var firstClientResult = await firstClient.ReadAsync().OrTimeout();
                    var invocation = Assert.IsType<InvocationMessage>(firstClientResult);
                    Assert.Equal("Send", invocation.Target);
                    Assert.Equal("To caller", invocation.Arguments[0]);

                    await firstClient.SendInvocationAsync("BroadcastMethod", "To everyone").OrTimeout();
                    var secondClientResult = await secondClient.ReadAsync().OrTimeout();
                    invocation = Assert.IsType<InvocationMessage>(secondClientResult);
                    Assert.Equal("Broadcast", invocation.Target);
                    Assert.Equal("To everyone", invocation.Arguments[0]);

                    // kill the connections
                    firstClient.Dispose();
                    secondClient.Dispose();

                    await Task.WhenAll(firstConnectionHandlerTask, secondConnectionHandlerTask).OrTimeout();
                }
            }
        }

        [Fact]
        public async Task FailsToInitializeInvalidTypedHub()
        {
            bool ExpectedErrors(WriteContext writeContext)
            {
                return writeContext.LoggerName == "Microsoft.AspNetCore.SignalR.HubConnectionHandler" &&
                       writeContext.EventId.Name == "ErrorDispatchingHubEvent";
            }

            using (StartVerifiableLog(ExpectedErrors))
            {
                var connectionHandler = HubConnectionHandlerTestUtils.GetHubConnectionHandler(typeof(SimpleVoidReturningTypedHub), loggerFactory: LoggerFactory);

                using (var firstClient = new TestClient())
                {
                    // ConnectAsync returns a Task<Task> and it's the INNER Task that will be faulted.
                    var connectionTask = await firstClient.ConnectAsync(connectionHandler);

                    // We should get a close frame now
                    var close = Assert.IsType<CloseMessage>(await firstClient.ReadAsync());
                    Assert.Equal("Connection closed with an error.", close.Error);
                }
            }
        }

        [Theory]
        [MemberData(nameof(HubTypes))]
        public async Task SendToAllExcept(Type hubType)
        {
            using (StartVerifiableLog())
            {
                var connectionHandler = HubConnectionHandlerTestUtils.GetHubConnectionHandler(hubType, loggerFactory: LoggerFactory);

                using (var firstClient = new TestClient())
                using (var secondClient = new TestClient())
                using (var thirdClient = new TestClient())
                {
                    var firstConnectionHandlerTask = await firstClient.ConnectAsync(connectionHandler);
                    var secondConnectionHandlerTask = await secondClient.ConnectAsync(connectionHandler);
                    var thirdConnectionHandlerTask = await thirdClient.ConnectAsync(connectionHandler);

                    await Task.WhenAll(firstClient.Connected, secondClient.Connected, thirdClient.Connected).OrTimeout();

                    var excludeSecondClientId = new HashSet<string>();
                    excludeSecondClientId.Add(secondClient.Connection.ConnectionId);
                    var excludeThirdClientId = new HashSet<string>();
                    excludeThirdClientId.Add(thirdClient.Connection.ConnectionId);

                    await firstClient.SendInvocationAsync("SendToAllExcept", "To second", excludeThirdClientId).OrTimeout();
                    await firstClient.SendInvocationAsync("SendToAllExcept", "To third", excludeSecondClientId).OrTimeout();

                    var secondClientResult = await secondClient.ReadAsync().OrTimeout();
                    var invocation = Assert.IsType<InvocationMessage>(secondClientResult);
                    Assert.Equal("Send", invocation.Target);
                    Assert.Equal("To second", invocation.Arguments[0]);

                    var thirdClientResult = await thirdClient.ReadAsync().OrTimeout();
                    invocation = Assert.IsType<InvocationMessage>(thirdClientResult);
                    Assert.Equal("Send", invocation.Target);
                    Assert.Equal("To third", invocation.Arguments[0]);

                    // kill the connections
                    firstClient.Dispose();
                    secondClient.Dispose();
                    thirdClient.Dispose();

                    await Task.WhenAll(firstConnectionHandlerTask, secondConnectionHandlerTask, thirdConnectionHandlerTask).OrTimeout();
                }
            }
        }

        [Theory]
        [MemberData(nameof(HubTypes))]
        public async Task SendToMultipleClients(Type hubType)
        {
            using (StartVerifiableLog())
            {
                var connectionHandler = HubConnectionHandlerTestUtils.GetHubConnectionHandler(hubType, loggerFactory: LoggerFactory);

                using (var firstClient = new TestClient())
                using (var secondClient = new TestClient())
                using (var thirdClient = new TestClient())
                {
                    var firstConnectionHandlerTask = await firstClient.ConnectAsync(connectionHandler);
                    var secondConnectionHandlerTask = await secondClient.ConnectAsync(connectionHandler);
                    var thirdConnectionHandlerTask = await thirdClient.ConnectAsync(connectionHandler);

                    await Task.WhenAll(firstClient.Connected, secondClient.Connected, thirdClient.Connected).OrTimeout();

                    var secondAndThirdClients = new HashSet<string> {secondClient.Connection.ConnectionId,
                    thirdClient.Connection.ConnectionId };

                    await firstClient.SendInvocationAsync("SendToMultipleClients", "Second and Third", secondAndThirdClients).OrTimeout();

                    var secondClientResult = await secondClient.ReadAsync().OrTimeout();
                    var invocation = Assert.IsType<InvocationMessage>(secondClientResult);
                    Assert.Equal("Send", invocation.Target);
                    Assert.Equal("Second and Third", invocation.Arguments[0]);

                    var thirdClientResult = await thirdClient.ReadAsync().OrTimeout();
                    invocation = Assert.IsType<InvocationMessage>(thirdClientResult);
                    Assert.Equal("Send", invocation.Target);
                    Assert.Equal("Second and Third", invocation.Arguments[0]);

                    // Check that first client only got the completion message
                    var hubMessage = await firstClient.ReadAsync().OrTimeout();
                    Assert.IsType<CompletionMessage>(hubMessage);
                    Assert.Null(firstClient.TryRead());

                    // kill the connections
                    firstClient.Dispose();
                    secondClient.Dispose();
                    thirdClient.Dispose();

                    await Task.WhenAll(firstConnectionHandlerTask, secondConnectionHandlerTask, thirdConnectionHandlerTask).OrTimeout();
                }
            }
        }

        [Theory]
        [MemberData(nameof(HubTypes))]
        public async Task SendToMultipleUsers(Type hubType)
        {
            using (StartVerifiableLog())
            {
                var connectionHandler = HubConnectionHandlerTestUtils.GetHubConnectionHandler(hubType, loggerFactory: LoggerFactory);

                using (var firstClient = new TestClient(userIdentifier: "userA"))
                using (var secondClient = new TestClient(userIdentifier: "userB"))
                using (var thirdClient = new TestClient(userIdentifier: "userC"))
                {
                    var firstConnectionHandlerTask = await firstClient.ConnectAsync(connectionHandler);
                    var secondConnectionHandlerTask = await secondClient.ConnectAsync(connectionHandler);
                    var thirdConnectionHandlerTask = await thirdClient.ConnectAsync(connectionHandler);

                    await Task.WhenAll(firstClient.Connected, secondClient.Connected, thirdClient.Connected).OrTimeout();

                    await firstClient.SendInvocationAsync(nameof(MethodHub.SendToMultipleUsers), new[] { "userB", "userC" }, "Second and Third").OrTimeout();

                    var secondClientResult = await secondClient.ReadAsync().OrTimeout();
                    var invocation = Assert.IsType<InvocationMessage>(secondClientResult);
                    Assert.Equal("Send", invocation.Target);
                    Assert.Equal("Second and Third", invocation.Arguments[0]);

                    var thirdClientResult = await thirdClient.ReadAsync().OrTimeout();
                    invocation = Assert.IsType<InvocationMessage>(thirdClientResult);
                    Assert.Equal("Send", invocation.Target);
                    Assert.Equal("Second and Third", invocation.Arguments[0]);

                    // Check that first client only got the completion message
                    var hubMessage = await firstClient.ReadAsync().OrTimeout();
                    Assert.IsType<CompletionMessage>(hubMessage);
                    Assert.Null(firstClient.TryRead());

                    // kill the connections
                    firstClient.Dispose();
                    secondClient.Dispose();
                    thirdClient.Dispose();

                    await Task.WhenAll(firstConnectionHandlerTask, secondConnectionHandlerTask, thirdConnectionHandlerTask).OrTimeout();
                }
            }
        }

        [Theory]
        [MemberData(nameof(HubTypes))]
        public async Task HubsCanAddAndSendToGroup(Type hubType)
        {
            using (StartVerifiableLog())
            {
                var connectionHandler = HubConnectionHandlerTestUtils.GetHubConnectionHandler(hubType, loggerFactory: LoggerFactory);

                using (var firstClient = new TestClient())
                using (var secondClient = new TestClient())
                {
                    var firstConnectionHandlerTask = await firstClient.ConnectAsync(connectionHandler);
                    var secondConnectionHandlerTask = await secondClient.ConnectAsync(connectionHandler);

                    await Task.WhenAll(firstClient.Connected, secondClient.Connected).OrTimeout();

                    var result = (await firstClient.InvokeAsync("GroupSendMethod", "testGroup", "test").OrTimeout()).Result;

                    // check that 'firstConnection' hasn't received the group send
                    Assert.Null(firstClient.TryRead());

                    // check that 'secondConnection' hasn't received the group send
                    Assert.Null(secondClient.TryRead());

                    result = (await secondClient.InvokeAsync(nameof(MethodHub.GroupAddMethod), "testGroup").OrTimeout()).Result;

                    await firstClient.SendInvocationAsync(nameof(MethodHub.GroupSendMethod), "testGroup", "test").OrTimeout();

                    // check that 'secondConnection' has received the group send
                    var hubMessage = await secondClient.ReadAsync().OrTimeout();
                    var invocation = Assert.IsType<InvocationMessage>(hubMessage);
                    Assert.Equal("Send", invocation.Target);
                    Assert.Single(invocation.Arguments);
                    Assert.Equal("test", invocation.Arguments[0]);

                    // kill the connections
                    firstClient.Dispose();
                    secondClient.Dispose();

                    await Task.WhenAll(firstConnectionHandlerTask, secondConnectionHandlerTask).OrTimeout();
                }
            }
        }

        [Theory]
        [MemberData(nameof(HubTypes))]
        public async Task SendToGroupExcept(Type hubType)
        {
            using (StartVerifiableLog())
            {
                var connectionHandler = HubConnectionHandlerTestUtils.GetHubConnectionHandler(hubType, loggerFactory: LoggerFactory);

                using (var firstClient = new TestClient())
                using (var secondClient = new TestClient())
                {
                    var firstConnectionHandlerTask = await firstClient.ConnectAsync(connectionHandler);
                    var secondConnectionHandlerTask = await secondClient.ConnectAsync(connectionHandler);

                    await Task.WhenAll(firstClient.Connected, secondClient.Connected).OrTimeout();

                    var result = (await firstClient.InvokeAsync("GroupSendMethod", "testGroup", "test").OrTimeout()).Result;

                    // check that 'firstConnection' hasn't received the group send
                    Assert.Null(firstClient.TryRead());

                    // check that 'secondConnection' hasn't received the group send
                    Assert.Null(secondClient.TryRead());

                    await firstClient.InvokeAsync(nameof(MethodHub.GroupAddMethod), "testGroup").OrTimeout();
                    await secondClient.InvokeAsync(nameof(MethodHub.GroupAddMethod), "testGroup").OrTimeout();

                    var excludedConnectionIds = new List<string> { firstClient.Connection.ConnectionId };

                    await firstClient.SendInvocationAsync("GroupExceptSendMethod", "testGroup", "test", excludedConnectionIds).OrTimeout();

                    // check that 'secondConnection' has received the group send
                    var hubMessage = await secondClient.ReadAsync().OrTimeout();
                    var invocation = Assert.IsType<InvocationMessage>(hubMessage);
                    Assert.Equal("Send", invocation.Target);
                    Assert.Single(invocation.Arguments);
                    Assert.Equal("test", invocation.Arguments[0]);

                    // Check that first client only got the completion message
                    hubMessage = await firstClient.ReadAsync().OrTimeout();
                    Assert.IsType<CompletionMessage>(hubMessage);

                    Assert.Null(firstClient.TryRead());

                    // kill the connections
                    firstClient.Dispose();
                    secondClient.Dispose();

                    await Task.WhenAll(firstConnectionHandlerTask, secondConnectionHandlerTask).OrTimeout();
                }
            }
        }

        [Theory]
        [MemberData(nameof(HubTypes))]
        public async Task SendToOthersInGroup(Type hubType)
        {
            using (StartVerifiableLog())
            {
                var connectionHandler = HubConnectionHandlerTestUtils.GetHubConnectionHandler(hubType, loggerFactory: LoggerFactory);

                using (var firstClient = new TestClient())
                using (var secondClient = new TestClient())
                {
                    var firstConnectionHandlerTask = await firstClient.ConnectAsync(connectionHandler);
                    var secondConnectionHandlerTask = await secondClient.ConnectAsync(connectionHandler);

                    await Task.WhenAll(firstClient.Connected, secondClient.Connected).OrTimeout();

                    var result = (await firstClient.InvokeAsync("GroupSendMethod", "testGroup", "test").OrTimeout()).Result;

                    // check that 'firstConnection' hasn't received the group send
                    Assert.Null(firstClient.TryRead());

                    // check that 'secondConnection' hasn't received the group send
                    Assert.Null(secondClient.TryRead());

                    await firstClient.InvokeAsync(nameof(MethodHub.GroupAddMethod), "testGroup").OrTimeout();
                    await secondClient.InvokeAsync(nameof(MethodHub.GroupAddMethod), "testGroup").OrTimeout();

                    await firstClient.SendInvocationAsync("SendToOthersInGroup", "testGroup", "test").OrTimeout();

                    // check that 'secondConnection' has received the group send
                    var hubMessage = await secondClient.ReadAsync().OrTimeout();
                    var invocation = Assert.IsType<InvocationMessage>(hubMessage);
                    Assert.Equal("Send", invocation.Target);
                    Assert.Single(invocation.Arguments);
                    Assert.Equal("test", invocation.Arguments[0]);

                    // Check that first client only got the completion message
                    hubMessage = await firstClient.ReadAsync().OrTimeout();
                    Assert.IsType<CompletionMessage>(hubMessage);

                    Assert.Null(firstClient.TryRead());

                    // kill the connections
                    firstClient.Dispose();
                    secondClient.Dispose();

                    await Task.WhenAll(firstConnectionHandlerTask, secondConnectionHandlerTask).OrTimeout();
                }
            }
        }

        [Theory]
        [MemberData(nameof(HubTypes))]
        public async Task InvokeMultipleGroups(Type hubType)
        {
            using (StartVerifiableLog())
            {
                var connectionHandler = HubConnectionHandlerTestUtils.GetHubConnectionHandler(hubType, loggerFactory: LoggerFactory);

                using (var firstClient = new TestClient())
                using (var secondClient = new TestClient())
                {
                    var firstConnectionHandlerTask = await firstClient.ConnectAsync(connectionHandler);
                    var secondConnectionHandlerTask = await secondClient.ConnectAsync(connectionHandler);

                    await Task.WhenAll(firstClient.Connected, secondClient.Connected).OrTimeout();

                    await secondClient.InvokeAsync(nameof(MethodHub.GroupAddMethod), "GroupA").OrTimeout();
                    await firstClient.InvokeAsync(nameof(MethodHub.GroupAddMethod), "GroupB").OrTimeout(); ;

                    var groupNames = new List<string> { "GroupA", "GroupB" };
                    await firstClient.SendInvocationAsync(nameof(MethodHub.SendToMultipleGroups), "test", groupNames).OrTimeout();

                    var hubMessage = await secondClient.ReadAsync().OrTimeout();
                    var invocation = Assert.IsType<InvocationMessage>(hubMessage);
                    Assert.Equal("Send", invocation.Target);
                    Assert.Single(invocation.Arguments);
                    Assert.Equal("test", invocation.Arguments[0]);

                    hubMessage = await firstClient.ReadAsync().OrTimeout();
                    invocation = Assert.IsType<InvocationMessage>(hubMessage);
                    Assert.Equal("Send", invocation.Target);
                    Assert.Single(invocation.Arguments);
                    Assert.Equal("test", invocation.Arguments[0]);

                    // kill the connections
                    firstClient.Dispose();
                    secondClient.Dispose();

                    await Task.WhenAll(firstConnectionHandlerTask, secondConnectionHandlerTask).OrTimeout();
                }
            }
        }

        [Fact]
        public async Task RemoveFromGroupWhenNotInGroupDoesNotFail()
        {
            using (StartVerifiableLog())
            {
                var serviceProvider = HubConnectionHandlerTestUtils.CreateServiceProvider(null, LoggerFactory);

                var connectionHandler = serviceProvider.GetService<HubConnectionHandler<MethodHub>>();

                using (var client = new TestClient())
                {
                    var connectionHandlerTask = await client.ConnectAsync(connectionHandler);

                    await client.SendInvocationAsync(nameof(MethodHub.GroupRemoveMethod), "testGroup").OrTimeout();

                    // kill the connection
                    client.Dispose();

                    await connectionHandlerTask.OrTimeout();
                }
            }
        }

        [Theory]
        [MemberData(nameof(HubTypes))]
        public async Task HubsCanSendToUser(Type hubType)
        {
            using (StartVerifiableLog())
            {
                var connectionHandler = HubConnectionHandlerTestUtils.GetHubConnectionHandler(hubType, loggerFactory: LoggerFactory);

                using (var firstClient = new TestClient(userIdentifier: "userA"))
                using (var secondClient = new TestClient(userIdentifier: "userB"))
                {
                    var firstConnectionHandlerTask = await firstClient.ConnectAsync(connectionHandler);
                    var secondConnectionHandlerTask = await secondClient.ConnectAsync(connectionHandler);

                    await Task.WhenAll(firstClient.Connected, secondClient.Connected).OrTimeout();

                    await firstClient.SendInvocationAsync("ClientSendMethod", "userB", "test").OrTimeout();

                    // check that 'secondConnection' has received the group send
                    var hubMessage = await secondClient.ReadAsync().OrTimeout();
                    var invocation = Assert.IsType<InvocationMessage>(hubMessage);
                    Assert.Equal("Send", invocation.Target);
                    Assert.Single(invocation.Arguments);
                    Assert.Equal("test", invocation.Arguments[0]);

                    // kill the connections
                    firstClient.Dispose();
                    secondClient.Dispose();

                    await Task.WhenAll(firstConnectionHandlerTask, secondConnectionHandlerTask).OrTimeout();
                }
            }
        }

        [Theory]
        [MemberData(nameof(HubTypes))]
        public async Task HubsCanSendToConnection(Type hubType)
        {
            using (StartVerifiableLog())
            {
                var connectionHandler = HubConnectionHandlerTestUtils.GetHubConnectionHandler(hubType, loggerFactory: LoggerFactory);

                using (var firstClient = new TestClient())
                using (var secondClient = new TestClient())
                {
                    var firstConnectionHandlerTask = await firstClient.ConnectAsync(connectionHandler);
                    var secondConnectionHandlerTask = await secondClient.ConnectAsync(connectionHandler);

                    await Task.WhenAll(firstClient.Connected, secondClient.Connected).OrTimeout();

                    await firstClient.SendInvocationAsync("ConnectionSendMethod", secondClient.Connection.ConnectionId, "test").OrTimeout();

                    // check that 'secondConnection' has received the group send
                    var hubMessage = await secondClient.ReadAsync().OrTimeout();
                    var invocation = Assert.IsType<InvocationMessage>(hubMessage);
                    Assert.Equal("Send", invocation.Target);
                    Assert.Single(invocation.Arguments);
                    Assert.Equal("test", invocation.Arguments[0]);

                    // kill the connections
                    firstClient.Dispose();
                    secondClient.Dispose();

                    await Task.WhenAll(firstConnectionHandlerTask, secondConnectionHandlerTask).OrTimeout();
                }
            }
        }

        [Fact]
        public async Task DelayedSendTest()
        {
            using (StartVerifiableLog())
            {
                var connectionHandler = HubConnectionHandlerTestUtils.GetHubConnectionHandler(typeof(HubT), loggerFactory: LoggerFactory);

                using (var firstClient = new TestClient())
                using (var secondClient = new TestClient())
                {
                    var firstConnectionHandlerTask = await firstClient.ConnectAsync(connectionHandler);
                    var secondConnectionHandlerTask = await secondClient.ConnectAsync(connectionHandler);

                    await Task.WhenAll(firstClient.Connected, secondClient.Connected).OrTimeout();

                    await firstClient.SendInvocationAsync("DelayedSend", secondClient.Connection.ConnectionId, "test").OrTimeout();

                    // check that 'secondConnection' has received the group send
                    var hubMessage = await secondClient.ReadAsync().OrTimeout();
                    var invocation = Assert.IsType<InvocationMessage>(hubMessage);
                    Assert.Equal("Send", invocation.Target);
                    Assert.Single(invocation.Arguments);
                    Assert.Equal("test", invocation.Arguments[0]);

                    // kill the connections
                    firstClient.Dispose();
                    secondClient.Dispose();

                    await Task.WhenAll(firstConnectionHandlerTask, secondConnectionHandlerTask).OrTimeout();
                }
            }
        }

        [Theory]
        [MemberData(nameof(StreamingMethodAndHubProtocols))]
        public async Task HubsCanStreamResponses(string method, string protocolName)
        {
            using (StartVerifiableLog())
            {
                var protocol = HubProtocolHelpers.GetHubProtocol(protocolName);

                var serviceProvider = HubConnectionHandlerTestUtils.CreateServiceProvider(null, LoggerFactory);
                var connectionHandler = serviceProvider.GetService<HubConnectionHandler<StreamingHub>>();
                var invocationBinder = new Mock<IInvocationBinder>();
                invocationBinder.Setup(b => b.GetStreamItemType(It.IsAny<string>())).Returns(typeof(string));

                using (var client = new TestClient(protocol: protocol, invocationBinder: invocationBinder.Object))
                {
                    client.SupportedFormats = protocol.TransferFormat;

                    var connectionHandlerTask = await client.ConnectAsync(connectionHandler);

                    // Wait for a connection, or for the endpoint to fail.
                    await client.Connected.OrThrowIfOtherFails(connectionHandlerTask).OrTimeout();

                    var messages = await client.StreamAsync(method, 4).OrTimeout();

                    Assert.Equal(5, messages.Count);
                    HubConnectionHandlerTestUtils.AssertHubMessage(new StreamItemMessage(string.Empty, "0"), messages[0]);
                    HubConnectionHandlerTestUtils.AssertHubMessage(new StreamItemMessage(string.Empty, "1"), messages[1]);
                    HubConnectionHandlerTestUtils.AssertHubMessage(new StreamItemMessage(string.Empty, "2"), messages[2]);
                    HubConnectionHandlerTestUtils.AssertHubMessage(new StreamItemMessage(string.Empty, "3"), messages[3]);
                    HubConnectionHandlerTestUtils.AssertHubMessage(CompletionMessage.Empty(string.Empty), messages[4]);

                    client.Dispose();

                    await connectionHandlerTask.OrTimeout();
                }
            }
        }

        [Fact]
        public async Task NonErrorCompletionSentWhenStreamCanceledFromClient()
        {
            using (StartVerifiableLog())
            {
                var serviceProvider = HubConnectionHandlerTestUtils.CreateServiceProvider(null, LoggerFactory);
                var connectionHandler = serviceProvider.GetService<HubConnectionHandler<StreamingHub>>();

                using (var client = new TestClient())
                {
                    var connectionHandlerTask = await client.ConnectAsync(connectionHandler);

                    await client.Connected.OrTimeout();

                    var invocationId = Guid.NewGuid().ToString("N");
                    await client.SendHubMessageAsync(new StreamInvocationMessage(invocationId, nameof(StreamingHub.BlockingStream), Array.Empty<object>()));

                    // cancel the Streaming method
                    await client.SendHubMessageAsync(new CancelInvocationMessage(invocationId)).OrTimeout();

                    var hubMessage = Assert.IsType<CompletionMessage>(await client.ReadAsync().OrTimeout());
                    Assert.Equal(invocationId, hubMessage.InvocationId);
                    Assert.Null(hubMessage.Error);

                    client.Dispose();

                    await connectionHandlerTask.OrTimeout();
                }
            }
        }

        [Theory]
        [InlineData(true)]
        [InlineData(false)]
        public async Task ReceiveCorrectErrorFromStreamThrowing(bool detailedErrors)
        {
            using (StartVerifiableLog())
            {
                var serviceProvider = HubConnectionHandlerTestUtils.CreateServiceProvider(builder =>
                builder.AddSignalR(options =>
                {
                    options.EnableDetailedErrors = detailedErrors;
                }), LoggerFactory);
                var connectionHandler = serviceProvider.GetService<HubConnectionHandler<StreamingHub>>();

                using (var client = new TestClient())
                {
                    var connectionHandlerTask = await client.ConnectAsync(connectionHandler);

                    await client.Connected.OrTimeout();

                    var messages = await client.StreamAsync(nameof(StreamingHub.ThrowStream));

                    Assert.Equal(1, messages.Count);
                    var completion = messages[0] as CompletionMessage;
                    Assert.NotNull(completion);
                    if (detailedErrors)
                    {
                        Assert.Equal("An error occurred on the server while streaming results. Exception: Exception from channel", completion.Error);
                    }
                    else
                    {
                        Assert.Equal("An error occurred on the server while streaming results.", completion.Error);
                    }

                    client.Dispose();

                    await connectionHandlerTask.OrTimeout();
                }
            }
        }

        [Fact]
        public async Task CanSendToConnectionsWithDifferentProtocols()
        {
            using (StartVerifiableLog())
            {
                var serviceProvider = HubConnectionHandlerTestUtils.CreateServiceProvider(null, LoggerFactory);
                var connectionHandler = serviceProvider.GetService<HubConnectionHandler<MethodHub>>();

                using (var client1 = new TestClient(protocol: new NewtonsoftJsonHubProtocol()))
                using (var client2 = new TestClient(protocol: new MessagePackHubProtocol()))
                {
                    var firstConnectionHandlerTask = await client1.ConnectAsync(connectionHandler);
                    var secondConnectionHandlerTask = await client2.ConnectAsync(connectionHandler);

                    await client1.Connected.OrTimeout();
                    await client2.Connected.OrTimeout();

                    var sentMessage = "From Json";

                    await client1.SendInvocationAsync(nameof(MethodHub.BroadcastMethod), sentMessage);
                    var message1 = await client1.ReadAsync().OrTimeout();
                    var message2 = await client2.ReadAsync().OrTimeout();

                    var completion1 = message1 as InvocationMessage;
                    Assert.NotNull(completion1);
                    Assert.Equal(sentMessage, completion1.Arguments[0]);
                    var completion2 = message2 as InvocationMessage;
                    Assert.NotNull(completion2);
                    // Argument[0] is a 'MsgPackObject' with a string internally, ToString to compare it
                    Assert.Equal(sentMessage, completion2.Arguments[0].ToString());

                    client1.Dispose();
                    client2.Dispose();

                    await firstConnectionHandlerTask.OrTimeout();
                    await secondConnectionHandlerTask.OrTimeout();
                }
            }
        }

        public static IEnumerable<object[]> StreamingMethodAndHubProtocols
        {
            get
            {
                var methods = new[]
                {
                    nameof(StreamingHub.CounterChannel),
                    nameof(StreamingHub.CounterChannelAsync),
                    nameof(StreamingHub.CounterChannelValueTaskAsync),
                    nameof(StreamingHub.CounterAsyncEnumerable),
                    nameof(StreamingHub.CounterAsyncEnumerableAsync),
                    nameof(StreamingHub.CounterAsyncEnumerableImpl),
                    nameof(StreamingHub.AsyncEnumerableIsPreferedOverChannelReader),
                };

                foreach (var method in methods)
                {
                    foreach (var protocolName in HubProtocolHelpers.AllProtocolNames)
                    {
                        yield return new object[] { method, protocolName };
                    }
                }
            }
        }

        [Fact]
        public async Task UnauthorizedConnectionCannotInvokeHubMethodWithAuthorization()
        {
            using (StartVerifiableLog())
            {
                var serviceProvider = HubConnectionHandlerTestUtils.CreateServiceProvider(services =>
                {
                    services.AddAuthorization(options =>
                    {
                        options.AddPolicy("test", policy =>
                        {
                            policy.RequireClaim(ClaimTypes.NameIdentifier);
                            policy.AddAuthenticationSchemes("Default");
                        });
                    });
                }, LoggerFactory);

                var connectionHandler = serviceProvider.GetService<HubConnectionHandler<MethodHub>>();

                using (var client = new TestClient())
                {
                    var connectionHandlerTask = await client.ConnectAsync(connectionHandler);

                    await client.Connected.OrTimeout();

                    var message = await client.InvokeAsync(nameof(MethodHub.AuthMethod)).OrTimeout();

                    Assert.NotNull(message.Error);

                    client.Dispose();

                    await connectionHandlerTask.OrTimeout();
                }
            }
        }

        [Fact]
        public async Task AuthorizedConnectionCanInvokeHubMethodWithAuthorization()
        {
            using (StartVerifiableLog())
            {
                var serviceProvider = HubConnectionHandlerTestUtils.CreateServiceProvider(services =>
                {
                    services.AddAuthorization(options =>
                    {
                        options.AddPolicy("test", policy =>
                        {
                            policy.RequireClaim(ClaimTypes.NameIdentifier);
                            policy.AddAuthenticationSchemes("Default");
                        });
                    });
                }, LoggerFactory);

                var connectionHandler = serviceProvider.GetService<HubConnectionHandler<MethodHub>>();

                using (var client = new TestClient())
                {
                    client.Connection.User.AddIdentity(new ClaimsIdentity(new[] { new Claim(ClaimTypes.NameIdentifier, "name") }));
                    var connectionHandlerTask = await client.ConnectAsync(connectionHandler);

                    await client.Connected.OrTimeout();

                    var message = await client.InvokeAsync(nameof(MethodHub.AuthMethod)).OrTimeout();

                    Assert.Null(message.Error);

                    client.Dispose();

                    await connectionHandlerTask.OrTimeout();
                }
            }
        }

        private class TestAuthHandler : IAuthorizationHandler
        {
            public Task HandleAsync(AuthorizationHandlerContext context)
            {
                Assert.NotNull(context.Resource);
                var resource = Assert.IsType<HubInvocationContext>(context.Resource);
                Assert.Equal(nameof(MethodHub.MultiParamAuthMethod), resource.HubMethodName);
                Assert.Equal(2, resource.HubMethodArguments?.Count);
                Assert.Equal("Hello", resource.HubMethodArguments[0]);
                Assert.Equal("World!", resource.HubMethodArguments[1]);
                Assert.NotNull(resource.Context);
                Assert.Equal(context.User, resource.Context.User);
                Assert.NotNull(resource.Context.GetHttpContext());

                return Task.CompletedTask;
            }
        }

        [Fact]
        public async Task HubMethodWithAuthorizationProvidesResourceToAuthHandlers()
        {
            using (StartVerifiableLog())
            {
                var serviceProvider = HubConnectionHandlerTestUtils.CreateServiceProvider(services =>
                {
                    services.AddAuthorization(options =>
                    {
                        options.AddPolicy("test", policy =>
                        {
                            policy.RequireClaim(ClaimTypes.NameIdentifier);
                            policy.AddAuthenticationSchemes("Default");
                        });
                    });

                    services.AddSingleton<IAuthorizationHandler, TestAuthHandler>();
                }, LoggerFactory);

                var connectionHandler = serviceProvider.GetService<HubConnectionHandler<MethodHub>>();

                using (var client = new TestClient())
                {
                    client.Connection.User.AddIdentity(new ClaimsIdentity(new[] { new Claim(ClaimTypes.NameIdentifier, "name") }));

                    // Setup a HttpContext to make sure it flows to the AuthHandler correctly
                    var httpConnectionContext = new HttpContextFeatureImpl();
                    httpConnectionContext.HttpContext = new DefaultHttpContext();
                    client.Connection.Features.Set<IHttpContextFeature>(httpConnectionContext);

                    var connectionHandlerTask = await client.ConnectAsync(connectionHandler);

                    await client.Connected.OrTimeout();

                    var message = await client.InvokeAsync(nameof(MethodHub.MultiParamAuthMethod), "Hello", "World!").OrTimeout();

                    Assert.Null(message.Error);

                    client.Dispose();

                    await connectionHandlerTask.OrTimeout();
                }
            }
        }

        [Fact]
        public async Task HubOptionsCanUseCustomJsonSerializerSettings()
        {
            using (StartVerifiableLog())
            {
                var serviceProvider = HubConnectionHandlerTestUtils.CreateServiceProvider(services =>
                {
                    services
                        .AddSignalR()
                        .AddNewtonsoftJsonProtocol(o =>
                        {
                            o.PayloadSerializerSettings = new JsonSerializerSettings
                            {
                                ContractResolver = new DefaultContractResolver()
                            };
                        });
                }, LoggerFactory);

                var connectionHandler = serviceProvider.GetService<HubConnectionHandler<MethodHub>>();

                using (var client = new TestClient())
                {
                    var connectionHandlerTask = await client.ConnectAsync(connectionHandler);

                    await client.Connected.OrTimeout();

                    await client.SendInvocationAsync(nameof(MethodHub.BroadcastItem)).OrTimeout();

                    var message = (InvocationMessage)await client.ReadAsync().OrTimeout();

                    var customItem = message.Arguments[0].ToString();
                    // by default properties serialized by JsonHubProtocol are using camelCasing
                    Assert.Contains("Message", customItem);
                    Assert.Contains("paramName", customItem);

                    client.Dispose();

                    await connectionHandlerTask.OrTimeout();
                }
            }
        }

        [Fact]
        public async Task JsonHubProtocolUsesCamelCasingByDefault()
        {
            using (StartVerifiableLog())
            {
                var serviceProvider = HubConnectionHandlerTestUtils.CreateServiceProvider(null, LoggerFactory);
                var connectionHandler = serviceProvider.GetService<HubConnectionHandler<MethodHub>>();

                using (var client = new TestClient())
                {
                    var connectionHandlerTask = await client.ConnectAsync(connectionHandler);

                    await client.Connected.OrTimeout();

                    await client.SendInvocationAsync(nameof(MethodHub.BroadcastItem)).OrTimeout();

                    var message = (InvocationMessage)await client.ReadAsync().OrTimeout();

                    var customItem = message.Arguments[0].ToString();
                    // originally Message, paramName
                    Assert.Contains("message", customItem);
                    Assert.Contains("paramName", customItem);

                    client.Dispose();

                    await connectionHandlerTask.OrTimeout();
                }
            }
        }

        [Fact]
        public async Task HubOptionsCanUseCustomMessagePackSettings()
        {
            using (StartVerifiableLog())
            {
                var serviceProvider = HubConnectionHandlerTestUtils.CreateServiceProvider(services =>
                {
                    services.AddSignalR()
                        .AddMessagePackProtocol(options =>
                        {
                            options.FormatterResolvers.Insert(0, new CustomFormatter());
                        });
                }, LoggerFactory);

                var connectionHandler = serviceProvider.GetService<HubConnectionHandler<MethodHub>>();

                var msgPackOptions = serviceProvider.GetRequiredService<IOptions<MessagePackHubProtocolOptions>>();
                using (var client = new TestClient(protocol: new MessagePackHubProtocol(msgPackOptions)))
                {
                    client.SupportedFormats = TransferFormat.Binary;
                    var connectionHandlerTask = await client.ConnectAsync(connectionHandler);

                    await client.Connected.OrTimeout();

                    await client.SendInvocationAsync(nameof(MethodHub.BroadcastItem)).OrTimeout();

                    var message = Assert.IsType<InvocationMessage>(await client.ReadAsync().OrTimeout());

                    var result = message.Arguments[0] as Dictionary<object, object>;
                    Assert.Equal("formattedString", result["Message"]);
                    Assert.Equal("formattedString", result["paramName"]);

                    client.Dispose();

                    await connectionHandlerTask.OrTimeout();
                }
            }
        }

        [Fact]
        public async Task HubOptionsCanNotHaveNullSupportedProtocols()
        {
            using (StartVerifiableLog())
            {
                var serviceProvider = HubConnectionHandlerTestUtils.CreateServiceProvider(services =>
                {
                    services.AddSignalR(o =>
                    {
                        o.SupportedProtocols = null;
                    });
                }, LoggerFactory);

                var connectionHandler = serviceProvider.GetService<HubConnectionHandler<MethodHub>>();

                var msgPackOptions = serviceProvider.GetRequiredService<IOptions<MessagePackHubProtocolOptions>>();
                using (var client = new TestClient(protocol: new MessagePackHubProtocol(msgPackOptions)))
                {
                    client.SupportedFormats = TransferFormat.Binary;
                    await Assert.ThrowsAsync<InvalidOperationException>(async () => await await client.ConnectAsync(connectionHandler, expectedHandshakeResponseMessage: false)).OrTimeout();
                }
            }
        }

        [Fact]
        public async Task HubOptionsCanNotHaveEmptySupportedProtocols()
        {
            using (StartVerifiableLog())
            {
                var serviceProvider = HubConnectionHandlerTestUtils.CreateServiceProvider(services =>
                {
                    services.AddSignalR(o =>
                    {
                        o.SupportedProtocols = new List<string>();
                    });
                }, LoggerFactory);

                var connectionHandler = serviceProvider.GetService<HubConnectionHandler<MethodHub>>();

                var msgPackOptions = serviceProvider.GetRequiredService<IOptions<MessagePackHubProtocolOptions>>();
                using (var client = new TestClient(protocol: new MessagePackHubProtocol(msgPackOptions)))
                {
                    client.SupportedFormats = TransferFormat.Binary;
                    await Assert.ThrowsAsync<InvalidOperationException>(async () => await await client.ConnectAsync(connectionHandler, expectedHandshakeResponseMessage: false)).OrTimeout();
                }
            }
        }

        [Fact]
        public async Task ConnectionUserIdIsAssignedByUserIdProvider()
        {
            using (StartVerifiableLog())
            {
                var firstRequest = true;
                var userIdProvider = new TestUserIdProvider(c =>
                {
                    if (firstRequest)
                    {
                        firstRequest = false;
                        return "client1";
                    }
                    else
                    {
                        return "client2";
                    }
                });
                var serviceProvider = HubConnectionHandlerTestUtils.CreateServiceProvider(services =>
                {
                    services.AddSingleton<IUserIdProvider>(userIdProvider);
                }, LoggerFactory);
                var connectionHandler = serviceProvider.GetService<HubConnectionHandler<MethodHub>>();

                using (var client1 = new TestClient())
                using (var client2 = new TestClient())
                {
                    var connectionHandlerTask1 = await client1.ConnectAsync(connectionHandler);
                    var connectionHandlerTask2 = await client2.ConnectAsync(connectionHandler);

                    await client1.Connected.OrTimeout();
                    await client2.Connected.OrTimeout();

                    await client2.SendInvocationAsync(nameof(MethodHub.SendToMultipleUsers), new[] { "client1" }, "Hi!").OrTimeout();

                    var message = (InvocationMessage)await client1.ReadAsync().OrTimeout();

                    Assert.Equal("Send", message.Target);
                    Assert.Collection(message.Arguments, arg => Assert.Equal("Hi!", arg));

                    client1.Dispose();
                    client2.Dispose();

                    await connectionHandlerTask1.OrTimeout();
                    await connectionHandlerTask2.OrTimeout();

                    // Read the completion, then we should have nothing left in client2's queue
                    Assert.IsType<CompletionMessage>(client2.TryRead());
                    Assert.IsType<CloseMessage>(client2.TryRead());
                    Assert.Null(client2.TryRead());
                }
            }
        }

        private class CustomFormatter : IFormatterResolver
        {
            public IMessagePackFormatter<T> GetFormatter<T>()
            {
                if (typeof(T) == typeof(string))
                {
                    return new StringFormatter<T>();
                }
                return null;
            }

            private class StringFormatter<T> : IMessagePackFormatter<T>
            {
                public T Deserialize(byte[] bytes, int offset, IFormatterResolver formatterResolver, out int readSize)
                {
                    // this method isn't used in our tests
                    readSize = 0;
                    return default;
                }

                public int Serialize(ref byte[] bytes, int offset, T value, IFormatterResolver formatterResolver)
                {
                    // string of size 15
                    bytes[offset] = 0xAF;
                    bytes[offset + 1] = (byte)'f';
                    bytes[offset + 2] = (byte)'o';
                    bytes[offset + 3] = (byte)'r';
                    bytes[offset + 4] = (byte)'m';
                    bytes[offset + 5] = (byte)'a';
                    bytes[offset + 6] = (byte)'t';
                    bytes[offset + 7] = (byte)'t';
                    bytes[offset + 8] = (byte)'e';
                    bytes[offset + 9] = (byte)'d';
                    bytes[offset + 10] = (byte)'S';
                    bytes[offset + 11] = (byte)'t';
                    bytes[offset + 12] = (byte)'r';
                    bytes[offset + 13] = (byte)'i';
                    bytes[offset + 14] = (byte)'n';
                    bytes[offset + 15] = (byte)'g';
                    return 16;
                }
            }
        }

        [Fact]
        public async Task CanGetHttpContextFromHubConnectionContext()
        {
            using (StartVerifiableLog())
            {
                var serviceProvider = HubConnectionHandlerTestUtils.CreateServiceProvider(null, LoggerFactory);

                var connectionHandler = serviceProvider.GetService<HubConnectionHandler<MethodHub>>();

                using (var client = new TestClient())
                {
                    var httpContext = new DefaultHttpContext();
                    var feature = new TestHttpContextFeature
                    {
                        HttpContext = httpContext
                    };
                    client.Connection.Features.Set<IHttpContextFeature>(feature);
                    var connectionHandlerTask = await client.ConnectAsync(connectionHandler);

                    await client.Connected.OrTimeout();

                    var result = (await client.InvokeAsync(nameof(MethodHub.HasHttpContext)).OrTimeout()).Result;
                    Assert.True((bool)result);

                    client.Dispose();

                    await connectionHandlerTask.OrTimeout();
                }
            }
        }

        [Fact]
        public async Task GetHttpContextFromHubConnectionContextHandlesNull()
        {
            using (StartVerifiableLog())
            {
                var serviceProvider = HubConnectionHandlerTestUtils.CreateServiceProvider(null, LoggerFactory);

                var connectionHandler = serviceProvider.GetService<HubConnectionHandler<MethodHub>>();

                using (var client = new TestClient())
                {
                    var connectionHandlerTask = await client.ConnectAsync(connectionHandler);

                    await client.Connected.OrTimeout();

                    var result = (await client.InvokeAsync(nameof(MethodHub.HasHttpContext)).OrTimeout()).Result;
                    Assert.False((bool)result);

                    client.Dispose();

                    await connectionHandlerTask.OrTimeout();
                }
            }
        }

        [Fact]
        public async Task AcceptsPingMessages()
        {
            using (StartVerifiableLog())
            {
                var serviceProvider = HubConnectionHandlerTestUtils.CreateServiceProvider(null, LoggerFactory);
                var connectionHandler = serviceProvider.GetService<HubConnectionHandler<MethodHub>>();

                using (var client = new TestClient(new NewtonsoftJsonHubProtocol()))
                {
                    var connectionHandlerTask = await client.ConnectAsync(connectionHandler);
                    await client.Connected.OrTimeout();

                    // Send a ping
                    await client.SendHubMessageAsync(PingMessage.Instance).OrTimeout();

                    // Now do an invocation to make sure we processed the ping message
                    var completion = await client.InvokeAsync(nameof(MethodHub.ValueMethod)).OrTimeout();
                    Assert.NotNull(completion);

                    client.Dispose();

                    await connectionHandlerTask.OrTimeout();
                }
            }
        }

        [Fact]
        public async Task DoesNotWritePingMessagesIfSufficientOtherMessagesAreSent()
        {
            using (StartVerifiableLog())
            {
                var serviceProvider = HubConnectionHandlerTestUtils.CreateServiceProvider(services =>
                    services.Configure<HubOptions>(options =>
                        options.KeepAliveInterval = TimeSpan.FromMilliseconds(100)), LoggerFactory);
                var connectionHandler = serviceProvider.GetService<HubConnectionHandler<MethodHub>>();

                using (var client = new TestClient(new NewtonsoftJsonHubProtocol()))
                {
                    var connectionHandlerTask = await client.ConnectAsync(connectionHandler);

                    await client.Connected.OrTimeout();

                    // Echo a bunch of stuff, waiting 10ms between each, until 500ms have elapsed
                    var start = DateTime.UtcNow;
                    while ((DateTime.UtcNow - start).TotalMilliseconds <= 500.0)
                    {
                        await client.SendInvocationAsync("Echo", "foo").OrTimeout();
                        await Task.Delay(10);
                    }

                    // Shut down
                    client.Dispose();

                    await connectionHandlerTask.OrTimeout();

                    client.Connection.Transport.Output.Complete();

                    // We shouldn't have any ping messages
                    HubMessage message;
                    var counter = 0;
                    while ((message = await client.ReadAsync()) != null)
                    {
                        counter += 1;
                        Assert.IsNotType<PingMessage>(message);
                    }
                    Assert.InRange(counter, 1, 50);
                }
            }
        }

        [Fact]
        public async Task WritesPingMessageIfNothingWrittenWhenKeepAliveIntervalElapses()
        {
            using (StartVerifiableLog())
            {
                var serviceProvider = HubConnectionHandlerTestUtils.CreateServiceProvider(services =>
                    services.Configure<HubOptions>(options =>
                        options.KeepAliveInterval = TimeSpan.FromMilliseconds(100)), LoggerFactory);
                var connectionHandler = serviceProvider.GetService<HubConnectionHandler<MethodHub>>();

                using (var client = new TestClient(new NewtonsoftJsonHubProtocol()))
                {
                    var connectionHandlerTask = await client.ConnectAsync(connectionHandler);
                    await client.Connected.OrTimeout();

                    // Wait 500 ms, but make sure to yield some time up to unblock concurrent threads
                    // This is useful on AppVeyor because it's slow enough to end up with no time
                    // being available for the endpoint to run.
                    for (var i = 0; i < 50; i += 1)
                    {
                        client.TickHeartbeat();
                        await Task.Yield();
                        await Task.Delay(10);
                    }

                    // Shut down
                    client.Dispose();

                    await connectionHandlerTask.OrTimeout();

                    client.Connection.Transport.Output.Complete();

                    // We should have all pings (and close message)
                    HubMessage message;
                    var pingCounter = 0;
                    var hasCloseMessage = false;
                    while ((message = await client.ReadAsync().OrTimeout()) != null)
                    {
                        if (hasCloseMessage)
                        {
                            Assert.True(false, "Received message after close");
                        }

                        switch (message)
                        {
                            case PingMessage _:
                                pingCounter += 1;
                                break;
                            case CloseMessage _:
                                hasCloseMessage = true;
                                break;
                            default:
                                Assert.True(false, "Unexpected message type: " + message.GetType().Name);
                                break;
                        }
                    }
                    Assert.InRange(pingCounter, 1, Int32.MaxValue);
                }
            }
        }

        [Fact]
        public async Task ConnectionNotTimedOutIfClientNeverPings()
        {
            using (StartVerifiableLog())
            {
                var serviceProvider = HubConnectionHandlerTestUtils.CreateServiceProvider(services =>
                    services.Configure<HubOptions>(options =>
                        options.ClientTimeoutInterval = TimeSpan.FromMilliseconds(100)), LoggerFactory);
                var connectionHandler = serviceProvider.GetService<HubConnectionHandler<MethodHub>>();

                using (var client = new TestClient(new NewtonsoftJsonHubProtocol()))
                {
                    var connectionHandlerTask = await client.ConnectAsync(connectionHandler);
                    await client.Connected.OrTimeout();
                    // This is a fake client -- it doesn't auto-ping to signal

                    // We go over the 100 ms timeout interval...
                    await Task.Delay(120);
                    client.TickHeartbeat();

                    // but client should still be open, since it never pinged to activate the timeout checking
                    Assert.False(connectionHandlerTask.IsCompleted);
                }
            }
        }

        [Fact]
        public async Task ConnectionTimesOutIfInitialPingAndThenNoMessages()
        {
            using (StartVerifiableLog())
            {
                var serviceProvider = HubConnectionHandlerTestUtils.CreateServiceProvider(services =>
                    services.Configure<HubOptions>(options =>
                        options.ClientTimeoutInterval = TimeSpan.FromMilliseconds(100)), LoggerFactory);
                var connectionHandler = serviceProvider.GetService<HubConnectionHandler<MethodHub>>();

                using (var client = new TestClient(new NewtonsoftJsonHubProtocol()))
                {
                    var connectionHandlerTask = await client.ConnectAsync(connectionHandler);
                    await client.Connected.OrTimeout();
                    await client.SendHubMessageAsync(PingMessage.Instance);

                    await Task.Delay(300);
                    client.TickHeartbeat();

                    await Task.Delay(300);
                    client.TickHeartbeat();

                    await connectionHandlerTask.OrTimeout();
                }
            }
        }

        [Fact]
        public async Task ReceivingMessagesPreventsConnectionTimeoutFromOccuring()
        {
            using (StartVerifiableLog())
            {
                var serviceProvider = HubConnectionHandlerTestUtils.CreateServiceProvider(services =>
                    services.Configure<HubOptions>(options =>
                         options.ClientTimeoutInterval = TimeSpan.FromMilliseconds(300)), LoggerFactory);
                var connectionHandler = serviceProvider.GetService<HubConnectionHandler<MethodHub>>();

                using (var client = new TestClient(new NewtonsoftJsonHubProtocol()))
                {
                    var connectionHandlerTask = await client.ConnectAsync(connectionHandler);
                    await client.Connected.OrTimeout();
                    await client.SendHubMessageAsync(PingMessage.Instance);

                    for (int i = 0; i < 10; i++)
                    {
                        await Task.Delay(100);
                        client.TickHeartbeat();
                        await client.SendHubMessageAsync(PingMessage.Instance);
                    }

                    Assert.False(connectionHandlerTask.IsCompleted);
                }
            }
        }

        [Fact]
        public async Task HubMethodInvokeDoesNotCountTowardsClientTimeout()
        {
            using (StartVerifiableLog())
            {
                var tcsService = new TcsService();
                var serviceProvider = HubConnectionHandlerTestUtils.CreateServiceProvider(services =>
                {
                    services.Configure<HubOptions>(options =>
                         options.ClientTimeoutInterval = TimeSpan.FromMilliseconds(0));
                    services.AddSingleton(tcsService);
                }, LoggerFactory);
                var connectionHandler = serviceProvider.GetService<HubConnectionHandler<LongRunningHub>>();

                using (var client = new TestClient(new JsonHubProtocol()))
                {
                    var connectionHandlerTask = await client.ConnectAsync(connectionHandler);
                    // This starts the timeout logic
                    await client.SendHubMessageAsync(PingMessage.Instance);

                    // Call long running hub method
                    var hubMethodTask = client.InvokeAsync(nameof(LongRunningHub.LongRunningMethod));
                    await tcsService.StartedMethod.Task.OrTimeout();

                    // Tick heartbeat while hub method is running to show that close isn't triggered
                    client.TickHeartbeat();

                    // Unblock long running hub method
                    tcsService.EndMethod.SetResult(null);

                    await hubMethodTask.OrTimeout();

                    // Tick heartbeat again now that we're outside of the hub method
                    client.TickHeartbeat();

                    // Connection is closed
                    await connectionHandlerTask.OrTimeout();
                }
            }
        }

        [Fact]
        public async Task EndingConnectionSendsCloseMessageWithNoError()
        {
            using (StartVerifiableLog())
            {
                var serviceProvider = HubConnectionHandlerTestUtils.CreateServiceProvider(null, LoggerFactory);
                var connectionHandler = serviceProvider.GetService<HubConnectionHandler<MethodHub>>();

                using (var client = new TestClient(new NewtonsoftJsonHubProtocol()))
                {
                    var connectionHandlerTask = await client.ConnectAsync(connectionHandler);

                    await client.Connected.OrTimeout();

                    // Shut down
                    client.Dispose();

                    await connectionHandlerTask.OrTimeout();

                    client.Connection.Transport.Output.Complete();

                    var message = await client.ReadAsync().OrTimeout();

                    var closeMessage = Assert.IsType<CloseMessage>(message);
                    Assert.Null(closeMessage.Error);
                }
            }
        }

        [Theory]
        [InlineData(true)]
        [InlineData(false)]
        public async Task ErrorInHubOnConnectSendsCloseMessageWithError(bool detailedErrors)
        {
            bool ExpectedErrors(WriteContext writeContext)
            {
                return writeContext.LoggerName == "Microsoft.AspNetCore.SignalR.HubConnectionHandler" &&
                       writeContext.EventId.Name == "ErrorDispatchingHubEvent";
            }

            using (StartVerifiableLog(ExpectedErrors))
            {
                var serviceProvider = HubConnectionHandlerTestUtils.CreateServiceProvider(builder =>
                {
                    builder.AddSignalR(options =>
                    {
                        options.EnableDetailedErrors = detailedErrors;
                    });
                }, LoggerFactory);
                var connectionHandler = serviceProvider.GetService<HubConnectionHandler<OnConnectedThrowsHub>>();

                using (var client = new TestClient(new NewtonsoftJsonHubProtocol()))
                {
                    var connectionHandlerTask = await client.ConnectAsync(connectionHandler);

                    var message = await client.ReadAsync().OrTimeout();

                    var closeMessage = Assert.IsType<CloseMessage>(message);
                    if (detailedErrors)
                    {
                        Assert.Equal("Connection closed with an error. InvalidOperationException: Hub OnConnected failed.", closeMessage.Error);
                    }
                    else
                    {
                        Assert.Equal("Connection closed with an error.", closeMessage.Error);
                    }

                    await connectionHandlerTask.OrTimeout();
                }
            }
        }

        [Fact]
        public async Task StreamingInvocationsDoNotBlockOtherInvocations()
        {
            using (StartVerifiableLog())
            {
                var serviceProvider = HubConnectionHandlerTestUtils.CreateServiceProvider(null, LoggerFactory);
                var connectionHandler = serviceProvider.GetService<HubConnectionHandler<StreamingHub>>();

                using (var client = new TestClient(new NewtonsoftJsonHubProtocol()))
                {
                    var connectionHandlerTask = await client.ConnectAsync(connectionHandler).OrTimeout();

                    // Blocking streaming invocation to test that other invocations can still run
                    await client.SendHubMessageAsync(new StreamInvocationMessage("1", nameof(StreamingHub.BlockingStream), Array.Empty<object>())).OrTimeout();

                    var completion = await client.InvokeAsync(nameof(StreamingHub.NonStream)).OrTimeout();
                    Assert.Equal(42L, completion.Result);

                    // Shut down
                    client.Dispose();

                    await connectionHandlerTask.OrTimeout();
                }
            }
        }

        [Fact]
        public async Task InvocationsRunInOrder()
        {
            using (StartVerifiableLog())
            {
                var tcsService = new TcsService();
                var serviceProvider = HubConnectionHandlerTestUtils.CreateServiceProvider(builder =>
                {
                    builder.AddSingleton(tcsService);
                }, LoggerFactory);
                var connectionHandler = serviceProvider.GetService<HubConnectionHandler<LongRunningHub>>();

                // Because we use PipeScheduler.Inline the hub invocations will run inline until they wait, which happens inside the LongRunningMethod call
                using (var client = new TestClient())
                {
                    var connectionHandlerTask = await client.ConnectAsync(connectionHandler).OrTimeout();

                    // Long running hub invocation to test that other invocations will not run until it is completed
                    await client.SendInvocationAsync(nameof(LongRunningHub.LongRunningMethod), nonBlocking: false).OrTimeout();
                    // Wait for the long running method to start
                    await tcsService.StartedMethod.Task.OrTimeout();

                    // Invoke another hub method which will wait for the first method to finish
                    await client.SendInvocationAsync(nameof(LongRunningHub.SimpleMethod), nonBlocking: false).OrTimeout();
                    // Both invocations should be waiting now
                    Assert.Null(client.TryRead());

                    // Release the long running hub method
                    tcsService.EndMethod.TrySetResult(null);

                    // Long running hub method result
                    var firstResult = await client.ReadAsync().OrTimeout();

                    var longRunningCompletion = Assert.IsType<CompletionMessage>(firstResult);
                    Assert.Equal(12L, longRunningCompletion.Result);

                    // simple hub method result
                    var secondResult = await client.ReadAsync().OrTimeout();

                    var simpleCompletion = Assert.IsType<CompletionMessage>(secondResult);
                    Assert.Equal(21L, simpleCompletion.Result);

                    // Shut down
                    client.Dispose();

                    await connectionHandlerTask.OrTimeout();
                }
            }
        }

        [Fact]
        public async Task StreamInvocationsBlockOtherInvocationsUntilTheyStartStreaming()
        {
            using (StartVerifiableLog())
            {
                var tcsService = new TcsService();
                var serviceProvider = HubConnectionHandlerTestUtils.CreateServiceProvider(builder =>
                {
                    builder.AddSingleton(tcsService);
                    builder.AddSingleton(typeof(IHubActivator<>), typeof(CustomHubActivator<>));
                }, LoggerFactory);
                var connectionHandler = serviceProvider.GetService<HubConnectionHandler<LongRunningHub>>();

                // Because we use PipeScheduler.Inline the hub invocations will run inline until they wait, which happens inside the LongRunningMethod call
                using (var client = new TestClient())
                {
                    var connectionHandlerTask = await client.ConnectAsync(connectionHandler).OrTimeout();

                    // Long running hub invocation to test that other invocations will not run until it is completed
                    var streamInvocationId = await client.SendStreamInvocationAsync(nameof(LongRunningHub.LongRunningStream), null).OrTimeout();
                    // Wait for the long running method to start
                    await tcsService.StartedMethod.Task.OrTimeout();

                    // Invoke another hub method which will wait for the first method to finish
                    await client.SendInvocationAsync(nameof(LongRunningHub.SimpleMethod), nonBlocking: false).OrTimeout();
                    // Both invocations should be waiting now
                    Assert.Null(client.TryRead());

                    // Release the long running hub method
                    tcsService.EndMethod.TrySetResult(null);

                    // simple hub method result
                    var result = await client.ReadAsync().OrTimeout();

                    var simpleCompletion = Assert.IsType<CompletionMessage>(result);
                    Assert.Equal(21L, simpleCompletion.Result);

                    var hubActivator = serviceProvider.GetService<IHubActivator<LongRunningHub>>() as CustomHubActivator<LongRunningHub>;

                    await client.SendHubMessageAsync(new CancelInvocationMessage(streamInvocationId)).OrTimeout();

                    // Completion message for canceled Stream
                    await client.ReadAsync().OrTimeout();

                    // Shut down
                    client.Dispose();

                    await connectionHandlerTask.OrTimeout();

                    // OnConnectedAsync, SimpleMethod, LongRunningStream, OnDisconnectedAsync
                    Assert.Equal(4, hubActivator.ReleaseCount);
                }
            }
        }

        [Fact]
        public async Task ServerSendsCloseWithErrorWhenConnectionClosedWithPartialMessage()
        {
            using (StartVerifiableLog())
            {
                var serviceProvider = HubConnectionHandlerTestUtils.CreateServiceProvider(services =>
                {
                    services.AddSignalR(options => options.EnableDetailedErrors = true);
                }, LoggerFactory);
                var connectionHandler = serviceProvider.GetService<HubConnectionHandler<SimpleHub>>();

                using (var client = new TestClient())
                {
                    var connectionHandlerTask = await client.ConnectAsync(connectionHandler).OrTimeout();

                    await client.Connection.Application.Output.WriteAsync(Encoding.UTF8.GetBytes(new[] { '{' })).OrTimeout();

                    // Close connection
                    client.Connection.Application.Output.Complete();

                    // Ignore message from OnConnectedAsync
                    await client.ReadAsync().OrTimeout();

                    var closeMessage = Assert.IsType<CloseMessage>(await client.ReadAsync().OrTimeout());

                    Assert.Equal("Connection closed with an error. InvalidDataException: Connection terminated while reading a message.", closeMessage.Error);

                    // Shut down
                    client.Dispose();

                    await connectionHandlerTask.OrTimeout();
                }
            }
        }

        [Fact]
        public async Task StreamUploadBufferCapacityBlocksOtherInvocations()
        {
            var serviceProvider = HubConnectionHandlerTestUtils.CreateServiceProvider(services =>
            {
                services.Configure<HubOptions>(options =>
                {
                    options.StreamBufferCapacity = 1;
                });
            });

            var connectionHandler = serviceProvider.GetService<HubConnectionHandler<MethodHub>>();

            using (var client = new TestClient())
            {
                var connectionHandlerTask = await client.ConnectAsync(connectionHandler).OrTimeout();
                await client.BeginUploadStreamAsync("invocationId", nameof(MethodHub.StreamDontRead), new[] { "id" }, Array.Empty<object>()).OrTimeout();

                foreach (var letter in new[] { "A", "B", "C", "D", "E" })
                {
                    await client.SendHubMessageAsync(new StreamItemMessage("id", letter)).OrTimeout();
                }

                var ex = await Assert.ThrowsAsync<TimeoutException>(async () =>
                {
                    await client.SendInvocationAsync("Echo", "test");
                    var result = (CompletionMessage)await client.ReadAsync().OrTimeout(5000);
                });
            }
        }

        [Fact]
        public async Task UploadStringsToConcat()
        {
            var serviceProvider = HubConnectionHandlerTestUtils.CreateServiceProvider();
            var connectionHandler = serviceProvider.GetService<HubConnectionHandler<MethodHub>>();

            using (var client = new TestClient())
            {
                var connectionHandlerTask = await client.ConnectAsync(connectionHandler).OrTimeout();
                await client.BeginUploadStreamAsync("invocation", nameof(MethodHub.StreamingConcat), new[] { "id" }, Array.Empty<object>());

                foreach (var letter in new[] { "B", "E", "A", "N", "E", "D" })
                {
                    await client.SendHubMessageAsync(new StreamItemMessage("id", letter)).OrTimeout();
                }

                await client.SendHubMessageAsync(CompletionMessage.Empty("id")).OrTimeout();
                var result = (CompletionMessage)await client.ReadAsync().OrTimeout();

                Assert.Equal("BEANED", result.Result);
            }
        }

        [Fact(Skip = "Object not supported yet")]
        public async Task UploadStreamedObjects()
        {
            var serviceProvider = HubConnectionHandlerTestUtils.CreateServiceProvider();
            var connectionHandler = serviceProvider.GetService<HubConnectionHandler<MethodHub>>();

            using (var client = new TestClient())
            {
                var connectionHandlerTask = await client.ConnectAsync(connectionHandler).OrTimeout();
                await client.BeginUploadStreamAsync("invocation", nameof(MethodHub.UploadArray), new[] { "id" }, Array.Empty<object>());

                var objects = new[] { new SampleObject("solo", 322), new SampleObject("ggez", 3145) };
                foreach (var thing in objects)
                {
                    await client.SendHubMessageAsync(new StreamItemMessage("id", thing)).OrTimeout();
                }

                await client.SendHubMessageAsync(CompletionMessage.Empty("id")).OrTimeout();
                var response = (CompletionMessage)await client.ReadAsync().OrTimeout();
                var result = ((JArray)response.Result).ToArray<object>();

                Assert.Equal(objects[0].Foo, ((JContainer)result[0])["foo"]);
                Assert.Equal(objects[0].Bar, ((JContainer)result[0])["bar"]);
                Assert.Equal(objects[1].Foo, ((JContainer)result[1])["foo"]);
                Assert.Equal(objects[1].Bar, ((JContainer)result[1])["bar"]);
            }
        }

        [Fact]
        public async Task UploadManyStreams()
        {
            var serviceProvider = HubConnectionHandlerTestUtils.CreateServiceProvider();
            var connectionHandler = serviceProvider.GetService<HubConnectionHandler<MethodHub>>();

            using (var client = new TestClient())
            {
                var connectionHandlerTask = await client.ConnectAsync(connectionHandler).OrTimeout();
                var ids = new[] { "0", "1", "2" };

                foreach (string id in ids)
                {
                    await client.BeginUploadStreamAsync("invocation_" + id, nameof(MethodHub.StreamingConcat), new[] { id }, Array.Empty<object>());
                }

                var words = new[] { "zygapophyses", "qwerty", "abcd" };
                var pos = new[] { 0, 0, 0 };
                var order = new[] { 2, 2, 0, 2, 1, 0, 0, 0, 0, 0, 0, 2, 0, 1, 0, 1, 0, 0, 0, 1, 1, 1 };

                foreach (var spot in order)
                {
                    await client.SendHubMessageAsync(new StreamItemMessage(spot.ToString(), words[spot][pos[spot]])).OrTimeout();
                    pos[spot] += 1;
                }

                foreach (string id in new[] { "0", "2", "1" })
                {
                    await client.SendHubMessageAsync(CompletionMessage.Empty(id)).OrTimeout();
                    var response = await client.ReadAsync().OrTimeout();
                    Debug.Write(response);
                    Assert.Equal(words[int.Parse(id)], ((CompletionMessage)response).Result);
                }
            }
        }

        [Fact(Skip = "Cyclic parsing is not supported yet")]
        public async Task ConnectionAbortedIfSendFailsWithProtocolError()
        {
            using (StartVerifiableLog())
            {
                var serviceProvider = HubConnectionHandlerTestUtils.CreateServiceProvider(services =>
                {
                    services.AddSignalR(options => options.EnableDetailedErrors = true);
                }, LoggerFactory);
                var connectionHandler = serviceProvider.GetService<HubConnectionHandler<MethodHub>>();

                using (var client = new TestClient())
                {
                    var connectionHandlerTask = await client.ConnectAsync(connectionHandler).OrTimeout();

                    await client.SendInvocationAsync(nameof(MethodHub.ProtocolError)).OrTimeout();

                    await client.Connected.OrTimeout();
                    await connectionHandlerTask.OrTimeout();
                }
            }
        }

        [Fact(Skip = "Magic auto cast not supported")]
        public async Task UploadStreamItemInvalidTypeAutoCasts()
        {
            using (StartVerifiableLog())
            {
                // NOTE -- json.net is flexible here, and casts for us

                var serviceProvider = HubConnectionHandlerTestUtils.CreateServiceProvider(loggerFactory: LoggerFactory);
                var connectionHandler = serviceProvider.GetService<HubConnectionHandler<MethodHub>>();

                using (var client = new TestClient())
                {
                    var connectionHandlerTask = await client.ConnectAsync(connectionHandler).OrTimeout();
                    await client.BeginUploadStreamAsync("invocation", nameof(MethodHub.StreamingConcat), streamIds: new[] { "id" }, Array.Empty<object>()).OrTimeout();

                    // send integers that are then cast to strings
                    await client.SendHubMessageAsync(new StreamItemMessage("id", 5)).OrTimeout();
                    await client.SendHubMessageAsync(new StreamItemMessage("id", 10)).OrTimeout();

                    await client.SendHubMessageAsync(CompletionMessage.Empty("id")).OrTimeout();
                    var response = (CompletionMessage)await client.ReadAsync().OrTimeout();

                    Assert.Null(response.Error);
                    Assert.Equal("510", response.Result);
                }
            }
        }

        [Fact]
        public async Task ServerReportsProtocolMinorVersion()
        {
            using (StartVerifiableLog())
            {
                var testProtocol = new Mock<IHubProtocol>();
                testProtocol.Setup(m => m.Name).Returns("CustomProtocol");
                testProtocol.Setup(m => m.IsVersionSupported(It.IsAny<int>())).Returns(true);
                testProtocol.Setup(m => m.TransferFormat).Returns(TransferFormat.Binary);

                var connectionHandler = HubConnectionHandlerTestUtils.GetHubConnectionHandler(typeof(HubT),
                    LoggerFactory, (services) => services.AddSingleton<IHubProtocol>(testProtocol.Object));

                using (var client = new TestClient(protocol: testProtocol.Object))
                {
                    var connectionHandlerTask = await client.ConnectAsync(connectionHandler).OrTimeout();

                    Assert.NotNull(client.HandshakeResponseMessage);

                    client.Dispose();
                    await connectionHandlerTask.OrTimeout();
                }
            }
        }

        [Fact]
        public async Task UploadStreamItemInvalidType()
        {
            using (StartVerifiableLog())
            {
                var serviceProvider = HubConnectionHandlerTestUtils.CreateServiceProvider(loggerFactory: LoggerFactory);
                var connectionHandler = serviceProvider.GetService<HubConnectionHandler<MethodHub>>();

                using (var client = new TestClient())
                {
                    var connectionHandlerTask = await client.ConnectAsync(connectionHandler).OrTimeout();
                    await client.BeginUploadStreamAsync("invocationId", nameof(MethodHub.TestTypeCastingErrors), new[] { "channelId" }, Array.Empty<object>()).OrTimeout();

                    // client is running wild, sending strings not ints.
                    // this error should be propogated to the user's HubMethod code
                    await client.SendHubMessageAsync(new StreamItemMessage("channelId", "not a number")).OrTimeout();
                    var response = await client.ReadAsync().OrTimeout();

                    Assert.Equal(typeof(CompletionMessage), response.GetType());
                    Assert.Equal("error identified and caught", (string)((CompletionMessage)response).Result);
                }
            }
        }

        [Fact]
        public async Task UploadStreamItemInvalidId()
        {
            using (StartVerifiableLog())
            {
                var serviceProvider = HubConnectionHandlerTestUtils.CreateServiceProvider(services =>
                {
                    services.AddSignalR(options => options.EnableDetailedErrors = true);
                }, loggerFactory: LoggerFactory);
                var connectionHandler = serviceProvider.GetService<HubConnectionHandler<MethodHub>>();

                using (var client = new TestClient())
                {
                    var connectionHandlerTask = await client.ConnectAsync(connectionHandler).OrTimeout();
                    await client.SendHubMessageAsync(new StreamItemMessage("fake_id", "not a number")).OrTimeout();

                    var message = client.TryRead();
                    Assert.Null(message);
                }
            }

            Assert.Single(TestSink.Writes.Where(w => w.LoggerName == "Microsoft.AspNetCore.SignalR.Internal.DefaultHubDispatcher" &&
                w.EventId.Name == "ClosingStreamWithBindingError"));
        }

        [Fact]
        public async Task UploadStreamCompleteInvalidId()
        {
            using (StartVerifiableLog())
            {
                var serviceProvider = HubConnectionHandlerTestUtils.CreateServiceProvider(services =>
                {
                    services.AddSignalR(options => options.EnableDetailedErrors = true);
                }, loggerFactory: LoggerFactory);
                var connectionHandler = serviceProvider.GetService<HubConnectionHandler<MethodHub>>();

                using (var client = new TestClient())
                {
                    var connectionHandlerTask = await client.ConnectAsync(connectionHandler).OrTimeout();
                    await client.SendHubMessageAsync(CompletionMessage.Empty("fake_id")).OrTimeout();

                    var message = client.TryRead();
                    Assert.Null(message);
                }
            }

            Assert.Single(TestSink.Writes.Where(w => w.LoggerName == "Microsoft.AspNetCore.SignalR.Internal.DefaultHubDispatcher" &&
                w.EventId.Name == "UnexpectedStreamCompletion"));
        }

        public static string CustomErrorMessage = "custom error for testing ::::)";

        [Fact]
        public async Task UploadStreamCompleteWithError()
        {
            using (StartVerifiableLog())
            {
                var serviceProvider = HubConnectionHandlerTestUtils.CreateServiceProvider(loggerFactory: LoggerFactory);
                var connectionHandler = serviceProvider.GetService<HubConnectionHandler<MethodHub>>();

                using (var client = new TestClient())
                {
                    await client.ConnectAsync(connectionHandler).OrTimeout();
                    await client.BeginUploadStreamAsync("invocation", nameof(MethodHub.TestCustomErrorPassing), streamIds: new[] { "id" }, args: Array.Empty<object>()).OrTimeout();
                    await client.SendHubMessageAsync(CompletionMessage.WithError("id", CustomErrorMessage)).OrTimeout();

                    var response = (CompletionMessage)await client.ReadAsync().OrTimeout();
                    Assert.True((bool)response.Result);
                }
            }
        }

        [Fact]
        public async Task UploadStreamWithTooManyStreamsFails()
        {
            using (StartVerifiableLog())
            {
                var serviceProvider = HubConnectionHandlerTestUtils.CreateServiceProvider(loggerFactory: LoggerFactory);
                var connectionHandler = serviceProvider.GetService<HubConnectionHandler<MethodHub>>();

                using (var client = new TestClient())
                {
                    await client.ConnectAsync(connectionHandler).OrTimeout();
                    await client.BeginUploadStreamAsync("invocation", nameof(MethodHub.StreamingConcat), streamIds: new[] { "id", "id2" }, args: Array.Empty<object>()).OrTimeout();

                    var response = (CompletionMessage)await client.ReadAsync().OrTimeout();
                    Assert.Equal("An unexpected error occurred invoking 'StreamingConcat' on the server. HubException: Client sent 2 stream(s), Hub method expects 1.", response.Error);
                }
            }
        }

        [Fact]
        public async Task UploadStreamWithTooFewStreamsFails()
        {
            using (StartVerifiableLog())
            {
                var serviceProvider = HubConnectionHandlerTestUtils.CreateServiceProvider(loggerFactory: LoggerFactory);
                var connectionHandler = serviceProvider.GetService<HubConnectionHandler<MethodHub>>();

                using (var client = new TestClient())
                {
                    await client.ConnectAsync(connectionHandler).OrTimeout();
                    await client.BeginUploadStreamAsync("invocation", nameof(MethodHub.StreamingConcat), streamIds: Array.Empty<string>(), args: Array.Empty<object>()).OrTimeout();

                    var response = (CompletionMessage)await client.ReadAsync().OrTimeout();
                    Assert.Equal("An unexpected error occurred invoking 'StreamingConcat' on the server. HubException: Client sent 0 stream(s), Hub method expects 1.", response.Error);
                }
            }
        }

        [Fact]
        public async Task UploadStreamReleasesHubActivatorOnceComplete()
        {
            using (StartVerifiableLog())
            {
                var serviceProvider = HubConnectionHandlerTestUtils.CreateServiceProvider(builder =>
                {
                    builder.AddSingleton(typeof(IHubActivator<>), typeof(CustomHubActivator<>));
                }, LoggerFactory);
                var connectionHandler = serviceProvider.GetService<HubConnectionHandler<MethodHub>>();

                using (var client = new TestClient())
                {
                    var connectionHandlerTask = await client.ConnectAsync(connectionHandler).OrTimeout();

                    await client.BeginUploadStreamAsync("invocation", nameof(MethodHub.StreamingConcat), streamIds: new[] { "id" }, args: Array.Empty<object>()).OrTimeout();

                    await client.SendHubMessageAsync(new StreamItemMessage("id", "hello")).OrTimeout();
                    await client.SendHubMessageAsync(new StreamItemMessage("id", " world")).OrTimeout();
                    await client.SendHubMessageAsync(CompletionMessage.Empty("id")).OrTimeout();
                    var result = await client.ReadAsync().OrTimeout();

                    var simpleCompletion = Assert.IsType<CompletionMessage>(result);
                    Assert.Equal("hello world", simpleCompletion.Result);

                    var hubActivator = serviceProvider.GetService<IHubActivator<MethodHub>>() as CustomHubActivator<MethodHub>;

                    // OnConnectedAsync and StreamingConcat hubs have been disposed
                    Assert.Equal(2, hubActivator.ReleaseCount);

                    // Shut down
                    client.Dispose();

                    await connectionHandlerTask.OrTimeout();
                }
            }
        }

        [Fact]
        public async Task UploadStreamFromSendReleasesHubActivatorOnceComplete()
        {
            using (StartVerifiableLog())
            {
                var serviceProvider = HubConnectionHandlerTestUtils.CreateServiceProvider(builder =>
                {
                    builder.AddSingleton(typeof(IHubActivator<>), typeof(CustomHubActivator<>));
                }, LoggerFactory);
                var connectionHandler = serviceProvider.GetService<HubConnectionHandler<MethodHub>>();

                using (var client = new TestClient())
                {
                    var connectionHandlerTask = await client.ConnectAsync(connectionHandler).OrTimeout();

                    var hubActivator = serviceProvider.GetService<IHubActivator<MethodHub>>() as CustomHubActivator<MethodHub>;
                    var createTask = hubActivator.CreateTask.Task;

                    // null ID means we're doing a Send and not an Invoke
                    await client.BeginUploadStreamAsync(invocationId: null, nameof(MethodHub.StreamingConcat), streamIds: new[] { "id" }, args: Array.Empty<object>()).OrTimeout();
                    await client.SendHubMessageAsync(new StreamItemMessage("id", "hello")).OrTimeout();
                    await client.SendHubMessageAsync(new StreamItemMessage("id", " world")).OrTimeout();

                    await createTask.OrTimeout();
                    var tcs = hubActivator.ReleaseTask;
                    await client.SendHubMessageAsync(CompletionMessage.Empty("id")).OrTimeout();

                    await tcs.Task.OrTimeout();

                    // OnConnectedAsync and StreamingConcat hubs have been disposed
                    Assert.Equal(2, hubActivator.ReleaseCount);

                    // Shut down
                    client.Dispose();

                    await connectionHandlerTask.OrTimeout();
                }
            }
        }

        [Fact]
        public async Task UploadStreamClosesStreamsOnServerWhenMethodCompletes()
        {
            using (StartVerifiableLog())
            {
                var serviceProvider = HubConnectionHandlerTestUtils.CreateServiceProvider(loggerFactory: LoggerFactory);
                var connectionHandler = serviceProvider.GetService<HubConnectionHandler<MethodHub>>();

                using (var client = new TestClient())
                {
                    var connectionHandlerTask = await client.ConnectAsync(connectionHandler).OrTimeout();

                    await client.BeginUploadStreamAsync("invocation", nameof(MethodHub.UploadIgnoreItems), streamIds: new[] { "id" }, args: Array.Empty<object>()).OrTimeout();

                    await client.SendHubMessageAsync(new StreamItemMessage("id", "ignored")).OrTimeout();
                    var result = await client.ReadAsync().OrTimeout();

                    var simpleCompletion = Assert.IsType<CompletionMessage>(result);
                    Assert.Null(simpleCompletion.Result);

                    // This will log a warning on the server as the hub method has completed and will complete all associated streams
                    await client.SendHubMessageAsync(new StreamItemMessage("id", "error!")).OrTimeout();

                    // Check that the connection hasn't been closed
                    await client.SendInvocationAsync("VoidMethod").OrTimeout();

                    // Shut down
                    client.Dispose();

                    await connectionHandlerTask.OrTimeout();
                }
            }

            Assert.Single(TestSink.Writes.Where(w => w.LoggerName == "Microsoft.AspNetCore.SignalR.Internal.DefaultHubDispatcher" &&
                w.EventId.Name == "ClosingStreamWithBindingError"));
        }

        [Fact]
        public async Task UploadStreamAndStreamingMethodClosesStreamsOnServerWhenMethodCompletes()
        {
            using (StartVerifiableLog())
            {
                var serviceProvider = HubConnectionHandlerTestUtils.CreateServiceProvider(loggerFactory: LoggerFactory);
                var connectionHandler = serviceProvider.GetService<HubConnectionHandler<MethodHub>>();

                using (var client = new TestClient())
                {
                    var connectionHandlerTask = await client.ConnectAsync(connectionHandler).OrTimeout();

                    await client.SendStreamInvocationAsync(nameof(MethodHub.StreamAndUploadIgnoreItems), streamIds: new[] { "id" }, args: Array.Empty<object>()).OrTimeout();

                    await client.SendHubMessageAsync(new StreamItemMessage("id", "ignored")).OrTimeout();
                    var result = await client.ReadAsync().OrTimeout();

                    var simpleCompletion = Assert.IsType<CompletionMessage>(result);
                    Assert.Null(simpleCompletion.Result);

                    // This will log a warning on the server as the hub method has completed and will complete all associated streams
                    await client.SendHubMessageAsync(new StreamItemMessage("id", "error!")).OrTimeout();

                    // Check that the connection hasn't been closed
                    await client.SendInvocationAsync("VoidMethod").OrTimeout();

                    // Shut down
                    client.Dispose();

                    await connectionHandlerTask.OrTimeout();
                }
            }

            Assert.Single(TestSink.Writes.Where(w => w.LoggerName == "Microsoft.AspNetCore.SignalR.Internal.DefaultHubDispatcher" &&
                w.EventId.Name == "ClosingStreamWithBindingError"));
        }

        [Theory]
        [InlineData(nameof(LongRunningHub.CancelableStreamSingleParameter))]
        [InlineData(nameof(LongRunningHub.CancelableStreamMultiParameter), 1, 2)]
        [InlineData(nameof(LongRunningHub.CancelableStreamMiddleParameter), 1, 2)]
        [InlineData(nameof(LongRunningHub.CancelableStreamGeneratedAsyncEnumerable))]
        [InlineData(nameof(LongRunningHub.CancelableStreamCustomAsyncEnumerable))]
        public async Task StreamHubMethodCanBeTriggeredOnCancellation(string methodName, params object[] args)
        {
            using (StartVerifiableLog())
            {
                var tcsService = new TcsService();
                var serviceProvider = HubConnectionHandlerTestUtils.CreateServiceProvider(builder =>
                {
                    builder.AddSingleton(tcsService);
                }, LoggerFactory);
                var connectionHandler = serviceProvider.GetService<HubConnectionHandler<LongRunningHub>>();

                using (var client = new TestClient())
                {
                    var connectionHandlerTask = await client.ConnectAsync(connectionHandler).OrTimeout();

                    var streamInvocationId = await client.SendStreamInvocationAsync(methodName, args).OrTimeout();
                    // Wait for the stream method to start
                    await tcsService.StartedMethod.Task.OrTimeout();

                    // Cancel the stream which should trigger the CancellationToken in the hub method
                    await client.SendHubMessageAsync(new CancelInvocationMessage(streamInvocationId)).OrTimeout();

                    var result = await client.ReadAsync().OrTimeout();

                    var simpleCompletion = Assert.IsType<CompletionMessage>(result);
                    Assert.Null(simpleCompletion.Result);

                    // CancellationToken passed to hub method will allow EndMethod to be triggered if it is canceled.
                    await tcsService.EndMethod.Task.OrTimeout();

                    // Shut down
                    client.Dispose();

                    await connectionHandlerTask.OrTimeout();
                }
            }
        }

        [Fact]
        public async Task StreamHubMethodCanAcceptCancellationTokenAsArgumentAndBeTriggeredOnConnectionAborted()
        {
            using (StartVerifiableLog())
            {
                var tcsService = new TcsService();
                var serviceProvider = HubConnectionHandlerTestUtils.CreateServiceProvider(builder =>
                {
                    builder.AddSingleton(tcsService);
                }, LoggerFactory);
                var connectionHandler = serviceProvider.GetService<HubConnectionHandler<LongRunningHub>>();

                using (var client = new TestClient())
                {
                    var connectionHandlerTask = await client.ConnectAsync(connectionHandler).OrTimeout();

                    var streamInvocationId = await client.SendStreamInvocationAsync(nameof(LongRunningHub.CancelableStreamSingleParameter)).OrTimeout();
                    // Wait for the stream method to start
                    await tcsService.StartedMethod.Task.OrTimeout();

                    // Shut down the client which should trigger the CancellationToken in the hub method
                    client.Dispose();

                    // CancellationToken passed to hub method will allow EndMethod to be triggered if it is canceled.
                    await tcsService.EndMethod.Task.OrTimeout();

                    await connectionHandlerTask.OrTimeout();
                }
            }
        }

        [Fact]
        public async Task StreamHubMethodCanAcceptNullableParameter()
        {
            using (StartVerifiableLog())
            {
                var tcsService = new TcsService();
                var serviceProvider = HubConnectionHandlerTestUtils.CreateServiceProvider(builder =>
                {
                    builder.AddSingleton(tcsService);
                }, LoggerFactory);
                var connectionHandler = serviceProvider.GetService<HubConnectionHandler<LongRunningHub>>();

                using (var client = new TestClient())
                {
                    var connectionHandlerTask = await client.ConnectAsync(connectionHandler).OrTimeout();

                    var streamInvocationId = await client.SendStreamInvocationAsync(nameof(LongRunningHub.StreamNullableParameter), 5, null).OrTimeout();
                    // Wait for the stream method to start
                    var firstArgument = await tcsService.StartedMethod.Task.OrTimeout();
                    Assert.Equal(5, firstArgument);

                    var secondArgument = await tcsService.EndMethod.Task.OrTimeout();
                    Assert.Null(secondArgument);
                }
            }
        }


        [Fact]
        public async Task StreamHubMethodCanAcceptNullableParameterWithCancellationToken()
        {
            using (StartVerifiableLog())
            {
                var tcsService = new TcsService();
                var serviceProvider = HubConnectionHandlerTestUtils.CreateServiceProvider(builder =>
                {
                    builder.AddSingleton(tcsService);
                }, LoggerFactory);
                var connectionHandler = serviceProvider.GetService<HubConnectionHandler<LongRunningHub>>();

                using (var client = new TestClient())
                {
                    var connectionHandlerTask = await client.ConnectAsync(connectionHandler).OrTimeout();

                    var streamInvocationId = await client.SendStreamInvocationAsync(nameof(LongRunningHub.CancelableStreamNullableParameter), 5, null).OrTimeout();
                    // Wait for the stream method to start
                    var firstArgument = await tcsService.StartedMethod.Task.OrTimeout();
                    Assert.Equal(5, firstArgument);

                    // Cancel the stream which should trigger the CancellationToken in the hub method
                    await client.SendHubMessageAsync(new CancelInvocationMessage(streamInvocationId)).OrTimeout();

                    var secondArgument = await tcsService.EndMethod.Task.OrTimeout();
                    Assert.Null(secondArgument);
                }
            }
        }

        [Fact]
        public async Task InvokeHubMethodCannotAcceptCancellationTokenAsArgument()
        {
            using (StartVerifiableLog())
            {
                var serviceProvider = HubConnectionHandlerTestUtils.CreateServiceProvider(null, LoggerFactory);
                var connectionHandler = serviceProvider.GetService<HubConnectionHandler<MethodHub>>();

                using (var client = new TestClient())
                {
                    var connectionHandlerTask = await client.ConnectAsync(connectionHandler).OrTimeout();

                    var invocationId = await client.SendInvocationAsync(nameof(MethodHub.InvalidArgument)).OrTimeout();

                    var completion = Assert.IsType<CompletionMessage>(await client.ReadAsync().OrTimeout());

                    Assert.Equal("Failed to invoke 'InvalidArgument' due to an error on the server.", completion.Error);

                    client.Dispose();

                    await connectionHandlerTask.OrTimeout();
                }
            }
        }

        [Fact]
        public async Task CanPassStreamingParameterToStreamHubMethod()
        {
            using (StartVerifiableLog())
            {
                IServiceProvider serviceProvider = HubConnectionHandlerTestUtils.CreateServiceProvider(loggerFactory: LoggerFactory);
                HubConnectionHandler<StreamingHub> connectionHandler = serviceProvider.GetService<HubConnectionHandler<StreamingHub>>();
                Mock<IInvocationBinder> invocationBinder = new Mock<IInvocationBinder>();
                invocationBinder.Setup(b => b.GetStreamItemType(It.IsAny<string>())).Returns(typeof(string));

                using (TestClient client = new TestClient(invocationBinder: invocationBinder.Object))
                {
                    Task connectionHandlerTask = await client.ConnectAsync(connectionHandler);

                    // Wait for a connection, or for the endpoint to fail.
                    await client.Connected.OrThrowIfOtherFails(connectionHandlerTask).OrTimeout();

                    var streamId = "sample_id";
                    var messagePromise = client.StreamAsync(nameof(StreamingHub.StreamEcho), new[] { streamId }, Array.Empty<object>()).OrTimeout();

                    var phrases = new[] { "asdf", "qwer", "zxcv" };
                    foreach (var phrase in phrases)
                    {
                        await client.SendHubMessageAsync(new StreamItemMessage(streamId, phrase));
                    }
                    await client.SendHubMessageAsync(CompletionMessage.Empty(streamId));

                    var messages = await messagePromise;

                    // add one because this includes the completion
                    Assert.Equal(phrases.Count() + 1, messages.Count);
                    for (var i = 0; i < phrases.Count(); i++)
                    {
                        Assert.Equal("echo:" + phrases[i], ((StreamItemMessage)messages[i]).Item);
                    }

                    client.Dispose();

                    await connectionHandlerTask.OrTimeout();
                }
            }
        }

        /// <summary>
        /// Hub methods might be written by users in a way that accepts an interface or base class as a parameter
        /// and deserialization could supply a derived class.
        /// This test ensures implementation and subclass arguments are correctly bound for dispatch.
        /// </summary>
        [Theory]
        [InlineData(nameof(StreamingHub.DerivedParameterInterfaceAsyncEnumerable))]
        [InlineData(nameof(StreamingHub.DerivedParameterBaseClassAsyncEnumerable))]
        [InlineData(nameof(StreamingHub.DerivedParameterInterfaceAsyncEnumerableWithCancellation))]
        [InlineData(nameof(StreamingHub.DerivedParameterBaseClassAsyncEnumerableWithCancellation))]
        public async Task CanPassDerivedParameterToStreamHubMethod(string method)
        {
            using (StartVerifiableLog())
            {
                var argument = new StreamingHub.DerivedParameterTestObject { Value = "test" };
                var protocolOptions = new NewtonsoftJsonHubProtocolOptions
                {
                    PayloadSerializerSettings = new JsonSerializerSettings()
                    {
                        // The usage of TypeNameHandling.All is a security risk.
                        // If you're implementing this in your own application instead use your own 'type' field and a custom JsonConverter
                        // or ensure you're restricting to only known types with a custom SerializationBinder like we are here.
                        // See https://github.com/aspnet/AspNetCore/issues/11495#issuecomment-505047422
                        TypeNameHandling = TypeNameHandling.All,
                        SerializationBinder = StreamingHub.DerivedParameterKnownTypesBinder.Instance
                    }
                };
                var serviceProvider = HubConnectionHandlerTestUtils.CreateServiceProvider(
                    services => services.AddSignalR()
                        .AddNewtonsoftJsonProtocol(o => o.PayloadSerializerSettings = protocolOptions.PayloadSerializerSettings),
                    LoggerFactory);
                var connectionHandler = serviceProvider.GetService<HubConnectionHandler<StreamingHub>>();
                var invocationBinder = new Mock<IInvocationBinder>();
                invocationBinder.Setup(b => b.GetStreamItemType(It.IsAny<string>())).Returns(typeof(string));

                using (var client = new TestClient(
                    protocol: new NewtonsoftJsonHubProtocol(Options.Create(protocolOptions)),
                    invocationBinder: invocationBinder.Object))
                {
                    var connectionHandlerTask = await client.ConnectAsync(connectionHandler);

                    // Wait for a connection, or for the endpoint to fail.
                    await client.Connected.OrThrowIfOtherFails(connectionHandlerTask).OrTimeout();

                    var messages = await client.StreamAsync(method, argument).OrTimeout();

                    Assert.Equal(2, messages.Count);
                    HubConnectionHandlerTestUtils.AssertHubMessage(new StreamItemMessage(string.Empty, argument.Value), messages[0]);
                    HubConnectionHandlerTestUtils.AssertHubMessage(CompletionMessage.Empty(string.Empty), messages[1]);

                    client.Dispose();

                    await connectionHandlerTask.OrTimeout();
                }
            }
        }

        [Fact]
        public async Task ClientsCallerPropertyCanBeUsedOutsideOfHub()
        {
            CallerService callerService = new CallerService();
            var serviceProvider = HubConnectionHandlerTestUtils.CreateServiceProvider(services =>
            {
                services.AddSingleton(callerService);
            });
            var connectionHandler = serviceProvider.GetService<HubConnectionHandler<CallerServiceHub>>();

            using (StartVerifiableLog())
            {
                using (var client = new TestClient())
                {
                    var connectionHandlerTask = await client.ConnectAsync(connectionHandler);

                    // Wait for a connection, or for the endpoint to fail.
                    await client.Connected.OrThrowIfOtherFails(connectionHandlerTask).OrTimeout();

                    await callerService.Caller.SendAsync("Echo", "message").OrTimeout();

                    var message = Assert.IsType<InvocationMessage>(await client.ReadAsync().OrTimeout());

                    Assert.Equal("Echo", message.Target);
                    Assert.Equal("message", message.Arguments[0]);
                }
            }
        }

        [Fact]
        public async Task ConnectionCloseCleansUploadStreams()
        {
            var serviceProvider = HubConnectionHandlerTestUtils.CreateServiceProvider();
            var connectionHandler = serviceProvider.GetService<HubConnectionHandler<MethodHub>>();

            using (StartVerifiableLog())
            {
                using var client = new TestClient();

                var connectionHandlerTask = await client.ConnectAsync(connectionHandler);

                // Wait for a connection, or for the endpoint to fail.
                await client.Connected.OrThrowIfOtherFails(connectionHandlerTask).OrTimeout();

                await client.BeginUploadStreamAsync("invocation", nameof(MethodHub.UploadDoesWorkOnComplete), streamIds: new[] { "id" }, args: Array.Empty<object>()).OrTimeout();

                await client.SendHubMessageAsync(new StreamItemMessage("id", "hello")).OrTimeout();

                await client.DisposeAsync().OrTimeout();

                await connectionHandlerTask.OrTimeout();

                // This task completes if the upload stream is completed, via closing the connection
                var task = (Task<int>)client.Connection.Items[nameof(MethodHub.UploadDoesWorkOnComplete)];

                var exception = await Assert.ThrowsAsync<OperationCanceledException>(() => task).OrTimeout();
                Assert.Equal("The underlying connection was closed.", exception.Message);
            }
        }

        [Fact]
        public async Task SpecificHubOptionForMaximumReceiveMessageSizeIsUsedOverGlobalHubOption()
        {
            var serviceProvider = HubConnectionHandlerTestUtils.CreateServiceProvider(serviceBuilder =>
            {
                serviceBuilder.AddSignalR(o =>
                {
                    // ConnectAsync would fail if this value was used
                    o.MaximumReceiveMessageSize = 1;
                }).AddHubOptions<MethodHub>(o =>
                {
                    // null is treated as both no-limit and not set, this test verifies that we track if the user explicitly sets the value
                    o.MaximumReceiveMessageSize = null;
                });
            });
            var connectionHandler = serviceProvider.GetService<HubConnectionHandler<MethodHub>>();

            using (StartVerifiableLog())
            {
                using var client = new TestClient();

                var connectionHandlerTask = await client.ConnectAsync(connectionHandler);

                // Wait for a connection, or for the endpoint to fail.
                await client.Connected.OrThrowIfOtherFails(connectionHandlerTask).OrTimeout();

                await client.DisposeAsync().OrTimeout();

                await connectionHandlerTask.OrTimeout();
            }
        }

        private class CustomHubActivator<THub> : IHubActivator<THub> where THub : Hub
        {
            public int ReleaseCount;
            private IServiceProvider _serviceProvider;
            public TaskCompletionSource<object> ReleaseTask = new TaskCompletionSource<object>();
            public TaskCompletionSource<object> CreateTask = new TaskCompletionSource<object>();

            public CustomHubActivator(IServiceProvider serviceProvider)
            {
                _serviceProvider = serviceProvider;
            }

            public THub Create()
            {
                ReleaseTask = new TaskCompletionSource<object>();
                var hub = new DefaultHubActivator<THub>(_serviceProvider).Create();
                CreateTask.TrySetResult(null);
                return hub;
            }

            public void Release(THub hub)
            {
                ReleaseCount++;
                hub.Dispose();
                ReleaseTask.TrySetResult(null);
                CreateTask = new TaskCompletionSource<object>();
            }
        }

        public static IEnumerable<object[]> HubTypes()
        {
            yield return new[] { typeof(DynamicTestHub) };
            yield return new[] { typeof(MethodHub) };
            yield return new[] { typeof(HubT) };
        }

        public class TestHttpContextFeature : IHttpContextFeature
        {
            public HttpContext HttpContext { get; set; }
        }

        private class TestUserIdProvider : IUserIdProvider
        {
            private readonly Func<HubConnectionContext, string> _getUserId;

            public TestUserIdProvider(Func<HubConnectionContext, string> getUserId)
            {
                _getUserId = getUserId;
            }

            public string GetUserId(HubConnectionContext connection) => _getUserId(connection);
        }

        private class SampleObject
        {
            public SampleObject(string foo, int bar)
            {
                Bar = bar;
                Foo = foo;
            }
            public int Bar { get; }
            public string Foo { get; }
        }

        private class HttpContextFeatureImpl : IHttpContextFeature
        {
            public HttpContext HttpContext { get; set; }
        }
    }
}<|MERGE_RESOLUTION|>--- conflicted
+++ resolved
@@ -146,7 +146,6 @@
                 var serviceProvider = HubConnectionHandlerTestUtils.CreateServiceProvider(null, LoggerFactory);
                 var connectionHandler = serviceProvider.GetService<HubConnectionHandler<AbortHub>>();
 
-<<<<<<< HEAD
                 using (var client = new TestClient())
                 {
                     var connectionHandlerTask = await client.ConnectAsync(connectionHandler);
@@ -157,13 +156,8 @@
 
                     Assert.Null(client.TryRead());
                 }
-=======
-                await client.SendInvocationAsync(nameof(AbortHub.Kill));
-
-                await connectionHandlerTask.OrTimeout();
 
                 Assert.Null(client.TryRead());
->>>>>>> 8211a1c3
             }
         }
 
