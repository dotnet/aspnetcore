// Licensed to the .NET Foundation under one or more agreements.
// The .NET Foundation licenses this file to you under the MIT license.

using System.Buffers;
using System.Diagnostics;
using System.Globalization;
using System.IO.Pipelines;
using System.Security.Claims;
using System.Text;
using System.Threading.Channels;
using MessagePack;
using MessagePack.Formatters;
using MessagePack.Resolvers;
using Microsoft.AspNetCore.Authorization;
using Microsoft.AspNetCore.Connections;
using Microsoft.AspNetCore.Connections.Features;
using Microsoft.AspNetCore.Http;
using Microsoft.AspNetCore.Http.Connections.Features;
using Microsoft.AspNetCore.SignalR.Internal;
using Microsoft.AspNetCore.SignalR.Protocol;
using Microsoft.AspNetCore.Testing;
using Microsoft.Extensions.DependencyInjection;
using Microsoft.Extensions.Logging;
using Microsoft.Extensions.Logging.Testing;
using Microsoft.Extensions.Options;
using Moq;
using Newtonsoft.Json;
using Newtonsoft.Json.Linq;
using Newtonsoft.Json.Serialization;

namespace Microsoft.AspNetCore.SignalR.Tests;

public partial class HubConnectionHandlerTests : VerifiableLoggedTest
{
    [Fact]
    [LogLevel(LogLevel.Trace)]
    public async Task HubsAreDisposed()
    {
        using (StartVerifiableLog())
        {
            var trackDispose = new TrackDispose();
            var serviceProvider = HubConnectionHandlerTestUtils.CreateServiceProvider(s => s.AddSingleton(trackDispose), LoggerFactory);
            var connectionHandler = serviceProvider.GetService<HubConnectionHandler<DisposeTrackingHub>>();

            using (var client = new TestClient())
            {
                var connectionHandlerTask = await client.ConnectAsync(connectionHandler);

                // kill the connection
                client.Dispose();

                await connectionHandlerTask;

                Assert.Equal(2, trackDispose.DisposeCount);
            }
        }
    }

    [Fact]
    public async Task AsyncDisposablesInHubsAreSupported()
    {
        using (StartVerifiableLog())
        {
            var trackDispose = new TrackDispose();
            var serviceProvider = HubConnectionHandlerTestUtils.CreateServiceProvider(s =>
            {
                s.AddScoped<AsyncDisposable>();
                s.AddSingleton(trackDispose);
            },
            LoggerFactory);
            var connectionHandler = serviceProvider.GetService<HubConnectionHandler<HubWithAsyncDisposable>>();

            using (var client = new TestClient())
            {
                var connectionHandlerTask = await client.ConnectAsync(connectionHandler);

                var result = (await client.InvokeAsync(nameof(HubWithAsyncDisposable.Test)).DefaultTimeout());
                Assert.NotNull(result);

                // kill the connection
                client.Dispose();

                await connectionHandlerTask;

                Assert.Equal(3, trackDispose.DisposeCount);
            }
        }
    }

    [Fact]
    public async Task ConnectionAbortedTokenTriggers()
    {
        using (StartVerifiableLog())
        {
            var state = new ConnectionLifetimeState();
            var serviceProvider = HubConnectionHandlerTestUtils.CreateServiceProvider(s => s.AddSingleton(state), LoggerFactory);
            var connectionHandler = serviceProvider.GetService<HubConnectionHandler<ConnectionLifetimeHub>>();

            using (var client = new TestClient())
            {
                var connectionHandlerTask = await client.ConnectAsync(connectionHandler);

                // kill the connection
                client.Dispose();

                await connectionHandlerTask.DefaultTimeout();

                Assert.True(state.TokenCallbackTriggered);
                Assert.False(state.TokenStateInConnected);
                Assert.True(state.TokenStateInDisconnected);
            }
        }
    }

    [Fact]
    public async Task OnDisconnectedAsyncTriggersWhenAbortedTokenCallbackThrows()
    {
        using (StartVerifiableLog())
        {
            var serviceProvider = HubConnectionHandlerTestUtils.CreateServiceProvider(null, LoggerFactory);
            var connectionHandler = serviceProvider.GetService<HubConnectionHandler<ErrorInAbortedTokenHub>>();

            using (var client = new TestClient())
            {
                var connectionHandlerTask = await client.ConnectAsync(connectionHandler);

                // kill the connection
                client.Dispose();

                await connectionHandlerTask.DefaultTimeout();

                var firedOnConnected = (bool)client.Connection.Items[nameof(ErrorInAbortedTokenHub.OnConnectedAsync)];
                var firedOnDisconnected = (bool)client.Connection.Items[nameof(ErrorInAbortedTokenHub.OnDisconnectedAsync)];

                Assert.True(firedOnConnected);
                Assert.True(firedOnDisconnected);
            }
        }
    }

    [Fact]
    public async Task AbortFromHubMethodForcesClientDisconnect()
    {
        using (StartVerifiableLog())
        {
            var serviceProvider = HubConnectionHandlerTestUtils.CreateServiceProvider(null, LoggerFactory);
            var connectionHandler = serviceProvider.GetService<HubConnectionHandler<AbortHub>>();

            using (var client = new TestClient())
            {
                var connectionHandlerTask = await client.ConnectAsync(connectionHandler);

                await client.SendInvocationAsync(nameof(AbortHub.Kill)).DefaultTimeout();

                var close = Assert.IsType<CloseMessage>(await client.ReadAsync().DefaultTimeout());
                Assert.False(close.AllowReconnect);

                await connectionHandlerTask.DefaultTimeout();

                Assert.Null(client.TryRead());
            }
        }
    }

    [Fact]
    public async Task MissingHandshakeAndMessageSentFromHubConnectionCanBeDisposedCleanly()
    {
        using (StartVerifiableLog())
        {
            var serviceProvider = HubConnectionHandlerTestUtils.CreateServiceProvider(null, LoggerFactory);
            var connectionHandler = serviceProvider.GetService<HubConnectionHandler<SimpleHub>>();

            using (var client = new TestClient())
            {
                var connectionHandlerTask = await client.ConnectAsync(connectionHandler, false, false);

                // kill the connection
                client.Dispose();

                await connectionHandlerTask;

                Assert.Null(client.HandshakeResponseMessage);
            }
        }
    }

    [Fact]
    public async Task HandshakeTimesOut()
    {
        using (StartVerifiableLog())
        {
            var serviceProvider = HubConnectionHandlerTestUtils.CreateServiceProvider(services =>
            {
                services.Configure<HubOptions>(options =>
                {
                    options.HandshakeTimeout = TimeSpan.FromMilliseconds(5);
                });
            }, LoggerFactory);
            var connectionHandler = serviceProvider.GetService<HubConnectionHandler<SimpleHub>>();

            using (var client = new TestClient())
            {
                var connectionHandlerTask = await client.ConnectAsync(connectionHandler, false);

                Assert.NotNull(client.HandshakeResponseMessage);
                Assert.Equal("Handshake was canceled.", client.HandshakeResponseMessage.Error);

                await connectionHandlerTask.DefaultTimeout();
            }
        }
    }

    [Fact]
    public async Task CanLoadHubContext()
    {
        using (StartVerifiableLog())
        {
            var serviceProvider = HubConnectionHandlerTestUtils.CreateServiceProvider(null, LoggerFactory);
            var context = serviceProvider.GetRequiredService<IHubContext<SimpleHub>>();
            await context.Clients.All.SendAsync("Send", "test");
        }
    }

    [Fact]
    public async Task CanLoadTypedHubContext()
    {
        using (StartVerifiableLog())
        {
            var serviceProvider = HubConnectionHandlerTestUtils.CreateServiceProvider(null, LoggerFactory);
            var context = serviceProvider.GetRequiredService<IHubContext<SimpleTypedHub, ITypedHubClient>>();
            await context.Clients.All.Send("test");
        }
    }

    [Fact]
    public void FailsToLoadInvalidTypedHubClient()
    {
        using (StartVerifiableLog())
        {
            var serviceProvider = HubConnectionHandlerTestUtils.CreateServiceProvider(null, LoggerFactory);
            var ex = Assert.Throws<InvalidOperationException>(() =>
                serviceProvider.GetRequiredService<IHubContext<SimpleVoidReturningTypedHub, IVoidReturningTypedHubClient>>());
            Assert.Equal($"Cannot generate proxy implementation for '{typeof(IVoidReturningTypedHubClient).FullName}.{nameof(IVoidReturningTypedHubClient.Send)}'. All client proxy methods must return '{typeof(Task).FullName}' or 'System.Threading.Tasks.Task<T>'.", ex.Message);
        }
    }

    [Fact]
    public async Task HandshakeFailureFromUnknownProtocolSendsResponseWithError()
    {
        using (StartVerifiableLog())
        {
            var hubProtocolMock = new Mock<IHubProtocol>();
            hubProtocolMock.Setup(m => m.Name).Returns("CustomProtocol");

            var connectionHandler = HubConnectionHandlerTestUtils.GetHubConnectionHandler(typeof(HubT), loggerFactory: LoggerFactory);

            using (var client = new TestClient(protocol: hubProtocolMock.Object))
            {
                var connectionHandlerTask = await client.ConnectAsync(connectionHandler);

                Assert.NotNull(client.HandshakeResponseMessage);
                Assert.Equal("The protocol 'CustomProtocol' is not supported.", client.HandshakeResponseMessage.Error);

                client.Dispose();

                await connectionHandlerTask.DefaultTimeout();
            }
        }
    }

    [Fact]
    public async Task HandshakeFailureFromUnsupportedFormatSendsResponseWithError()
    {
        using (StartVerifiableLog())
        {
            var hubProtocolMock = new Mock<IHubProtocol>();
            hubProtocolMock.Setup(m => m.Name).Returns("CustomProtocol");

            var connectionHandler = HubConnectionHandlerTestUtils.GetHubConnectionHandler(typeof(HubT), loggerFactory: LoggerFactory);

            using (var client = new TestClient(protocol: new MessagePackHubProtocol()))
            {
                client.SupportedFormats = TransferFormat.Text;

                var connectionHandlerTask = await client.ConnectAsync(connectionHandler);

                Assert.NotNull(client.HandshakeResponseMessage);
                Assert.Equal("Cannot use the 'messagepack' protocol on the current transport. The transport does not support 'Binary' transfer format.", client.HandshakeResponseMessage.Error);

                client.Dispose();

                await connectionHandlerTask.DefaultTimeout();
            }
        }
    }

    [Fact]
    public async Task ConnectionClosedWhenHandshakeLargerThanMaxMessageSize()
    {
        using (StartVerifiableLog())
        {
            var connectionHandler = HubConnectionHandlerTestUtils.GetHubConnectionHandler(typeof(HubT), loggerFactory: LoggerFactory,
                builder =>
                {
                    builder.AddSignalR(o =>
                    {
                        o.MaximumReceiveMessageSize = 1;
                    });
                });

            using (var client = new TestClient())
            {
                client.SupportedFormats = TransferFormat.Text;

                var connectionHandlerTask = await client.ConnectAsync(connectionHandler,
                                                        sendHandshakeRequestMessage: true,
                                                        expectedHandshakeResponseMessage: false);

                var message = await client.ReadAsync(isHandshake: true).DefaultTimeout();

                Assert.Equal("Handshake was canceled.", ((HandshakeResponseMessage)message).Error);

                // Connection closes
                await connectionHandlerTask.DefaultTimeout();

                client.Dispose();
            }
        }
    }

    [Fact]
    public async Task SendingHandshakeRequestInChunksWorks()
    {
        using (StartVerifiableLog())
        {
            var connectionHandler = HubConnectionHandlerTestUtils.GetHubConnectionHandler(typeof(HubT), loggerFactory: LoggerFactory);
            var part1 = Encoding.UTF8.GetBytes("{\"protocol\": \"json\"");
            var part2 = Encoding.UTF8.GetBytes(",\"version\": 1}");
            var part3 = Encoding.UTF8.GetBytes("\u001e");

            using (var client = new TestClient())
            {
                client.SupportedFormats = TransferFormat.Text;

                var connectionHandlerTask = await client.ConnectAsync(connectionHandler,
                                                        sendHandshakeRequestMessage: false,
                                                        expectedHandshakeResponseMessage: false);

                // Wait for the handshake response
                var task = client.ReadAsync(isHandshake: true);

                await client.Connection.Application.Output.WriteAsync(part1);

                Assert.False(task.IsCompleted);

                await client.Connection.Application.Output.WriteAsync(part2);

                Assert.False(task.IsCompleted);

                await client.Connection.Application.Output.WriteAsync(part3);

                Assert.True(task.IsCompleted);

                var response = (await task) as HandshakeResponseMessage;
                Assert.NotNull(response);

                client.Dispose();

                await connectionHandlerTask.DefaultTimeout();
            }
        }
    }

    [Fact]
    public async Task SendingInvocatonInChunksWorks()
    {
        using (StartVerifiableLog())
        {
            var connectionHandler = HubConnectionHandlerTestUtils.GetHubConnectionHandler(typeof(HubT), loggerFactory: LoggerFactory);
            var part1 = Encoding.UTF8.GetBytes("{\"type\":1, \"invocationId\":\"1\", ");
            var part2 = Encoding.UTF8.GetBytes("\"target\": \"Echo\", \"arguments\"");
            var part3 = Encoding.UTF8.GetBytes(":[\"hello\"]}\u001e");

            using (var client = new TestClient())
            {
                client.SupportedFormats = TransferFormat.Text;

                var connectionHandlerTask = await client.ConnectAsync(connectionHandler);

                // Wait for the hub completion
                var task = client.ReadAsync();

                await client.Connection.Application.Output.WriteAsync(part1);

                Assert.False(task.IsCompleted);

                await client.Connection.Application.Output.WriteAsync(part2);

                Assert.False(task.IsCompleted);

                await client.Connection.Application.Output.WriteAsync(part3);

                var completionMessage = await task.DefaultTimeout() as CompletionMessage;
                Assert.NotNull(completionMessage);
                Assert.Equal("hello", completionMessage.Result);
                Assert.Equal("1", completionMessage.InvocationId);

                client.Dispose();

                await connectionHandlerTask.DefaultTimeout();
            }
        }
    }

    [Fact]
    public async Task SendingHandshakeRequestAndInvocationInSamePayloadParsesHandshakeAndInvocation()
    {
        using (StartVerifiableLog())
        {
            var connectionHandler = HubConnectionHandlerTestUtils.GetHubConnectionHandler(typeof(HubT), loggerFactory: LoggerFactory);
            var payload = Encoding.UTF8.GetBytes("{\"protocol\": \"json\",\"version\": 1}\u001e{\"type\":1, \"invocationId\":\"1\", \"target\": \"Echo\", \"arguments\":[\"hello\"]}\u001e");

            using (var client = new TestClient())
            {
                client.SupportedFormats = TransferFormat.Text;

                var connectionHandlerTask = await client.ConnectAsync(connectionHandler,
                                                        sendHandshakeRequestMessage: false,
                                                        expectedHandshakeResponseMessage: false);

                // Wait for the handshake response
                var task = client.ReadAsync(isHandshake: true);

                await client.Connection.Application.Output.WriteAsync(payload);

                Assert.True(task.IsCompleted);

                var response = await task as HandshakeResponseMessage;
                Assert.NotNull(response);

                var completionMessage = await client.ReadAsync() as CompletionMessage;
                Assert.NotNull(completionMessage);
                Assert.Equal("hello", completionMessage.Result);
                Assert.Equal("1", completionMessage.InvocationId);

                client.Dispose();

                await connectionHandlerTask.DefaultTimeout();
            }
        }
    }

    [Fact]
    public async Task HandshakeSuccessSendsResponseWithoutError()
    {
        using (StartVerifiableLog())
        {
            var connectionHandler = HubConnectionHandlerTestUtils.GetHubConnectionHandler(typeof(HubT), loggerFactory: LoggerFactory);

            using (var client = new TestClient())
            {
                var connectionHandlerTask = await client.ConnectAsync(connectionHandler);

                Assert.NotNull(client.HandshakeResponseMessage);
                Assert.Null(client.HandshakeResponseMessage.Error);

                client.Dispose();

                await connectionHandlerTask.DefaultTimeout();
            }
        }
    }

    [Fact]
    public async Task HubMessageOverTheMaxMessageSizeThrows()
    {
        var payload = Encoding.UTF8.GetBytes("{\"type\":1, \"invocationId\":\"1\", \"target\": \"Echo\", \"arguments\":[\"hello\"]}\u001e");
        var maximumMessageSize = payload.Length - 10;

        using (StartVerifiableLog())
        {
            var connectionHandler = HubConnectionHandlerTestUtils.GetHubConnectionHandler(typeof(HubT), LoggerFactory,
                services => services.AddSignalR().AddHubOptions<HubT>(o => o.MaximumReceiveMessageSize = maximumMessageSize));

            using (var client = new TestClient())
            {
                var connectionHandlerTask = await client.ConnectAsync(connectionHandler);

                await client.Connection.Application.Output.WriteAsync(payload);

                client.Dispose();

                await connectionHandlerTask.DefaultTimeout();
            }
        }

        var exceptionLog = TestSink.Writes.Where(w => string.Equals(w.LoggerName, "Microsoft.AspNetCore.SignalR.HubConnectionHandler") &&
            (w.Exception is InvalidDataException ide));
        Assert.Single(exceptionLog);
        Assert.Equal(exceptionLog.First().Exception.Message, $"The maximum message size of {maximumMessageSize}B was exceeded. The message size can be configured in AddHubOptions.");
    }

    [Fact]
    public async Task ChunkedHubMessageOverTheMaxMessageSizeThrows()
    {
        var payload = Encoding.UTF8.GetBytes("{\"type\":1, \"invocationId\":\"1\", \"target\": \"Echo\", \"arguments\":[\"hello\"]}\u001e");
        var maximumMessageSize = payload.Length - 10;

        using (StartVerifiableLog())
        {
            var connectionHandler = HubConnectionHandlerTestUtils.GetHubConnectionHandler(typeof(HubT), LoggerFactory,
                services => services.AddSignalR().AddHubOptions<HubT>(o => o.MaximumReceiveMessageSize = maximumMessageSize));

            using (var client = new TestClient())
            {
                var connectionHandlerTask = await client.ConnectAsync(connectionHandler);

                await client.Connection.Application.Output.WriteAsync(payload.AsMemory(0, payload.Length / 2));
                await client.Connection.Application.Output.WriteAsync(payload.AsMemory(payload.Length / 2));

                client.Dispose();

                await connectionHandlerTask.DefaultTimeout();
            }
        }

        var exceptionLog = TestSink.Writes.Where(w => string.Equals(w.LoggerName, "Microsoft.AspNetCore.SignalR.HubConnectionHandler") &&
            (w.Exception is InvalidDataException ide));
        Assert.Single(exceptionLog);
        Assert.Equal(exceptionLog.First().Exception.Message, $"The maximum message size of {maximumMessageSize}B was exceeded. The message size can be configured in AddHubOptions.");
    }

    [Fact]
    public async Task ManyHubMessagesOneOverTheMaxMessageSizeThrows()
    {
        var payload1 = Encoding.UTF8.GetBytes("{\"type\":1, \"invocationId\":\"1\", \"target\": \"Echo\", \"arguments\":[\"one\"]}\u001e");
        var payload2 = Encoding.UTF8.GetBytes("{\"type\":1, \"invocationId\":\"2\", \"target\": \"Echo\", \"arguments\":[\"two\"]}\u001e");
        var payload3 = Encoding.UTF8.GetBytes("{\"type\":1, \"invocationId\":\"3\", \"target\": \"Echo\", \"arguments\":[\"three\"]}\u001e");

        // Between the first and the second payload so we'll end up slicing with some remaining in the slice for
        // the next message
        var maximumMessageSize = payload1.Length + 1;
        using (StartVerifiableLog())
        {
            var connectionHandler = HubConnectionHandlerTestUtils.GetHubConnectionHandler(typeof(HubT), LoggerFactory,
                services => services.AddSignalR().AddHubOptions<HubT>(o => o.MaximumReceiveMessageSize = maximumMessageSize));

            using (var client = new TestClient())
            {
                var connectionHandlerTask = await client.ConnectAsync(connectionHandler);

                client.Connection.Application.Output.Write(payload1);
                client.Connection.Application.Output.Write(payload2);
                client.Connection.Application.Output.Write(payload3);
                await client.Connection.Application.Output.FlushAsync();

                // 2 invocations should be processed
                var completionMessage = await client.ReadAsync().DefaultTimeout() as CompletionMessage;
                Assert.NotNull(completionMessage);
                Assert.Equal("1", completionMessage.InvocationId);
                Assert.Equal("one", completionMessage.Result);

                completionMessage = await client.ReadAsync().DefaultTimeout() as CompletionMessage;
                Assert.NotNull(completionMessage);
                Assert.Equal("2", completionMessage.InvocationId);
                Assert.Equal("two", completionMessage.Result);

                // We never receive the 3rd message since it was over the maximum message size
                CloseMessage closeMessage = await client.ReadAsync().DefaultTimeout() as CloseMessage;
                Assert.NotNull(closeMessage);

                client.Dispose();

                await connectionHandlerTask.DefaultTimeout();
            }
        }

        var exceptionLog = TestSink.Writes.Where(w => string.Equals(w.LoggerName, "Microsoft.AspNetCore.SignalR.HubConnectionHandler") &&
            (w.Exception is InvalidDataException ide));
        Assert.Single(exceptionLog);
        Assert.Equal(exceptionLog.First().Exception.Message, $"The maximum message size of {maximumMessageSize}B was exceeded. The message size can be configured in AddHubOptions.");
    }

    [Fact]
    public async Task ManyHubMessagesUnderTheMessageSizeButConfiguredWithMax()
    {
        var payload1 = Encoding.UTF8.GetBytes("{\"type\":1, \"invocationId\":\"1\", \"target\": \"Echo\", \"arguments\":[\"one\"]}\u001e");
        var payload2 = Encoding.UTF8.GetBytes("{\"type\":1, \"invocationId\":\"2\", \"target\": \"Echo\", \"arguments\":[\"two\"]}\u001e");
        var payload3 = Encoding.UTF8.GetBytes("{\"type\":1, \"invocationId\":\"3\", \"target\": \"Echo\", \"arguments\":[\"three\"]}\u001e");

        // Bigger than all 3 messages
        var maximumMessageSize = payload3.Length + 10;

        using (StartVerifiableLog())
        {
            var connectionHandler = HubConnectionHandlerTestUtils.GetHubConnectionHandler(typeof(HubT), LoggerFactory,
                services => services.AddSignalR().AddHubOptions<HubT>(o => o.MaximumReceiveMessageSize = maximumMessageSize));

            using (var client = new TestClient())
            {
                var connectionHandlerTask = await client.ConnectAsync(connectionHandler);

                client.Connection.Application.Output.Write(payload1);
                client.Connection.Application.Output.Write(payload2);
                client.Connection.Application.Output.Write(payload3);
                await client.Connection.Application.Output.FlushAsync();

                // 2 invocations should be processed
                var completionMessage = await client.ReadAsync().DefaultTimeout() as CompletionMessage;
                Assert.NotNull(completionMessage);
                Assert.Equal("1", completionMessage.InvocationId);
                Assert.Equal("one", completionMessage.Result);

                completionMessage = await client.ReadAsync().DefaultTimeout() as CompletionMessage;
                Assert.NotNull(completionMessage);
                Assert.Equal("2", completionMessage.InvocationId);
                Assert.Equal("two", completionMessage.Result);

                completionMessage = await client.ReadAsync().DefaultTimeout() as CompletionMessage;
                Assert.NotNull(completionMessage);
                Assert.Equal("3", completionMessage.InvocationId);
                Assert.Equal("three", completionMessage.Result);

                client.Dispose();

                await connectionHandlerTask.DefaultTimeout();
            }
        }
    }

    [Fact]
    public async Task HandshakeFailureFromIncompatibleProtocolVersionSendsResponseWithError()
    {
        using (StartVerifiableLog())
        {
            var hubProtocolMock = new Mock<IHubProtocol>();
            hubProtocolMock.Setup(m => m.Name).Returns("json");
            hubProtocolMock.Setup(m => m.Version).Returns(9001);

            var connectionHandler = HubConnectionHandlerTestUtils.GetHubConnectionHandler(typeof(HubT), loggerFactory: LoggerFactory);

            using (var client = new TestClient(protocol: hubProtocolMock.Object))
            {
                var connectionHandlerTask = await client.ConnectAsync(connectionHandler);

                Assert.NotNull(client.HandshakeResponseMessage);
                Assert.Equal("The server does not support version 9001 of the 'json' protocol.", client.HandshakeResponseMessage.Error);

                client.Dispose();

                await connectionHandlerTask.DefaultTimeout();
            }
        }
    }

    [Fact]
    public async Task ConnectionClosesOnServerWithPartialHandshakeMessageAndCompletedPipe()
    {
        using (StartVerifiableLog())
        {
            var connectionHandler = HubConnectionHandlerTestUtils.GetHubConnectionHandler(typeof(HubT), loggerFactory: LoggerFactory);

            using (var client = new TestClient())
            {
                // partial handshake
                var payload = Encoding.UTF8.GetBytes("{\"protocol\": \"json\",\"ver");
                await client.Connection.Application.Output.WriteAsync(payload).DefaultTimeout();

                var connectionHandlerTask = await client.ConnectAsync(connectionHandler, sendHandshakeRequestMessage: false, expectedHandshakeResponseMessage: false);
                // Complete the pipe to 'close' the connection
                client.Connection.Application.Output.Complete();

                // This will never complete as the pipe was completed and nothing can be written to it
                var handshakeReadTask = client.ReadAsync(true);

                // Check that the connection was closed on the server
                await connectionHandlerTask.DefaultTimeout();
                Assert.False(handshakeReadTask.IsCompleted);

                client.Dispose();
            }
        }
    }

    [Fact]
    public async Task LifetimeManagerOnDisconnectedAsyncCalledIfLifetimeManagerOnConnectedAsyncThrows()
    {
        using (StartVerifiableLog())
        {
            var mockLifetimeManager = new Mock<HubLifetimeManager<Hub>>();
            mockLifetimeManager
                .Setup(m => m.OnConnectedAsync(It.IsAny<HubConnectionContext>()))
                .Throws(new InvalidOperationException("Lifetime manager OnConnectedAsync failed."));
            var mockHubActivator = new Mock<IHubActivator<Hub>>();

            var serviceProvider = HubConnectionHandlerTestUtils.CreateServiceProvider(services =>
            {
                services.AddSingleton(mockLifetimeManager.Object);
                services.AddSingleton(mockHubActivator.Object);
            }, LoggerFactory);

            var connectionHandler = serviceProvider.GetService<HubConnectionHandler<Hub>>();

            using (var client = new TestClient())
            {
                var exception =
                    await Assert.ThrowsAsync<InvalidOperationException>(
                        async () =>
                        {
                            var connectionHandlerTask = await client.ConnectAsync(connectionHandler);
                            await connectionHandlerTask.DefaultTimeout();
                        });
                Assert.Equal("Lifetime manager OnConnectedAsync failed.", exception.Message);

                client.Dispose();

                mockLifetimeManager.Verify(m => m.OnConnectedAsync(It.IsAny<HubConnectionContext>()), Times.Once);
                mockLifetimeManager.Verify(m => m.OnDisconnectedAsync(It.IsAny<HubConnectionContext>()), Times.Once);
                // No hubs should be created since the connection is terminated
                mockHubActivator.Verify(m => m.Create(), Times.Never);
                mockHubActivator.Verify(m => m.Release(It.IsAny<Hub>()), Times.Never);
            }
        }
    }

    [Fact]
    public async Task HubOnDisconnectedAsyncCalledIfHubOnConnectedAsyncThrows()
    {
        bool ExpectedErrors(WriteContext writeContext)
        {
            return writeContext.LoggerName == "Microsoft.AspNetCore.SignalR.HubConnectionHandler" &&
                   writeContext.EventId.Name == "ErrorDispatchingHubEvent";
        }

        using (StartVerifiableLog(ExpectedErrors))
        {
            var mockLifetimeManager = new Mock<HubLifetimeManager<OnConnectedThrowsHub>>();
            var serviceProvider = HubConnectionHandlerTestUtils.CreateServiceProvider(services =>
            {
                services.AddSingleton(mockLifetimeManager.Object);
            }, LoggerFactory);

            var connectionHandler = serviceProvider.GetService<HubConnectionHandler<OnConnectedThrowsHub>>();

            using (var client = new TestClient())
            {
                var connectionHandlerTask = await client.ConnectAsync(connectionHandler);
                client.Dispose();

                await connectionHandlerTask.DefaultTimeout();

                mockLifetimeManager.Verify(m => m.OnConnectedAsync(It.IsAny<HubConnectionContext>()), Times.Once);
                mockLifetimeManager.Verify(m => m.OnDisconnectedAsync(It.IsAny<HubConnectionContext>()), Times.Once);
            }
        }
    }

    [Fact]
    public async Task LifetimeManagerOnDisconnectedAsyncCalledIfHubOnDisconnectedAsyncThrows()
    {
        bool ExpectedErrors(WriteContext writeContext)
        {
            return writeContext.LoggerName == "Microsoft.AspNetCore.SignalR.HubConnectionHandler" &&
                   writeContext.EventId.Name == "ErrorDispatchingHubEvent";
        }

        using (StartVerifiableLog(ExpectedErrors))
        {
            var mockLifetimeManager = new Mock<HubLifetimeManager<OnDisconnectedThrowsHub>>();
            var serviceProvider = HubConnectionHandlerTestUtils.CreateServiceProvider(services =>
            {
                services.AddSingleton(mockLifetimeManager.Object);
            }, LoggerFactory);

            var connectionHandler = serviceProvider.GetService<HubConnectionHandler<OnDisconnectedThrowsHub>>();

            using (var client = new TestClient())
            {
                var connectionHandlerTask = await client.ConnectAsync(connectionHandler);
                client.Dispose();

                var exception = await Assert.ThrowsAsync<InvalidOperationException>(async () => await connectionHandlerTask);
                Assert.Equal("Hub OnDisconnected failed.", exception.Message);

                mockLifetimeManager.Verify(m => m.OnConnectedAsync(It.IsAny<HubConnectionContext>()), Times.Once);
                mockLifetimeManager.Verify(m => m.OnDisconnectedAsync(It.IsAny<HubConnectionContext>()), Times.Once);
            }
        }
    }

    [Fact]
    public async Task HubMethodCanReturnValueFromTask()
    {
        using (StartVerifiableLog())
        {
            var serviceProvider = HubConnectionHandlerTestUtils.CreateServiceProvider(null, LoggerFactory);

            var connectionHandler = serviceProvider.GetService<HubConnectionHandler<MethodHub>>();

            using (var client = new TestClient())
            {
                var connectionHandlerTask = await client.ConnectAsync(connectionHandler);

                var result = (await client.InvokeAsync(nameof(MethodHub.TaskValueMethod)).DefaultTimeout()).Result;

                // json serializer makes this a long
                Assert.Equal(42L, result);

                // kill the connection
                client.Dispose();

                await connectionHandlerTask.DefaultTimeout();
            }
        }
    }

    [Fact]
    public async Task HubMethodCanReturnValueFromValueTask()
    {
        using (StartVerifiableLog())
        {
            var serviceProvider = HubConnectionHandlerTestUtils.CreateServiceProvider(null, LoggerFactory);

            var connectionHandler = serviceProvider.GetService<HubConnectionHandler<MethodHub>>();

            using (var client = new TestClient())
            {
                var connectionHandlerTask = await client.ConnectAsync(connectionHandler);

                var result = (await client.InvokeAsync(nameof(MethodHub.ValueTaskValueMethod)).DefaultTimeout()).Result;

                // json serializer makes this a long
                Assert.Equal(43L, result);

                // kill the connection
                client.Dispose();

                await connectionHandlerTask.DefaultTimeout();
            }
        }
    }

    [Fact]
    public async Task HubMethodCanReturnValueTask()
    {
        using (StartVerifiableLog())
        {
            var serviceProvider = HubConnectionHandlerTestUtils.CreateServiceProvider(null, LoggerFactory);

            var connectionHandler = serviceProvider.GetService<HubConnectionHandler<MethodHub>>();

            using (var client = new TestClient())
            {
                var connectionHandlerTask = await client.ConnectAsync(connectionHandler);

                var result = (await client.InvokeAsync(nameof(MethodHub.ValueTaskMethod)).DefaultTimeout()).Result;

                Assert.Null(result);

                // kill the connection
                client.Dispose();

                await connectionHandlerTask.DefaultTimeout();
            }
        }
    }

    [Theory]
    [MemberData(nameof(HubTypes))]
    public async Task HubMethodsAreCaseInsensitive(Type hubType)
    {
        using (StartVerifiableLog())
        {
            var connectionHandler = HubConnectionHandlerTestUtils.GetHubConnectionHandler(hubType, loggerFactory: LoggerFactory);

            using (var client = new TestClient())
            {
                var connectionHandlerTask = (Task)await client.ConnectAsync(connectionHandler);

                var result = (await client.InvokeAsync("echo", "hello").DefaultTimeout()).Result;

                Assert.Equal("hello", result);

                // kill the connection
                client.Dispose();

                await connectionHandlerTask.DefaultTimeout();
            }
        }
    }

    [Theory]
    [InlineData(nameof(MethodHub.MethodThatThrows), true)]
    [InlineData(nameof(MethodHub.MethodThatYieldsFailedTask), false)]
    public async Task HubMethodCanThrowOrYieldFailedTask(string methodName, bool detailedErrors)
    {
        var hasErrorLog = false;
        bool ExpectedErrors(WriteContext writeContext)
        {
            var expected = writeContext.LoggerName == "Microsoft.AspNetCore.SignalR.Internal.DefaultHubDispatcher" &&
                   writeContext.EventId.Name == "FailedInvokingHubMethod";
            if (expected)
            {
                hasErrorLog = true;
                return true;
            }
            return false;
        }

        using (StartVerifiableLog(ExpectedErrors))
        {
            var serviceProvider = HubConnectionHandlerTestUtils.CreateServiceProvider(builder =>
            {
                builder.AddSignalR(options =>
                {
                    options.EnableDetailedErrors = detailedErrors;
                });
            }, LoggerFactory);

            var connectionHandler = serviceProvider.GetService<HubConnectionHandler<MethodHub>>();

            using (var client = new TestClient())
            {
                var connectionHandlerTask = await client.ConnectAsync(connectionHandler);

                var message = await client.InvokeAsync(methodName).DefaultTimeout();

                if (detailedErrors)
                {
                    Assert.Equal($"An unexpected error occurred invoking '{methodName}' on the server. InvalidOperationException: BOOM!", message.Error);
                }
                else
                {
                    Assert.Equal($"An unexpected error occurred invoking '{methodName}' on the server.", message.Error);
                }

                // kill the connection
                client.Dispose();

                await connectionHandlerTask.DefaultTimeout();
            }
        }

        Assert.True(hasErrorLog);
    }

    [Fact]
    public async Task HubMethodListeningToConnectionAbortedClosesOnConnectionContextAbort()
    {
        using (StartVerifiableLog())
        {
            var connectionHandler = HubConnectionHandlerTestUtils.GetHubConnectionHandler(typeof(MethodHub), loggerFactory: LoggerFactory);

            using (var client = new TestClient())
            {
                var connectionHandlerTask = await client.ConnectAsync(connectionHandler);

                await client.SendInvocationAsync(nameof(MethodHub.BlockingMethod)).DefaultTimeout();

                client.Connection.Abort();

                var closeMessage = Assert.IsType<CloseMessage>(await client.ReadAsync().DefaultTimeout());
                Assert.False(closeMessage.AllowReconnect);

                // If this completes then the server has completed the connection
                await connectionHandlerTask.DefaultTimeout();

                // Nothing written to connection because it was closed
                Assert.Null(client.TryRead());
            }
        }
    }

    [Fact]
    public async Task DetailedExceptionEvenWhenNotExplicitlySet()
    {
        bool ExpectedErrors(WriteContext writeContext)
        {
            return writeContext.LoggerName == "Microsoft.AspNetCore.SignalR.Internal.DefaultHubDispatcher" &&
                   writeContext.EventId.Name == "FailedInvokingHubMethod";
        }

        using (StartVerifiableLog(ExpectedErrors))
        {
            var serviceProvider = HubConnectionHandlerTestUtils.CreateServiceProvider(null, LoggerFactory);

            var methodName = nameof(MethodHub.ThrowHubException);

            var connectionHandler = serviceProvider.GetService<HubConnectionHandler<MethodHub>>();

            using (var client = new TestClient())
            {
                var connectionHandlerTask = await client.ConnectAsync(connectionHandler);

                var message = await client.InvokeAsync(methodName).DefaultTimeout();

                Assert.Equal($"An unexpected error occurred invoking '{methodName}' on the server. HubException: This is a hub exception", message.Error);

                // kill the connection
                client.Dispose();

                await connectionHandlerTask.DefaultTimeout();
            }
        }
    }

    [Fact]
    public async Task HubMethodDoesNotSendResultWhenInvocationIsNonBlocking()
    {
        using (StartVerifiableLog())
        {
            var serviceProvider = HubConnectionHandlerTestUtils.CreateServiceProvider(null, LoggerFactory);

            var connectionHandler = serviceProvider.GetService<HubConnectionHandler<MethodHub>>();

            using (var client = new TestClient())
            {
                var connectionHandlerTask = await client.ConnectAsync(connectionHandler);

                await client.SendInvocationAsync(nameof(MethodHub.ValueMethod), nonBlocking: true).DefaultTimeout();

                // kill the connection
                client.Dispose();

                var message = Assert.IsType<CloseMessage>(client.TryRead());
                Assert.True(message.AllowReconnect);

                // Ensure the client channel is empty
                Assert.Null(client.TryRead());

                await connectionHandlerTask.DefaultTimeout();
            }
        }
    }

    [Fact]
    public async Task HubMethodCanBeVoid()
    {
        using (StartVerifiableLog())
        {
            var serviceProvider = HubConnectionHandlerTestUtils.CreateServiceProvider(null, LoggerFactory);

            var connectionHandler = serviceProvider.GetService<HubConnectionHandler<MethodHub>>();

            using (var client = new TestClient())
            {
                var connectionHandlerTask = await client.ConnectAsync(connectionHandler);

                var result = (await client.InvokeAsync(nameof(MethodHub.VoidMethod)).DefaultTimeout()).Result;

                Assert.Null(result);

                // kill the connection
                client.Dispose();

                await connectionHandlerTask.DefaultTimeout();
            }
        }
    }

    [Fact]
    public async Task HubMethodCanBeRenamedWithAttribute()
    {
        using (StartVerifiableLog())
        {
            var serviceProvider = HubConnectionHandlerTestUtils.CreateServiceProvider(null, LoggerFactory);

            var connectionHandler = serviceProvider.GetService<HubConnectionHandler<MethodHub>>();

            using (var client = new TestClient())
            {
                var connectionHandlerTask = await client.ConnectAsync(connectionHandler);

                var result = (await client.InvokeAsync("RenamedMethod").DefaultTimeout()).Result;

                // json serializer makes this a long
                Assert.Equal(43L, result);

                // kill the connection
                client.Dispose();

                await connectionHandlerTask.DefaultTimeout();
            }
        }
    }

    [Fact]
    public async Task HubMethodNameAttributeIsInherited()
    {
        using (StartVerifiableLog())
        {
            var serviceProvider = HubConnectionHandlerTestUtils.CreateServiceProvider(null, LoggerFactory);

            var connectionHandler = serviceProvider.GetService<HubConnectionHandler<InheritedHub>>();

            using (var client = new TestClient())
            {
                var connectionHandlerTask = await client.ConnectAsync(connectionHandler);

                var result = (await client.InvokeAsync("RenamedVirtualMethod").DefaultTimeout()).Result;

                // json serializer makes this a long
                Assert.Equal(34L, result);

                // kill the connection
                client.Dispose();

                await connectionHandlerTask.DefaultTimeout();
            }
        }
    }

    [Theory]
    [InlineData(nameof(MethodHub.VoidMethod))]
    [InlineData(nameof(MethodHub.MethodThatThrows))]
    [InlineData(nameof(MethodHub.ValueMethod))]
    public async Task NonBlockingInvocationDoesNotSendCompletion(string methodName)
    {
        bool ExpectedErrors(WriteContext writeContext)
        {
            return methodName == nameof(MethodHub.MethodThatThrows) && writeContext.LoggerName == "Microsoft.AspNetCore.SignalR.Internal.DefaultHubDispatcher" &&
                   writeContext.EventId.Name == "FailedInvokingHubMethod";
        }

        using (StartVerifiableLog(ExpectedErrors))
        {
            var serviceProvider = HubConnectionHandlerTestUtils.CreateServiceProvider(null, LoggerFactory);

            var connectionHandler = serviceProvider.GetService<HubConnectionHandler<MethodHub>>();

            using (var client = new TestClient())
            {
                var connectionHandlerTask = await client.ConnectAsync(connectionHandler);

                // This invocation should be completely synchronous
                await client.SendInvocationAsync(methodName, nonBlocking: true).DefaultTimeout();

                // kill the connection
                client.Dispose();

                // only thing written should be close message
                var closeMessage = await client.ReadAsync().DefaultTimeout();
                Assert.IsType<CloseMessage>(closeMessage);

                await connectionHandlerTask.DefaultTimeout();
            }
        }
    }

    [Fact]
    public async Task HubMethodWithMultiParam()
    {
        using (StartVerifiableLog())
        {
            var serviceProvider = HubConnectionHandlerTestUtils.CreateServiceProvider(null, LoggerFactory);

            var connectionHandler = serviceProvider.GetService<HubConnectionHandler<MethodHub>>();

            using (var client = new TestClient())
            {
                var connectionHandlerTask = await client.ConnectAsync(connectionHandler);

                var result = (await client.InvokeAsync(nameof(MethodHub.ConcatString), (byte)32, 42, 'm', "string").DefaultTimeout()).Result;

                Assert.Equal("32, 42, m, string", result);

                // kill the connection
                client.Dispose();

                await connectionHandlerTask.DefaultTimeout();
            }
        }
    }

    [Fact]
    public async Task CanCallInheritedHubMethodFromInheritingHub()
    {
        using (StartVerifiableLog())
        {
            var serviceProvider = HubConnectionHandlerTestUtils.CreateServiceProvider(null, LoggerFactory);

            var connectionHandler = serviceProvider.GetService<HubConnectionHandler<InheritedHub>>();

            using (var client = new TestClient())
            {
                var connectionHandlerTask = await client.ConnectAsync(connectionHandler);

                var result = (await client.InvokeAsync(nameof(InheritedHub.BaseMethod), "string").DefaultTimeout()).Result;

                Assert.Equal("string", result);

                // kill the connection
                client.Dispose();

                await connectionHandlerTask.DefaultTimeout();
            }
        }
    }

    [Fact]
    public async Task CanCallOverridenVirtualHubMethod()
    {
        using (StartVerifiableLog())
        {
            var serviceProvider = HubConnectionHandlerTestUtils.CreateServiceProvider(null, LoggerFactory);

            var connectionHandler = serviceProvider.GetService<HubConnectionHandler<InheritedHub>>();

            using (var client = new TestClient())
            {
                var connectionHandlerTask = await client.ConnectAsync(connectionHandler);

                var result = (await client.InvokeAsync(nameof(InheritedHub.VirtualMethod), 10).DefaultTimeout()).Result;

                Assert.Equal(0L, result);

                // kill the connection
                client.Dispose();

                await connectionHandlerTask.DefaultTimeout();
            }
        }
    }

    [Fact]
    public async Task CannotCallOverriddenBaseHubMethod()
    {
        using (StartVerifiableLog())
        {
            var serviceProvider = HubConnectionHandlerTestUtils.CreateServiceProvider(null, LoggerFactory);

            var connectionHandler = serviceProvider.GetService<HubConnectionHandler<MethodHub>>();

            using (var client = new TestClient())
            {
                var connectionHandlerTask = await client.ConnectAsync(connectionHandler);

                var result = await client.InvokeAsync(nameof(MethodHub.OnDisconnectedAsync)).DefaultTimeout();

                Assert.Equal("Failed to invoke 'OnDisconnectedAsync' due to an error on the server. HubException: Method does not exist.", result.Error);

                // kill the connection
                client.Dispose();

                await connectionHandlerTask.DefaultTimeout();
            }
        }
    }

    [Fact]
    public void HubsCannotHaveOverloadedMethods()
    {
        using (StartVerifiableLog())
        {
            var serviceProvider = HubConnectionHandlerTestUtils.CreateServiceProvider(null, LoggerFactory);

            try
            {
                var connectionHandler = serviceProvider.GetService<HubConnectionHandler<InvalidHub>>();
                Assert.True(false);
            }
            catch (NotSupportedException ex)
            {
                Assert.Equal("Duplicate definitions of 'OverloadedMethod'. Overloading is not supported.", ex.Message);
            }
        }
    }

    [Fact]
    public async Task CannotCallStaticHubMethods()
    {
        using (StartVerifiableLog())
        {
            var serviceProvider = HubConnectionHandlerTestUtils.CreateServiceProvider(null, LoggerFactory);

            var connectionHandler = serviceProvider.GetService<HubConnectionHandler<MethodHub>>();

            using (var client = new TestClient())
            {
                var connectionHandlerTask = await client.ConnectAsync(connectionHandler);

                var result = await client.InvokeAsync(nameof(MethodHub.StaticMethod)).DefaultTimeout();

                Assert.Equal("Failed to invoke 'StaticMethod' due to an error on the server. HubException: Method does not exist.", result.Error);

                // kill the connection
                client.Dispose();

                await connectionHandlerTask.DefaultTimeout();
            }
        }
    }

    [Fact]
    public async Task CannotCallObjectMethodsOnHub()
    {
        using (StartVerifiableLog())
        {
            var serviceProvider = HubConnectionHandlerTestUtils.CreateServiceProvider(null, LoggerFactory);

            var connectionHandler = serviceProvider.GetService<HubConnectionHandler<MethodHub>>();

            using (var client = new TestClient())
            {
                var connectionHandlerTask = await client.ConnectAsync(connectionHandler);

                var result = await client.InvokeAsync(nameof(MethodHub.ToString)).DefaultTimeout();
                Assert.Equal("Failed to invoke 'ToString' due to an error on the server. HubException: Method does not exist.", result.Error);

                result = await client.InvokeAsync(nameof(MethodHub.GetHashCode)).DefaultTimeout();
                Assert.Equal("Failed to invoke 'GetHashCode' due to an error on the server. HubException: Method does not exist.", result.Error);

                result = await client.InvokeAsync(nameof(MethodHub.Equals)).DefaultTimeout();
                Assert.Equal("Failed to invoke 'Equals' due to an error on the server. HubException: Method does not exist.", result.Error);

                result = await client.InvokeAsync(nameof(MethodHub.ReferenceEquals)).DefaultTimeout();
                Assert.Equal("Failed to invoke 'ReferenceEquals' due to an error on the server. HubException: Method does not exist.", result.Error);

                // kill the connection
                client.Dispose();

                await connectionHandlerTask.DefaultTimeout();
            }
        }
    }

    [Fact]
    public async Task CannotCallDisposeMethodOnHub()
    {
        using (StartVerifiableLog())
        {
            var serviceProvider = HubConnectionHandlerTestUtils.CreateServiceProvider(null, LoggerFactory);

            var connectionHandler = serviceProvider.GetService<HubConnectionHandler<MethodHub>>();

            using (var client = new TestClient())
            {
                var connectionHandlerTask = await client.ConnectAsync(connectionHandler);

                var result = await client.InvokeAsync(nameof(MethodHub.Dispose)).DefaultTimeout();

                Assert.Equal("Failed to invoke 'Dispose' due to an error on the server. HubException: Method does not exist.", result.Error);

                // kill the connection
                client.Dispose();

                await connectionHandlerTask.DefaultTimeout();
            }
        }
    }

    [Fact]
    public void CannotHaveGenericMethodOnHub()
    {
        using (StartVerifiableLog())
        {
            var serviceProvider = HubConnectionHandlerTestUtils.CreateServiceProvider(null, LoggerFactory);

            var exception = Assert.Throws<NotSupportedException>(() => serviceProvider.GetService<HubConnectionHandler<GenericMethodHub>>());

            Assert.Equal("Method 'GenericMethod' is a generic method which is not supported on a Hub.", exception.Message);
        }
    }

    [Theory]
    [MemberData(nameof(HubTypes))]
    public async Task BroadcastHubMethodSendsToAllClients(Type hubType)
    {
        using (StartVerifiableLog())
        {
            var connectionHandler = HubConnectionHandlerTestUtils.GetHubConnectionHandler(hubType, loggerFactory: LoggerFactory);

            using (var firstClient = new TestClient())
            using (var secondClient = new TestClient())
            {
                var firstConnectionHandlerTask = await firstClient.ConnectAsync(connectionHandler);
                var secondConnectionHandlerTask = await secondClient.ConnectAsync(connectionHandler);

                await Task.WhenAll(firstClient.Connected, secondClient.Connected).DefaultTimeout();

                await firstClient.SendInvocationAsync(nameof(MethodHub.BroadcastMethod), "test").DefaultTimeout();

                foreach (var result in await Task.WhenAll(
                    firstClient.ReadAsync(),
                    secondClient.ReadAsync()).DefaultTimeout())
                {
                    var invocation = Assert.IsType<InvocationMessage>(result);
                    Assert.Equal("Broadcast", invocation.Target);
                    Assert.Single(invocation.Arguments);
                    Assert.Equal("test", invocation.Arguments[0]);
                }

                // kill the connections
                firstClient.Dispose();
                secondClient.Dispose();

                await Task.WhenAll(firstConnectionHandlerTask, secondConnectionHandlerTask).DefaultTimeout();
            }
        }
    }

    [Fact]
    public async Task SendArraySendsArrayToAllClients()
    {
        using (StartVerifiableLog())
        {
            var serviceProvider = HubConnectionHandlerTestUtils.CreateServiceProvider(null, LoggerFactory);

            var connectionHandler = serviceProvider.GetService<HubConnectionHandler<MethodHub>>();

            using (var firstClient = new TestClient())
            using (var secondClient = new TestClient())
            {
                var firstConnectionHandlerTask = await firstClient.ConnectAsync(connectionHandler);
                var secondConnectionHandlerTask = await secondClient.ConnectAsync(connectionHandler);

                await Task.WhenAll(firstClient.Connected, secondClient.Connected).DefaultTimeout();

                await firstClient.SendInvocationAsync(nameof(MethodHub.SendArray)).DefaultTimeout();

                foreach (var result in await Task.WhenAll(
                    firstClient.ReadAsync(),
                    secondClient.ReadAsync()).DefaultTimeout())
                {
                    var invocation = Assert.IsType<InvocationMessage>(result);
                    Assert.Equal("Array", invocation.Target);
                    Assert.Single(invocation.Arguments);
                    var values = ((JArray)invocation.Arguments[0]).Select(t => t.Value<int>()).ToArray();
                    Assert.Equal(new[] { 1, 2, 3 }, values);
                }

                // kill the connections
                firstClient.Dispose();
                secondClient.Dispose();

                await Task.WhenAll(firstConnectionHandlerTask, secondConnectionHandlerTask).DefaultTimeout();
            }
        }
    }

    [Theory]
    [MemberData(nameof(HubTypes))]
    public async Task SendToOthers(Type hubType)
    {
        using (StartVerifiableLog())
        {
            var connectionHandler = HubConnectionHandlerTestUtils.GetHubConnectionHandler(hubType, loggerFactory: LoggerFactory);

            using (var firstClient = new TestClient())
            using (var secondClient = new TestClient())
            {
                var firstConnectionHandlerTask = await firstClient.ConnectAsync(connectionHandler);
                var secondConnectionHandlerTask = await secondClient.ConnectAsync(connectionHandler);

                await Task.WhenAll(firstClient.Connected, secondClient.Connected).DefaultTimeout();

                await firstClient.SendInvocationAsync("SendToOthers", "To others").DefaultTimeout();

                var secondClientResult = await secondClient.ReadAsync().DefaultTimeout();
                var invocation = Assert.IsType<InvocationMessage>(secondClientResult);
                Assert.Equal("Send", invocation.Target);
                Assert.Equal("To others", invocation.Arguments[0]);

                var firstClientResult = await firstClient.ReadAsync().DefaultTimeout();
                var completion = Assert.IsType<CompletionMessage>(firstClientResult);

                await secondClient.SendInvocationAsync("BroadcastMethod", "To everyone").DefaultTimeout();
                firstClientResult = await firstClient.ReadAsync().DefaultTimeout();
                invocation = Assert.IsType<InvocationMessage>(firstClientResult);
                Assert.Equal("Broadcast", invocation.Target);
                Assert.Equal("To everyone", invocation.Arguments[0]);

                // kill the connections
                firstClient.Dispose();
                secondClient.Dispose();

                await Task.WhenAll(firstConnectionHandlerTask, secondConnectionHandlerTask).DefaultTimeout();
            }
        }
    }

    [Theory]
    [MemberData(nameof(HubTypes))]
    public async Task SendToCaller(Type hubType)
    {
        using (StartVerifiableLog())
        {
            var connectionHandler = HubConnectionHandlerTestUtils.GetHubConnectionHandler(hubType, loggerFactory: LoggerFactory);

            using (var firstClient = new TestClient())
            using (var secondClient = new TestClient())
            {
                var firstConnectionHandlerTask = await firstClient.ConnectAsync(connectionHandler);
                var secondConnectionHandlerTask = await secondClient.ConnectAsync(connectionHandler);

                await Task.WhenAll(firstClient.Connected, secondClient.Connected).DefaultTimeout();

                await firstClient.SendInvocationAsync("SendToCaller", "To caller").DefaultTimeout();

                var firstClientResult = await firstClient.ReadAsync().DefaultTimeout();
                var invocation = Assert.IsType<InvocationMessage>(firstClientResult);
                Assert.Equal("Send", invocation.Target);
                Assert.Equal("To caller", invocation.Arguments[0]);

                await firstClient.SendInvocationAsync("BroadcastMethod", "To everyone").DefaultTimeout();
                var secondClientResult = await secondClient.ReadAsync().DefaultTimeout();
                invocation = Assert.IsType<InvocationMessage>(secondClientResult);
                Assert.Equal("Broadcast", invocation.Target);
                Assert.Equal("To everyone", invocation.Arguments[0]);

                // kill the connections
                firstClient.Dispose();
                secondClient.Dispose();

                await Task.WhenAll(firstConnectionHandlerTask, secondConnectionHandlerTask).DefaultTimeout();
            }
        }
    }

    [Fact]
    public async Task FailsToInitializeInvalidTypedHub()
    {
        bool ExpectedErrors(WriteContext writeContext)
        {
            return writeContext.LoggerName == "Microsoft.AspNetCore.SignalR.HubConnectionHandler" &&
                   writeContext.EventId.Name == "ErrorDispatchingHubEvent";
        }

        using (StartVerifiableLog(ExpectedErrors))
        {
            var connectionHandler = HubConnectionHandlerTestUtils.GetHubConnectionHandler(typeof(SimpleVoidReturningTypedHub), loggerFactory: LoggerFactory);

            using (var firstClient = new TestClient())
            {
                // ConnectAsync returns a Task<Task> and it's the INNER Task that will be faulted.
                var connectionTask = await firstClient.ConnectAsync(connectionHandler);

                // We should get a close frame now
                var close = Assert.IsType<CloseMessage>(await firstClient.ReadAsync());
                Assert.Equal("Connection closed with an error.", close.Error);
            }
        }
    }

    [Theory]
    [MemberData(nameof(HubTypes))]
    public async Task SendToAllExcept(Type hubType)
    {
        using (StartVerifiableLog())
        {
            var connectionHandler = HubConnectionHandlerTestUtils.GetHubConnectionHandler(hubType, loggerFactory: LoggerFactory);

            using (var firstClient = new TestClient())
            using (var secondClient = new TestClient())
            using (var thirdClient = new TestClient())
            {
                var firstConnectionHandlerTask = await firstClient.ConnectAsync(connectionHandler);
                var secondConnectionHandlerTask = await secondClient.ConnectAsync(connectionHandler);
                var thirdConnectionHandlerTask = await thirdClient.ConnectAsync(connectionHandler);

                await Task.WhenAll(firstClient.Connected, secondClient.Connected, thirdClient.Connected).DefaultTimeout();

                var excludeSecondClientId = new HashSet<string>();
                excludeSecondClientId.Add(secondClient.Connection.ConnectionId);
                var excludeThirdClientId = new HashSet<string>();
                excludeThirdClientId.Add(thirdClient.Connection.ConnectionId);

                await firstClient.SendInvocationAsync("SendToAllExcept", "To second", excludeThirdClientId).DefaultTimeout();
                await firstClient.SendInvocationAsync("SendToAllExcept", "To third", excludeSecondClientId).DefaultTimeout();

                var secondClientResult = await secondClient.ReadAsync().DefaultTimeout();
                var invocation = Assert.IsType<InvocationMessage>(secondClientResult);
                Assert.Equal("Send", invocation.Target);
                Assert.Equal("To second", invocation.Arguments[0]);

                var thirdClientResult = await thirdClient.ReadAsync().DefaultTimeout();
                invocation = Assert.IsType<InvocationMessage>(thirdClientResult);
                Assert.Equal("Send", invocation.Target);
                Assert.Equal("To third", invocation.Arguments[0]);

                // kill the connections
                firstClient.Dispose();
                secondClient.Dispose();
                thirdClient.Dispose();

                await Task.WhenAll(firstConnectionHandlerTask, secondConnectionHandlerTask, thirdConnectionHandlerTask).DefaultTimeout();
            }
        }
    }

    [Theory]
    [MemberData(nameof(HubTypes))]
    public async Task SendToMultipleClients(Type hubType)
    {
        using (StartVerifiableLog())
        {
            var connectionHandler = HubConnectionHandlerTestUtils.GetHubConnectionHandler(hubType, loggerFactory: LoggerFactory);

            using (var firstClient = new TestClient())
            using (var secondClient = new TestClient())
            using (var thirdClient = new TestClient())
            {
                var firstConnectionHandlerTask = await firstClient.ConnectAsync(connectionHandler);
                var secondConnectionHandlerTask = await secondClient.ConnectAsync(connectionHandler);
                var thirdConnectionHandlerTask = await thirdClient.ConnectAsync(connectionHandler);

                await Task.WhenAll(firstClient.Connected, secondClient.Connected, thirdClient.Connected).DefaultTimeout();

                var secondAndThirdClients = new HashSet<string> {secondClient.Connection.ConnectionId,
                    thirdClient.Connection.ConnectionId };

                await firstClient.SendInvocationAsync("SendToMultipleClients", "Second and Third", secondAndThirdClients).DefaultTimeout();

                var secondClientResult = await secondClient.ReadAsync().DefaultTimeout();
                var invocation = Assert.IsType<InvocationMessage>(secondClientResult);
                Assert.Equal("Send", invocation.Target);
                Assert.Equal("Second and Third", invocation.Arguments[0]);

                var thirdClientResult = await thirdClient.ReadAsync().DefaultTimeout();
                invocation = Assert.IsType<InvocationMessage>(thirdClientResult);
                Assert.Equal("Send", invocation.Target);
                Assert.Equal("Second and Third", invocation.Arguments[0]);

                // Check that first client only got the completion message
                var hubMessage = await firstClient.ReadAsync().DefaultTimeout();
                Assert.IsType<CompletionMessage>(hubMessage);
                Assert.Null(firstClient.TryRead());

                // kill the connections
                firstClient.Dispose();
                secondClient.Dispose();
                thirdClient.Dispose();

                await Task.WhenAll(firstConnectionHandlerTask, secondConnectionHandlerTask, thirdConnectionHandlerTask).DefaultTimeout();
            }
        }
    }

    [Theory]
    [MemberData(nameof(HubTypes))]
    public async Task SendToMultipleUsers(Type hubType)
    {
        using (StartVerifiableLog())
        {
            var connectionHandler = HubConnectionHandlerTestUtils.GetHubConnectionHandler(hubType, loggerFactory: LoggerFactory);

            using (var firstClient = new TestClient(userIdentifier: "userA"))
            using (var secondClient = new TestClient(userIdentifier: "userB"))
            using (var thirdClient = new TestClient(userIdentifier: "userC"))
            {
                var firstConnectionHandlerTask = await firstClient.ConnectAsync(connectionHandler);
                var secondConnectionHandlerTask = await secondClient.ConnectAsync(connectionHandler);
                var thirdConnectionHandlerTask = await thirdClient.ConnectAsync(connectionHandler);

                await Task.WhenAll(firstClient.Connected, secondClient.Connected, thirdClient.Connected).DefaultTimeout();

                await firstClient.SendInvocationAsync(nameof(MethodHub.SendToMultipleUsers), new[] { "userB", "userC" }, "Second and Third").DefaultTimeout();

                var secondClientResult = await secondClient.ReadAsync().DefaultTimeout();
                var invocation = Assert.IsType<InvocationMessage>(secondClientResult);
                Assert.Equal("Send", invocation.Target);
                Assert.Equal("Second and Third", invocation.Arguments[0]);

                var thirdClientResult = await thirdClient.ReadAsync().DefaultTimeout();
                invocation = Assert.IsType<InvocationMessage>(thirdClientResult);
                Assert.Equal("Send", invocation.Target);
                Assert.Equal("Second and Third", invocation.Arguments[0]);

                // Check that first client only got the completion message
                var hubMessage = await firstClient.ReadAsync().DefaultTimeout();
                Assert.IsType<CompletionMessage>(hubMessage);
                Assert.Null(firstClient.TryRead());

                // kill the connections
                firstClient.Dispose();
                secondClient.Dispose();
                thirdClient.Dispose();

                await Task.WhenAll(firstConnectionHandlerTask, secondConnectionHandlerTask, thirdConnectionHandlerTask).DefaultTimeout();
            }
        }
    }

    [Theory]
    [MemberData(nameof(HubTypes))]
    public async Task HubsCanAddAndSendToGroup(Type hubType)
    {
        using (StartVerifiableLog())
        {
            var connectionHandler = HubConnectionHandlerTestUtils.GetHubConnectionHandler(hubType, loggerFactory: LoggerFactory);

            using (var firstClient = new TestClient())
            using (var secondClient = new TestClient())
            {
                var firstConnectionHandlerTask = await firstClient.ConnectAsync(connectionHandler);
                var secondConnectionHandlerTask = await secondClient.ConnectAsync(connectionHandler);

                await Task.WhenAll(firstClient.Connected, secondClient.Connected).DefaultTimeout();

                var result = (await firstClient.InvokeAsync("GroupSendMethod", "testGroup", "test").DefaultTimeout()).Result;

                // check that 'firstConnection' hasn't received the group send
                Assert.Null(firstClient.TryRead());

                // check that 'secondConnection' hasn't received the group send
                Assert.Null(secondClient.TryRead());

                result = (await secondClient.InvokeAsync(nameof(MethodHub.GroupAddMethod), "testGroup").DefaultTimeout()).Result;

                await firstClient.SendInvocationAsync(nameof(MethodHub.GroupSendMethod), "testGroup", "test").DefaultTimeout();

                // check that 'secondConnection' has received the group send
                var hubMessage = await secondClient.ReadAsync().DefaultTimeout();
                var invocation = Assert.IsType<InvocationMessage>(hubMessage);
                Assert.Equal("Send", invocation.Target);
                Assert.Single(invocation.Arguments);
                Assert.Equal("test", invocation.Arguments[0]);

                // kill the connections
                firstClient.Dispose();
                secondClient.Dispose();

                await Task.WhenAll(firstConnectionHandlerTask, secondConnectionHandlerTask).DefaultTimeout();
            }
        }
    }

    [Theory]
    [MemberData(nameof(HubTypes))]
    public async Task SendToGroupExcept(Type hubType)
    {
        using (StartVerifiableLog())
        {
            var connectionHandler = HubConnectionHandlerTestUtils.GetHubConnectionHandler(hubType, loggerFactory: LoggerFactory);

            using (var firstClient = new TestClient())
            using (var secondClient = new TestClient())
            {
                var firstConnectionHandlerTask = await firstClient.ConnectAsync(connectionHandler);
                var secondConnectionHandlerTask = await secondClient.ConnectAsync(connectionHandler);

                await Task.WhenAll(firstClient.Connected, secondClient.Connected).DefaultTimeout();

                var result = (await firstClient.InvokeAsync("GroupSendMethod", "testGroup", "test").DefaultTimeout()).Result;

                // check that 'firstConnection' hasn't received the group send
                Assert.Null(firstClient.TryRead());

                // check that 'secondConnection' hasn't received the group send
                Assert.Null(secondClient.TryRead());

                await firstClient.InvokeAsync(nameof(MethodHub.GroupAddMethod), "testGroup").DefaultTimeout();
                await secondClient.InvokeAsync(nameof(MethodHub.GroupAddMethod), "testGroup").DefaultTimeout();

                var excludedConnectionIds = new List<string> { firstClient.Connection.ConnectionId };

                await firstClient.SendInvocationAsync("GroupExceptSendMethod", "testGroup", "test", excludedConnectionIds).DefaultTimeout();

                // check that 'secondConnection' has received the group send
                var hubMessage = await secondClient.ReadAsync().DefaultTimeout();
                var invocation = Assert.IsType<InvocationMessage>(hubMessage);
                Assert.Equal("Send", invocation.Target);
                Assert.Single(invocation.Arguments);
                Assert.Equal("test", invocation.Arguments[0]);

                // Check that first client only got the completion message
                hubMessage = await firstClient.ReadAsync().DefaultTimeout();
                Assert.IsType<CompletionMessage>(hubMessage);

                Assert.Null(firstClient.TryRead());

                // kill the connections
                firstClient.Dispose();
                secondClient.Dispose();

                await Task.WhenAll(firstConnectionHandlerTask, secondConnectionHandlerTask).DefaultTimeout();
            }
        }
    }

    [Theory]
    [MemberData(nameof(HubTypes))]
    public async Task SendToOthersInGroup(Type hubType)
    {
        using (StartVerifiableLog())
        {
            var connectionHandler = HubConnectionHandlerTestUtils.GetHubConnectionHandler(hubType, loggerFactory: LoggerFactory);

            using (var firstClient = new TestClient())
            using (var secondClient = new TestClient())
            {
                var firstConnectionHandlerTask = await firstClient.ConnectAsync(connectionHandler);
                var secondConnectionHandlerTask = await secondClient.ConnectAsync(connectionHandler);

                await Task.WhenAll(firstClient.Connected, secondClient.Connected).DefaultTimeout();

                var result = (await firstClient.InvokeAsync("GroupSendMethod", "testGroup", "test").DefaultTimeout()).Result;

                // check that 'firstConnection' hasn't received the group send
                Assert.Null(firstClient.TryRead());

                // check that 'secondConnection' hasn't received the group send
                Assert.Null(secondClient.TryRead());

                await firstClient.InvokeAsync(nameof(MethodHub.GroupAddMethod), "testGroup").DefaultTimeout();
                await secondClient.InvokeAsync(nameof(MethodHub.GroupAddMethod), "testGroup").DefaultTimeout();

                await firstClient.SendInvocationAsync("SendToOthersInGroup", "testGroup", "test").DefaultTimeout();

                // check that 'secondConnection' has received the group send
                var hubMessage = await secondClient.ReadAsync().DefaultTimeout();
                var invocation = Assert.IsType<InvocationMessage>(hubMessage);
                Assert.Equal("Send", invocation.Target);
                Assert.Single(invocation.Arguments);
                Assert.Equal("test", invocation.Arguments[0]);

                // Check that first client only got the completion message
                hubMessage = await firstClient.ReadAsync().DefaultTimeout();
                Assert.IsType<CompletionMessage>(hubMessage);

                Assert.Null(firstClient.TryRead());

                // kill the connections
                firstClient.Dispose();
                secondClient.Dispose();

                await Task.WhenAll(firstConnectionHandlerTask, secondConnectionHandlerTask).DefaultTimeout();
            }
        }
    }

    [Theory]
    [MemberData(nameof(HubTypes))]
    public async Task InvokeMultipleGroups(Type hubType)
    {
        using (StartVerifiableLog())
        {
            var connectionHandler = HubConnectionHandlerTestUtils.GetHubConnectionHandler(hubType, loggerFactory: LoggerFactory);

            using (var firstClient = new TestClient())
            using (var secondClient = new TestClient())
            {
                var firstConnectionHandlerTask = await firstClient.ConnectAsync(connectionHandler);
                var secondConnectionHandlerTask = await secondClient.ConnectAsync(connectionHandler);

                await Task.WhenAll(firstClient.Connected, secondClient.Connected).DefaultTimeout();

                await secondClient.InvokeAsync(nameof(MethodHub.GroupAddMethod), "GroupA").DefaultTimeout();
                await firstClient.InvokeAsync(nameof(MethodHub.GroupAddMethod), "GroupB").DefaultTimeout();

                var groupNames = new List<string> { "GroupA", "GroupB" };
                await firstClient.SendInvocationAsync(nameof(MethodHub.SendToMultipleGroups), "test", groupNames).DefaultTimeout();

                var hubMessage = await secondClient.ReadAsync().DefaultTimeout();
                var invocation = Assert.IsType<InvocationMessage>(hubMessage);
                Assert.Equal("Send", invocation.Target);
                Assert.Single(invocation.Arguments);
                Assert.Equal("test", invocation.Arguments[0]);

                hubMessage = await firstClient.ReadAsync().DefaultTimeout();
                invocation = Assert.IsType<InvocationMessage>(hubMessage);
                Assert.Equal("Send", invocation.Target);
                Assert.Single(invocation.Arguments);
                Assert.Equal("test", invocation.Arguments[0]);

                // kill the connections
                firstClient.Dispose();
                secondClient.Dispose();

                await Task.WhenAll(firstConnectionHandlerTask, secondConnectionHandlerTask).DefaultTimeout();
            }
        }
    }

    [Fact]
    public async Task RemoveFromGroupWhenNotInGroupDoesNotFail()
    {
        using (StartVerifiableLog())
        {
            var serviceProvider = HubConnectionHandlerTestUtils.CreateServiceProvider(null, LoggerFactory);

            var connectionHandler = serviceProvider.GetService<HubConnectionHandler<MethodHub>>();

            using (var client = new TestClient())
            {
                var connectionHandlerTask = await client.ConnectAsync(connectionHandler);

                await client.SendInvocationAsync(nameof(MethodHub.GroupRemoveMethod), "testGroup").DefaultTimeout();

                // kill the connection
                client.Dispose();

                await connectionHandlerTask.DefaultTimeout();
            }
        }
    }

    [Theory]
    [MemberData(nameof(HubTypes))]
    public async Task HubsCanSendToUser(Type hubType)
    {
        using (StartVerifiableLog())
        {
            var connectionHandler = HubConnectionHandlerTestUtils.GetHubConnectionHandler(hubType, loggerFactory: LoggerFactory);

            using (var firstClient = new TestClient(userIdentifier: "userA"))
            using (var secondClient = new TestClient(userIdentifier: "userB"))
            {
                var firstConnectionHandlerTask = await firstClient.ConnectAsync(connectionHandler);
                var secondConnectionHandlerTask = await secondClient.ConnectAsync(connectionHandler);

                await Task.WhenAll(firstClient.Connected, secondClient.Connected).DefaultTimeout();

                await firstClient.SendInvocationAsync("ClientSendMethod", "userB", "test").DefaultTimeout();

                // check that 'secondConnection' has received the group send
                var hubMessage = await secondClient.ReadAsync().DefaultTimeout();
                var invocation = Assert.IsType<InvocationMessage>(hubMessage);
                Assert.Equal("Send", invocation.Target);
                Assert.Single(invocation.Arguments);
                Assert.Equal("test", invocation.Arguments[0]);

                // kill the connections
                firstClient.Dispose();
                secondClient.Dispose();

                await Task.WhenAll(firstConnectionHandlerTask, secondConnectionHandlerTask).DefaultTimeout();
            }
        }
    }

    [Theory]
    [MemberData(nameof(HubTypes))]
    public async Task HubsCanSendToConnection(Type hubType)
    {
        using (StartVerifiableLog())
        {
            var connectionHandler = HubConnectionHandlerTestUtils.GetHubConnectionHandler(hubType, loggerFactory: LoggerFactory);

            using (var firstClient = new TestClient())
            using (var secondClient = new TestClient())
            {
                var firstConnectionHandlerTask = await firstClient.ConnectAsync(connectionHandler);
                var secondConnectionHandlerTask = await secondClient.ConnectAsync(connectionHandler);

                await Task.WhenAll(firstClient.Connected, secondClient.Connected).DefaultTimeout();

                await firstClient.SendInvocationAsync("ConnectionSendMethod", secondClient.Connection.ConnectionId, "test").DefaultTimeout();

                // check that 'secondConnection' has received the group send
                var hubMessage = await secondClient.ReadAsync().DefaultTimeout();
                var invocation = Assert.IsType<InvocationMessage>(hubMessage);
                Assert.Equal("Send", invocation.Target);
                Assert.Single(invocation.Arguments);
                Assert.Equal("test", invocation.Arguments[0]);

                // kill the connections
                firstClient.Dispose();
                secondClient.Dispose();

                await Task.WhenAll(firstConnectionHandlerTask, secondConnectionHandlerTask).DefaultTimeout();
            }
        }
    }

    [Fact]
    public async Task DelayedSendTest()
    {
        using (StartVerifiableLog())
        {
            var connectionHandler = HubConnectionHandlerTestUtils.GetHubConnectionHandler(typeof(HubT), loggerFactory: LoggerFactory);

            using (var firstClient = new TestClient())
            using (var secondClient = new TestClient())
            {
                var firstConnectionHandlerTask = await firstClient.ConnectAsync(connectionHandler);
                var secondConnectionHandlerTask = await secondClient.ConnectAsync(connectionHandler);

                await Task.WhenAll(firstClient.Connected, secondClient.Connected).DefaultTimeout();

                await firstClient.SendInvocationAsync("DelayedSend", secondClient.Connection.ConnectionId, "test").DefaultTimeout();

                // check that 'secondConnection' has received the group send
                var hubMessage = await secondClient.ReadAsync().DefaultTimeout();
                var invocation = Assert.IsType<InvocationMessage>(hubMessage);
                Assert.Equal("Send", invocation.Target);
                Assert.Single(invocation.Arguments);
                Assert.Equal("test", invocation.Arguments[0]);

                // kill the connections
                firstClient.Dispose();
                secondClient.Dispose();

                await Task.WhenAll(firstConnectionHandlerTask, secondConnectionHandlerTask).DefaultTimeout();
            }
        }
    }

    [Theory]
    [MemberData(nameof(StreamingMethodAndHubProtocols))]
    public async Task HubsCanStreamResponses(string method, string protocolName)
    {
        using (StartVerifiableLog())
        {
            var protocol = HubProtocolHelpers.GetHubProtocol(protocolName);

            var serviceProvider = HubConnectionHandlerTestUtils.CreateServiceProvider(null, LoggerFactory);
            var connectionHandler = serviceProvider.GetService<HubConnectionHandler<StreamingHub>>();
            var invocationBinder = new Mock<IInvocationBinder>();
            invocationBinder.Setup(b => b.GetStreamItemType(It.IsAny<string>())).Returns(typeof(string));

            using (var client = new TestClient(protocol: protocol, invocationBinder: invocationBinder.Object))
            {
                client.SupportedFormats = protocol.TransferFormat;

                var connectionHandlerTask = await client.ConnectAsync(connectionHandler);

                // Wait for a connection, or for the endpoint to fail.
                await client.Connected.OrThrowIfOtherFails(connectionHandlerTask).DefaultTimeout();

                var messages = await client.StreamAsync(method, 4).DefaultTimeout();

                Assert.Equal(5, messages.Count);
                HubConnectionHandlerTestUtils.AssertHubMessage(new StreamItemMessage(string.Empty, "0"), messages[0]);
                HubConnectionHandlerTestUtils.AssertHubMessage(new StreamItemMessage(string.Empty, "1"), messages[1]);
                HubConnectionHandlerTestUtils.AssertHubMessage(new StreamItemMessage(string.Empty, "2"), messages[2]);
                HubConnectionHandlerTestUtils.AssertHubMessage(new StreamItemMessage(string.Empty, "3"), messages[3]);
                HubConnectionHandlerTestUtils.AssertHubMessage(CompletionMessage.Empty(string.Empty), messages[4]);

                client.Dispose();

                await connectionHandlerTask.DefaultTimeout();
            }
        }
    }

    [Fact]
    public async Task NonErrorCompletionSentWhenStreamCanceledFromClient()
    {
        using (StartVerifiableLog())
        {
            var serviceProvider = HubConnectionHandlerTestUtils.CreateServiceProvider(null, LoggerFactory);
            var connectionHandler = serviceProvider.GetService<HubConnectionHandler<StreamingHub>>();

            using (var client = new TestClient())
            {
                var connectionHandlerTask = await client.ConnectAsync(connectionHandler);

                await client.Connected.DefaultTimeout();

                var invocationId = Guid.NewGuid().ToString("N");
                await client.SendHubMessageAsync(new StreamInvocationMessage(invocationId, nameof(StreamingHub.BlockingStream), Array.Empty<object>()));

                // cancel the Streaming method
                await client.SendHubMessageAsync(new CancelInvocationMessage(invocationId)).DefaultTimeout();

                var hubMessage = Assert.IsType<CompletionMessage>(await client.ReadAsync().DefaultTimeout());
                Assert.Equal(invocationId, hubMessage.InvocationId);
                Assert.Null(hubMessage.Error);

                client.Dispose();

                await connectionHandlerTask.DefaultTimeout();
            }
        }
    }

    [Theory]
    [InlineData(nameof(StreamingHub.ExceptionAsyncEnumerable), "Exception: Exception from async enumerable")]
    [InlineData(nameof(StreamingHub.ExceptionAsyncEnumerable), null)]
    [InlineData(nameof(StreamingHub.ExceptionStream), "Exception: Exception from channel")]
    [InlineData(nameof(StreamingHub.ExceptionStream), null)]
    [InlineData(nameof(StreamingHub.ChannelClosedExceptionStream), "ChannelClosedException: ChannelClosedException from channel")]
    [InlineData(nameof(StreamingHub.ChannelClosedExceptionStream), null)]
    [InlineData(nameof(StreamingHub.ChannelClosedExceptionInnerExceptionStream), "Exception: ChannelClosedException from channel")]
    [InlineData(nameof(StreamingHub.ChannelClosedExceptionInnerExceptionStream), null)]
    public async Task ReceiveCorrectErrorFromStreamThrowing(string streamMethod, string detailedError)
    {
        bool ExpectedErrors(WriteContext writeContext)
        {
            return writeContext.LoggerName == "Microsoft.AspNetCore.SignalR.Internal.DefaultHubDispatcher" &&
                   writeContext.EventId.Name == "FailedStreaming";
        }

        using (StartVerifiableLog(ExpectedErrors))
        {
            var serviceProvider = HubConnectionHandlerTestUtils.CreateServiceProvider(builder =>
            builder.AddSignalR(options =>
            {
                options.EnableDetailedErrors = detailedError != null;
            }), LoggerFactory);
            var connectionHandler = serviceProvider.GetService<HubConnectionHandler<StreamingHub>>();

            using (var client = new TestClient())
            {
                var connectionHandlerTask = await client.ConnectAsync(connectionHandler);

                await client.Connected.DefaultTimeout();

                var messages = await client.StreamAsync(streamMethod);

                Assert.Equal(1, messages.Count);
                var completion = messages[0] as CompletionMessage;
                Assert.NotNull(completion);
                if (detailedError != null)
                {
                    Assert.Equal($"An error occurred on the server while streaming results. {detailedError}", completion.Error);
                }
                else
                {
                    Assert.Equal("An error occurred on the server while streaming results.", completion.Error);
                }

                client.Dispose();

                await connectionHandlerTask.DefaultTimeout();
            }
        }
    }

    [Fact]
    public async Task CanSendToConnectionsWithDifferentProtocols()
    {
        using (StartVerifiableLog())
        {
            var serviceProvider = HubConnectionHandlerTestUtils.CreateServiceProvider(null, LoggerFactory);
            var connectionHandler = serviceProvider.GetService<HubConnectionHandler<MethodHub>>();

            using (var client1 = new TestClient(protocol: new NewtonsoftJsonHubProtocol()))
            using (var client2 = new TestClient(protocol: new MessagePackHubProtocol()))
            {
                var firstConnectionHandlerTask = await client1.ConnectAsync(connectionHandler);
                var secondConnectionHandlerTask = await client2.ConnectAsync(connectionHandler);

                await client1.Connected.DefaultTimeout();
                await client2.Connected.DefaultTimeout();

                var sentMessage = "From Json";

                await client1.SendInvocationAsync(nameof(MethodHub.BroadcastMethod), sentMessage);
                var message1 = await client1.ReadAsync().DefaultTimeout();
                var message2 = await client2.ReadAsync().DefaultTimeout();

                var completion1 = message1 as InvocationMessage;
                Assert.NotNull(completion1);
                Assert.Equal(sentMessage, completion1.Arguments[0]);
                var completion2 = message2 as InvocationMessage;
                Assert.NotNull(completion2);
                // Argument[0] is a 'MsgPackObject' with a string internally, ToString to compare it
                Assert.Equal(sentMessage, completion2.Arguments[0].ToString());

                client1.Dispose();
                client2.Dispose();

                await firstConnectionHandlerTask.DefaultTimeout();
                await secondConnectionHandlerTask.DefaultTimeout();
            }
        }
    }

    public static IEnumerable<object[]> StreamingMethodAndHubProtocols
    {
        get
        {
            var methods = new[]
            {
                    nameof(StreamingHub.CounterChannel),
                    nameof(StreamingHub.CounterChannelAsync),
                    nameof(StreamingHub.CounterChannelValueTaskAsync),
                    nameof(StreamingHub.CounterAsyncEnumerable),
                    nameof(StreamingHub.CounterAsyncEnumerableAsync),
                    nameof(StreamingHub.CounterAsyncEnumerableImpl),
                    nameof(StreamingHub.AsyncEnumerableIsPreferredOverChannelReader),
                };

            foreach (var method in methods)
            {
                foreach (var protocolName in HubProtocolHelpers.AllProtocolNames)
                {
                    yield return new object[] { method, protocolName };
                }
            }
        }
    }

    [Fact]
    public async Task UnauthorizedConnectionCannotInvokeHubMethodWithAuthorization()
    {
        using (StartVerifiableLog())
        {
            var serviceProvider = HubConnectionHandlerTestUtils.CreateServiceProvider(services =>
            {
                services.AddAuthorization(options =>
                {
                    options.AddPolicy("test", policy =>
                    {
                        policy.RequireClaim(ClaimTypes.NameIdentifier);
                        policy.AddAuthenticationSchemes("Default");
                    });
                });
            }, LoggerFactory);

            var connectionHandler = serviceProvider.GetService<HubConnectionHandler<MethodHub>>();

            using (var client = new TestClient())
            {
                var connectionHandlerTask = await client.ConnectAsync(connectionHandler);

                await client.Connected.DefaultTimeout();

                var message = await client.InvokeAsync(nameof(MethodHub.AuthMethod)).DefaultTimeout();

                Assert.NotNull(message.Error);

                client.Dispose();

                await connectionHandlerTask.DefaultTimeout();
            }
        }
    }

    [Fact]
    public async Task AuthorizedConnectionCanInvokeHubMethodWithAuthorization()
    {
        using (StartVerifiableLog())
        {
            var serviceProvider = HubConnectionHandlerTestUtils.CreateServiceProvider(services =>
            {
                services.AddAuthorization(options =>
                {
                    options.AddPolicy("test", policy =>
                    {
                        policy.RequireClaim(ClaimTypes.NameIdentifier);
                        policy.AddAuthenticationSchemes("Default");
                    });
                });
            }, LoggerFactory);

            var connectionHandler = serviceProvider.GetService<HubConnectionHandler<MethodHub>>();

            using (var client = new TestClient())
            {
                client.Connection.User.AddIdentity(new ClaimsIdentity(new[] { new Claim(ClaimTypes.NameIdentifier, "name") }));
                var connectionHandlerTask = await client.ConnectAsync(connectionHandler);

                await client.Connected.DefaultTimeout();

                var message = await client.InvokeAsync(nameof(MethodHub.AuthMethod)).DefaultTimeout();

                Assert.Null(message.Error);

                client.Dispose();

                await connectionHandlerTask.DefaultTimeout();
            }
        }
    }

    private class TestConnectionLifetimeNotification : IConnectionLifetimeNotificationFeature
    {
        private readonly CancellationTokenSource _cts = new CancellationTokenSource();

        public CancellationToken ConnectionClosedRequested { get => _cts.Token; set => throw new NotImplementedException(); }

        public void RequestClose()
        {
            _cts.Cancel();
        }
    }

    [Fact]
    public async Task ConnectionLifetimeNotificationClosesConnectionWithReconnectAllowed()
    {
        using (StartVerifiableLog())
        {
            var serviceProvider = HubConnectionHandlerTestUtils.CreateServiceProvider(loggerFactory: LoggerFactory);

            var connectionHandler = serviceProvider.GetService<HubConnectionHandler<MethodHub>>();

            using (var client = new TestClient())
            {
                client.Connection.Features.Set<IConnectionLifetimeNotificationFeature>(new TestConnectionLifetimeNotification());

                var connectionHandlerTask = await client.ConnectAsync(connectionHandler);

                await client.Connected.DefaultTimeout();

                client.Connection.Features.Get<IConnectionLifetimeNotificationFeature>().RequestClose();

                var close = Assert.IsType<CloseMessage>(await client.ReadAsync().DefaultTimeout());

                Assert.True(close.AllowReconnect);

                client.Dispose();

                await connectionHandlerTask.DefaultTimeout();
            }
        }
    }

    private class TestAuthHandler : IAuthorizationHandler
    {
        public Task HandleAsync(AuthorizationHandlerContext context)
        {
            Assert.NotNull(context.Resource);
            var resource = Assert.IsType<HubInvocationContext>(context.Resource);
            Assert.Equal(typeof(MethodHub), resource.Hub.GetType());
            Assert.Equal(nameof(MethodHub.MultiParamAuthMethod), resource.HubMethodName);
            Assert.Equal(2, resource.HubMethodArguments?.Count);
            Assert.Equal("Hello", resource.HubMethodArguments[0]);
            Assert.Equal("World!", resource.HubMethodArguments[1]);
            Assert.NotNull(resource.Context);
            Assert.Equal(context.User, resource.Context.User);
            Assert.NotNull(resource.Context.GetHttpContext());
            Assert.NotNull(resource.ServiceProvider);
            Assert.Equal(typeof(MethodHub).GetMethod(nameof(MethodHub.MultiParamAuthMethod)), resource.HubMethod);

            return Task.CompletedTask;
        }
    }

    [Fact]
    public async Task HubMethodWithAuthorizationProvidesResourceToAuthHandlers()
    {
        using (StartVerifiableLog())
        {
            var serviceProvider = HubConnectionHandlerTestUtils.CreateServiceProvider(services =>
            {
                services.AddAuthorization(options =>
                {
                    options.AddPolicy("test", policy =>
                    {
                        policy.RequireClaim(ClaimTypes.NameIdentifier);
                        policy.AddAuthenticationSchemes("Default");
                    });
                });

                services.AddSingleton<IAuthorizationHandler, TestAuthHandler>();
            }, LoggerFactory);

            var connectionHandler = serviceProvider.GetService<HubConnectionHandler<MethodHub>>();

            using (var client = new TestClient())
            {
                client.Connection.User.AddIdentity(new ClaimsIdentity(new[] { new Claim(ClaimTypes.NameIdentifier, "name") }));

                // Setup a HttpContext to make sure it flows to the AuthHandler correctly
                var httpConnectionContext = new HttpContextFeatureImpl();
                httpConnectionContext.HttpContext = new DefaultHttpContext();
                client.Connection.Features.Set<IHttpContextFeature>(httpConnectionContext);

                var connectionHandlerTask = await client.ConnectAsync(connectionHandler);

                await client.Connected.DefaultTimeout();

                var message = await client.InvokeAsync(nameof(MethodHub.MultiParamAuthMethod), "Hello", "World!").DefaultTimeout();

                Assert.Null(message.Error);

                client.Dispose();

                await connectionHandlerTask.DefaultTimeout();
            }
        }
    }

    [Fact]
    public async Task HubOptionsCanUseCustomJsonSerializerSettings()
    {
        using (StartVerifiableLog())
        {
            var serviceProvider = HubConnectionHandlerTestUtils.CreateServiceProvider(services =>
            {
                services
                    .AddSignalR()
                    .AddNewtonsoftJsonProtocol(o =>
                    {
                        o.PayloadSerializerSettings = new JsonSerializerSettings
                        {
                            ContractResolver = new DefaultContractResolver()
                        };
                    });
            }, LoggerFactory);

            var connectionHandler = serviceProvider.GetService<HubConnectionHandler<MethodHub>>();

            using (var client = new TestClient())
            {
                var connectionHandlerTask = await client.ConnectAsync(connectionHandler);

                await client.Connected.DefaultTimeout();

                await client.SendInvocationAsync(nameof(MethodHub.BroadcastItem)).DefaultTimeout();

                var message = (InvocationMessage)await client.ReadAsync().DefaultTimeout();

                var customItem = message.Arguments[0].ToString();
                // by default properties serialized by JsonHubProtocol are using camelCasing
                Assert.Contains("Message", customItem);
                Assert.Contains("paramName", customItem);

                client.Dispose();

                await connectionHandlerTask.DefaultTimeout();
            }
        }
    }

    [Fact]
    public async Task JsonHubProtocolUsesCamelCasingByDefault()
    {
        using (StartVerifiableLog())
        {
            var serviceProvider = HubConnectionHandlerTestUtils.CreateServiceProvider(null, LoggerFactory);
            var connectionHandler = serviceProvider.GetService<HubConnectionHandler<MethodHub>>();

            using (var client = new TestClient())
            {
                var connectionHandlerTask = await client.ConnectAsync(connectionHandler);

                await client.Connected.DefaultTimeout();

                await client.SendInvocationAsync(nameof(MethodHub.BroadcastItem)).DefaultTimeout();

                var message = (InvocationMessage)await client.ReadAsync().DefaultTimeout();

                var customItem = message.Arguments[0].ToString();
                // originally Message, paramName
                Assert.Contains("message", customItem);
                Assert.Contains("paramName", customItem);

                client.Dispose();

                await connectionHandlerTask.DefaultTimeout();
            }
        }
    }

    [Fact]
    public async Task HubOptionsCanUseCustomMessagePackSettings()
    {
        using (StartVerifiableLog())
        {
            var serviceProvider = HubConnectionHandlerTestUtils.CreateServiceProvider(services =>
            {
                services.AddSignalR()
                    .AddMessagePackProtocol(options =>
                    {
                        options.SerializerOptions = MessagePackSerializerOptions.Standard.WithResolver(CompositeResolver.Create(new CustomFormatter(), options.SerializerOptions.Resolver));
                    });
            }, LoggerFactory);

            var connectionHandler = serviceProvider.GetService<HubConnectionHandler<MethodHub>>();

            var msgPackOptions = serviceProvider.GetRequiredService<IOptions<MessagePackHubProtocolOptions>>();
            using (var client = new TestClient(protocol: new MessagePackHubProtocol(msgPackOptions)))
            {
                client.SupportedFormats = TransferFormat.Binary;
                var connectionHandlerTask = await client.ConnectAsync(connectionHandler);

                await client.Connected.DefaultTimeout();

                await client.SendInvocationAsync(nameof(MethodHub.BroadcastItem)).DefaultTimeout();

                var message = Assert.IsType<InvocationMessage>(await client.ReadAsync().DefaultTimeout());

                var result = message.Arguments[0] as Dictionary<object, object>;
                Assert.Equal("formattedString", result["Message"]);
                Assert.Equal("formattedString", result["paramName"]);

                client.Dispose();

                await connectionHandlerTask.DefaultTimeout();
            }
        }
    }

    [Fact]
    public async Task HubOptionsCanNotHaveNullSupportedProtocols()
    {
        using (StartVerifiableLog())
        {
            var serviceProvider = HubConnectionHandlerTestUtils.CreateServiceProvider(services =>
            {
                services.AddSignalR(o =>
                {
                    o.SupportedProtocols = null;
                });
            }, LoggerFactory);

            var connectionHandler = serviceProvider.GetService<HubConnectionHandler<MethodHub>>();

            var msgPackOptions = serviceProvider.GetRequiredService<IOptions<MessagePackHubProtocolOptions>>();
            using (var client = new TestClient(protocol: new MessagePackHubProtocol(msgPackOptions)))
            {
                client.SupportedFormats = TransferFormat.Binary;
                await Assert.ThrowsAsync<InvalidOperationException>(async () => await await client.ConnectAsync(connectionHandler, expectedHandshakeResponseMessage: false)).DefaultTimeout();
            }
        }
    }

    [Fact]
    public async Task HubOptionsCanNotHaveEmptySupportedProtocols()
    {
        using (StartVerifiableLog())
        {
            var serviceProvider = HubConnectionHandlerTestUtils.CreateServiceProvider(services =>
            {
                services.AddSignalR(o =>
                {
                    o.SupportedProtocols = new List<string>();
                });
            }, LoggerFactory);

            var connectionHandler = serviceProvider.GetService<HubConnectionHandler<MethodHub>>();

            var msgPackOptions = serviceProvider.GetRequiredService<IOptions<MessagePackHubProtocolOptions>>();
            using (var client = new TestClient(protocol: new MessagePackHubProtocol(msgPackOptions)))
            {
                client.SupportedFormats = TransferFormat.Binary;
                await Assert.ThrowsAsync<InvalidOperationException>(async () => await await client.ConnectAsync(connectionHandler, expectedHandshakeResponseMessage: false)).DefaultTimeout();
            }
        }
    }

    [Fact]
    public async Task ConnectionUserIdIsAssignedByUserIdProvider()
    {
        using (StartVerifiableLog())
        {
            var firstRequest = true;
            var userIdProvider = new TestUserIdProvider(c =>
            {
                if (firstRequest)
                {
                    firstRequest = false;
                    return "client1";
                }
                else
                {
                    return "client2";
                }
            });
            var serviceProvider = HubConnectionHandlerTestUtils.CreateServiceProvider(services =>
            {
                services.AddSingleton<IUserIdProvider>(userIdProvider);
            }, LoggerFactory);
            var connectionHandler = serviceProvider.GetService<HubConnectionHandler<MethodHub>>();

            using (var client1 = new TestClient())
            using (var client2 = new TestClient())
            {
                var connectionHandlerTask1 = await client1.ConnectAsync(connectionHandler);
                var connectionHandlerTask2 = await client2.ConnectAsync(connectionHandler);

                await client1.Connected.DefaultTimeout();
                await client2.Connected.DefaultTimeout();

                await client2.SendInvocationAsync(nameof(MethodHub.SendToMultipleUsers), new[] { "client1" }, "Hi!").DefaultTimeout();

                var message = (InvocationMessage)await client1.ReadAsync().DefaultTimeout();

                Assert.Equal("Send", message.Target);
                Assert.Collection(message.Arguments, arg => Assert.Equal("Hi!", arg));

                client1.Dispose();
                client2.Dispose();

                await connectionHandlerTask1.DefaultTimeout();
                await connectionHandlerTask2.DefaultTimeout();

                // Read the completion, then we should have nothing left in client2's queue
                Assert.IsType<CompletionMessage>(client2.TryRead());
                Assert.IsType<CloseMessage>(client2.TryRead());
                Assert.Null(client2.TryRead());
            }
        }
    }

    private class CustomFormatter : IFormatterResolver
    {
        public IMessagePackFormatter<T> GetFormatter<T>()
        {
            if (typeof(T) == typeof(string))
            {
                return new StringFormatter<T>();
            }
            return null;
        }

        private class StringFormatter<T> : IMessagePackFormatter<T>
        {
            public T Deserialize(ref MessagePackReader reader, MessagePackSerializerOptions options)
            {
                return (T)(object)reader.ReadString();
            }

            public void Serialize(ref MessagePackWriter writer, T value, MessagePackSerializerOptions options)
            {
                writer.Write("formattedString");
            }
        }
    }

    [Fact]
    public async Task CanGetHttpContextFromHubConnectionContext()
    {
        using (StartVerifiableLog())
        {
            var serviceProvider = HubConnectionHandlerTestUtils.CreateServiceProvider(null, LoggerFactory);

            var connectionHandler = serviceProvider.GetService<HubConnectionHandler<MethodHub>>();

            using (var client = new TestClient())
            {
                var httpContext = new DefaultHttpContext();
                var feature = new TestHttpContextFeature
                {
                    HttpContext = httpContext
                };
                client.Connection.Features.Set<IHttpContextFeature>(feature);
                var connectionHandlerTask = await client.ConnectAsync(connectionHandler);

                await client.Connected.DefaultTimeout();

                var result = (await client.InvokeAsync(nameof(MethodHub.HasHttpContext)).DefaultTimeout()).Result;
                Assert.True((bool)result);

                client.Dispose();

                await connectionHandlerTask.DefaultTimeout();
            }
        }
    }

    [Fact]
    public async Task GetHttpContextFromHubConnectionContextHandlesNull()
    {
        using (StartVerifiableLog())
        {
            var serviceProvider = HubConnectionHandlerTestUtils.CreateServiceProvider(null, LoggerFactory);

            var connectionHandler = serviceProvider.GetService<HubConnectionHandler<MethodHub>>();

            using (var client = new TestClient())
            {
                var connectionHandlerTask = await client.ConnectAsync(connectionHandler);

                await client.Connected.DefaultTimeout();

                var result = (await client.InvokeAsync(nameof(MethodHub.HasHttpContext)).DefaultTimeout()).Result;
                Assert.False((bool)result);

                client.Dispose();

                await connectionHandlerTask.DefaultTimeout();
            }
        }
    }

    [Fact]
    public async Task AcceptsPingMessages()
    {
        using (StartVerifiableLog())
        {
            var serviceProvider = HubConnectionHandlerTestUtils.CreateServiceProvider(null, LoggerFactory);
            var connectionHandler = serviceProvider.GetService<HubConnectionHandler<MethodHub>>();

            using (var client = new TestClient(new NewtonsoftJsonHubProtocol()))
            {
                var connectionHandlerTask = await client.ConnectAsync(connectionHandler);
                await client.Connected.DefaultTimeout();

                // Send a ping
                await client.SendHubMessageAsync(PingMessage.Instance).DefaultTimeout();

                // Now do an invocation to make sure we processed the ping message
                var completion = await client.InvokeAsync(nameof(MethodHub.ValueMethod)).DefaultTimeout();
                Assert.NotNull(completion);

                client.Dispose();

                await connectionHandlerTask.DefaultTimeout();
            }
        }
    }

    [Fact]
    public async Task DoesNotWritePingMessagesIfSufficientOtherMessagesAreSent()
    {
        using (StartVerifiableLog())
        {
            var serviceProvider = HubConnectionHandlerTestUtils.CreateServiceProvider(services =>
                services.Configure<HubOptions>(options =>
                    options.KeepAliveInterval = TimeSpan.FromMilliseconds(100)), LoggerFactory);
            var connectionHandler = serviceProvider.GetService<HubConnectionHandler<MethodHub>>();

            using (var client = new TestClient(new NewtonsoftJsonHubProtocol()))
            {
                var connectionHandlerTask = await client.ConnectAsync(connectionHandler);

                await client.Connected.DefaultTimeout();

                // Echo a bunch of stuff, waiting 10ms between each, until 500ms have elapsed
                var start = DateTime.UtcNow;
                while ((DateTime.UtcNow - start).TotalMilliseconds <= 500.0)
                {
                    await client.SendInvocationAsync("Echo", "foo").DefaultTimeout();
                    await Task.Delay(10);
                }

                // Shut down
                client.Dispose();

                await connectionHandlerTask.DefaultTimeout();

                client.Connection.Transport.Output.Complete();

                // We shouldn't have any ping messages
                HubMessage message;
                var counter = 0;
                while ((message = await client.ReadAsync()) != null)
                {
                    counter += 1;
                    Assert.IsNotType<PingMessage>(message);
                }
                Assert.InRange(counter, 1, 50);
            }
        }
    }

    [Fact]
    public async Task WritesPingMessageIfNothingWrittenWhenKeepAliveIntervalElapses()
    {
        using (StartVerifiableLog())
        {
            var interval = TimeSpan.FromMilliseconds(100);
            var timeProvider = new MockTimeProvider();
            var serviceProvider = HubConnectionHandlerTestUtils.CreateServiceProvider(services =>
                services.Configure<HubOptions>(options =>
                    options.KeepAliveInterval = interval), LoggerFactory);
            var connectionHandler = serviceProvider.GetService<HubConnectionHandler<MethodHub>>();
            connectionHandler.TimeProvider = timeProvider;

            using (var client = new TestClient(new NewtonsoftJsonHubProtocol()))
            {
                var connectionHandlerTask = await client.ConnectAsync(connectionHandler);
                await client.Connected.DefaultTimeout();

                // Trigger multiple keep alives
                var heartbeatCount = 5;
                for (var i = 0; i < heartbeatCount; i++)
                {
                    timeProvider.Advance(interval + TimeSpan.FromMilliseconds(1));
                    client.TickHeartbeat();
                }

                // Shut down
                client.Dispose();

                await connectionHandlerTask.DefaultTimeout();

                client.Connection.Transport.Output.Complete();

                // We should have all pings (and close message)
                HubMessage message;
                var pingCounter = 0;
                var hasCloseMessage = false;
                while ((message = await client.ReadAsync().DefaultTimeout()) != null)
                {
                    if (hasCloseMessage)
                    {
                        Assert.True(false, "Received message after close");
                    }

                    switch (message)
                    {
                        case PingMessage _:
                            pingCounter += 1;
                            break;
                        case CloseMessage _:
                            hasCloseMessage = true;
                            break;
                        default:
                            Assert.True(false, "Unexpected message type: " + message.GetType().Name);
                            break;
                    }
                }
                Assert.Equal(heartbeatCount, pingCounter);
            }
        }
    }

    [Fact]
    public async Task ConnectionNotTimedOutIfClientNeverPings()
    {
        using (StartVerifiableLog())
        {
            var timeout = TimeSpan.FromMilliseconds(100);
            var timeProvider = new MockTimeProvider();
            var serviceProvider = HubConnectionHandlerTestUtils.CreateServiceProvider(services =>
                services.Configure<HubOptions>(options =>
                    options.ClientTimeoutInterval = timeout), LoggerFactory);
            var connectionHandler = serviceProvider.GetService<HubConnectionHandler<MethodHub>>();
            connectionHandler.TimeProvider = timeProvider;

            using (var client = new TestClient(new NewtonsoftJsonHubProtocol()))
            {
                var connectionHandlerTask = await client.ConnectAsync(connectionHandler);
                await client.Connected.DefaultTimeout();
                // This is a fake client -- it doesn't auto-ping to signal

                // We go over the 100 ms timeout interval multiple times
                for (var i = 0; i < 3; i++)
                {
                    timeProvider.Advance(timeout + TimeSpan.FromMilliseconds(1));
                    client.TickHeartbeat();
                }

                // Invoke a Hub method and wait for the result to reliably test if the connection is still active
                var id = await client.SendInvocationAsync(nameof(MethodHub.ValueMethod)).DefaultTimeout();
                var result = await client.ReadAsync().DefaultTimeout();

                // but client should still be open, since it never pinged to activate the timeout checking
                Assert.False(connectionHandlerTask.IsCompleted);
            }
        }
    }

    [Fact]
    public async Task ConnectionTimesOutIfInitialPingAndThenNoMessages()
    {
        using (StartVerifiableLog())
        {
            var timeout = TimeSpan.FromMilliseconds(100);
            var timeProvider = new MockTimeProvider();
            var serviceProvider = HubConnectionHandlerTestUtils.CreateServiceProvider(services =>
                services.Configure<HubOptions>(options =>
                    options.ClientTimeoutInterval = timeout), LoggerFactory);
            var connectionHandler = serviceProvider.GetService<HubConnectionHandler<MethodHub>>();
            connectionHandler.TimeProvider = timeProvider;

            using (var client = new TestClient(new NewtonsoftJsonHubProtocol()))
            {
                var connectionHandlerTask = await client.ConnectAsync(connectionHandler);
                await client.Connected.DefaultTimeout();
                await client.SendHubMessageAsync(PingMessage.Instance);

                timeProvider.Advance(timeout + TimeSpan.FromMilliseconds(1));
                client.TickHeartbeat();

                await connectionHandlerTask.DefaultTimeout();
            }
        }
    }

    [Fact]
    public async Task OnDisconnectedAsyncReceivesExceptionOnPingTimeout()
    {
        using (StartVerifiableLog())
        {
            var timeout = TimeSpan.FromMilliseconds(100);
            var timeProvider = new MockTimeProvider();
            var state = new ConnectionLifetimeState();
            var serviceProvider = HubConnectionHandlerTestUtils.CreateServiceProvider(services =>
            {
                services.Configure<HubOptions>(options =>
                    options.ClientTimeoutInterval = timeout);

                services.AddSingleton(state);
            }, LoggerFactory);

            var connectionHandler = serviceProvider.GetService<HubConnectionHandler<ConnectionLifetimeHub>>();
            connectionHandler.TimeProvider = timeProvider;

            using (var client = new TestClient(new NewtonsoftJsonHubProtocol()))
            {
                var connectionHandlerTask = await client.ConnectAsync(connectionHandler);

                await client.SendHubMessageAsync(PingMessage.Instance);

                timeProvider.Advance(timeout + TimeSpan.FromMilliseconds(1));
                client.TickHeartbeat();

                await connectionHandlerTask.DefaultTimeout();

                var ex = Assert.IsType<OperationCanceledException>(state.DisconnectedException);
                Assert.Equal("Client hasn't sent a message/ping within the configured ClientTimeoutInterval.", ex.Message);
            }
        }
    }

    [Fact]
    public async Task ReceivingMessagesPreventsConnectionTimeoutFromOccuring()
    {
        using (StartVerifiableLog())
        {
            var timeout = TimeSpan.FromMilliseconds(300);
            var timeProvider = new MockTimeProvider();
            var serviceProvider = HubConnectionHandlerTestUtils.CreateServiceProvider(services =>
                services.Configure<HubOptions>(options =>
                    options.ClientTimeoutInterval = timeout), LoggerFactory);
            var connectionHandler = serviceProvider.GetService<HubConnectionHandler<MethodHub>>();
            connectionHandler.TimeProvider = timeProvider;

            using (var client = new TestClient(new NewtonsoftJsonHubProtocol()))
            {
                var connectionHandlerTask = await client.ConnectAsync(connectionHandler);
                await client.Connected.DefaultTimeout();
                await client.SendHubMessageAsync(PingMessage.Instance);

                for (int i = 0; i < 10; i++)
                {
                    timeProvider.Advance(timeout - TimeSpan.FromMilliseconds(1));
                    client.TickHeartbeat();
                    await client.SendHubMessageAsync(PingMessage.Instance);
                }

                // Invoke a Hub method and wait for the result to reliably test if the connection is still active
                var id = await client.SendInvocationAsync(nameof(MethodHub.ValueMethod)).DefaultTimeout();
                var result = await client.ReadAsync().DefaultTimeout();

                Assert.IsType<CompletionMessage>(result);

                Assert.False(connectionHandlerTask.IsCompleted);
            }
        }
    }

    internal class PipeReaderWrapper : PipeReader
    {
        private readonly PipeReader _originalPipeReader;
        private TaskCompletionSource _waitForRead;
        private readonly object _lock = new object();

        public PipeReaderWrapper(PipeReader pipeReader)
        {
            _originalPipeReader = pipeReader;
            _waitForRead = new TaskCompletionSource(TaskCreationOptions.RunContinuationsAsynchronously);
        }

        public override void AdvanceTo(SequencePosition consumed) =>
            _originalPipeReader.AdvanceTo(consumed);

        public override void AdvanceTo(SequencePosition consumed, SequencePosition examined) =>
            _originalPipeReader.AdvanceTo(consumed, examined);

        public override void CancelPendingRead() =>
            _originalPipeReader.CancelPendingRead();

        public override void Complete(Exception exception = null) =>
            _originalPipeReader.Complete(exception);

        public override async ValueTask<ReadResult> ReadAsync(CancellationToken cancellationToken = default)
        {
            lock (_lock)
            {
                _waitForRead.SetResult();
            }

            try
            {
                return await _originalPipeReader.ReadAsync(cancellationToken);
            }
            finally
            {
                lock (_lock)
                {
                    _waitForRead = new TaskCompletionSource(TaskCreationOptions.RunContinuationsAsynchronously);
                }
            }
        }

        public override bool TryRead(out ReadResult result) =>
            _originalPipeReader.TryRead(out result);

        public Task WaitForReadStart()
        {
            lock (_lock)
            {
                return _waitForRead.Task;
            }
        }
    }

    internal class CustomDuplex : IDuplexPipe
    {
        private readonly IDuplexPipe _originalDuplexPipe;
        public readonly PipeReaderWrapper WrappedPipeReader;

        public CustomDuplex(IDuplexPipe duplexPipe)
        {
            _originalDuplexPipe = duplexPipe;
            WrappedPipeReader = new PipeReaderWrapper(_originalDuplexPipe.Input);
        }

        public PipeReader Input => WrappedPipeReader;

        public PipeWriter Output => _originalDuplexPipe.Output;
    }

    [Fact]
    public async Task HubMethodInvokeDoesNotCountTowardsClientTimeout()
    {
        using (StartVerifiableLog())
        {
            var tcsService = new TcsService();
            var serviceProvider = HubConnectionHandlerTestUtils.CreateServiceProvider(services =>
            {
                services.Configure<HubOptions>(options =>
                {
                    options.ClientTimeoutInterval = TimeSpan.FromMilliseconds(0);
                    options.MaximumParallelInvocationsPerClient = 1;
                });
                services.AddSingleton(tcsService);
            }, LoggerFactory);
            var connectionHandler = serviceProvider.GetService<HubConnectionHandler<LongRunningHub>>();

            using (var client = new TestClient(new JsonHubProtocol()))
            {
                var customDuplex = new CustomDuplex(client.Connection.Transport);
                client.Connection.Transport = customDuplex;

                var connectionHandlerTask = await client.ConnectAsync(connectionHandler);
                // This starts the timeout logic
                await client.SendHubMessageAsync(PingMessage.Instance);

                // Call long running hub method
                var hubMethodTask1 = client.InvokeAsync(nameof(LongRunningHub.LongRunningMethod));
                await tcsService.StartedMethod.Task.DefaultTimeout();

                // Wait for server to start reading again
                await customDuplex.WrappedPipeReader.WaitForReadStart().DefaultTimeout();
                // Send another invocation to server, since we use Inline scheduling we know that once this call completes the server will have read and processed
                // the message, it should be stuck waiting for the in-progress invoke now
                _ = await client.SendInvocationAsync(nameof(LongRunningHub.LongRunningMethod)).DefaultTimeout();

                // Tick heartbeat while hub method is running to show that close isn't triggered
                client.TickHeartbeat();

                // Unblock long running hub method
                tcsService.EndMethod.SetResult(null);

                await hubMethodTask1.DefaultTimeout();
                await client.ReadAsync().DefaultTimeout();

                // There is a small window when the hub method finishes and the timer starts again
                // So we need to delay a little before ticking the heart beat.
                // We do this by waiting until we know the HubConnectionHandler code is in pipe.ReadAsync()
                await customDuplex.WrappedPipeReader.WaitForReadStart().DefaultTimeout();

                // Tick heartbeat again now that we're outside of the hub method
                client.TickHeartbeat();

                // Connection is closed
                await connectionHandlerTask.DefaultTimeout();
            }
        }
    }

    [Fact]
    public async Task HubMethodInvokeCountsTowardsClientTimeoutIfParallelNotMaxed()
    {
        using (StartVerifiableLog())
        {
            var tcsService = new TcsService();
            var serviceProvider = HubConnectionHandlerTestUtils.CreateServiceProvider(services =>
            {
                services.Configure<HubOptions>(options =>
                {
                    options.ClientTimeoutInterval = TimeSpan.FromMilliseconds(0);
                    options.MaximumParallelInvocationsPerClient = 2;
                });
                services.AddSingleton(tcsService);
            }, LoggerFactory);
            var connectionHandler = serviceProvider.GetService<HubConnectionHandler<LongRunningHub>>();

            using (var client = new TestClient(new JsonHubProtocol()))
            {
                var connectionHandlerTask = await client.ConnectAsync(connectionHandler);
                // This starts the timeout logic
                await client.SendHubMessageAsync(PingMessage.Instance);

                // Call long running hub method
                var hubMethodTask = client.InvokeAsync(nameof(LongRunningHub.LongRunningMethod));
                await tcsService.StartedMethod.Task.DefaultTimeout();

                // Tick heartbeat while hub method is running
                client.TickHeartbeat();

                // Connection is closed
                await connectionHandlerTask.DefaultTimeout();
            }
        }
    }

    [Fact]
    public async Task EndingConnectionSendsCloseMessageWithNoError()
    {
        using (StartVerifiableLog())
        {
            var serviceProvider = HubConnectionHandlerTestUtils.CreateServiceProvider(null, LoggerFactory);
            var connectionHandler = serviceProvider.GetService<HubConnectionHandler<MethodHub>>();

            using (var client = new TestClient(new NewtonsoftJsonHubProtocol()))
            {
                var connectionHandlerTask = await client.ConnectAsync(connectionHandler);

                await client.Connected.DefaultTimeout();

                // Shut down
                client.Dispose();

                await connectionHandlerTask.DefaultTimeout();

                client.Connection.Transport.Output.Complete();

                var message = await client.ReadAsync().DefaultTimeout();

                var closeMessage = Assert.IsType<CloseMessage>(message);
                Assert.Null(closeMessage.Error);
            }
        }
    }

    [Theory]
    [InlineData(true)]
    [InlineData(false)]
    public async Task ErrorInHubOnConnectSendsCloseMessageWithError(bool detailedErrors)
    {
        bool ExpectedErrors(WriteContext writeContext)
        {
            return writeContext.LoggerName == "Microsoft.AspNetCore.SignalR.HubConnectionHandler" &&
                   writeContext.EventId.Name == "ErrorDispatchingHubEvent";
        }

        using (StartVerifiableLog(ExpectedErrors))
        {
            var serviceProvider = HubConnectionHandlerTestUtils.CreateServiceProvider(builder =>
            {
                builder.AddSignalR(options =>
                {
                    options.EnableDetailedErrors = detailedErrors;
                });
            }, LoggerFactory);
            var connectionHandler = serviceProvider.GetService<HubConnectionHandler<OnConnectedThrowsHub>>();

            using (var client = new TestClient(new NewtonsoftJsonHubProtocol()))
            {
                var connectionHandlerTask = await client.ConnectAsync(connectionHandler);

                var message = await client.ReadAsync().DefaultTimeout();

                var closeMessage = Assert.IsType<CloseMessage>(message);
                if (detailedErrors)
                {
                    Assert.Equal("Connection closed with an error. InvalidOperationException: Hub OnConnected failed.", closeMessage.Error);
                }
                else
                {
                    Assert.Equal("Connection closed with an error.", closeMessage.Error);
                }

                await connectionHandlerTask.DefaultTimeout();
            }
        }
    }

    [Fact]
    public async Task StreamingInvocationsDoNotBlockOtherInvocations()
    {
        using (StartVerifiableLog())
        {
            var serviceProvider = HubConnectionHandlerTestUtils.CreateServiceProvider(services =>
            {
                services.AddSignalR(options =>
                {
                    options.MaximumParallelInvocationsPerClient = 1;
                });
            }, LoggerFactory);
            var connectionHandler = serviceProvider.GetService<HubConnectionHandler<StreamingHub>>();

            using (var client = new TestClient(new NewtonsoftJsonHubProtocol()))
            {
                var connectionHandlerTask = await client.ConnectAsync(connectionHandler).DefaultTimeout();

                // Blocking streaming invocation to test that other invocations can still run
                await client.SendHubMessageAsync(new StreamInvocationMessage("1", nameof(StreamingHub.BlockingStream), Array.Empty<object>())).DefaultTimeout();

                var completion = await client.InvokeAsync(nameof(StreamingHub.NonStream)).DefaultTimeout();
                Assert.Equal(42L, completion.Result);

                // Shut down
                client.Dispose();

                await connectionHandlerTask.DefaultTimeout();
            }
        }
    }

    [Fact]
    public async Task StreamMethodThatThrowsWillCleanup()
    {
        bool ExpectedErrors(WriteContext writeContext)
        {
            return writeContext.LoggerName == "Microsoft.AspNetCore.SignalR.Internal.DefaultHubDispatcher" &&
                   writeContext.EventId.Name == "FailedInvokingHubMethod";
        }

        using (StartVerifiableLog(ExpectedErrors))
        {
            var serviceProvider = HubConnectionHandlerTestUtils.CreateServiceProvider(builder =>
            {
                builder.AddSingleton(typeof(IHubActivator<>), typeof(CustomHubActivator<>));
            }, LoggerFactory);
            var connectionHandler = serviceProvider.GetService<HubConnectionHandler<StreamingHub>>();

            using (var client = new TestClient())
            {
                var connectionHandlerTask = await client.ConnectAsync(connectionHandler);

                await client.Connected.DefaultTimeout();

                var messages = await client.StreamAsync(nameof(StreamingHub.ThrowStream));

                Assert.Equal(1, messages.Count);
                var completion = messages[0] as CompletionMessage;
                Assert.NotNull(completion);

                var hubActivator = serviceProvider.GetService<IHubActivator<StreamingHub>>() as CustomHubActivator<StreamingHub>;

                // OnConnectedAsync and ThrowStream hubs have been disposed
                Assert.Equal(2, hubActivator.ReleaseCount);

                client.Dispose();

                await connectionHandlerTask.DefaultTimeout();
            }
        }
    }

    [Fact]
    public async Task StreamMethodThatReturnsNullWillCleanup()
    {
        using (StartVerifiableLog())
        {
            var serviceProvider = HubConnectionHandlerTestUtils.CreateServiceProvider(builder =>
            {
                builder.AddSingleton(typeof(IHubActivator<>), typeof(CustomHubActivator<>));
            }, LoggerFactory);
            var connectionHandler = serviceProvider.GetService<HubConnectionHandler<StreamingHub>>();

            using (var client = new TestClient())
            {
                var connectionHandlerTask = await client.ConnectAsync(connectionHandler);

                await client.Connected.DefaultTimeout();

                var messages = await client.StreamAsync(nameof(StreamingHub.NullStream));

                Assert.Equal(1, messages.Count);
                var completion = messages[0] as CompletionMessage;
                Assert.NotNull(completion);

                var hubActivator = serviceProvider.GetService<IHubActivator<StreamingHub>>() as CustomHubActivator<StreamingHub>;

                // OnConnectedAsync and NullStream hubs have been disposed
                Assert.Equal(2, hubActivator.ReleaseCount);

                client.Dispose();

                await connectionHandlerTask.DefaultTimeout();
            }
        }
    }

    [Fact]
    public async Task StreamMethodWithDuplicateIdFails()
    {
        using (StartVerifiableLog())
        {
            var serviceProvider = HubConnectionHandlerTestUtils.CreateServiceProvider(builder =>
            {
                builder.AddSingleton(typeof(IHubActivator<>), typeof(CustomHubActivator<>));
            }, LoggerFactory);
            var connectionHandler = serviceProvider.GetService<HubConnectionHandler<StreamingHub>>();

            using (var client = new TestClient())
            {
                var connectionHandlerTask = await client.ConnectAsync(connectionHandler);

                await client.Connected.DefaultTimeout();

                await client.SendHubMessageAsync(new StreamInvocationMessage("123", nameof(StreamingHub.BlockingStream), Array.Empty<object>())).DefaultTimeout();

                await client.SendHubMessageAsync(new StreamInvocationMessage("123", nameof(StreamingHub.BlockingStream), Array.Empty<object>())).DefaultTimeout();

                var completion = Assert.IsType<CompletionMessage>(await client.ReadAsync().DefaultTimeout());
                Assert.Equal("Invocation ID '123' is already in use.", completion.Error);

                var hubActivator = serviceProvider.GetService<IHubActivator<StreamingHub>>() as CustomHubActivator<StreamingHub>;

                // OnConnectedAsync and BlockingStream hubs have been disposed
                Assert.Equal(2, hubActivator.ReleaseCount);

                client.Dispose();

                await connectionHandlerTask.DefaultTimeout();
            }
        }
    }

    [Fact]
    public async Task InvocationsRunInOrderWithNoParallelism()
    {
        using (StartVerifiableLog())
        {
            var tcsService = new TcsService();
            var serviceProvider = HubConnectionHandlerTestUtils.CreateServiceProvider(builder =>
            {
                builder.AddSingleton(tcsService);

                builder.AddSignalR(options =>
                {
                    options.MaximumParallelInvocationsPerClient = 1;
                });
            }, LoggerFactory);
            var connectionHandler = serviceProvider.GetService<HubConnectionHandler<LongRunningHub>>();

            // Because we use PipeScheduler.Inline the hub invocations will run inline until they wait, which happens inside the LongRunningMethod call
            using (var client = new TestClient())
            {
                var connectionHandlerTask = await client.ConnectAsync(connectionHandler).DefaultTimeout();

                // Long running hub invocation to test that other invocations will not run until it is completed
                await client.SendInvocationAsync(nameof(LongRunningHub.LongRunningMethod), nonBlocking: false).DefaultTimeout();
                // Wait for the long running method to start
                await tcsService.StartedMethod.Task.DefaultTimeout();

                // Invoke another hub method which will wait for the first method to finish
                await client.SendInvocationAsync(nameof(LongRunningHub.SimpleMethod), nonBlocking: false).DefaultTimeout();
                // Both invocations should be waiting now
                Assert.Null(client.TryRead());

                // Release the long running hub method
                tcsService.EndMethod.TrySetResult(null);

                // Long running hub method result
                var firstResult = await client.ReadAsync().DefaultTimeout();

                var longRunningCompletion = Assert.IsType<CompletionMessage>(firstResult);
                Assert.Equal(12L, longRunningCompletion.Result);

                // simple hub method result
                var secondResult = await client.ReadAsync().DefaultTimeout();

                var simpleCompletion = Assert.IsType<CompletionMessage>(secondResult);
                Assert.Equal(21L, simpleCompletion.Result);

                // Shut down
                client.Dispose();

                await connectionHandlerTask.DefaultTimeout();
            }
        }
    }

    [Fact]
    public async Task InvocationsCanRunOutOfOrderWithParallelism()
    {
        using (StartVerifiableLog())
        {
            var tcsService = new TcsService();
            var serviceProvider = HubConnectionHandlerTestUtils.CreateServiceProvider(builder =>
            {
                builder.AddSingleton(tcsService);

                builder.AddSignalR(options =>
                {
                    options.MaximumParallelInvocationsPerClient = 2;
                });
            }, LoggerFactory);
            var connectionHandler = serviceProvider.GetService<HubConnectionHandler<LongRunningHub>>();

            // Because we use PipeScheduler.Inline the hub invocations will run inline until they wait, which happens inside the LongRunningMethod call
            using (var client = new TestClient())
            {
                var connectionHandlerTask = await client.ConnectAsync(connectionHandler).DefaultTimeout();

                // Long running hub invocation to test that other invocations will not run until it is completed
                await client.SendInvocationAsync(nameof(LongRunningHub.LongRunningMethod), nonBlocking: false).DefaultTimeout();
                // Wait for the long running method to start
                await tcsService.StartedMethod.Task.DefaultTimeout();

                for (var i = 0; i < 5; i++)
                {
                    // Invoke another hub method which will wait for the first method to finish
                    await client.SendInvocationAsync(nameof(LongRunningHub.SimpleMethod), nonBlocking: false).DefaultTimeout();

                    // simple hub method result
                    var secondResult = await client.ReadAsync().DefaultTimeout();

                    var simpleCompletion = Assert.IsType<CompletionMessage>(secondResult);
                    Assert.Equal(21L, simpleCompletion.Result);
                }

                // Release the long running hub method
                tcsService.EndMethod.TrySetResult(null);

                // Long running hub method result
                var firstResult = await client.ReadAsync().DefaultTimeout();

                var longRunningCompletion = Assert.IsType<CompletionMessage>(firstResult);
                Assert.Equal(12L, longRunningCompletion.Result);

                // Shut down
                client.Dispose();

                await connectionHandlerTask.DefaultTimeout();
            }
        }
    }

    [Fact]
    public async Task PendingInvocationUnblockedWhenBlockingMethodCompletesWithParallelism()
    {
        using (StartVerifiableLog())
        {
            var tcsService = new TcsService();
            var serviceProvider = HubConnectionHandlerTestUtils.CreateServiceProvider(builder =>
            {
                builder.AddSingleton(tcsService);

                builder.AddSignalR(options =>
                {
                    options.MaximumParallelInvocationsPerClient = 2;
                });
            }, LoggerFactory);
            var connectionHandler = serviceProvider.GetService<HubConnectionHandler<LongRunningHub>>();

            // Because we use PipeScheduler.Inline the hub invocations will run inline until they wait, which happens inside the LongRunningMethod call
            using (var client = new TestClient())
            {
                var connectionHandlerTask = await client.ConnectAsync(connectionHandler).DefaultTimeout();

                // Long running hub invocation to test that other invocations will not run until it is completed
                await client.SendInvocationAsync(nameof(LongRunningHub.LongRunningMethod), nonBlocking: false).DefaultTimeout();
                // Wait for the long running method to start
                await tcsService.StartedMethod.Task.DefaultTimeout();
                // Grab the tcs before resetting to use in the second long running method
                var endTcs = tcsService.EndMethod;
                tcsService.Reset();

                // Long running hub invocation to test that other invocations will not run until it is completed
                await client.SendInvocationAsync(nameof(LongRunningHub.LongRunningMethod), nonBlocking: false).DefaultTimeout();
                // Wait for the long running method to start
                await tcsService.StartedMethod.Task.DefaultTimeout();

                // Invoke another hub method which will wait for the first method to finish
                await client.SendInvocationAsync(nameof(LongRunningHub.SimpleMethod), nonBlocking: false).DefaultTimeout();
                // Both invocations should be waiting now
                Assert.Null(client.TryRead());

                // Release the second long running hub method
                tcsService.EndMethod.TrySetResult(null);

                // Long running hub method result
                var firstResult = await client.ReadAsync().DefaultTimeout();

                var longRunningCompletion = Assert.IsType<CompletionMessage>(firstResult);
                Assert.Equal(12L, longRunningCompletion.Result);

                // simple hub method result
                var secondResult = await client.ReadAsync().DefaultTimeout();

                var simpleCompletion = Assert.IsType<CompletionMessage>(secondResult);
                Assert.Equal(21L, simpleCompletion.Result);

                // Release the first long running hub method
                endTcs.TrySetResult(null);

                firstResult = await client.ReadAsync().DefaultTimeout();
                longRunningCompletion = Assert.IsType<CompletionMessage>(firstResult);
                Assert.Equal(12L, longRunningCompletion.Result);

                // Shut down
                client.Dispose();

                await connectionHandlerTask.DefaultTimeout();
            }
        }
    }

    [Fact]
    public async Task StreamInvocationsDoNotBlockOtherInvocations()
    {
        using (StartVerifiableLog())
        {
            var tcsService = new TcsService();
            var serviceProvider = HubConnectionHandlerTestUtils.CreateServiceProvider(builder =>
            {
                builder.AddSingleton(tcsService);
                builder.AddSingleton(typeof(IHubActivator<>), typeof(CustomHubActivator<>));

                builder.AddSignalR(options =>
                {
                    options.MaximumParallelInvocationsPerClient = 1;
                });
            }, LoggerFactory);
            var connectionHandler = serviceProvider.GetService<HubConnectionHandler<LongRunningHub>>();

            // Because we use PipeScheduler.Inline the hub invocations will run inline until they go async
            using (var client = new TestClient())
            {
                var connectionHandlerTask = await client.ConnectAsync(connectionHandler).DefaultTimeout();

                // Long running stream invocation to test that other invocations can still run before it is completed
                var streamInvocationId = await client.SendStreamInvocationAsync(nameof(LongRunningHub.LongRunningStream), null).DefaultTimeout();
                // Wait for the long running method to start
                await tcsService.StartedMethod.Task.DefaultTimeout();

                // Invoke another hub method which will be able to run even though a streaming method is still running
                var completion = await client.InvokeAsync(nameof(LongRunningHub.SimpleMethod)).DefaultTimeout();
                Assert.Null(completion.Error);
                Assert.Equal(21L, completion.Result);

                // Release the long running hub method
                tcsService.EndMethod.TrySetResult(null);

                var hubActivator = serviceProvider.GetService<IHubActivator<LongRunningHub>>() as CustomHubActivator<LongRunningHub>;

                await client.SendHubMessageAsync(new CancelInvocationMessage(streamInvocationId)).DefaultTimeout();

                // Completion message for canceled Stream
                completion = Assert.IsType<CompletionMessage>(await client.ReadAsync().DefaultTimeout());
                Assert.Equal(streamInvocationId, completion.InvocationId);

                // Shut down
                client.Dispose();

                await connectionHandlerTask.DefaultTimeout();

                // OnConnectedAsync, SimpleMethod, LongRunningStream, OnDisconnectedAsync
                Assert.Equal(4, hubActivator.ReleaseCount);
            }
        }
    }

    [Fact]
    public async Task ServerSendsCloseWithErrorWhenConnectionClosedWithPartialMessage()
    {
        using (StartVerifiableLog())
        {
            var serviceProvider = HubConnectionHandlerTestUtils.CreateServiceProvider(services =>
            {
                services.AddSignalR(options => options.EnableDetailedErrors = true);
            }, LoggerFactory);
            var connectionHandler = serviceProvider.GetService<HubConnectionHandler<SimpleHub>>();

            using (var client = new TestClient())
            {
                var connectionHandlerTask = await client.ConnectAsync(connectionHandler).DefaultTimeout();

                await client.Connection.Application.Output.WriteAsync(Encoding.UTF8.GetBytes(new[] { '{' })).DefaultTimeout();

                // Close connection
                client.Connection.Application.Output.Complete();

                // Ignore message from OnConnectedAsync
                await client.ReadAsync().DefaultTimeout();

                var closeMessage = Assert.IsType<CloseMessage>(await client.ReadAsync().DefaultTimeout());

                Assert.Equal("Connection closed with an error. InvalidDataException: Connection terminated while reading a message.", closeMessage.Error);

                // Shut down
                client.Dispose();

                await connectionHandlerTask.DefaultTimeout();
            }
        }
    }

    [Fact]
    public async Task StreamUploadBufferCapacityBlocksOtherInvocations()
    {
        var serviceProvider = HubConnectionHandlerTestUtils.CreateServiceProvider(services =>
        {
            services.Configure<HubOptions>(options =>
            {
                options.StreamBufferCapacity = 1;
            });
        });

        var connectionHandler = serviceProvider.GetService<HubConnectionHandler<MethodHub>>();

        using (var client = new TestClient())
        {
            var connectionHandlerTask = await client.ConnectAsync(connectionHandler).DefaultTimeout();
            await client.BeginUploadStreamAsync("invocationId", nameof(MethodHub.StreamDontRead), new[] { "id" }, Array.Empty<object>()).DefaultTimeout();

            foreach (var letter in new[] { "A", "B", "C", "D", "E" })
            {
                await client.SendHubMessageAsync(new StreamItemMessage("id", letter)).DefaultTimeout();
            }

            var ex = await Assert.ThrowsAsync<TimeoutException>(async () =>
            {
                await client.SendInvocationAsync("Echo", "test");
                var result = (CompletionMessage)await client.ReadAsync().DefaultTimeout(5000);
            });
        }
    }

    [Fact]
    public async Task UploadStringsToConcat()
    {
        var serviceProvider = HubConnectionHandlerTestUtils.CreateServiceProvider();
        var connectionHandler = serviceProvider.GetService<HubConnectionHandler<MethodHub>>();

        using (var client = new TestClient())
        {
            var connectionHandlerTask = await client.ConnectAsync(connectionHandler).DefaultTimeout();
            await client.BeginUploadStreamAsync("invocation", nameof(MethodHub.StreamingConcat), new[] { "id" }, Array.Empty<object>());

            foreach (var letter in new[] { "B", "E", "A", "N", "E", "D" })
            {
                await client.SendHubMessageAsync(new StreamItemMessage("id", letter)).DefaultTimeout();
            }

            await client.SendHubMessageAsync(CompletionMessage.Empty("id")).DefaultTimeout();
            var result = (CompletionMessage)await client.ReadAsync().DefaultTimeout();

            Assert.Equal("BEANED", result.Result);
        }
    }

    [Fact]
    public async Task UploadStreamedObjects()
    {
        var serviceProvider = HubConnectionHandlerTestUtils.CreateServiceProvider();
        var connectionHandler = serviceProvider.GetService<HubConnectionHandler<MethodHub>>();

        using (var client = new TestClient())
        {
            var connectionHandlerTask = await client.ConnectAsync(connectionHandler).DefaultTimeout();
            await client.BeginUploadStreamAsync("invocation", nameof(MethodHub.UploadArray), new[] { "id" }, Array.Empty<object>());

            var objects = new[] { new SampleObject("solo", 322), new SampleObject("ggez", 3145) };
            foreach (var thing in objects)
            {
                await client.SendHubMessageAsync(new StreamItemMessage("id", thing)).DefaultTimeout();
            }

            await client.SendHubMessageAsync(CompletionMessage.Empty("id")).DefaultTimeout();
            var response = (CompletionMessage)await client.ReadAsync().DefaultTimeout();
            var result = ((JArray)response.Result).ToArray<object>();

            Assert.Equal(objects[0].Foo, ((JContainer)result[0])["foo"]);
            Assert.Equal(objects[0].Bar, ((JContainer)result[0])["bar"]);
            Assert.Equal(objects[1].Foo, ((JContainer)result[1])["foo"]);
            Assert.Equal(objects[1].Bar, ((JContainer)result[1])["bar"]);
        }
    }

    [Fact]
    public async Task UploadManyStreams()
    {
        var serviceProvider = HubConnectionHandlerTestUtils.CreateServiceProvider();
        var connectionHandler = serviceProvider.GetService<HubConnectionHandler<MethodHub>>();

        using (var client = new TestClient())
        {
            var connectionHandlerTask = await client.ConnectAsync(connectionHandler).DefaultTimeout();
            var ids = new[] { "0", "1", "2" };

            foreach (string id in ids)
            {
                await client.BeginUploadStreamAsync("invocation_" + id, nameof(MethodHub.StreamingConcat), new[] { id }, Array.Empty<object>());
            }

            var words = new[] { "zygapophyses", "qwerty", "abcd" };
            var pos = new[] { 0, 0, 0 };
            var order = new[] { 2, 2, 0, 2, 1, 0, 0, 0, 0, 0, 0, 2, 0, 1, 0, 1, 0, 0, 0, 1, 1, 1 };

            foreach (var spot in order)
            {
                await client.SendHubMessageAsync(new StreamItemMessage(spot.ToString(CultureInfo.InvariantCulture), words[spot][pos[spot]])).DefaultTimeout();
                pos[spot] += 1;
            }

            foreach (string id in new[] { "0", "2", "1" })
            {
                await client.SendHubMessageAsync(CompletionMessage.Empty(id)).DefaultTimeout();
                var response = await client.ReadAsync().DefaultTimeout();
                Debug.Write(response);
                Assert.Equal(words[int.Parse(id, CultureInfo.InvariantCulture)], ((CompletionMessage)response).Result);
            }
        }
    }

    private class DelayRequirement : AuthorizationHandler<DelayRequirement, HubInvocationContext>, IAuthorizationRequirement
    {
        private readonly TcsService _tcsService;
        public DelayRequirement(TcsService tcsService)
        {
            _tcsService = tcsService;
        }

        protected override async Task HandleRequirementAsync(AuthorizationHandlerContext context, DelayRequirement requirement, HubInvocationContext resource)
        {
            _tcsService.StartedMethod.SetResult(null);
            await _tcsService.EndMethod.Task;
            context.Succeed(requirement);
        }
    }

    [Fact]
    // Test to check if StreamItems can be processed before the Stream from the invocation is properly registered internally
    public async Task UploadStreamStreamItemsSentAsSoonAsPossible()
    {
        // Use Auth as the delay injection point because it is one of the first things to run after the invocation message has been parsed
        var tcsService = new TcsService();
        var serviceProvider = HubConnectionHandlerTestUtils.CreateServiceProvider(services =>
        {
            services.AddAuthorization(options =>
            {
                options.AddPolicy("test", policy =>
                {
                    policy.Requirements.Add(new DelayRequirement(tcsService));
                });
            });
        });
        var connectionHandler = serviceProvider.GetService<HubConnectionHandler<MethodHub>>();

        using (var client = new TestClient())
        {
            var connectionHandlerTask = await client.ConnectAsync(connectionHandler).DefaultTimeout();
            await client.BeginUploadStreamAsync("invocation", nameof(MethodHub.UploadArrayAuth), new[] { "id" }, Array.Empty<object>());
            await tcsService.StartedMethod.Task.DefaultTimeout();

            var objects = new[] { new SampleObject("solo", 322), new SampleObject("ggez", 3145) };
            foreach (var thing in objects)
            {
                await client.SendHubMessageAsync(new StreamItemMessage("id", thing)).DefaultTimeout();
            }

            tcsService.EndMethod.SetResult(null);

            await client.SendHubMessageAsync(CompletionMessage.Empty("id")).DefaultTimeout();
            var response = (CompletionMessage)await client.ReadAsync().DefaultTimeout();
            var result = ((JArray)response.Result).ToArray<object>();

            Assert.Equal(objects[0].Foo, ((JContainer)result[0])["foo"]);
            Assert.Equal(objects[0].Bar, ((JContainer)result[0])["bar"]);
            Assert.Equal(objects[1].Foo, ((JContainer)result[1])["foo"]);
            Assert.Equal(objects[1].Bar, ((JContainer)result[1])["bar"]);
        }
    }

    [Fact]
    public async Task UploadStreamDoesNotCountTowardsMaxInvocationLimit()
    {
        var tcsService = new TcsService();
        var serviceProvider = HubConnectionHandlerTestUtils.CreateServiceProvider(services =>
        {
            services.AddSignalR(options => options.MaximumParallelInvocationsPerClient = 1);
            services.AddSingleton(tcsService);
        });
        var connectionHandler = serviceProvider.GetService<HubConnectionHandler<LongRunningHub>>();

        using (var client = new TestClient())
        {
            var connectionHandlerTask = await client.ConnectAsync(connectionHandler).DefaultTimeout();
            await client.BeginUploadStreamAsync("invocation", nameof(LongRunningHub.Upload), new[] { "id" }, Array.Empty<object>());
            await tcsService.StartedMethod.Task.DefaultTimeout();

            var completion = await client.InvokeAsync(nameof(LongRunningHub.SimpleMethod)).DefaultTimeout();
            Assert.Null(completion.Error);
            Assert.Equal(21L, completion.Result);

            await client.SendHubMessageAsync(CompletionMessage.Empty("id")).DefaultTimeout();

            await tcsService.EndMethod.Task.DefaultTimeout();
            var response = (CompletionMessage)await client.ReadAsync().DefaultTimeout();
            Assert.Null(response.Result);
            Assert.Null(response.Error);
        }
    }

    [Fact]
    public async Task ConnectionAbortedIfSendFailsWithProtocolError()
    {
        using (StartVerifiableLog(write => write.EventId.Name == "FailedWritingMessage"))
        {
            var serviceProvider = HubConnectionHandlerTestUtils.CreateServiceProvider(services =>
            {
                services.AddSignalR(options => options.EnableDetailedErrors = true);
            }, LoggerFactory);
            var connectionHandler = serviceProvider.GetService<HubConnectionHandler<MethodHub>>();

            using (var client = new TestClient())
            {
                var connectionHandlerTask = await client.ConnectAsync(connectionHandler).DefaultTimeout();

                await client.SendInvocationAsync(nameof(MethodHub.ProtocolError)).DefaultTimeout();
                await connectionHandlerTask.DefaultTimeout();
            }
        }
    }

    [Fact]
    public async Task SerializationExceptionsSendSelfArePassedToOnDisconnectedAsync()
    {
        using (StartVerifiableLog(write => write.EventId.Name == "FailedWritingMessage"))
        {
            var state = new ConnectionLifetimeState();
            var serviceProvider = HubConnectionHandlerTestUtils.CreateServiceProvider(s => s.AddSingleton(state), LoggerFactory);
            var connectionHandler = serviceProvider.GetService<HubConnectionHandler<ConnectionLifetimeHub>>();

            using (var client = new TestClient())
            {
                var connectionHandlerTask = await client.ConnectAsync(connectionHandler);

                // Test HubConnectionContext.WriteCore(HubMessage) codepath
                await client.SendInvocationAsync(nameof(ConnectionLifetimeHub.ProtocolErrorSelf)).DefaultTimeout();

                await connectionHandlerTask.DefaultTimeout();

                Assert.IsType<System.Text.Json.JsonException>(state.DisconnectedException);
            }
        }
    }

    [Fact]
    public async Task SerializationExceptionsSendAllArePassedToOnDisconnectedAsync()
    {
        using (StartVerifiableLog(write => write.EventId.Name == "FailedWritingMessage"))
        {
            var state = new ConnectionLifetimeState();
            var serviceProvider = HubConnectionHandlerTestUtils.CreateServiceProvider(s => s.AddSingleton(state), LoggerFactory);
            var connectionHandler = serviceProvider.GetService<HubConnectionHandler<ConnectionLifetimeHub>>();

            using (var client = new TestClient())
            {
                var connectionHandlerTask = await client.ConnectAsync(connectionHandler);

                // Test HubConnectionContext.WriteCore(SerializedHubMessage) codepath
                await client.SendInvocationAsync(nameof(ConnectionLifetimeHub.ProtocolErrorAll)).DefaultTimeout();

                await connectionHandlerTask.DefaultTimeout();

                Assert.IsType<System.Text.Json.JsonException>(state.DisconnectedException);
            }
        }
    }

    [Fact(Skip = "Magic auto cast not supported")]
    public async Task UploadStreamItemInvalidTypeAutoCasts()
    {
        using (StartVerifiableLog())
        {
            // NOTE -- json.net is flexible here, and casts for us

            var serviceProvider = HubConnectionHandlerTestUtils.CreateServiceProvider(loggerFactory: LoggerFactory);
            var connectionHandler = serviceProvider.GetService<HubConnectionHandler<MethodHub>>();

            using (var client = new TestClient())
            {
                var connectionHandlerTask = await client.ConnectAsync(connectionHandler).DefaultTimeout();
                await client.BeginUploadStreamAsync("invocation", nameof(MethodHub.StreamingConcat), streamIds: new[] { "id" }, Array.Empty<object>()).DefaultTimeout();

                // send integers that are then cast to strings
                await client.SendHubMessageAsync(new StreamItemMessage("id", 5)).DefaultTimeout();
                await client.SendHubMessageAsync(new StreamItemMessage("id", 10)).DefaultTimeout();

                await client.SendHubMessageAsync(CompletionMessage.Empty("id")).DefaultTimeout();
                var response = (CompletionMessage)await client.ReadAsync().DefaultTimeout();

                Assert.Null(response.Error);
                Assert.Equal("510", response.Result);
            }
        }
    }

    [Fact]
    public async Task ServerReportsProtocolMinorVersion()
    {
        using (StartVerifiableLog())
        {
            var testProtocol = new Mock<IHubProtocol>();
            testProtocol.Setup(m => m.Name).Returns("CustomProtocol");
            testProtocol.Setup(m => m.IsVersionSupported(It.IsAny<int>())).Returns(true);
            testProtocol.Setup(m => m.TransferFormat).Returns(TransferFormat.Binary);

            var connectionHandler = HubConnectionHandlerTestUtils.GetHubConnectionHandler(typeof(HubT),
                LoggerFactory, (services) => services.AddSingleton<IHubProtocol>(testProtocol.Object));

            using (var client = new TestClient(protocol: testProtocol.Object))
            {
                var connectionHandlerTask = await client.ConnectAsync(connectionHandler).DefaultTimeout();

                Assert.NotNull(client.HandshakeResponseMessage);

                client.Dispose();
                await connectionHandlerTask.DefaultTimeout();
            }
        }
    }

    [Fact]
    public async Task UploadStreamItemInvalidType()
    {
        using (StartVerifiableLog())
        {
            var serviceProvider = HubConnectionHandlerTestUtils.CreateServiceProvider(loggerFactory: LoggerFactory);
            var connectionHandler = serviceProvider.GetService<HubConnectionHandler<MethodHub>>();

            using (var client = new TestClient())
            {
                var connectionHandlerTask = await client.ConnectAsync(connectionHandler).DefaultTimeout();
                await client.BeginUploadStreamAsync("invocationId", nameof(MethodHub.TestTypeCastingErrors), new[] { "channelId" }, Array.Empty<object>()).DefaultTimeout();

                // client is running wild, sending strings not ints.
                // this error should be propogated to the user's HubMethod code
                await client.SendHubMessageAsync(new StreamItemMessage("channelId", "not a number")).DefaultTimeout();
                var response = await client.ReadAsync().DefaultTimeout();

                Assert.Equal(typeof(CompletionMessage), response.GetType());
                Assert.Equal("error identified and caught", (string)((CompletionMessage)response).Result);
            }
        }
    }

    [Fact]
    public async Task UploadStreamItemInvalidId()
    {
        using (StartVerifiableLog())
        {
            var serviceProvider = HubConnectionHandlerTestUtils.CreateServiceProvider(services =>
            {
                services.AddSignalR(options => options.EnableDetailedErrors = true);
            }, loggerFactory: LoggerFactory);
            var connectionHandler = serviceProvider.GetService<HubConnectionHandler<MethodHub>>();

            using (var client = new TestClient())
            {
                var connectionHandlerTask = await client.ConnectAsync(connectionHandler).DefaultTimeout();
                await client.SendHubMessageAsync(new StreamItemMessage("fake_id", "not a number")).DefaultTimeout();

                var message = client.TryRead();
                Assert.Null(message);
            }
        }

        Assert.Single(TestSink.Writes.Where(w => w.LoggerName == "Microsoft.AspNetCore.SignalR.Internal.DefaultHubDispatcher" &&
            w.EventId.Name == "ClosingStreamWithBindingError"));
    }

    [Fact]
    public async Task UploadStreamCompleteInvalidId()
    {
        using (StartVerifiableLog())
        {
            var serviceProvider = HubConnectionHandlerTestUtils.CreateServiceProvider(services =>
            {
                services.AddSignalR(options => options.EnableDetailedErrors = true);
            }, loggerFactory: LoggerFactory);
            var connectionHandler = serviceProvider.GetService<HubConnectionHandler<MethodHub>>();

            using (var client = new TestClient())
            {
                var connectionHandlerTask = await client.ConnectAsync(connectionHandler).DefaultTimeout();
                await client.SendHubMessageAsync(CompletionMessage.Empty("fake_id")).DefaultTimeout();

                var message = client.TryRead();
                Assert.Null(message);
            }
        }

        Assert.Single(TestSink.Writes.Where(w => w.LoggerName == "Microsoft.AspNetCore.SignalR.Internal.DefaultHubDispatcher" &&
            w.EventId.Name == "UnexpectedCompletion"));
    }

    public static string CustomErrorMessage = "custom error for testing ::::)";

    [Fact]
    public async Task UploadStreamCompleteWithError()
    {
        using (StartVerifiableLog())
        {
            var serviceProvider = HubConnectionHandlerTestUtils.CreateServiceProvider(loggerFactory: LoggerFactory);
            var connectionHandler = serviceProvider.GetService<HubConnectionHandler<MethodHub>>();

            using (var client = new TestClient())
            {
                await client.ConnectAsync(connectionHandler).DefaultTimeout();
                await client.BeginUploadStreamAsync("invocation", nameof(MethodHub.TestCustomErrorPassing), streamIds: new[] { "id" }, args: Array.Empty<object>()).DefaultTimeout();
                await client.SendHubMessageAsync(CompletionMessage.WithError("id", CustomErrorMessage)).DefaultTimeout();

                var response = (CompletionMessage)await client.ReadAsync().DefaultTimeout();
                Assert.True((bool)response.Result);
            }
        }
    }

    [Fact]
    public async Task UploadStreamWithTooManyStreamsFails()
    {
        using (StartVerifiableLog())
        {
            var serviceProvider = HubConnectionHandlerTestUtils.CreateServiceProvider(loggerFactory: LoggerFactory);
            var connectionHandler = serviceProvider.GetService<HubConnectionHandler<MethodHub>>();

            using (var client = new TestClient())
            {
                await client.ConnectAsync(connectionHandler).DefaultTimeout();
                await client.BeginUploadStreamAsync("invocation", nameof(MethodHub.StreamingConcat), streamIds: new[] { "id", "id2" }, args: Array.Empty<object>()).DefaultTimeout();

                var response = (CompletionMessage)await client.ReadAsync().DefaultTimeout();
                Assert.Equal("An unexpected error occurred invoking 'StreamingConcat' on the server. HubException: Client sent 2 stream(s), Hub method expects 1.", response.Error);
            }
        }
    }

    [Fact]
    public async Task UploadStreamWithTooFewStreamsFails()
    {
        using (StartVerifiableLog())
        {
            var serviceProvider = HubConnectionHandlerTestUtils.CreateServiceProvider(loggerFactory: LoggerFactory);
            var connectionHandler = serviceProvider.GetService<HubConnectionHandler<MethodHub>>();

            using (var client = new TestClient())
            {
                await client.ConnectAsync(connectionHandler).DefaultTimeout();
                await client.BeginUploadStreamAsync("invocation", nameof(MethodHub.StreamingConcat), streamIds: Array.Empty<string>(), args: Array.Empty<object>()).DefaultTimeout();

                var response = (CompletionMessage)await client.ReadAsync().DefaultTimeout();
                Assert.Equal("An unexpected error occurred invoking 'StreamingConcat' on the server. HubException: Client sent 0 stream(s), Hub method expects 1.", response.Error);
            }
        }
    }

    [Fact]
    public async Task UploadStreamReleasesHubActivatorOnceComplete()
    {
        using (StartVerifiableLog())
        {
            var serviceProvider = HubConnectionHandlerTestUtils.CreateServiceProvider(builder =>
            {
                builder.AddSingleton(typeof(IHubActivator<>), typeof(CustomHubActivator<>));
            }, LoggerFactory);
            var connectionHandler = serviceProvider.GetService<HubConnectionHandler<MethodHub>>();

            using (var client = new TestClient())
            {
                var connectionHandlerTask = await client.ConnectAsync(connectionHandler).DefaultTimeout();

                await client.BeginUploadStreamAsync("invocation", nameof(MethodHub.StreamingConcat), streamIds: new[] { "id" }, args: Array.Empty<object>()).DefaultTimeout();

                await client.SendHubMessageAsync(new StreamItemMessage("id", "hello")).DefaultTimeout();
                await client.SendHubMessageAsync(new StreamItemMessage("id", " world")).DefaultTimeout();
                await client.SendHubMessageAsync(CompletionMessage.Empty("id")).DefaultTimeout();
                var result = await client.ReadAsync().DefaultTimeout();

                var simpleCompletion = Assert.IsType<CompletionMessage>(result);
                Assert.Equal("hello world", simpleCompletion.Result);

                var hubActivator = serviceProvider.GetService<IHubActivator<MethodHub>>() as CustomHubActivator<MethodHub>;

                // OnConnectedAsync and StreamingConcat hubs have been disposed
                Assert.Equal(2, hubActivator.ReleaseCount);

                // Shut down
                client.Dispose();

                await connectionHandlerTask.DefaultTimeout();
            }
        }
    }

    [Fact]
    public async Task UploadStreamFromSendReleasesHubActivatorOnceComplete()
    {
        using (StartVerifiableLog())
        {
            var serviceProvider = HubConnectionHandlerTestUtils.CreateServiceProvider(builder =>
            {
                builder.AddSingleton(typeof(IHubActivator<>), typeof(CustomHubActivator<>));
            }, LoggerFactory);
            var connectionHandler = serviceProvider.GetService<HubConnectionHandler<MethodHub>>();

            using (var client = new TestClient())
            {
                var connectionHandlerTask = await client.ConnectAsync(connectionHandler).DefaultTimeout();

                var hubActivator = serviceProvider.GetService<IHubActivator<MethodHub>>() as CustomHubActivator<MethodHub>;
                var createTask = hubActivator.CreateTask.Task;

                // null ID means we're doing a Send and not an Invoke
                await client.BeginUploadStreamAsync(invocationId: null, nameof(MethodHub.StreamingConcat), streamIds: new[] { "id" }, args: Array.Empty<object>()).DefaultTimeout();
                await client.SendHubMessageAsync(new StreamItemMessage("id", "hello")).DefaultTimeout();
                await client.SendHubMessageAsync(new StreamItemMessage("id", " world")).DefaultTimeout();

                await createTask.DefaultTimeout();
                var tcs = hubActivator.ReleaseTask;
                await client.SendHubMessageAsync(CompletionMessage.Empty("id")).DefaultTimeout();

                await tcs.Task.DefaultTimeout();

                // OnConnectedAsync and StreamingConcat hubs have been disposed
                Assert.Equal(2, hubActivator.ReleaseCount);

                // Shut down
                client.Dispose();

                await connectionHandlerTask.DefaultTimeout();
            }
        }
    }

    [Fact]
    public async Task UploadStreamClosesStreamsOnServerWhenMethodCompletes()
    {
        using (StartVerifiableLog())
        {
            var serviceProvider = HubConnectionHandlerTestUtils.CreateServiceProvider(loggerFactory: LoggerFactory);
            var connectionHandler = serviceProvider.GetService<HubConnectionHandler<MethodHub>>();

            using (var client = new TestClient())
            {
                var connectionHandlerTask = await client.ConnectAsync(connectionHandler).DefaultTimeout();

                await client.BeginUploadStreamAsync("invocation", nameof(MethodHub.UploadIgnoreItems), streamIds: new[] { "id" }, args: Array.Empty<object>()).DefaultTimeout();

                await client.SendHubMessageAsync(new StreamItemMessage("id", "ignored")).DefaultTimeout();
                var result = await client.ReadAsync().DefaultTimeout();

                var simpleCompletion = Assert.IsType<CompletionMessage>(result);
                Assert.Null(simpleCompletion.Result);

                // This will log a warning on the server as the hub method has completed and will complete all associated streams
                await client.SendHubMessageAsync(new StreamItemMessage("id", "error!")).DefaultTimeout();

                // Check that the connection hasn't been closed
                await client.SendInvocationAsync("VoidMethod").DefaultTimeout();

                // Shut down
                client.Dispose();

                await connectionHandlerTask.DefaultTimeout();
            }
        }

        Assert.Single(TestSink.Writes.Where(w => w.LoggerName == "Microsoft.AspNetCore.SignalR.Internal.DefaultHubDispatcher" &&
            w.EventId.Name == "ClosingStreamWithBindingError"));
    }

    [Fact]
    public async Task UploadStreamAndStreamingMethodClosesStreamsOnServerWhenMethodCompletes()
    {
        using (StartVerifiableLog())
        {
            var serviceProvider = HubConnectionHandlerTestUtils.CreateServiceProvider(loggerFactory: LoggerFactory);
            var connectionHandler = serviceProvider.GetService<HubConnectionHandler<MethodHub>>();

            using (var client = new TestClient())
            {
                var connectionHandlerTask = await client.ConnectAsync(connectionHandler).DefaultTimeout();

                await client.SendStreamInvocationAsync(nameof(MethodHub.StreamAndUploadIgnoreItems), streamIds: new[] { "id" }, args: Array.Empty<object>()).DefaultTimeout();

                await client.SendHubMessageAsync(new StreamItemMessage("id", "ignored")).DefaultTimeout();
                var result = await client.ReadAsync().DefaultTimeout();

                var simpleCompletion = Assert.IsType<CompletionMessage>(result);
                Assert.Null(simpleCompletion.Result);

                // This will log a warning on the server as the hub method has completed and will complete all associated streams
                await client.SendHubMessageAsync(new StreamItemMessage("id", "error!")).DefaultTimeout();

                // Check that the connection hasn't been closed
                await client.SendInvocationAsync("VoidMethod").DefaultTimeout();

                // Shut down
                client.Dispose();

                await connectionHandlerTask.DefaultTimeout();
            }
        }

        Assert.Single(TestSink.Writes.Where(w => w.LoggerName == "Microsoft.AspNetCore.SignalR.Internal.DefaultHubDispatcher" &&
            w.EventId.Name == "ClosingStreamWithBindingError"));
    }

    [Theory]
    [InlineData(nameof(LongRunningHub.CancelableStreamSingleParameter))]
    [InlineData(nameof(LongRunningHub.CancelableStreamMultiParameter), 1, 2)]
    [InlineData(nameof(LongRunningHub.CancelableStreamMiddleParameter), 1, 2)]
    [InlineData(nameof(LongRunningHub.CancelableStreamGeneratedAsyncEnumerable))]
    [InlineData(nameof(LongRunningHub.CancelableStreamCustomAsyncEnumerable))]
    public async Task StreamHubMethodCanBeTriggeredOnCancellation(string methodName, params object[] args)
    {
        using (StartVerifiableLog())
        {
            var tcsService = new TcsService();
            var serviceProvider = HubConnectionHandlerTestUtils.CreateServiceProvider(builder =>
            {
                builder.AddSingleton(tcsService);
            }, LoggerFactory);
            var connectionHandler = serviceProvider.GetService<HubConnectionHandler<LongRunningHub>>();

            using (var client = new TestClient())
            {
                var connectionHandlerTask = await client.ConnectAsync(connectionHandler).DefaultTimeout();

                var streamInvocationId = await client.SendStreamInvocationAsync(methodName, args).DefaultTimeout();
                // Wait for the stream method to start
                await tcsService.StartedMethod.Task.DefaultTimeout();

                // Cancel the stream which should trigger the CancellationToken in the hub method
                await client.SendHubMessageAsync(new CancelInvocationMessage(streamInvocationId)).DefaultTimeout();

                var result = await client.ReadAsync().DefaultTimeout();

                var simpleCompletion = Assert.IsType<CompletionMessage>(result);
                Assert.Null(simpleCompletion.Result);

                // CancellationToken passed to hub method will allow EndMethod to be triggered if it is canceled.
                await tcsService.EndMethod.Task.DefaultTimeout();

                // Shut down
                client.Dispose();

                await connectionHandlerTask.DefaultTimeout();
            }
        }
    }

    [Theory]
    [InlineData(nameof(LongRunningHub.CountingCancelableStreamGeneratedAsyncEnumerable), 2)]
    [InlineData(nameof(LongRunningHub.CountingCancelableStreamGeneratedChannel), 2)]
    public async Task CancellationAfterGivenMessagesEndsStreaming(string methodName, int count)
    {
        using (StartVerifiableLog())
        {
            var tcsService = new TcsService();
            var serviceProvider = HubConnectionHandlerTestUtils.CreateServiceProvider(builder =>
            {
                builder.AddSingleton(tcsService);
            }, LoggerFactory);
            var connectionHandler = serviceProvider.GetService<HubConnectionHandler<LongRunningHub>>();
            var invocationBinder = new Mock<IInvocationBinder>();
            invocationBinder.Setup(b => b.GetStreamItemType(It.IsAny<string>())).Returns(typeof(string));

            using (var client = new TestClient(invocationBinder: invocationBinder.Object))
            {
                var connectionHandlerTask = await client.ConnectAsync(connectionHandler).DefaultTimeout();

                // Start streaming count number of messages.
                var invocationId = await client.SendStreamInvocationAsync(methodName, count).DefaultTimeout();

                // Listening on incoming messages
                var listeningMessages = client.ListenAsync(invocationId);

                // Wait for the number of messages expected to be received. This point the sender just waits forever or until cancellation.
                await listeningMessages.ReadAsync(count).DefaultTimeout();

                // Send cancellation.
                await client.SendHubMessageAsync(new CancelInvocationMessage(invocationId)).DefaultTimeout();

                // Wait for the completion message.
                var messages = await listeningMessages.ReadAllAsync().DefaultTimeout();
                Assert.Single(messages);

                // CancellationToken passed to hub method will allow EndMethod to be triggered if it is canceled.
                await tcsService.EndMethod.Task.DefaultTimeout();

                // Shut down
                client.Dispose();

                await connectionHandlerTask.DefaultTimeout();
            }
        }
    }

    [Fact]
    public async Task StreamHubMethodCanAcceptCancellationTokenAsArgumentAndBeTriggeredOnConnectionAborted()
    {
        using (StartVerifiableLog())
        {
            var tcsService = new TcsService();
            var serviceProvider = HubConnectionHandlerTestUtils.CreateServiceProvider(builder =>
            {
                builder.AddSingleton(tcsService);
            }, LoggerFactory);
            var connectionHandler = serviceProvider.GetService<HubConnectionHandler<LongRunningHub>>();

            using (var client = new TestClient())
            {
                var connectionHandlerTask = await client.ConnectAsync(connectionHandler).DefaultTimeout();

                var streamInvocationId = await client.SendStreamInvocationAsync(nameof(LongRunningHub.CancelableStreamSingleParameter)).DefaultTimeout();
                // Wait for the stream method to start
                await tcsService.StartedMethod.Task.DefaultTimeout();

                // Shut down the client which should trigger the CancellationToken in the hub method
                client.Dispose();

                // CancellationToken passed to hub method will allow EndMethod to be triggered if it is canceled.
                await tcsService.EndMethod.Task.DefaultTimeout();

                await connectionHandlerTask.DefaultTimeout();
            }
        }
    }

    [Fact]
    public async Task StreamHubMethodCanAcceptNullableParameter()
    {
        using (StartVerifiableLog())
        {
            var tcsService = new TcsService();
            var serviceProvider = HubConnectionHandlerTestUtils.CreateServiceProvider(builder =>
            {
                builder.AddSingleton(tcsService);
            }, LoggerFactory);
            var connectionHandler = serviceProvider.GetService<HubConnectionHandler<LongRunningHub>>();

            using (var client = new TestClient())
            {
                var connectionHandlerTask = await client.ConnectAsync(connectionHandler).DefaultTimeout();

                var streamInvocationId = await client.SendStreamInvocationAsync(nameof(LongRunningHub.StreamNullableParameter), 5, null).DefaultTimeout();
                // Wait for the stream method to start
                var firstArgument = await tcsService.StartedMethod.Task.DefaultTimeout();
                Assert.Equal(5, firstArgument);

                var secondArgument = await tcsService.EndMethod.Task.DefaultTimeout();
                Assert.Null(secondArgument);
            }
        }
    }

    [Fact]
    public async Task StreamHubMethodCanAcceptNullableParameterWithCancellationToken()
    {
        using (StartVerifiableLog())
        {
            var tcsService = new TcsService();
            var serviceProvider = HubConnectionHandlerTestUtils.CreateServiceProvider(builder =>
            {
                builder.AddSingleton(tcsService);
            }, LoggerFactory);
            var connectionHandler = serviceProvider.GetService<HubConnectionHandler<LongRunningHub>>();

            using (var client = new TestClient())
            {
                var connectionHandlerTask = await client.ConnectAsync(connectionHandler).DefaultTimeout();

                var streamInvocationId = await client.SendStreamInvocationAsync(nameof(LongRunningHub.CancelableStreamNullableParameter), 5, null).DefaultTimeout();
                // Wait for the stream method to start
                var firstArgument = await tcsService.StartedMethod.Task.DefaultTimeout();
                Assert.Equal(5, firstArgument);

                // Cancel the stream which should trigger the CancellationToken in the hub method
                await client.SendHubMessageAsync(new CancelInvocationMessage(streamInvocationId)).DefaultTimeout();

                var secondArgument = await tcsService.EndMethod.Task.DefaultTimeout();
                Assert.Null(secondArgument);
            }
        }
    }

    [Fact]
    public async Task InvokeHubMethodCannotAcceptCancellationTokenAsArgument()
    {
        using (StartVerifiableLog())
        {
            var serviceProvider = HubConnectionHandlerTestUtils.CreateServiceProvider(null, LoggerFactory);
            var connectionHandler = serviceProvider.GetService<HubConnectionHandler<MethodHub>>();

            using (var client = new TestClient())
            {
                var connectionHandlerTask = await client.ConnectAsync(connectionHandler).DefaultTimeout();

                var invocationId = await client.SendInvocationAsync(nameof(MethodHub.InvalidArgument)).DefaultTimeout();

                var completion = Assert.IsType<CompletionMessage>(await client.ReadAsync().DefaultTimeout());

                Assert.Equal("Failed to invoke 'InvalidArgument' due to an error on the server.", completion.Error);

                client.Dispose();

                await connectionHandlerTask.DefaultTimeout();
            }
        }
    }

    [Fact]
    public async Task CanPassStreamingParameterToStreamHubMethod()
    {
        using (StartVerifiableLog())
        {
            IServiceProvider serviceProvider = HubConnectionHandlerTestUtils.CreateServiceProvider(loggerFactory: LoggerFactory);
            HubConnectionHandler<StreamingHub> connectionHandler = serviceProvider.GetService<HubConnectionHandler<StreamingHub>>();
            Mock<IInvocationBinder> invocationBinder = new Mock<IInvocationBinder>();
            invocationBinder.Setup(b => b.GetStreamItemType(It.IsAny<string>())).Returns(typeof(string));

            using (TestClient client = new TestClient(invocationBinder: invocationBinder.Object))
            {
                Task connectionHandlerTask = await client.ConnectAsync(connectionHandler);

                // Wait for a connection, or for the endpoint to fail.
                await client.Connected.OrThrowIfOtherFails(connectionHandlerTask).DefaultTimeout();

                var streamId = "sample_id";
                var messagePromise = client.StreamAsync(nameof(StreamingHub.StreamEcho), new[] { streamId }, Array.Empty<object>()).DefaultTimeout();

                var phrases = new[] { "asdf", "qwer", "zxcv" };
                foreach (var phrase in phrases)
                {
                    await client.SendHubMessageAsync(new StreamItemMessage(streamId, phrase));
                }
                await client.SendHubMessageAsync(CompletionMessage.Empty(streamId));

                var messages = await messagePromise;

                // add one because this includes the completion
                Assert.Equal(phrases.Length + 1, messages.Count);
                for (var i = 0; i < phrases.Length; i++)
                {
                    Assert.Equal("echo:" + phrases[i], ((StreamItemMessage)messages[i]).Item);
                }

                client.Dispose();

                await connectionHandlerTask.DefaultTimeout();
            }
        }
    }

    /// <summary>
    /// Hub methods might be written by users in a way that accepts an interface or base class as a parameter
    /// and deserialization could supply a derived class.
    /// This test ensures implementation and subclass arguments are correctly bound for dispatch.
    /// </summary>
    [Theory]
    [InlineData(nameof(StreamingHub.DerivedParameterInterfaceAsyncEnumerable))]
    [InlineData(nameof(StreamingHub.DerivedParameterBaseClassAsyncEnumerable))]
    [InlineData(nameof(StreamingHub.DerivedParameterInterfaceAsyncEnumerableWithCancellation))]
    [InlineData(nameof(StreamingHub.DerivedParameterBaseClassAsyncEnumerableWithCancellation))]
    public async Task CanPassDerivedParameterToStreamHubMethod(string method)
    {
        using (StartVerifiableLog())
        {
            var argument = new StreamingHub.DerivedParameterTestObject { Value = "test" };
            var protocolOptions = new NewtonsoftJsonHubProtocolOptions
            {
                PayloadSerializerSettings = new JsonSerializerSettings()
                {
                    // The usage of TypeNameHandling.All is a security risk.
                    // If you're implementing this in your own application instead use your own 'type' field and a custom JsonConverter
                    // or ensure you're restricting to only known types with a custom SerializationBinder like we are here.
                    // See https://github.com/dotnet/aspnetcore/issues/11495#issuecomment-505047422
                    TypeNameHandling = TypeNameHandling.All,
                    SerializationBinder = StreamingHub.DerivedParameterKnownTypesBinder.Instance
                }
            };
            var serviceProvider = HubConnectionHandlerTestUtils.CreateServiceProvider(
                services => services.AddSignalR()
                    .AddNewtonsoftJsonProtocol(o => o.PayloadSerializerSettings = protocolOptions.PayloadSerializerSettings),
                LoggerFactory);
            var connectionHandler = serviceProvider.GetService<HubConnectionHandler<StreamingHub>>();
            var invocationBinder = new Mock<IInvocationBinder>();
            invocationBinder.Setup(b => b.GetStreamItemType(It.IsAny<string>())).Returns(typeof(string));

            using (var client = new TestClient(
                protocol: new NewtonsoftJsonHubProtocol(Options.Create(protocolOptions)),
                invocationBinder: invocationBinder.Object))
            {
                var connectionHandlerTask = await client.ConnectAsync(connectionHandler);

                // Wait for a connection, or for the endpoint to fail.
                await client.Connected.OrThrowIfOtherFails(connectionHandlerTask).DefaultTimeout();

                var messages = await client.StreamAsync(method, argument).DefaultTimeout();

                Assert.Equal(2, messages.Count);
                HubConnectionHandlerTestUtils.AssertHubMessage(new StreamItemMessage(string.Empty, argument.Value), messages[0]);
                HubConnectionHandlerTestUtils.AssertHubMessage(CompletionMessage.Empty(string.Empty), messages[1]);

                client.Dispose();

                await connectionHandlerTask.DefaultTimeout();
            }
        }
    }

    [Fact]
    public async Task ClientsCallerPropertyCanBeUsedOutsideOfHub()
    {
        CallerService callerService = new CallerService();
        var serviceProvider = HubConnectionHandlerTestUtils.CreateServiceProvider(services =>
        {
            services.AddSingleton(callerService);
        });
        var connectionHandler = serviceProvider.GetService<HubConnectionHandler<CallerServiceHub>>();

        using (StartVerifiableLog())
        {
            using (var client = new TestClient())
            {
                var connectionHandlerTask = await client.ConnectAsync(connectionHandler);

                // Wait for a connection, or for the endpoint to fail.
                await client.Connected.OrThrowIfOtherFails(connectionHandlerTask).DefaultTimeout();

                await callerService.Caller.SendAsync("Echo", "message").DefaultTimeout();

                var message = Assert.IsType<InvocationMessage>(await client.ReadAsync().DefaultTimeout());

                Assert.Equal("Echo", message.Target);
                Assert.Equal("message", message.Arguments[0]);
            }
        }
    }

    [Fact]
    public async Task CanSendThroughIHubContext()
    {
        using (StartVerifiableLog())
        {
            var serviceProvider = HubConnectionHandlerTestUtils.CreateServiceProvider(null, LoggerFactory);
            var connectionHandler = serviceProvider.GetService<HubConnectionHandler<MethodHub>>();

            using var client = new TestClient();

            var connectionHandlerTask = await client.ConnectAsync(connectionHandler);

            // Wait for a connection, or for the endpoint to fail.
            await client.Connected.OrThrowIfOtherFails(connectionHandlerTask).DefaultTimeout();

            IHubContext context = (IHubContext)serviceProvider.GetRequiredService<IHubContext<MethodHub>>();
            await context.Clients.All.SendAsync("Send", "test");

            var message = await client.ReadAsync().DefaultTimeout();
            var invocation = Assert.IsType<InvocationMessage>(message);

            Assert.Single(invocation.Arguments);
            Assert.Equal("test", invocation.Arguments[0]);
            Assert.Equal("Send", invocation.Target);
        }
    }

    [Fact]
    public async Task ConnectionCloseCleansUploadStreams()
    {
        var serviceProvider = HubConnectionHandlerTestUtils.CreateServiceProvider();
        var connectionHandler = serviceProvider.GetService<HubConnectionHandler<MethodHub>>();

        using (StartVerifiableLog())
        {
            using var client = new TestClient();

            var connectionHandlerTask = await client.ConnectAsync(connectionHandler);

            // Wait for a connection, or for the endpoint to fail.
            await client.Connected.OrThrowIfOtherFails(connectionHandlerTask).DefaultTimeout();

            await client.BeginUploadStreamAsync("invocation", nameof(MethodHub.UploadDoesWorkOnComplete), streamIds: new[] { "id" }, args: Array.Empty<object>()).DefaultTimeout();

            await client.SendHubMessageAsync(new StreamItemMessage("id", "hello")).DefaultTimeout();

            await client.DisposeAsync().DefaultTimeout();

            await connectionHandlerTask.DefaultTimeout();

            // This task completes if the upload stream is completed, via closing the connection
            var task = (Task<int>)client.Connection.Items[nameof(MethodHub.UploadDoesWorkOnComplete)];

            var exception = await Assert.ThrowsAsync<OperationCanceledException>(() => task).DefaultTimeout();
            Assert.Equal("The underlying connection was closed.", exception.Message);
        }
    }

    [Fact]
    public async Task SpecificHubOptionForMaximumReceiveMessageSizeIsUsedOverGlobalHubOption()
    {
        var serviceProvider = HubConnectionHandlerTestUtils.CreateServiceProvider(serviceBuilder =>
        {
            serviceBuilder.AddSignalR(o =>
            {
                // ConnectAsync would fail if this value was used
                o.MaximumReceiveMessageSize = 1;
            }).AddHubOptions<MethodHub>(o =>
            {
                // null is treated as both no-limit and not set, this test verifies that we track if the user explicitly sets the value
                o.MaximumReceiveMessageSize = null;
            });
        });
        var connectionHandler = serviceProvider.GetService<HubConnectionHandler<MethodHub>>();

        using (StartVerifiableLog())
        {
            using var client = new TestClient();

            var connectionHandlerTask = await client.ConnectAsync(connectionHandler);

            // Wait for a connection, or for the endpoint to fail.
            await client.Connected.OrThrowIfOtherFails(connectionHandlerTask).DefaultTimeout();

            await client.DisposeAsync().DefaultTimeout();

            await connectionHandlerTask.DefaultTimeout();
        }
    }

    [Fact]
    public async Task CanSendThroughIHubContextBaseHub()
    {
        using (StartVerifiableLog())
        {
            var serviceProvider = HubConnectionHandlerTestUtils.CreateServiceProvider(null, LoggerFactory);
            var connectionHandler = serviceProvider.GetService<HubConnectionHandler<MethodHub>>();

            using var client = new TestClient();

            var connectionHandlerTask = await client.ConnectAsync(connectionHandler);

            // Wait for a connection, or for the endpoint to fail.
            await client.Connected.OrThrowIfOtherFails(connectionHandlerTask).DefaultTimeout();

            IHubContext<TestHub> context = serviceProvider.GetRequiredService<IHubContext<MethodHub>>();
            await context.Clients.All.SendAsync("Send", "test");

            var message = await client.ReadAsync().DefaultTimeout();
            var invocation = Assert.IsType<InvocationMessage>(message);

            Assert.Single(invocation.Arguments);
            Assert.Equal("test", invocation.Arguments[0]);
            Assert.Equal("Send", invocation.Target);
        }
    }

    [Fact]
    public async Task HubMethodFailsIfServiceNotFound()
    {
        var serviceProvider = HubConnectionHandlerTestUtils.CreateServiceProvider(provider =>
        {
            provider.AddSignalR(o => o.EnableDetailedErrors = true);
        });
        var connectionHandler = serviceProvider.GetService<HubConnectionHandler<ServicesHub>>();

        using (var client = new TestClient())
        {
            var connectionHandlerTask = await client.ConnectAsync(connectionHandler).DefaultTimeout();
            var res = await client.InvokeAsync(nameof(ServicesHub.SingleService)).DefaultTimeout();
            Assert.Equal("An unexpected error occurred invoking 'SingleService' on the server. InvalidOperationException: No service for type 'Microsoft.AspNetCore.SignalR.Tests.Service1' has been registered.", res.Error);
        }
    }

    [Fact]
    public async Task HubMethodCanInjectService()
    {
        var serviceProvider = HubConnectionHandlerTestUtils.CreateServiceProvider(provider =>
        {
            provider.AddSingleton<Service1>();
        });
        var connectionHandler = serviceProvider.GetService<HubConnectionHandler<ServicesHub>>();

        using (var client = new TestClient())
        {
            var connectionHandlerTask = await client.ConnectAsync(connectionHandler).DefaultTimeout();
            var res = await client.InvokeAsync(nameof(ServicesHub.SingleService)).DefaultTimeout();
            Assert.True(Assert.IsType<bool>(res.Result));
        }
    }

    [Fact]
    public async Task HubMethodCanInjectMultipleServices()
    {
        var serviceProvider = HubConnectionHandlerTestUtils.CreateServiceProvider(provider =>
        {
            provider.AddSingleton<Service1>();
            provider.AddSingleton<Service2>();
            provider.AddSingleton<Service3>();
        });
        var connectionHandler = serviceProvider.GetService<HubConnectionHandler<ServicesHub>>();

        using (var client = new TestClient())
        {
            var connectionHandlerTask = await client.ConnectAsync(connectionHandler).DefaultTimeout();
            var res = await client.InvokeAsync(nameof(ServicesHub.MultipleServices)).DefaultTimeout();
            Assert.True(Assert.IsType<bool>(res.Result));
        }
    }

    [Fact]
    public async Task HubMethodCanInjectServicesWithOtherParameters()
    {
        var serviceProvider = HubConnectionHandlerTestUtils.CreateServiceProvider(provider =>
        {
            provider.AddSingleton<Service1>();
            provider.AddSingleton<Service2>();
            provider.AddSingleton<Service3>();
        });
        var connectionHandler = serviceProvider.GetService<HubConnectionHandler<ServicesHub>>();

        using (var client = new TestClient())
        {
            var connectionHandlerTask = await client.ConnectAsync(connectionHandler).DefaultTimeout();
            await client.BeginUploadStreamAsync("0", nameof(ServicesHub.ServicesAndParams), new string[] { "1" }, 10, true).DefaultTimeout();

            await client.SendHubMessageAsync(new StreamItemMessage("1", 1)).DefaultTimeout();
            await client.SendHubMessageAsync(new StreamItemMessage("1", 14)).DefaultTimeout();

            await client.SendHubMessageAsync(CompletionMessage.Empty("1")).DefaultTimeout();

            var response = Assert.IsType<CompletionMessage>(await client.ReadAsync().DefaultTimeout());
            Assert.Equal(25L, response.Result);
        }
    }

    [Fact]
    public async Task StreamFromServiceDoesNotWork()
    {
        var channel = Channel.CreateBounded<int>(10);
        var serviceProvider = HubConnectionHandlerTestUtils.CreateServiceProvider(provider =>
        {
            provider.AddSingleton(channel.Reader);
        });
        var connectionHandler = serviceProvider.GetService<HubConnectionHandler<ServicesHub>>();

        using (var client = new TestClient())
        {
            var connectionHandlerTask = await client.ConnectAsync(connectionHandler).DefaultTimeout();
            var res = await client.InvokeAsync(nameof(ServicesHub.Stream)).DefaultTimeout();
            Assert.Equal("An unexpected error occurred invoking 'Stream' on the server. HubException: Client sent 0 stream(s), Hub method expects 1.", res.Error);
        }
    }

    [Fact]
    public async Task ServiceNotResolvedWithoutAttribute_WithSettingDisabledGlobally()
    {
        var serviceProvider = HubConnectionHandlerTestUtils.CreateServiceProvider(provider =>
        {
            provider.AddSignalR(options =>
            {
                options.EnableDetailedErrors = true;
                options.DisableImplicitFromServicesParameters = true;
            });
            provider.AddSingleton<Service1>();
        });
        var connectionHandler = serviceProvider.GetService<HubConnectionHandler<ServicesHub>>();

        using (var client = new TestClient())
        {
            var connectionHandlerTask = await client.ConnectAsync(connectionHandler).DefaultTimeout();
            var res = await client.InvokeAsync(nameof(ServicesHub.ServiceWithoutAttribute)).DefaultTimeout();
            Assert.Equal("Failed to invoke 'ServiceWithoutAttribute' due to an error on the server. InvalidDataException: Invocation provides 0 argument(s) but target expects 1.", res.Error);
        }
    }

    [Fact]
    public async Task ServiceResolvedWithoutAttribute()
    {
        var serviceProvider = HubConnectionHandlerTestUtils.CreateServiceProvider(provider =>
        {
            provider.AddSignalR(options =>
            {
                options.EnableDetailedErrors = true;
            });
            provider.AddSingleton<Service1>();
        });
        var connectionHandler = serviceProvider.GetService<HubConnectionHandler<ServicesHub>>();

        using (var client = new TestClient())
        {
            var connectionHandlerTask = await client.ConnectAsync(connectionHandler).DefaultTimeout();
            var res = await client.InvokeAsync(nameof(ServicesHub.ServiceWithoutAttribute)).DefaultTimeout();
            Assert.Equal(1L, res.Result);
        }
    }

    [Fact]
    public async Task ServiceResolvedForIEnumerableParameter()
    {
        var serviceProvider = HubConnectionHandlerTestUtils.CreateServiceProvider(provider =>
        {
            provider.AddSignalR(options =>
            {
                options.EnableDetailedErrors = true;
            });
            provider.AddSingleton<Service1>();
        });
        var connectionHandler = serviceProvider.GetService<HubConnectionHandler<ServicesHub>>();

        using (var client = new TestClient())
        {
            var connectionHandlerTask = await client.ConnectAsync(connectionHandler).DefaultTimeout();
            var res = await client.InvokeAsync(nameof(ServicesHub.IEnumerableOfServiceWithoutAttribute)).DefaultTimeout();
            Assert.Equal(1L, res.Result);
        }
    }

    [Fact]
    public async Task ServiceResolvedWithoutAttribute_WithHubSpecificSettingEnabled()
    {
        var serviceProvider = HubConnectionHandlerTestUtils.CreateServiceProvider(provider =>
        {
            provider.AddSignalR(options =>
            {
                options.EnableDetailedErrors = true;
                options.DisableImplicitFromServicesParameters = true;
            }).AddHubOptions<ServicesHub>(options =>
            {
                options.DisableImplicitFromServicesParameters = false;
            });
            provider.AddSingleton<Service1>();
        });
        var connectionHandler = serviceProvider.GetService<HubConnectionHandler<ServicesHub>>();

        using (var client = new TestClient())
        {
            var connectionHandlerTask = await client.ConnectAsync(connectionHandler).DefaultTimeout();
            var res = await client.InvokeAsync(nameof(ServicesHub.ServiceWithoutAttribute)).DefaultTimeout();
            Assert.Equal(1L, res.Result);
        }
    }

    [Fact]
    public async Task ServiceNotResolvedWithAndWithoutAttribute_WithOptionDisabled()
    {
        var serviceProvider = HubConnectionHandlerTestUtils.CreateServiceProvider(provider =>
        {
            provider.AddSignalR(options =>
            {
                options.EnableDetailedErrors = true;
                options.DisableImplicitFromServicesParameters = true;
            });
            provider.AddSingleton<Service1>();
            provider.AddSingleton<Service2>();
        });
        var connectionHandler = serviceProvider.GetService<HubConnectionHandler<ServicesHub>>();

        using (var client = new TestClient())
        {
            var connectionHandlerTask = await client.ConnectAsync(connectionHandler).DefaultTimeout();
            var res = await client.InvokeAsync(nameof(ServicesHub.ServiceWithAndWithoutAttribute)).DefaultTimeout();
            Assert.Equal("Failed to invoke 'ServiceWithAndWithoutAttribute' due to an error on the server. InvalidDataException: Invocation provides 0 argument(s) but target expects 1.", res.Error);
        }
    }

    [Fact]
    public async Task ServiceResolvedWithAndWithoutAttribute()
    {
        var serviceProvider = HubConnectionHandlerTestUtils.CreateServiceProvider(provider =>
        {
            provider.AddSignalR(options =>
            {
                options.EnableDetailedErrors = true;
            });
            provider.AddSingleton<Service1>();
            provider.AddSingleton<Service2>();
        });
        var connectionHandler = serviceProvider.GetService<HubConnectionHandler<ServicesHub>>();

        using (var client = new TestClient())
        {
            var connectionHandlerTask = await client.ConnectAsync(connectionHandler).DefaultTimeout();
            var res = await client.InvokeAsync(nameof(ServicesHub.ServiceWithAndWithoutAttribute)).DefaultTimeout();
            Assert.Equal(1L, res.Result);
        }
    }

    [Fact]
    public async Task ServiceNotResolvedIfNotInDI()
    {
        var serviceProvider = HubConnectionHandlerTestUtils.CreateServiceProvider(provider =>
        {
            provider.AddSignalR(options =>
            {
                options.EnableDetailedErrors = true;
            });
        });
        var connectionHandler = serviceProvider.GetService<HubConnectionHandler<ServicesHub>>();

        using (var client = new TestClient())
        {
            var connectionHandlerTask = await client.ConnectAsync(connectionHandler).DefaultTimeout();
            var res = await client.InvokeAsync(nameof(ServicesHub.ServiceWithoutAttribute)).DefaultTimeout();
            Assert.Equal("Failed to invoke 'ServiceWithoutAttribute' due to an error on the server. InvalidDataException: Invocation provides 0 argument(s) but target expects 1.", res.Error);
        }
    }

    [Fact]
    public async Task ServiceNotResolvedForIEnumerableParameterIfNotInDI()
    {
        var serviceProvider = HubConnectionHandlerTestUtils.CreateServiceProvider(provider =>
        {
            provider.AddSignalR(options =>
            {
                options.EnableDetailedErrors = true;
            });
        });
        var connectionHandler = serviceProvider.GetService<HubConnectionHandler<ServicesHub>>();

        using (var client = new TestClient())
        {
            var connectionHandlerTask = await client.ConnectAsync(connectionHandler).DefaultTimeout();
            var res = await client.InvokeAsync(nameof(ServicesHub.IEnumerableOfServiceWithoutAttribute)).DefaultTimeout();
            Assert.Equal("Failed to invoke 'IEnumerableOfServiceWithoutAttribute' due to an error on the server. InvalidDataException: Invocation provides 0 argument(s) but target expects 1.", res.Error);
        }
    }

    [Fact]
    public void TooManyParametersWithServiceThrows()
    {
        var serviceProvider = HubConnectionHandlerTestUtils.CreateServiceProvider(provider =>
        {
            provider.AddSingleton<Service1>();
        });
        Assert.Throws<InvalidOperationException>(
            () => serviceProvider.GetService<HubConnectionHandler<TooManyParamsHub>>());
    }

    [Fact]
    public async Task SendToAnotherClientFromOnConnectedAsync()
    {
        var serviceProvider = HubConnectionHandlerTestUtils.CreateServiceProvider(provider =>
        {
            provider.AddSignalR(options =>
            {
                options.EnableDetailedErrors = true;
            });
        });
        var connectionHandler = serviceProvider.GetService<HubConnectionHandler<OnConnectedSendToClientHub>>();

        using (var client1 = new TestClient())
        using (var client2 = new TestClient())
        {
            var httpContext = new DefaultHttpContext();
            httpContext.Request.QueryString = new QueryString($"?client={client1.Connection.ConnectionId}");
            var feature = new TestHttpContextFeature
            {
                HttpContext = httpContext
            };
            client2.Connection.Features.Set<IHttpContextFeature>(feature);

            var connectionHandlerTask = await client1.ConnectAsync(connectionHandler).DefaultTimeout();
            _ = await client2.ConnectAsync(connectionHandler).DefaultTimeout();

            var message = Assert.IsType<InvocationMessage>(await client1.ReadAsync().DefaultTimeout());
            Assert.Single(message.Arguments);
            Assert.Equal(1L, message.Arguments[0]);
            Assert.Equal("Test", message.Target);
        }
    }

    [Fact]
<<<<<<< HEAD
    public async Task ConnectionClosesWhenClientSendsCloseMessage()
    {
        using (StartVerifiableLog())
        {
            var state = new ConnectionLifetimeState();
            var serviceProvider = HubConnectionHandlerTestUtils.CreateServiceProvider(s => s.AddSingleton(state), LoggerFactory);
            var connectionHandler = serviceProvider.GetService<HubConnectionHandler<ConnectionLifetimeHub>>();

            using var client = new TestClient();

            var connectionHandlerTask = await client.ConnectAsync(connectionHandler);

            await client.SendHubMessageAsync(new CloseMessage(error: null));

            var message = Assert.IsType<CloseMessage>(await client.ReadAsync().DefaultTimeout());
            Assert.Null(message.Error);

            await connectionHandlerTask.DefaultTimeout();

            Assert.Null(state.DisconnectedException);
       }
    }

    [Fact]
    public async Task ConnectionClosesWhenClientSendsCloseMessageWithError()
    {
        using (StartVerifiableLog())
        {
            var state = new ConnectionLifetimeState();
            var serviceProvider = HubConnectionHandlerTestUtils.CreateServiceProvider(s => s.AddSingleton(state), LoggerFactory);
            var connectionHandler = serviceProvider.GetService<HubConnectionHandler<ConnectionLifetimeHub>>();

            using var client = new TestClient();

            var connectionHandlerTask = await client.ConnectAsync(connectionHandler);

            var errorMessage = "custom client error";
            await client.SendHubMessageAsync(new CloseMessage(error: errorMessage));

            var message = Assert.IsType<CloseMessage>(await client.ReadAsync().DefaultTimeout());
            // Verify no error sent to client
            Assert.Null(message.Error);

            await connectionHandlerTask.DefaultTimeout();

            // Verify OnDisconnectedAsync was called with the error sent by the client
            var ex = Assert.IsType<HubException>(state.DisconnectedException);
            Assert.Equal(errorMessage, ex.Message);
=======
    public async Task UnsolicitedSequenceAndAckMessagesDoNothing()
    {
        var serviceProvider = HubConnectionHandlerTestUtils.CreateServiceProvider(provider =>
        {
            provider.AddSignalR(options =>
            {
                options.EnableDetailedErrors = true;
            });
        });
        var connectionHandler = serviceProvider.GetService<HubConnectionHandler<MethodHub>>();

        using (var client = new TestClient())
        {

            var connectionHandlerTask = await client.ConnectAsync(connectionHandler).DefaultTimeout();

            await client.SendHubMessageAsync(new SequenceMessage(10)).DefaultTimeout();
            await client.SendHubMessageAsync(new AckMessage(234)).DefaultTimeout();

            // Server ignores the above messages, otherwise it would have closed the connection because the values in SequenceMessage and AckMessage aren't valid in this state
            var completionMessage = await client.InvokeAsync(nameof(MethodHub.Echo), new object[] { "test" });

            Assert.Equal("test", completionMessage.Result);
>>>>>>> f8732f52
        }
    }

    private class CustomHubActivator<THub> : IHubActivator<THub> where THub : Hub
    {
        public int ReleaseCount;
        private readonly IServiceProvider _serviceProvider;
        public TaskCompletionSource ReleaseTask = new TaskCompletionSource();
        public TaskCompletionSource CreateTask = new TaskCompletionSource();

        public CustomHubActivator(IServiceProvider serviceProvider)
        {
            _serviceProvider = serviceProvider;
        }

        public THub Create()
        {
            ReleaseTask = new TaskCompletionSource();
            var hub = new DefaultHubActivator<THub>(_serviceProvider).Create();
            CreateTask.TrySetResult();
            return hub;
        }

        public void Release(THub hub)
        {
            ReleaseCount++;
            hub.Dispose();
            ReleaseTask.TrySetResult();
            CreateTask = new TaskCompletionSource();
        }
    }

    public static IEnumerable<object[]> HubTypes()
    {
        yield return new[] { typeof(DynamicTestHub) };
        yield return new[] { typeof(MethodHub) };
        yield return new[] { typeof(HubT) };
    }

    public class TestHttpContextFeature : IHttpContextFeature
    {
        public HttpContext HttpContext { get; set; }
    }

    private class TestUserIdProvider : IUserIdProvider
    {
        private readonly Func<HubConnectionContext, string> _getUserId;

        public TestUserIdProvider(Func<HubConnectionContext, string> getUserId)
        {
            _getUserId = getUserId;
        }

        public string GetUserId(HubConnectionContext connection) => _getUserId(connection);
    }

    private class SampleObject
    {
        public SampleObject(string foo, int bar)
        {
            Bar = bar;
            Foo = foo;
        }
        public int Bar { get; }
        public string Foo { get; }
    }

    private class HttpContextFeatureImpl : IHttpContextFeature
    {
        public HttpContext HttpContext { get; set; }
    }
}

public static class IAsyncEnumerableExtension
{
    public static async Task<IEnumerable<T>> ReadAsync<T>(this IAsyncEnumerable<T> enumerable, int count)
    {
        if (count <= 0)
        {
            throw new ArgumentException("Input must be greater than zero.", nameof(count));
        }

        var result = new List<T>();
        await foreach (var item in enumerable)
        {
            result.Add(item);
            if (result.Count == count)
            {
                break;
            }
        }
        return result;
    }

    public static async Task<IEnumerable<T>> ReadAllAsync<T>(this IAsyncEnumerable<T> enumerable)
    {
        var result = new List<T>();
        await foreach (var item in enumerable)
        {
            result.Add(item);
        }

        return result;
    }
}<|MERGE_RESOLUTION|>--- conflicted
+++ resolved
@@ -4960,7 +4960,6 @@
     }
 
     [Fact]
-<<<<<<< HEAD
     public async Task ConnectionClosesWhenClientSendsCloseMessage()
     {
         using (StartVerifiableLog())
@@ -5009,7 +5008,10 @@
             // Verify OnDisconnectedAsync was called with the error sent by the client
             var ex = Assert.IsType<HubException>(state.DisconnectedException);
             Assert.Equal(errorMessage, ex.Message);
-=======
+        }
+    }
+
+    [Fact]
     public async Task UnsolicitedSequenceAndAckMessagesDoNothing()
     {
         var serviceProvider = HubConnectionHandlerTestUtils.CreateServiceProvider(provider =>
@@ -5033,7 +5035,6 @@
             var completionMessage = await client.InvokeAsync(nameof(MethodHub.Echo), new object[] { "test" });
 
             Assert.Equal("test", completionMessage.Result);
->>>>>>> f8732f52
         }
     }
 
