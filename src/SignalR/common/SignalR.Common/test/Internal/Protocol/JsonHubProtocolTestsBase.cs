// Copyright (c) .NET Foundation. All rights reserved.
// Licensed under the Apache License, Version 2.0. See License.txt in the project root for license information.

using System;
using System.Buffers;
using System.Collections.Generic;
using System.IO;
using System.Linq;
using System.Text;
using Microsoft.AspNetCore.Internal;
using Microsoft.AspNetCore.SignalR.Protocol;
using Xunit;

namespace Microsoft.AspNetCore.SignalR.Common.Tests.Internal.Protocol
{
    using static HubMessageHelpers;

    public abstract class JsonHubProtocolTestsBase
    {
        protected abstract IHubProtocol JsonHubProtocol { get; }

        protected abstract IHubProtocol GetProtocolWithOptions(bool useCamelCase, bool ignoreNullValues);

        public static readonly IDictionary<string, string> TestHeaders = new Dictionary<string, string>
        {
            { "Foo", "Bar" },
            { "KeyWith\nNew\r\nLines", "Still Works" },
            { "ValueWithNewLines", "Also\nWorks\r\nFine" },
        };

        // It's cleaner to do this as a prefix and use concatenation rather than string interpolation because JSON is already filled with '{'s.
        public static readonly string SerializedHeaders = "\"headers\":{\"Foo\":\"Bar\",\"KeyWith\\nNew\\r\\nLines\":\"Still Works\",\"ValueWithNewLines\":\"Also\\nWorks\\r\\nFine\"}";

        public static IDictionary<string, JsonProtocolTestData> ProtocolTestData => new[]
        {
            new JsonProtocolTestData("InvocationMessage_HasInvocationId", new InvocationMessage("123", "Target", new object[] { 1, "Foo" }), true, true, "{\"type\":1,\"invocationId\":\"123\",\"target\":\"Target\",\"arguments\":[1,\"Foo\"]}"),
            new JsonProtocolTestData("InvocationMessage_HasBoolArgument", new InvocationMessage(null, "Target", new object[] { true }), true, true, "{\"type\":1,\"target\":\"Target\",\"arguments\":[true]}"),
            new JsonProtocolTestData("InvocationMessage_HasNullArgument", new InvocationMessage(null, "Target", new object[] { null }), true, true, "{\"type\":1,\"target\":\"Target\",\"arguments\":[null]}"),
            new JsonProtocolTestData("InvocationMessage_HasStreamArgument", new InvocationMessage(null, "Target", Array.Empty<object>(), new string[] { "__test_id__" }), true, true, "{\"type\":1,\"target\":\"Target\",\"arguments\":[],\"streamIds\":[\"__test_id__\"]}"),
            new JsonProtocolTestData("InvocationMessage_HasStreamAndNormalArgument", new InvocationMessage(null, "Target", new object[] { 42 }, new string[] { "__test_id__" }), true, true, "{\"type\":1,\"target\":\"Target\",\"arguments\":[42],\"streamIds\":[\"__test_id__\"]}"),
            new JsonProtocolTestData("InvocationMessage_HasMultipleStreams", new InvocationMessage(null, "Target", Array.Empty<object>(), new string[] { "__test_id__", "__test_id2__" }), true, true, "{\"type\":1,\"target\":\"Target\",\"arguments\":[],\"streamIds\":[\"__test_id__\",\"__test_id2__\"]}"),
            new JsonProtocolTestData("InvocationMessage_DateTimeOffsetArgument", new InvocationMessage("Method", new object[] { DateTimeOffset.Parse("2016-05-10T13:51:20+12:34") }), true, true, "{\"type\":1,\"target\":\"Method\",\"arguments\":[\"2016-05-10T13:51:20+12:34\"]}"),
            new JsonProtocolTestData("InvocationMessage_StringIsoDateArgument", new InvocationMessage("Method", new object[] { "2016-05-10T13:51:20+12:34" }), true, true, "{\"type\":1,\"target\":\"Method\",\"arguments\":[\"2016-05-10T13:51:20+12:34\"]}"),
            new JsonProtocolTestData("InvocationMessage_HasNonAsciiArgument", new InvocationMessage("Method", new object[] { "מחרוזת כלשהי" }), true, true, "{\"type\":1,\"target\":\"Method\",\"arguments\":[\"מחרוזת כלשהי\"]}"),
            new JsonProtocolTestData("InvocationMessage_HasCustomArgumentWithNoCamelCase", new InvocationMessage(null, "Target", new object[] { new CustomObject() }), false, true, "{\"type\":1,\"target\":\"Target\",\"arguments\":[{\"StringProp\":\"SignalR!\",\"DoubleProp\":6.2831853071,\"IntProp\":42,\"DateTimeProp\":\"2017-04-11T00:00:00Z\",\"ByteArrProp\":\"AQID\"}]}"),
            new JsonProtocolTestData("InvocationMessage_HasCustomArgumentWithNullValueIgnore", new InvocationMessage(null, "Target", new object[] { new CustomObject() }), true, true, "{\"type\":1,\"target\":\"Target\",\"arguments\":[{\"stringProp\":\"SignalR!\",\"doubleProp\":6.2831853071,\"intProp\":42,\"dateTimeProp\":\"2017-04-11T00:00:00Z\",\"byteArrProp\":\"AQID\"}]}"),
            new JsonProtocolTestData("InvocationMessage_HasCustomArgumentWithNullValueIgnoreAndNoCamelCase", new InvocationMessage(null, "Target", new object[] { new CustomObject() }), false, false, "{\"type\":1,\"target\":\"Target\",\"arguments\":[{\"StringProp\":\"SignalR!\",\"DoubleProp\":6.2831853071,\"IntProp\":42,\"DateTimeProp\":\"2017-04-11T00:00:00Z\",\"NullProp\":null,\"ByteArrProp\":\"AQID\"}]}"),
            new JsonProtocolTestData("InvocationMessage_HasCustomArgumentWithNullValueInclude", new InvocationMessage(null, "Target", new object[] { new CustomObject() }), true, false, "{\"type\":1,\"target\":\"Target\",\"arguments\":[{\"stringProp\":\"SignalR!\",\"doubleProp\":6.2831853071,\"intProp\":42,\"dateTimeProp\":\"2017-04-11T00:00:00Z\",\"nullProp\":null,\"byteArrProp\":\"AQID\"}]}"),

            new JsonProtocolTestData("StreamItemMessage_HasHeaders", AddHeaders(TestHeaders, new StreamItemMessage("123", new CustomObject())), true, false, "{\"type\":2," + SerializedHeaders + ",\"invocationId\":\"123\",\"item\":{\"stringProp\":\"SignalR!\",\"doubleProp\":6.2831853071,\"intProp\":42,\"dateTimeProp\":\"2017-04-11T00:00:00Z\",\"nullProp\":null,\"byteArrProp\":\"AQID\"}}"),
            new JsonProtocolTestData("StreamItemMessage_HasCustomItemWithNoCamelCase", new StreamItemMessage("123", new CustomObject()), false, true, "{\"type\":2,\"invocationId\":\"123\",\"item\":{\"StringProp\":\"SignalR!\",\"DoubleProp\":6.2831853071,\"IntProp\":42,\"DateTimeProp\":\"2017-04-11T00:00:00Z\",\"ByteArrProp\":\"AQID\"}}"),
            new JsonProtocolTestData("StreamItemMessage_HasCustomItemWithNullValueIgnore", new StreamItemMessage("123", new CustomObject()), true, true, "{\"type\":2,\"invocationId\":\"123\",\"item\":{\"stringProp\":\"SignalR!\",\"doubleProp\":6.2831853071,\"intProp\":42,\"dateTimeProp\":\"2017-04-11T00:00:00Z\",\"byteArrProp\":\"AQID\"}}"),
            new JsonProtocolTestData("StreamItemMessage_HasCustomItemWithNullValueIgnoreAndNoCamelCase", new StreamItemMessage("123", new CustomObject()), false, false, "{\"type\":2,\"invocationId\":\"123\",\"item\":{\"StringProp\":\"SignalR!\",\"DoubleProp\":6.2831853071,\"IntProp\":42,\"DateTimeProp\":\"2017-04-11T00:00:00Z\",\"NullProp\":null,\"ByteArrProp\":\"AQID\"}}"),
            new JsonProtocolTestData("StreamItemMessage_HasCustomItemWithNullValueInclude", new StreamItemMessage("123", new CustomObject()), true, false, "{\"type\":2,\"invocationId\":\"123\",\"item\":{\"stringProp\":\"SignalR!\",\"doubleProp\":6.2831853071,\"intProp\":42,\"dateTimeProp\":\"2017-04-11T00:00:00Z\",\"nullProp\":null,\"byteArrProp\":\"AQID\"}}"),
            new JsonProtocolTestData("StreamItemMessage_HasIntegerItem", new StreamItemMessage("123", 1), true, true, "{\"type\":2,\"invocationId\":\"123\",\"item\":1}"),
            new JsonProtocolTestData("StreamItemMessage_HasStringItem", new StreamItemMessage("123", "Foo"), true, true, "{\"type\":2,\"invocationId\":\"123\",\"item\":\"Foo\"}"),
            new JsonProtocolTestData("StreamItemMessage_HasBoolItem", new StreamItemMessage("123", true), true, true, "{\"type\":2,\"invocationId\":\"123\",\"item\":true}"),
            new JsonProtocolTestData("StreamItemMessage_HasNullItem", new StreamItemMessage("123", null), true, true, "{\"type\":2,\"invocationId\":\"123\",\"item\":null}"),

            new JsonProtocolTestData("CompletionMessage_HasCustomResultWithNoCamelCase", CompletionMessage.WithResult("123", new CustomObject()), false, true, "{\"type\":3,\"invocationId\":\"123\",\"result\":{\"StringProp\":\"SignalR!\",\"DoubleProp\":6.2831853071,\"IntProp\":42,\"DateTimeProp\":\"2017-04-11T00:00:00Z\",\"ByteArrProp\":\"AQID\"}}"),
            new JsonProtocolTestData("CompletionMessage_HasCustomResultWithNullValueIgnore", CompletionMessage.WithResult("123", new CustomObject()), true, true, "{\"type\":3,\"invocationId\":\"123\",\"result\":{\"stringProp\":\"SignalR!\",\"doubleProp\":6.2831853071,\"intProp\":42,\"dateTimeProp\":\"2017-04-11T00:00:00Z\",\"byteArrProp\":\"AQID\"}}"),
            new JsonProtocolTestData("CompletionMessage_HasCustomResultWithNullValueIncludeAndNoCamelCase", CompletionMessage.WithResult("123", new CustomObject()), false, false, "{\"type\":3,\"invocationId\":\"123\",\"result\":{\"StringProp\":\"SignalR!\",\"DoubleProp\":6.2831853071,\"IntProp\":42,\"DateTimeProp\":\"2017-04-11T00:00:00Z\",\"NullProp\":null,\"ByteArrProp\":\"AQID\"}}"),
            new JsonProtocolTestData("CompletionMessage_HasCustomResultWithNullValueInclude", CompletionMessage.WithResult("123", new CustomObject()), true, false, "{\"type\":3,\"invocationId\":\"123\",\"result\":{\"stringProp\":\"SignalR!\",\"doubleProp\":6.2831853071,\"intProp\":42,\"dateTimeProp\":\"2017-04-11T00:00:00Z\",\"nullProp\":null,\"byteArrProp\":\"AQID\"}}"),
            new JsonProtocolTestData("CompletionMessage_HasErrorAndCamelCase", CompletionMessage.Empty("123"), true, true, "{\"type\":3,\"invocationId\":\"123\"}"),
            new JsonProtocolTestData("CompletionMessage_HasTestHeadersAndCustomItemResult", AddHeaders(TestHeaders, CompletionMessage.WithResult("123", new CustomObject())), true, false, "{\"type\":3," + SerializedHeaders + ",\"invocationId\":\"123\",\"result\":{\"stringProp\":\"SignalR!\",\"doubleProp\":6.2831853071,\"intProp\":42,\"dateTimeProp\":\"2017-04-11T00:00:00Z\",\"nullProp\":null,\"byteArrProp\":\"AQID\"}}"),
            new JsonProtocolTestData("CompletionMessage_HasErrorAndHeadersAndCamelCase", AddHeaders(TestHeaders, CompletionMessage.Empty("123")), true, true, "{\"type\":3," + SerializedHeaders + ",\"invocationId\":\"123\"}"),
            new JsonProtocolTestData("CompletionMessage_HasIntegerResult", CompletionMessage.WithResult("123", 1), true, true, "{\"type\":3,\"invocationId\":\"123\",\"result\":1}"),
            new JsonProtocolTestData("CompletionMessage_HasStringResult", CompletionMessage.WithResult("123", "Foo"), true, true, "{\"type\":3,\"invocationId\":\"123\",\"result\":\"Foo\"}"),
            new JsonProtocolTestData("CompletionMessage_HasBoolResult", CompletionMessage.WithResult("123", true), true, true, "{\"type\":3,\"invocationId\":\"123\",\"result\":true}"),
            new JsonProtocolTestData("CompletionMessage_HasNullResult", CompletionMessage.WithResult("123", null), true, true, "{\"type\":3,\"invocationId\":\"123\",\"result\":null}"),
            new JsonProtocolTestData("CompletionMessage_HasError", CompletionMessage.WithError("123", "Whoops!"), true, true, "{\"type\":3,\"invocationId\":\"123\",\"error\":\"Whoops!\"}"),
            new JsonProtocolTestData("CompletionMessage_HasErrorAndHeaders", AddHeaders(TestHeaders, CompletionMessage.WithError("123", "Whoops!")), true, true, "{\"type\":3," + SerializedHeaders + ",\"invocationId\":\"123\",\"error\":\"Whoops!\"}"),

            new JsonProtocolTestData("StreamInvocationMessage_HasHeaders", AddHeaders(TestHeaders, new StreamInvocationMessage("123", "Target", new object[] { new CustomObject() })), true, false, "{\"type\":4," + SerializedHeaders + ",\"invocationId\":\"123\",\"target\":\"Target\",\"arguments\":[{\"stringProp\":\"SignalR!\",\"doubleProp\":6.2831853071,\"intProp\":42,\"dateTimeProp\":\"2017-04-11T00:00:00Z\",\"nullProp\":null,\"byteArrProp\":\"AQID\"}]}"),
            new JsonProtocolTestData("StreamInvocationMessage_HasCustomArgumentWithNoCamelCase", new StreamInvocationMessage("123", "Target", new object[] { new CustomObject() }), false, true, "{\"type\":4,\"invocationId\":\"123\",\"target\":\"Target\",\"arguments\":[{\"StringProp\":\"SignalR!\",\"DoubleProp\":6.2831853071,\"IntProp\":42,\"DateTimeProp\":\"2017-04-11T00:00:00Z\",\"ByteArrProp\":\"AQID\"}]}"),
            new JsonProtocolTestData("StreamInvocationMessage_HasCustomArgumentWithNullValueIgnore", new StreamInvocationMessage("123", "Target", new object[] { new CustomObject() }), true, true, "{\"type\":4,\"invocationId\":\"123\",\"target\":\"Target\",\"arguments\":[{\"stringProp\":\"SignalR!\",\"doubleProp\":6.2831853071,\"intProp\":42,\"dateTimeProp\":\"2017-04-11T00:00:00Z\",\"byteArrProp\":\"AQID\"}]}"),
            new JsonProtocolTestData("StreamInvocationMessage_HasCustomArgumentWithNullValueIgnoreAndNoCamelCase", new StreamInvocationMessage("123", "Target", new object[] { new CustomObject() }), false, false, "{\"type\":4,\"invocationId\":\"123\",\"target\":\"Target\",\"arguments\":[{\"StringProp\":\"SignalR!\",\"DoubleProp\":6.2831853071,\"IntProp\":42,\"DateTimeProp\":\"2017-04-11T00:00:00Z\",\"NullProp\":null,\"ByteArrProp\":\"AQID\"}]}"),
            new JsonProtocolTestData("StreamInvocationMessage_HasCustomArgumentWithNullValueInclude", new StreamInvocationMessage("123", "Target", new object[] { new CustomObject() }), true, false, "{\"type\":4,\"invocationId\":\"123\",\"target\":\"Target\",\"arguments\":[{\"stringProp\":\"SignalR!\",\"doubleProp\":6.2831853071,\"intProp\":42,\"dateTimeProp\":\"2017-04-11T00:00:00Z\",\"nullProp\":null,\"byteArrProp\":\"AQID\"}]}"),
            new JsonProtocolTestData("StreamInvocationMessage_HasInvocationId", new StreamInvocationMessage("123", "Target", new object[] { 1, "Foo" }), true, true, "{\"type\":4,\"invocationId\":\"123\",\"target\":\"Target\",\"arguments\":[1,\"Foo\"]}"),
            new JsonProtocolTestData("StreamInvocationMessage_HasBoolArgument", new StreamInvocationMessage("123", "Target", new object[] { true }), true, true, "{\"type\":4,\"invocationId\":\"123\",\"target\":\"Target\",\"arguments\":[true]}"),
            new JsonProtocolTestData("StreamInvocationMessage_HasNullArgument", new StreamInvocationMessage("123", "Target", new object[] { null }), true, true, "{\"type\":4,\"invocationId\":\"123\",\"target\":\"Target\",\"arguments\":[null]}"),
            new JsonProtocolTestData("StreamInvocationMessage_HasStreamArgument", new StreamInvocationMessage("123", "Target", Array.Empty<object>(), new string[] { "__test_id__" }), true, true, "{\"type\":4,\"invocationId\":\"123\",\"target\":\"Target\",\"arguments\":[],\"streamIds\":[\"__test_id__\"]}"),

            new JsonProtocolTestData("CancelInvocationMessage_HasInvocationId", new CancelInvocationMessage("123"), true, true, "{\"type\":5,\"invocationId\":\"123\"}"),
            new JsonProtocolTestData("CancelInvocationMessage_HasHeaders", AddHeaders(TestHeaders, new CancelInvocationMessage("123")), true, true, "{\"type\":5," + SerializedHeaders + ",\"invocationId\":\"123\"}"),

            new JsonProtocolTestData("PingMessage", PingMessage.Instance, true, true, "{\"type\":6}"),

            new JsonProtocolTestData("CloseMessage", CloseMessage.Empty, false, true, "{\"type\":7}"),
            new JsonProtocolTestData("CloseMessage_HasError", new CloseMessage("Error!"), false, true, "{\"type\":7,\"error\":\"Error!\"}"),
            new JsonProtocolTestData("CloseMessage_HasErrorEmptyString", new CloseMessage(""), false, true, "{\"type\":7,\"error\":\"\"}"),
            new JsonProtocolTestData("CloseMessage_HasErrorWithCamelCase", new CloseMessage("Error!"), true, true, "{\"type\":7,\"error\":\"Error!\"}"),
            new JsonProtocolTestData("CloseMessage_HasAllowReconnect", new CloseMessage(error: null, allowReconnect: true), true, true, "{\"type\":7,\"allowReconnect\":true}"),
            new JsonProtocolTestData("CloseMessage_HasErrorAndAllowReconnect", new CloseMessage("Error!", allowReconnect: true), true, true, "{\"type\":7,\"error\":\"Error!\",\"allowReconnect\":true}"),

        }.ToDictionary(t => t.Name);

        public static IEnumerable<object[]> ProtocolTestDataNames => ProtocolTestData.Keys.Select(name => new object[] { name });

        public static IDictionary<string, JsonProtocolTestData> OutOfOrderJsonTestData => new[]
        {
            new JsonProtocolTestData("InvocationMessage_StringIsoDateArgumentFirst", new InvocationMessage("Method", new object[] { "2016-05-10T13:51:20+12:34" }), false, true, "{ \"arguments\": [\"2016-05-10T13:51:20+12:34\"], \"type\":1, \"target\": \"Method\" }"),
            new JsonProtocolTestData("InvocationMessage_DateTimeOffsetArgumentFirst", new InvocationMessage("Method", new object[] { DateTimeOffset.Parse("2016-05-10T13:51:20+12:34") }), false, true, "{ \"arguments\": [\"2016-05-10T13:51:20+12:34\"], \"type\":1, \"target\": \"Method\" }"),
            new JsonProtocolTestData("InvocationMessage_IntegerArrayArgumentFirst", new InvocationMessage("Method", new object[] { 1, 2 }), false, true, "{ \"arguments\": [1,2], \"type\":1, \"target\": \"Method\" }"),
            new JsonProtocolTestData("StreamInvocationMessage_IntegerArrayArgumentFirst", new StreamInvocationMessage("3", "Method", new object[] { 1, 2 }), false, true, "{ \"type\":4, \"arguments\": [1,2], \"target\": \"Method\", \"invocationId\": \"3\" }"),
            new JsonProtocolTestData("CompletionMessage_ResultFirst", new CompletionMessage("15", null, 10, hasResult: true), false, true, "{ \"type\":3, \"result\": 10, \"invocationId\": \"15\" }"),
            new JsonProtocolTestData("StreamItemMessage_ItemFirst", new StreamItemMessage("1a", "foo"), false, true, "{ \"item\": \"foo\", \"invocationId\": \"1a\", \"type\":2 }")

        }.ToDictionary(t => t.Name);

        public static IEnumerable<object[]> OutOfOrderJsonTestDataNames => OutOfOrderJsonTestData.Keys.Select(name => new object[] { name });

        [Theory]
        [MemberData(nameof(ProtocolTestDataNames))]
        public void WriteMessage(string protocolTestDataName)
        {
            var testData = ProtocolTestData[protocolTestDataName];

            var expectedOutput = Frame(testData.Json);

            var writer = MemoryBufferWriter.Get();
            try
            {
                var protocol = GetProtocolWithOptions(testData.UseCamelCase, testData.IgnoreNullValues);
                protocol.WriteMessage(testData.Message, writer);
                var json = Encoding.UTF8.GetString(writer.ToArray());

                Assert.Equal(expectedOutput, json);
            }
            finally
            {
                MemoryBufferWriter.Return(writer);
            }
        }

        [Theory]
        [MemberData(nameof(ProtocolTestDataNames))]
        public void ParseMessage(string protocolTestDataName)
        {
            var testData = ProtocolTestData[protocolTestDataName];

            var input = Frame(testData.Json);

            var binder = new TestBinder(testData.Message);
            var data = new ReadOnlySequence<byte>(Encoding.UTF8.GetBytes(input));
            var protocol = GetProtocolWithOptions(testData.UseCamelCase, testData.IgnoreNullValues);
            protocol.TryParseMessage(ref data, binder, out var message);

            Assert.Equal(testData.Message, message, TestHubMessageEqualityComparer.Instance);
        }

        [Theory]
        [InlineData("null", "Unexpected JSON Token Type 'Null'. Expected a JSON Object.")]
        [InlineData("\"foo\"", "Unexpected JSON Token Type 'String'. Expected a JSON Object.")]
        [InlineData("[42]", "Unexpected JSON Token Type 'Array'. Expected a JSON Object.")]
        [InlineData("{}", "Missing required property 'type'.")]

        [InlineData("{\"type\":1,\"headers\":{\"Foo\": 42},\"target\":\"test\",arguments:[]}", "Expected header 'Foo' to be of type String.")]
        [InlineData("{\"type\":1,\"headers\":{\"Foo\": true},\"target\":\"test\",arguments:[]}", "Expected header 'Foo' to be of type String.")]
        [InlineData("{\"type\":1,\"headers\":{\"Foo\": null},\"target\":\"test\",arguments:[]}", "Expected header 'Foo' to be of type String.")]
        [InlineData("{\"type\":1,\"headers\":{\"Foo\": []},\"target\":\"test\",arguments:[]}", "Expected header 'Foo' to be of type String.")]

        [InlineData("{\"type\":1}", "Missing required property 'target'.")]
        [InlineData("{\"type\":1,\"invocationId\":42}", "Expected 'invocationId' to be of type String.")]
        [InlineData("{\"type\":1,\"invocationId\":\"42\"}", "Missing required property 'target'.")]
        [InlineData("{\"type\":1,\"invocationId\":\"42\",\"target\":42}", "Expected 'target' to be of type String.")]
        [InlineData("{\"type\":1,\"invocationId\":\"42\",\"target\":\"foo\"}", "Missing required property 'arguments'.")]
        [InlineData("{\"type\":1,\"invocationId\":\"42\",\"target\":\"foo\",\"arguments\":{}}", "Expected 'arguments' to be of type Array.")]

        [InlineData("{\"type\":2}", "Missing required property 'invocationId'.")]
        [InlineData("{\"type\":2,\"invocationId\":42}", "Expected 'invocationId' to be of type String.")]
        [InlineData("{\"type\":2,\"invocationId\":\"42\"}", "Missing required property 'item'.")]

        [InlineData("{\"type\":3}", "Missing required property 'invocationId'.")]
        [InlineData("{\"type\":3,\"invocationId\":42}", "Expected 'invocationId' to be of type String.")]
        [InlineData("{\"type\":3,\"invocationId\":\"42\",\"error\":[]}", "Expected 'error' to be of type String.")]

        [InlineData("{\"type\":4}", "Missing required property 'invocationId'.")]
        [InlineData("{\"type\":4,\"invocationId\":42}", "Expected 'invocationId' to be of type String.")]
        [InlineData("{\"type\":4,\"invocationId\":\"42\",\"target\":42}", "Expected 'target' to be of type String.")]
        [InlineData("{\"type\":4,\"invocationId\":\"42\",\"target\":\"foo\"}", "Missing required property 'arguments'.")]
        [InlineData("{\"type\":4,\"invocationId\":\"42\",\"target\":\"foo\",\"arguments\":{}}", "Expected 'arguments' to be of type Array.")]

        [InlineData("{\"type\":3,\"invocationId\":\"42\",\"error\":\"foo\",\"result\":true}", "The 'error' and 'result' properties are mutually exclusive.")]
        public void InvalidMessages(string input, string expectedMessage)
        {
            input = Frame(input);

            var binder = new TestBinder(Array.Empty<Type>(), typeof(object));
            var data = new ReadOnlySequence<byte>(Encoding.UTF8.GetBytes(input));
            var ex = Assert.Throws<InvalidDataException>(() => JsonHubProtocol.TryParseMessage(ref data, binder, out var _));
            Assert.Equal(expectedMessage, ex.Message);
        }

        [Theory]
        [MemberData(nameof(OutOfOrderJsonTestDataNames))]
        public void ParseOutOfOrderJson(string outOfOrderJsonTestDataName)
        {
            var testData = OutOfOrderJsonTestData[outOfOrderJsonTestDataName];

            var input = Frame(testData.Json);

            var binder = new TestBinder(testData.Message);
            var data = new ReadOnlySequence<byte>(Encoding.UTF8.GetBytes(input));
            var protocol = GetProtocolWithOptions(testData.UseCamelCase, testData.IgnoreNullValues);
            protocol.TryParseMessage(ref data, binder, out var message);

            Assert.Equal(testData.Message, message, TestHubMessageEqualityComparer.Instance);
        }

        [Theory]
        [InlineData("{\"type\":1,\"invocationId\":\"42\",\"target\":\"foo\",\"arguments\":[],\"extraParameter\":\"1\"}")]
        public void ExtraItemsInMessageAreIgnored(string input)
        {
            input = Frame(input);

            var binder = new TestBinder(paramTypes: new[] { typeof(int), typeof(string) }, returnType: typeof(bool));
            var data = new ReadOnlySequence<byte>(Encoding.UTF8.GetBytes(input));
            Assert.True(JsonHubProtocol.TryParseMessage(ref data, binder, out var message));
            Assert.NotNull(message);
        }

        [Theory]
        [InlineData("{\"type\":1,\"invocationId\":\"42\",\"target\":\"foo\",\"arguments\":[]}", "Invocation provides 0 argument(s) but target expects 2.")]
        [InlineData("{\"type\":1,\"arguments\":[], \"invocationId\":\"42\",\"target\":\"foo\"}", "Invocation provides 0 argument(s) but target expects 2.")]
        [InlineData("{\"type\":1,\"invocationId\":\"42\",\"target\":\"foo\",\"arguments\":[ \"abc\", \"xyz\"]}", "Error binding arguments. Make sure that the types of the provided values match the types of the hub method being invoked.")]
        [InlineData("{\"type\":1,\"invocationId\":\"42\",\"arguments\":[ \"abc\", \"xyz\"], \"target\":\"foo\"}", "Error binding arguments. Make sure that the types of the provided values match the types of the hub method being invoked.")]
        [InlineData("{\"type\":4,\"invocationId\":\"42\",\"target\":\"foo\",\"arguments\":[]}", "Invocation provides 0 argument(s) but target expects 2.")]
        [InlineData("{\"type\":4,\"invocationId\":\"42\",\"target\":\"foo\",\"arguments\":[ \"abc\", \"xyz\"]}", "Error binding arguments. Make sure that the types of the provided values match the types of the hub method being invoked.")]
        [InlineData("{\"type\":1,\"invocationId\":\"42\",\"target\":\"foo\",\"arguments\":[1,\"\",{\"1\":1,\"2\":2}]}", "Invocation provides 3 argument(s) but target expects 2.")]
        [InlineData("{\"type\":1,\"arguments\":[1,\"\",{\"1\":1,\"2\":2}]},\"invocationId\":\"42\",\"target\":\"foo\"", "Invocation provides 3 argument(s) but target expects 2.")]
        [InlineData("{\"type\":1,\"invocationId\":\"42\",\"target\":\"foo\",\"arguments\":[1,[1]]}", "Error binding arguments. Make sure that the types of the provided values match the types of the hub method being invoked.")]
        [InlineData("{\"type\":1,\"invocationId\":\"42\",\"target\":\"foo\",\"arguments\":[1,[]]}", "Error binding arguments. Make sure that the types of the provided values match the types of the hub method being invoked.")]
        public void ArgumentBindingErrors(string input, string expectedMessage)
        {
            input = Frame(input);

            var binder = new TestBinder(paramTypes: new[] { typeof(int), typeof(string) }, returnType: typeof(bool));
            var data = new ReadOnlySequence<byte>(Encoding.UTF8.GetBytes(input));
            JsonHubProtocol.TryParseMessage(ref data, binder, out var message);
            var bindingFailure = Assert.IsType<InvocationBindingFailureMessage>(message);
            Assert.Equal(expectedMessage, bindingFailure.BindingFailure.SourceException.Message);
        }

        [Theory]
        [InlineData("{\"type\":1,\"invocationId\":\"42\",\"target\":\"foo\",\"arguments\":[[}]}")]
        public void InvalidNestingWhileBindingTypesFails(string input)
        {
            input = Frame(input);

            var binder = new TestBinder(paramTypes: new[] { typeof(int[]) }, returnType: null);
            var data = new ReadOnlySequence<byte>(Encoding.UTF8.GetBytes(input));
            var ex = Assert.Throws<InvalidDataException>(() => JsonHubProtocol.TryParseMessage(ref data, binder, out var message));
            Assert.Equal("Error reading JSON.", ex.Message);
        }

        [Theory]
        [InlineData("{\"type\":1,\"invocationId\":\"42\",\"target\":\"foo\",\"arguments\":[\"2007-03-01T13:00:00Z\"]}")]
        [InlineData("{\"type\":1,\"invocationId\":\"42\",\"arguments\":[\"2007-03-01T13:00:00Z\"],\"target\":\"foo\"}")]
        public void DateTimeArgumentPreservesUtcKind(string input)
        {
            var binder = new TestBinder(new[] { typeof(DateTime) });
            var data = new ReadOnlySequence<byte>(Encoding.UTF8.GetBytes(Frame(input)));
            JsonHubProtocol.TryParseMessage(ref data, binder, out var message);
            var invocationMessage = Assert.IsType<InvocationMessage>(message);

            Assert.Single(invocationMessage.Arguments);
            var dt = Assert.IsType<DateTime>(invocationMessage.Arguments[0]);
            Assert.Equal(DateTimeKind.Utc, dt.Kind);
        }

        [Theory]
        [InlineData("{\"type\":3,\"invocationId\":\"42\",\"target\":\"foo\",\"arguments\":[],\"result\":\"2007-03-01T13:00:00Z\"}")]
        [InlineData("{\"type\":3,\"target\":\"foo\",\"arguments\":[],\"result\":\"2007-03-01T13:00:00Z\",\"invocationId\":\"42\"}")]
        public void DateTimeReturnValuePreservesUtcKind(string input)
        {
            var binder = new TestBinder(typeof(DateTime));
            var data = new ReadOnlySequence<byte>(Encoding.UTF8.GetBytes(Frame(input)));
            JsonHubProtocol.TryParseMessage(ref data, binder, out var message);
            var invocationMessage = Assert.IsType<CompletionMessage>(message);

            var dt = Assert.IsType<DateTime>(invocationMessage.Result);
            Assert.Equal(DateTimeKind.Utc, dt.Kind);
        }

        [Fact]
        public void ReadToEndOfArgumentArrayOnError()
        {
            var binder = new TestBinder(new[] { typeof(string) });
            var data = new ReadOnlySequence<byte>(Encoding.UTF8.GetBytes(Frame("{\"type\":1,\"invocationId\":\"42\",\"target\":\"foo\",\"arguments\":[[],{\"target\":\"foo2\"}]}")));
            JsonHubProtocol.TryParseMessage(ref data, binder, out var message);
            var bindingFailure = Assert.IsType<InvocationBindingFailureMessage>(message);

            Assert.Equal("foo", bindingFailure.Target);
        }

        [Fact]
        public void ReadCaseInsensitivePropertiesByDefault()
        {
            var input = Frame("{\"type\":2,\"invocationId\":\"123\",\"item\":{\"StrIngProp\":\"test\",\"DoublePrOp\":3.14159,\"IntProp\":43,\"DateTimeProp\":\"2019-06-03T22:00:00\",\"NuLLProp\":null,\"ByteARRProp\":\"AgQG\"}}");

            var binder = new TestBinder(null, typeof(CustomObject));
            var data = new ReadOnlySequence<byte>(Encoding.UTF8.GetBytes(input));
            JsonHubProtocol.TryParseMessage(ref data, binder, out var message);

            var streamItemMessage = Assert.IsType<StreamItemMessage>(message);
            Assert.Equal(new CustomObject()
            {
                ByteArrProp = new byte[] { 2, 4, 6 },
                IntProp = 43,
                DoubleProp = 3.14159,
                StringProp = "test",
                DateTimeProp = DateTime.Parse("6/3/2019 10:00:00 PM")
            }, streamItemMessage.Item);
        }

<<<<<<< HEAD
=======
        public static IDictionary<string, MessageSizeTestData> MessageSizeData => new[]
        {
            new MessageSizeTestData("InvocationMessage_WithoutInvocationId", new InvocationMessage("Target", new object[] { 1 }), 45),
            new MessageSizeTestData("InvocationMessage_WithInvocationId", new InvocationMessage("1", "Target", new object[] { 1 }), 64),
            new MessageSizeTestData("InvocationMessage_WithInvocationIdAndStreamId", new InvocationMessage("1", "Target", new object[] { 1 }, new string[] { "2" }), 82),

            new MessageSizeTestData("CloseMessage_Empty", CloseMessage.Empty, 11),
            new MessageSizeTestData("CloseMessage_WithError", new CloseMessage("error"), 27),

            new MessageSizeTestData("StreamItemMessage_WithNullItem", new StreamItemMessage("1", null), 42),
            new MessageSizeTestData("StreamItemMessage_WithItem", new StreamItemMessage("1", 1), 39),

            new MessageSizeTestData("CompletionMessage_Empty", CompletionMessage.Empty("1"), 30),
            new MessageSizeTestData("CompletionMessage_WithResult", CompletionMessage.WithResult("1", 1), 41),
            new MessageSizeTestData("CompletionMessage_WithError", CompletionMessage.WithError("1", "error"), 46),

            new MessageSizeTestData("StreamInvocationMessage", new StreamInvocationMessage("1", "target", Array.Empty<object>()), 63),
            new MessageSizeTestData("StreamInvocationMessage_WithStreamId", new StreamInvocationMessage("1", "target", Array.Empty<object>(), new [] { "2" }), 81),

            new MessageSizeTestData("CancelInvocationMessage", new CancelInvocationMessage("1"), 30),

            new MessageSizeTestData("PingMessage", PingMessage.Instance, 11),
        }.ToDictionary(t => t.Name);

        public static IEnumerable<object[]> MessageSizeDataNames => MessageSizeData.Keys.Select(name => new object[] { name });

        [Theory]
        [MemberData(nameof(MessageSizeDataNames))]
        public void VerifyMessageSize(string testDataName)
        {
            var testData = MessageSizeData[testDataName];

            var writer = MemoryBufferWriter.Get();
            try
            {
                JsonHubProtocol.WriteMessage(testData.Message, writer);
                Assert.Equal(testData.Size, writer.Length);
            }
            finally
            {
                MemoryBufferWriter.Return(writer);
            }
        }

>>>>>>> 93bfe1c5
        public static string Frame(string input)
        {
            var data = Encoding.UTF8.GetBytes(input);
            return Encoding.UTF8.GetString(FormatMessageToArray(data));
        }

        private static byte[] FormatMessageToArray(byte[] message)
        {
            var output = new MemoryStream();
            output.Write(message, 0, message.Length);
            output.WriteByte(TextMessageFormatter.RecordSeparator);
            return output.ToArray();
        }

        public class JsonProtocolTestData
        {
            public string Name { get; }
            public HubMessage Message { get; }
            public string Json { get; }
            public bool UseCamelCase { get; }
            public bool IgnoreNullValues { get; }

            public JsonProtocolTestData(string name, HubMessage message, bool useCamelCase, bool ignoreNullValues, string json)
            {
                Name = name;
                Message = message;
                Json = json;
                UseCamelCase = useCamelCase;
                IgnoreNullValues = ignoreNullValues;
            }

            public override string ToString() => Name;
        }

        public class MessageSizeTestData
        {
            public string Name { get; }
            public HubMessage Message { get; }
            public int Size { get; }

            public MessageSizeTestData(string name, HubMessage message, int size)
            {
                Name = name;
                Message = message;
                Size = size;
            }

            public override string ToString() => Name;
        }
    }
}<|MERGE_RESOLUTION|>--- conflicted
+++ resolved
@@ -314,8 +314,6 @@
             }, streamItemMessage.Item);
         }
 
-<<<<<<< HEAD
-=======
         public static IDictionary<string, MessageSizeTestData> MessageSizeData => new[]
         {
             new MessageSizeTestData("InvocationMessage_WithoutInvocationId", new InvocationMessage("Target", new object[] { 1 }), 45),
@@ -360,7 +358,6 @@
             }
         }
 
->>>>>>> 93bfe1c5
         public static string Frame(string input)
         {
             var data = Encoding.UTF8.GetBytes(input);
