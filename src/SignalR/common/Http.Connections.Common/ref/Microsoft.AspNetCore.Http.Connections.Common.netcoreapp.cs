// Copyright (c) .NET Foundation. All rights reserved.
// Licensed under the Apache License, Version 2.0. See License.txt in the project root for license information.

namespace Microsoft.AspNetCore.Http.Connections
{
    public partial class AvailableTransport
    {
        public AvailableTransport() { }
        public System.Collections.Generic.IList<string> TransferFormats { [System.Runtime.CompilerServices.CompilerGeneratedAttribute] get { throw null; } [System.Runtime.CompilerServices.CompilerGeneratedAttribute] set { } }
        public string Transport { [System.Runtime.CompilerServices.CompilerGeneratedAttribute] get { throw null; } [System.Runtime.CompilerServices.CompilerGeneratedAttribute] set { } }
    }
    public static partial class HttpTransports
    {
        public static readonly Microsoft.AspNetCore.Http.Connections.HttpTransportType All;
    }
    [System.FlagsAttribute]
    public enum HttpTransportType
    {
        None = 0,
        WebSockets = 1,
        ServerSentEvents = 2,
        LongPolling = 4,
    }
    public static partial class NegotiateProtocol
    {
        [System.ObsoleteAttribute("This method is obsolete and will be removed in a future version. The recommended alternative is ParseResponse(ReadOnlySpan{byte}).")]
        public static Microsoft.AspNetCore.Http.Connections.NegotiationResponse ParseResponse(System.IO.Stream content) { throw null; }
        public static Microsoft.AspNetCore.Http.Connections.NegotiationResponse ParseResponse(System.ReadOnlySpan<byte> content) { throw null; }
        public static void WriteResponse(Microsoft.AspNetCore.Http.Connections.NegotiationResponse response, System.Buffers.IBufferWriter<byte> output) { }
    }
    public partial class NegotiationResponse
    {
        public NegotiationResponse() { }
<<<<<<< HEAD
        public string AccessToken { [System.Runtime.CompilerServices.CompilerGeneratedAttribute]get { throw null; } [System.Runtime.CompilerServices.CompilerGeneratedAttribute]set { } }
        public System.Collections.Generic.IList<Microsoft.AspNetCore.Http.Connections.AvailableTransport> AvailableTransports { [System.Runtime.CompilerServices.CompilerGeneratedAttribute]get { throw null; } [System.Runtime.CompilerServices.CompilerGeneratedAttribute]set { } }
        public string ConnectionId { [System.Runtime.CompilerServices.CompilerGeneratedAttribute]get { throw null; } [System.Runtime.CompilerServices.CompilerGeneratedAttribute]set { } }
        public string ConnectionToken { [System.Runtime.CompilerServices.CompilerGeneratedAttribute]get { throw null; } [System.Runtime.CompilerServices.CompilerGeneratedAttribute]set { } }
        public string Error { [System.Runtime.CompilerServices.CompilerGeneratedAttribute]get { throw null; } [System.Runtime.CompilerServices.CompilerGeneratedAttribute]set { } }
        public string Url { [System.Runtime.CompilerServices.CompilerGeneratedAttribute]get { throw null; } [System.Runtime.CompilerServices.CompilerGeneratedAttribute]set { } }
        public int Version { [System.Runtime.CompilerServices.CompilerGeneratedAttribute]get { throw null; } [System.Runtime.CompilerServices.CompilerGeneratedAttribute]set { } }
=======
        public string AccessToken { [System.Runtime.CompilerServices.CompilerGeneratedAttribute] get { throw null; } [System.Runtime.CompilerServices.CompilerGeneratedAttribute] set { } }
        public System.Collections.Generic.IList<Microsoft.AspNetCore.Http.Connections.AvailableTransport> AvailableTransports { [System.Runtime.CompilerServices.CompilerGeneratedAttribute] get { throw null; } [System.Runtime.CompilerServices.CompilerGeneratedAttribute] set { } }
        public string ConnectionId { [System.Runtime.CompilerServices.CompilerGeneratedAttribute] get { throw null; } [System.Runtime.CompilerServices.CompilerGeneratedAttribute] set { } }
        public string ConnectionToken { [System.Runtime.CompilerServices.CompilerGeneratedAttribute] get { throw null; } [System.Runtime.CompilerServices.CompilerGeneratedAttribute] set { } }
        public string Error { [System.Runtime.CompilerServices.CompilerGeneratedAttribute] get { throw null; } [System.Runtime.CompilerServices.CompilerGeneratedAttribute] set { } }
        public string Url { [System.Runtime.CompilerServices.CompilerGeneratedAttribute] get { throw null; } [System.Runtime.CompilerServices.CompilerGeneratedAttribute] set { } }
        public int Version { [System.Runtime.CompilerServices.CompilerGeneratedAttribute] get { throw null; } [System.Runtime.CompilerServices.CompilerGeneratedAttribute] set { } }
>>>>>>> 93bfe1c5
    }
}<|MERGE_RESOLUTION|>--- conflicted
+++ resolved
@@ -31,15 +31,6 @@
     public partial class NegotiationResponse
     {
         public NegotiationResponse() { }
-<<<<<<< HEAD
-        public string AccessToken { [System.Runtime.CompilerServices.CompilerGeneratedAttribute]get { throw null; } [System.Runtime.CompilerServices.CompilerGeneratedAttribute]set { } }
-        public System.Collections.Generic.IList<Microsoft.AspNetCore.Http.Connections.AvailableTransport> AvailableTransports { [System.Runtime.CompilerServices.CompilerGeneratedAttribute]get { throw null; } [System.Runtime.CompilerServices.CompilerGeneratedAttribute]set { } }
-        public string ConnectionId { [System.Runtime.CompilerServices.CompilerGeneratedAttribute]get { throw null; } [System.Runtime.CompilerServices.CompilerGeneratedAttribute]set { } }
-        public string ConnectionToken { [System.Runtime.CompilerServices.CompilerGeneratedAttribute]get { throw null; } [System.Runtime.CompilerServices.CompilerGeneratedAttribute]set { } }
-        public string Error { [System.Runtime.CompilerServices.CompilerGeneratedAttribute]get { throw null; } [System.Runtime.CompilerServices.CompilerGeneratedAttribute]set { } }
-        public string Url { [System.Runtime.CompilerServices.CompilerGeneratedAttribute]get { throw null; } [System.Runtime.CompilerServices.CompilerGeneratedAttribute]set { } }
-        public int Version { [System.Runtime.CompilerServices.CompilerGeneratedAttribute]get { throw null; } [System.Runtime.CompilerServices.CompilerGeneratedAttribute]set { } }
-=======
         public string AccessToken { [System.Runtime.CompilerServices.CompilerGeneratedAttribute] get { throw null; } [System.Runtime.CompilerServices.CompilerGeneratedAttribute] set { } }
         public System.Collections.Generic.IList<Microsoft.AspNetCore.Http.Connections.AvailableTransport> AvailableTransports { [System.Runtime.CompilerServices.CompilerGeneratedAttribute] get { throw null; } [System.Runtime.CompilerServices.CompilerGeneratedAttribute] set { } }
         public string ConnectionId { [System.Runtime.CompilerServices.CompilerGeneratedAttribute] get { throw null; } [System.Runtime.CompilerServices.CompilerGeneratedAttribute] set { } }
@@ -47,6 +38,5 @@
         public string Error { [System.Runtime.CompilerServices.CompilerGeneratedAttribute] get { throw null; } [System.Runtime.CompilerServices.CompilerGeneratedAttribute] set { } }
         public string Url { [System.Runtime.CompilerServices.CompilerGeneratedAttribute] get { throw null; } [System.Runtime.CompilerServices.CompilerGeneratedAttribute] set { } }
         public int Version { [System.Runtime.CompilerServices.CompilerGeneratedAttribute] get { throw null; } [System.Runtime.CompilerServices.CompilerGeneratedAttribute] set { } }
->>>>>>> 93bfe1c5
     }
 }