--- conflicted
+++ resolved
@@ -62,12 +62,8 @@
     /// Creates the DefaultConnectionContext without Pipes to avoid upfront allocations.
     /// The caller is expected to set the <see cref="Transport"/> and <see cref="Application"/> pipes manually.
     /// </summary>
-<<<<<<< HEAD
-    public HttpConnectionContext([StringSyntax(StringSyntaxAttribute.GuidFormat)] string connectionId, string connectionToken, ILogger logger, MetricsContext metricsContext, IDuplexPipe transport, IDuplexPipe application, HttpConnectionDispatcherOptions options)
-=======
-    public HttpConnectionContext(string connectionId, string connectionToken, ILogger logger, MetricsContext metricsContext,
+    public HttpConnectionContext([StringSyntax(StringSyntaxAttribute.GuidFormat)] string connectionId, string connectionToken, ILogger logger, MetricsContext metricsContext,
         IDuplexPipe transport, IDuplexPipe application, HttpConnectionDispatcherOptions options, bool useAcks)
->>>>>>> 00ba6208
     {
         Transport = transport;
         _applicationStream = new PipeWriterStream(application.Output);
