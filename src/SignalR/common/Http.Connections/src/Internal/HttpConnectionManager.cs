// Copyright (c) .NET Foundation. All rights reserved.
// Licensed under the Apache License, Version 2.0. See License.txt in the project root for license information.

using System;
using System.Collections.Concurrent;
using System.Collections.Generic;
using System.Diagnostics;
using System.IO;
using System.IO.Pipelines;
using System.Net.WebSockets;
using System.Security.Cryptography;
using System.Threading.Tasks;
using Microsoft.AspNetCore.Hosting;
using Microsoft.AspNetCore.Internal;
using Microsoft.Extensions.Hosting;
using Microsoft.Extensions.Internal;
using Microsoft.Extensions.Logging;
using Microsoft.Extensions.Options;

namespace Microsoft.AspNetCore.Http.Connections.Internal
{
    internal partial class HttpConnectionManager
    {
        // TODO: Consider making this configurable? At least for testing?
        private static readonly TimeSpan _heartbeatTickRate = TimeSpan.FromSeconds(1);

        private static readonly RNGCryptoServiceProvider _keyGenerator = new RNGCryptoServiceProvider();

        private readonly ConcurrentDictionary<string, (HttpConnectionContext Connection, ValueStopwatch Timer)> _connections =
            new ConcurrentDictionary<string, (HttpConnectionContext Connection, ValueStopwatch Timer)>(StringComparer.Ordinal);
        private readonly TimerAwaitable _nextHeartbeat;
        private readonly ILogger<HttpConnectionManager> _logger;
        private readonly ILogger<HttpConnectionContext> _connectionLogger;
        private readonly bool _useSendTimeout = true;
<<<<<<< HEAD
        private readonly TimeSpan _disconnectTimeout;
=======
>>>>>>> 8211a1c3

        public HttpConnectionManager(ILoggerFactory loggerFactory, IHostApplicationLifetime appLifetime)
            : this(loggerFactory, appLifetime, Options.Create(new ConnectionOptions() { DisconnectTimeout = ConnectionOptionsSetup.DefaultDisconectTimeout }))
        {
        }

        public HttpConnectionManager(ILoggerFactory loggerFactory, IHostApplicationLifetime appLifetime, IOptions<ConnectionOptions> connectionOptions)
        {
            _logger = loggerFactory.CreateLogger<HttpConnectionManager>();
            _connectionLogger = loggerFactory.CreateLogger<HttpConnectionContext>();
            _nextHeartbeat = new TimerAwaitable(_heartbeatTickRate, _heartbeatTickRate);
            _disconnectTimeout = connectionOptions.Value.DisconnectTimeout ?? ConnectionOptionsSetup.DefaultDisconectTimeout;
            if (AppContext.TryGetSwitch("Microsoft.AspNetCore.Http.Connections.DoNotUseSendTimeout", out var timeoutDisabled))
            {
                _useSendTimeout = !timeoutDisabled;
            }

            // Register these last as the callbacks could run immediately
            appLifetime.ApplicationStarted.Register(() => Start());
            appLifetime.ApplicationStopping.Register(() => CloseConnections());
<<<<<<< HEAD
=======
            _nextHeartbeat = new TimerAwaitable(_heartbeatTickRate, _heartbeatTickRate);

            if (AppContext.TryGetSwitch("Microsoft.AspNetCore.Http.Connections.DoNotUseSendTimeout", out var timeoutDisabled))
            {
                _useSendTimeout = !timeoutDisabled;
            }
>>>>>>> 8211a1c3
        }

        public void Start()
        {
            _nextHeartbeat.Start();

            // Start the timer loop
            _ = ExecuteTimerLoop();
        }

        internal bool TryGetConnection(string id, out HttpConnectionContext connection)
        {
            connection = null;

            if (_connections.TryGetValue(id, out var pair))
            {
                connection = pair.Connection;
                return true;
            }
            return false;
        }

        internal HttpConnectionContext CreateConnection()
        {
            return CreateConnection(PipeOptions.Default, PipeOptions.Default);
        }

        /// <summary>
        /// Creates a connection without Pipes setup to allow saving allocations until Pipes are needed.
        /// </summary>
        /// <returns></returns>
        internal HttpConnectionContext CreateConnection(PipeOptions transportPipeOptions, PipeOptions appPipeOptions, int negotiateVersion = 0)
        {
            string connectionToken;
            var id = MakeNewConnectionId();
            if (negotiateVersion > 0)
            {
                connectionToken = MakeNewConnectionId();
            }
            else
            {
                connectionToken = id;
            }

            Log.CreatedNewConnection(_logger, id);
            var connectionTimer = HttpConnectionsEventSource.Log.ConnectionStart(id);
            var connection = new HttpConnectionContext(id, connectionToken, _connectionLogger);
            var pair = DuplexPipe.CreateConnectionPair(transportPipeOptions, appPipeOptions);
            connection.Transport = pair.Application;
            connection.Application = pair.Transport;

            _connections.TryAdd(connectionToken, (connection, connectionTimer));

            return connection;
        }

        public void RemoveConnection(string id)
        {
            if (_connections.TryRemove(id, out var pair))
            {
                // Remove the connection completely
                HttpConnectionsEventSource.Log.ConnectionStop(id, pair.Timer);
                Log.RemovedConnection(_logger, id);
            }
        }

        private static string MakeNewConnectionId()
        {
            // 128 bit buffer / 8 bits per byte = 16 bytes
            Span<byte> buffer = stackalloc byte[16];
            // Generate the id with RNGCrypto because we want a cryptographically random id, which GUID is not
            _keyGenerator.GetBytes(buffer);
            return WebEncoders.Base64UrlEncode(buffer);
        }

        private async Task ExecuteTimerLoop()
        {
            Log.HeartBeatStarted(_logger);

            // Dispose the timer when all the code consuming callbacks has completed
            using (_nextHeartbeat)
            {
                // The TimerAwaitable will return true until Stop is called
                while (await _nextHeartbeat)
                {
                    try
                    {
                        Scan();
                    }
                    catch (Exception ex)
                    {
                        Log.ScanningConnectionsFailed(_logger, ex);
                    }
                }
            }

            Log.HeartBeatEnded(_logger);
        }

        public void Scan()
        {
            // Scan the registered connections looking for ones that have timed out
            foreach (var c in _connections)
            {
                var connection = c.Value.Connection;
                // Capture the connection state
                var lastSeenUtc = connection.LastSeenUtcIfInactive;

<<<<<<< HEAD
                var utcNow = DateTimeOffset.UtcNow;
                // Once the decision has been made to dispose we don't check the status again
                // But don't clean up connections while the debugger is attached.
                if (!Debugger.IsAttached && lastSeenUtc.HasValue && (utcNow - lastSeenUtc.Value).TotalSeconds > _disconnectTimeout.TotalSeconds)
=======
                await connection.StateLock.WaitAsync();

                try
                {
                    // Capture the connection state
                    status = connection.Status;

                    lastSeenUtc = connection.LastSeenUtc;
                }
                finally
                {
                    connection.StateLock.Release();
                }

                var utcNow = DateTimeOffset.UtcNow;
                // Once the decision has been made to dispose we don't check the status again
                // But don't clean up connections while the debugger is attached.
                if (!Debugger.IsAttached && status == HttpConnectionStatus.Inactive && (utcNow - lastSeenUtc).TotalSeconds > 5)
>>>>>>> 8211a1c3
                {
                    Log.ConnectionTimedOut(_logger, connection.ConnectionId);
                    HttpConnectionsEventSource.Log.ConnectionTimedOut(connection.ConnectionId);

                    // This is most likely a long polling connection. The transport here ends because
                    // a poll completed and has been inactive for > 5 seconds so we wait for the
                    // application to finish gracefully
                    _ = DisposeAndRemoveAsync(connection, closeGracefully: true);
                }
                else
                {
                    if (!Debugger.IsAttached && _useSendTimeout)
                    {
                        connection.TryCancelSend(utcNow.Ticks);
                    }

                    // Tick the heartbeat, if the connection is still active
                    connection.TickHeartbeat();
                }
            }
        }

        public void CloseConnections()
        {
            // Stop firing the timer
            _nextHeartbeat.Stop();

            var tasks = new List<Task>();

            // REVIEW: In the future we can consider a hybrid where we first try to wait for shutdown
            // for a certain time frame then after some grace period we shutdown more aggressively
            foreach (var c in _connections)
            {
                // We're shutting down so don't wait for closing the application
                tasks.Add(DisposeAndRemoveAsync(c.Value.Connection, closeGracefully: false));
            }

            Task.WaitAll(tasks.ToArray(), TimeSpan.FromSeconds(5));
        }

        internal async Task DisposeAndRemoveAsync(HttpConnectionContext connection, bool closeGracefully)
        {
            try
            {
                await connection.DisposeAsync(closeGracefully);
            }
            catch (IOException ex)
            {
                Log.ConnectionReset(_logger, connection.ConnectionId, ex);
            }
            catch (WebSocketException ex) when (ex.InnerException is IOException)
            {
                Log.ConnectionReset(_logger, connection.ConnectionId, ex);
            }
            catch (Exception ex)
            {
                Log.FailedDispose(_logger, connection.ConnectionId, ex);
            }
            finally
            {
                // Remove it from the list after disposal so that's it's easy to see
                // connections that might be in a hung state via the connections list
                RemoveConnection(connection.ConnectionToken);
            }
        }
    }
}<|MERGE_RESOLUTION|>--- conflicted
+++ resolved
@@ -32,10 +32,7 @@
         private readonly ILogger<HttpConnectionManager> _logger;
         private readonly ILogger<HttpConnectionContext> _connectionLogger;
         private readonly bool _useSendTimeout = true;
-<<<<<<< HEAD
         private readonly TimeSpan _disconnectTimeout;
-=======
->>>>>>> 8211a1c3
 
         public HttpConnectionManager(ILoggerFactory loggerFactory, IHostApplicationLifetime appLifetime)
             : this(loggerFactory, appLifetime, Options.Create(new ConnectionOptions() { DisconnectTimeout = ConnectionOptionsSetup.DefaultDisconectTimeout }))
@@ -56,15 +53,11 @@
             // Register these last as the callbacks could run immediately
             appLifetime.ApplicationStarted.Register(() => Start());
             appLifetime.ApplicationStopping.Register(() => CloseConnections());
-<<<<<<< HEAD
-=======
-            _nextHeartbeat = new TimerAwaitable(_heartbeatTickRate, _heartbeatTickRate);
 
             if (AppContext.TryGetSwitch("Microsoft.AspNetCore.Http.Connections.DoNotUseSendTimeout", out var timeoutDisabled))
             {
                 _useSendTimeout = !timeoutDisabled;
             }
->>>>>>> 8211a1c3
         }
 
         public void Start()
@@ -173,31 +166,11 @@
                 // Capture the connection state
                 var lastSeenUtc = connection.LastSeenUtcIfInactive;
 
-<<<<<<< HEAD
+                var utcNow = DateTimeOffset.UtcNow;
                 var utcNow = DateTimeOffset.UtcNow;
                 // Once the decision has been made to dispose we don't check the status again
                 // But don't clean up connections while the debugger is attached.
                 if (!Debugger.IsAttached && lastSeenUtc.HasValue && (utcNow - lastSeenUtc.Value).TotalSeconds > _disconnectTimeout.TotalSeconds)
-=======
-                await connection.StateLock.WaitAsync();
-
-                try
-                {
-                    // Capture the connection state
-                    status = connection.Status;
-
-                    lastSeenUtc = connection.LastSeenUtc;
-                }
-                finally
-                {
-                    connection.StateLock.Release();
-                }
-
-                var utcNow = DateTimeOffset.UtcNow;
-                // Once the decision has been made to dispose we don't check the status again
-                // But don't clean up connections while the debugger is attached.
-                if (!Debugger.IsAttached && status == HttpConnectionStatus.Inactive && (utcNow - lastSeenUtc).TotalSeconds > 5)
->>>>>>> 8211a1c3
                 {
                     Log.ConnectionTimedOut(_logger, connection.ConnectionId);
                     HttpConnectionsEventSource.Log.ConnectionTimedOut(connection.ConnectionId);
