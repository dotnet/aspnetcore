--- conflicted
+++ resolved
@@ -103,12 +103,8 @@
             var negotiateBuilder = endpoints.Map(pattern + "/negotiate", negotiateHandler);
             conventionBuilders.Add(negotiateBuilder);
             // Add the negotiate metadata so this endpoint can be identified
-<<<<<<< HEAD
             negotiateBuilder.WithMetadata(_negotiateMetadata);
-=======
-            negotiateBuilder.WithMetadata(new NegotiateMetadata());
             negotiateBuilder.WithMetadata(options);
->>>>>>> e6a5af66
 
             // build the execute handler part of the protocol
             app = endpoints.CreateApplicationBuilder();
