--- conflicted
+++ resolved
@@ -23,24 +23,6 @@
 
             Debug.Assert(assemblyVersion != null);
 
-<<<<<<< HEAD
-            var majorVersion = typeof(Constants).Assembly.GetName().Version.Major;
-            var minorVersion = typeof(Constants).Assembly.GetName().Version.Minor;
-            var os = RuntimeInformation.OSDescription;
-            var runtime = ".NET";
-            var runtimeVersion = RuntimeInformation.FrameworkDescription;
-
-            // assembly version attribute should always be present
-            // but in case it isn't then don't include version in user-agent
-            if (assemblyVersion != null)
-            {
-                UserAgentHeader = $"Microsoft SignalR/{majorVersion}.{minorVersion} ({assemblyVersion.InformationalVersion}; {os}; {runtime}; {runtimeVersion})";
-            }
-            else
-            {
-                UserAgentHeader = $"Microsoft SignalR/{majorVersion}.{minorVersion} ({os}; {runtime}; {runtimeVersion})";
-            }
-=======
             var runtime = ".NET";
             var runtimeVersion = RuntimeInformation.FrameworkDescription;
 
@@ -103,7 +85,6 @@
             userAgent += ")";
 
             return userAgent;
->>>>>>> 93bfe1c5
         }
     }
 }