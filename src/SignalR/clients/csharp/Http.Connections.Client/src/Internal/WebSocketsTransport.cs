--- conflicted
+++ resolved
@@ -38,11 +38,7 @@
     private readonly HttpConnectionOptions _httpConnectionOptions;
     private readonly HttpClient? _httpClient;
     private CancellationTokenSource _stopCts = default!;
-<<<<<<< HEAD
-    private bool _useAck;
-=======
     private readonly bool _useStatefulReconnect;
->>>>>>> 7d80971f
 
     private IDuplexPipe? _transport;
     // Used for reconnect (when enabled) to determine if the close was ungraceful or not, reconnect only happens on ungraceful disconnect
@@ -674,11 +670,11 @@
     {
         lock (this)
         {
-            // Lock and check _useAck, we want to swap the Pipe completely before DisableReconnect returns if there is contention there.
+            // Lock and check _useStatefulReconnect, we want to swap the Pipe completely before DisableReconnect returns if there is contention there.
             // The calling code will start completing the transport after DisableReconnect
             // so we want to avoid any possibility of the new Pipe staying alive or even worse a new WebSocket connection being open when the transport
             // might think it's closed.
-            if (_useAck == false)
+            if (_useStatefulReconnect == false)
             {
                 return false;
             }
@@ -702,7 +698,7 @@
     {
         lock (this)
         {
-            _useAck = false;
+            _useStatefulReconnect = false;
         }
     }
 }