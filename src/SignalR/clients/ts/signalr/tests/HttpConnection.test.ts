// Copyright (c) .NET Foundation. All rights reserved.
// Licensed under the Apache License, Version 2.0. See License.txt in the project root for license information.

import { HttpResponse } from "../src/HttpClient";
import { HttpConnection, INegotiateResponse, TransportSendQueue } from "../src/HttpConnection";
import { IHttpConnectionOptions } from "../src/IHttpConnectionOptions";
import { HttpTransportType, ITransport, TransferFormat } from "../src/ITransport";
import { getUserAgentHeader } from "../src/Utils";

import { HttpError } from "../src/Errors";
import { ILogger, LogLevel } from "../src/ILogger";
import { NullLogger } from "../src/Loggers";
import { EventSourceConstructor, WebSocketConstructor } from "../src/Polyfills";

import { eachEndpointUrl, eachTransport, VerifyLogger } from "./Common";
import { TestHttpClient } from "./TestHttpClient";
import { TestTransport } from "./TestTransport";
import { TestEvent, TestWebSocket } from "./TestWebSocket";
import { PromiseSource, registerUnhandledRejectionHandler, SyncPoint } from "./Utils";

const commonOptions: IHttpConnectionOptions = {
    logger: NullLogger.instance,
};

const defaultConnectionId = "abc123";
const defaultConnectionToken = "123abc";
const defaultNegotiateResponse: INegotiateResponse = {
    availableTransports: [
        { transport: "WebSockets", transferFormats: ["Text", "Binary"] },
        { transport: "ServerSentEvents", transferFormats: ["Text"] },
        { transport: "LongPolling", transferFormats: ["Text", "Binary"] },
    ],
    connectionId: defaultConnectionId,
    connectionToken: defaultConnectionToken,
    negotiateVersion: 1,
};

registerUnhandledRejectionHandler();

describe("HttpConnection", () => {
    it("cannot be created with relative url if document object is not present", () => {
        expect(() => new HttpConnection("/test", commonOptions))
            .toThrow("Cannot resolve '/test'.");
    });

    it("cannot be created with relative url if window object is not present", () => {
        (global as any).window = {};
        expect(() => new HttpConnection("/test", commonOptions))
            .toThrow("Cannot resolve '/test'.");
        delete (global as any).window;
    });

    it("starting connection fails if getting id fails", async () => {
        await VerifyLogger.run(async (logger) => {
            const options: IHttpConnectionOptions = {
                ...commonOptions,
                httpClient: new TestHttpClient()
                    .on("POST", () => Promise.reject("error"))
                    .on("GET", () => ""),
                logger,
            } as IHttpConnectionOptions;

            const connection = new HttpConnection("http://tempuri.org", options);

            await expect(connection.start(TransferFormat.Text))
                .rejects
                .toBe("error");
        },
        "Failed to start the connection: error",
        "Failed to complete negotiation with the server: error");
    });

    it("cannot start a running connection", async () => {
        await VerifyLogger.run(async (logger) => {
            const options: IHttpConnectionOptions = {
                ...commonOptions,
                httpClient: new TestHttpClient()
                    .on("POST", () => defaultNegotiateResponse),
                logger,
                transport: {
                    connect() {
                        return Promise.resolve();
                    },
                    send() {
                        return Promise.resolve();
                    },
                    stop() {
                        return Promise.resolve();
                    },
                    onclose: null,
                    onreceive: null,
                },
            } as IHttpConnectionOptions;

            const connection = new HttpConnection("http://tempuri.org", options);
            try {
                await connection.start(TransferFormat.Text);

                await expect(connection.start(TransferFormat.Text))
                    .rejects
                    .toThrow("Cannot start an HttpConnection that is not in the 'Disconnected' state.");
            } finally {
                (options.transport as ITransport).onclose!();
                await connection.stop();
            }
        });
    });

    it("can start a stopped connection", async () => {
        await VerifyLogger.run(async (logger) => {
            const options: IHttpConnectionOptions = {
                ...commonOptions,
                httpClient: new TestHttpClient()
                    .on("POST", () => {
                        return Promise.reject("reached negotiate.");
                    })
                    .on("GET", () => ""),
                logger,
            } as IHttpConnectionOptions;

            const connection = new HttpConnection("http://tempuri.org", options);

            await expect(connection.start(TransferFormat.Text))
                .rejects
                .toBe("reached negotiate.");

            await expect(connection.start(TransferFormat.Text))
                .rejects
                .toBe("reached negotiate.");
        },
        "Failed to complete negotiation with the server: reached negotiate.",
        "Failed to start the connection: reached negotiate.");
    });

    it("can stop a starting connection", async () => {
        await VerifyLogger.run(async (logger) => {
            const options: IHttpConnectionOptions = {
                ...commonOptions,
                httpClient: new TestHttpClient()
                    .on("POST", async () => {
                        await connection.stop();
                        return "{}";
                    })
                    .on("GET", async () => {
                        await connection.stop();
                        return "";
                    }),
                logger,
            } as IHttpConnectionOptions;

            const connection = new HttpConnection("http://tempuri.org", options);

            await expect(connection.start(TransferFormat.Text))
                .rejects
                .toThrow("The connection was stopped during negotiation.");
        },
        "Failed to start the connection: Error: The connection was stopped during negotiation.");
    });

    it("cannot send with an un-started connection", async () => {
        await VerifyLogger.run(async (logger) => {
            const connection = new HttpConnection("http://tempuri.org");

            await expect(connection.send("LeBron James"))
                .rejects
                .toThrow("Cannot send data if the connection is not in the 'Connected' State.");
        });
    });

    it("sending before start doesn't throw synchronously", async () => {
        await VerifyLogger.run(async (logger) => {
            const connection = new HttpConnection("http://tempuri.org");

            try {
                connection.send("test").catch((e) => {});
            } catch (e) {
                expect(false).toBe(true);
            }

        });
    });

    it("cannot be started if negotiate returns non 200 response", async () => {
        await VerifyLogger.run(async (logger) => {
            const options: IHttpConnectionOptions = {
                ...commonOptions,
                httpClient: new TestHttpClient()
                    .on("POST", () => new HttpResponse(999))
                    .on("GET", () => ""),
                logger,
            } as IHttpConnectionOptions;

            const connection = new HttpConnection("http://tempuri.org", options);
            await expect(connection.start(TransferFormat.Text))
                .rejects
                .toThrow("Unexpected status code returned from negotiate '999'");
        },
        "Failed to start the connection: Error: Unexpected status code returned from negotiate '999'");
    });

    it("all transport failure errors get aggregated", async () => {
        await VerifyLogger.run(async (loggerImpl) => {
            let negotiateCount: number = 0;
            const options: IHttpConnectionOptions = {
                WebSocket: false,
                ...commonOptions,
                httpClient: new TestHttpClient()
                    .on("POST", () =>  {
                        negotiateCount++;
                        return defaultNegotiateResponse;
                    })
                    .on("GET", () => new HttpResponse(200))
                    .on("DELETE", () => new HttpResponse(202)),

                logger: loggerImpl,
                transport: HttpTransportType.WebSockets,
            } as IHttpConnectionOptions;

            const connection = new HttpConnection("http://tempuri.org", options);
            await expect(connection.start(TransferFormat.Text))
                .rejects
                .toThrow("Unable to connect to the server with any of the available transports. WebSockets failed: Error: There was an error with the transport. " +
                "ServerSentEvents failed: Error: 'ServerSentEvents' is disabled by the client. LongPolling failed: Error: 'LongPolling' is disabled by the client.");

            expect(negotiateCount).toEqual(1);
        },
        "Failed to start the transport 'WebSockets': Error: There was an error with the transport.",
        "Failed to start the connection: Error: Unable to connect to the server with any of the available transports. WebSockets failed: Error: There was an error with the transport. " +
        "ServerSentEvents failed: Error: 'ServerSentEvents' is disabled by the client. LongPolling failed: Error: 'LongPolling' is disabled by the client.");
    });

    it("negotiate called again when transport fails to start and falls back", async () => {
        await VerifyLogger.run(async (loggerImpl) => {
            let negotiateCount: number = 0;
            const options: IHttpConnectionOptions = {
                EventSource: () => { throw new Error("Don't allow ServerSentEvents."); },
                WebSocket: () => { throw new Error("Don't allow Websockets."); },
                ...commonOptions,
                httpClient: new TestHttpClient()
                    .on("POST", () =>  {
                        negotiateCount++;
                        return defaultNegotiateResponse;
                    })
                    .on("GET", () => new HttpResponse(200))
                    .on("DELETE", () => new HttpResponse(202)),

                logger: loggerImpl,
                transport: HttpTransportType.WebSockets | HttpTransportType.ServerSentEvents,
            } as IHttpConnectionOptions;

            const connection = new HttpConnection("http://tempuri.org", options);
            await expect(connection.start(TransferFormat.Text))
                .rejects
                .toThrow("Unable to connect to the server with any of the available transports. WebSockets failed: Error: Don't allow Websockets. ServerSentEvents failed: Error: Don't allow ServerSentEvents. LongPolling failed: Error: 'LongPolling' is disabled by the client.");

            expect(negotiateCount).toEqual(2);
        },
        "Failed to start the transport 'WebSockets': Error: Don't allow Websockets.",
        "Failed to start the transport 'ServerSentEvents': Error: Don't allow ServerSentEvents.",
        "Failed to start the connection: Error: Unable to connect to the server with any of the available transports. WebSockets failed: Error: Don't allow Websockets. ServerSentEvents failed: Error: Don't allow ServerSentEvents. LongPolling failed: Error: 'LongPolling' is disabled by the client.");
    });

    it("failed re-negotiate fails start", async () => {
        await VerifyLogger.run(async (loggerImpl) => {
            let negotiateCount: number = 0;
            const options: IHttpConnectionOptions = {
                EventSource: () => { throw new Error("Don't allow ServerSentEvents."); },
                WebSocket: () => { throw new Error("Don't allow Websockets."); },
                ...commonOptions,
                httpClient: new TestHttpClient()
                    .on("POST", () =>  {
                        negotiateCount++;
                        if (negotiateCount === 2) {
                            throw new Error("negotiate failed");
                        }
                        return defaultNegotiateResponse;
                    })
                    .on("GET", () => new HttpResponse(200))
                    .on("DELETE", () => new HttpResponse(202)),

                logger: loggerImpl,
            } as IHttpConnectionOptions;

            const connection = new HttpConnection("http://tempuri.org", options);
            await expect(connection.start(TransferFormat.Text))
                .rejects
                .toThrow("negotiate failed");

            expect(negotiateCount).toEqual(2);
        },
        "Failed to start the transport 'WebSockets': Error: Don't allow Websockets.",
        "Failed to complete negotiation with the server: Error: negotiate failed",
        "Failed to start the connection: Error: negotiate failed");
    });

    it("can stop a non-started connection", async () => {
        await VerifyLogger.run(async (logger) => {
            const connection = new HttpConnection("http://tempuri.org", { ...commonOptions, logger });
            await connection.stop();
        });
    });

    it("start throws after all transports fail", async () => {
        await VerifyLogger.run(async (logger) => {
            const options: IHttpConnectionOptions = {
                ...commonOptions,
                httpClient: new TestHttpClient()
                    .on("POST", () => ({ connectionId: "42", availableTransports: [] }))
                    .on("GET", () => { throw new Error("fail"); }),
                logger,
            } as IHttpConnectionOptions;

            const connection = new HttpConnection("http://tempuri.org?q=myData", options);

            await expect(connection.start(TransferFormat.Text))
                .rejects
                .toThrow("None of the transports supported by the client are supported by the server.");
        },
        "Failed to start the connection: Error: None of the transports supported by the client are supported by the server.");
    });

    it("preserves user's query string", async () => {
        await VerifyLogger.run(async (logger) => {
            const connectUrl = new PromiseSource<string>();
            const fakeTransport: ITransport = {
                connect(url: string): Promise<void> {
                    connectUrl.resolve(url);
                    return Promise.resolve();
                },
                send(): Promise<void> {
                    return Promise.resolve();
                },
                stop(): Promise<void> {
                    return Promise.resolve();
                },
                onclose: null,
                onreceive: null,
            };

            const options: IHttpConnectionOptions = {
                ...commonOptions,
                httpClient: new TestHttpClient()
                    .on("POST", () => "{ \"connectionId\": \"42\" }")
                    .on("GET", () => ""),
                logger,
                transport: fakeTransport,
            } as IHttpConnectionOptions;

            const connection = new HttpConnection("http://tempuri.org?q=myData", options);
            try {
                const startPromise = connection.start(TransferFormat.Text);

                expect(await connectUrl).toBe("http://tempuri.org?q=myData&id=42");

                await startPromise;
            } finally {
                (options.transport as ITransport).onclose!();
                await connection.stop();
            }
        });
    });

    eachEndpointUrl((givenUrl: string, expectedUrl: string) => {
        it(`negotiate request for '${givenUrl}' puts 'negotiate' at the end of the path`, async () => {
            await VerifyLogger.run(async (logger) => {
                const negotiateUrl = new PromiseSource<string>();
                const options: IHttpConnectionOptions = {
                    ...commonOptions,
                    httpClient: new TestHttpClient()
                        .on("POST", (r) => {
                            negotiateUrl.resolve(r.url);
                            throw new HttpError("We don't care how this turns out", 500);
                        })
                        .on("GET", () => {
                            return new HttpResponse(204);
                        })
                        .on("DELETE", () => new HttpResponse(202)),
                    logger,
                } as IHttpConnectionOptions;

                const connection = new HttpConnection(givenUrl, options);
                try {
                    const startPromise = connection.start(TransferFormat.Text);

                    expect(await negotiateUrl).toBe(expectedUrl);

                    await expect(startPromise).rejects.toThrow("We don't care how this turns out");
                } finally {
                    await connection.stop();
                }
            },
            "Failed to complete negotiation with the server: Error: We don't care how this turns out",
            "Failed to start the connection: Error: We don't care how this turns out");
        });
    });

    eachTransport((requestedTransport: HttpTransportType) => {
        it(`cannot be started if requested ${HttpTransportType[requestedTransport]} transport not available on server`, async () => {
            await VerifyLogger.run(async (logger) => {
                // Clone the default response
                const negotiateResponse = { ...defaultNegotiateResponse };

                // Remove the requested transport from the response
                negotiateResponse.availableTransports = negotiateResponse.availableTransports!
                    .filter((f) => f.transport !== HttpTransportType[requestedTransport]);

                const options: IHttpConnectionOptions = {
                    ...commonOptions,
                    httpClient: new TestHttpClient()
                        .on("POST", () => negotiateResponse)
                        .on("GET", () => new HttpResponse(204)),
                    logger,
                    transport: requestedTransport,
                } as IHttpConnectionOptions;

                const connection = new HttpConnection("http://tempuri.org", options);

                await expect(connection.start(TransferFormat.Text))
                    .rejects
                    .toThrow(`Unable to connect to the server with any of the available transports. ${negotiateResponse.availableTransports[0].transport} failed: Error: '${negotiateResponse.availableTransports[0].transport}' is disabled by the client.` +
                    ` ${negotiateResponse.availableTransports[1].transport} failed: Error: '${negotiateResponse.availableTransports[1].transport}' is disabled by the client.`);
            },
            /Failed to start the connection: Error: Unable to connect to the server with any of the available transports. [a-zA-Z]+\b failed: Error: '[a-zA-Z]+\b' is disabled by the client. [a-zA-Z]+\b failed: Error: '[a-zA-Z]+\b' is disabled by the client./);
        });

        it(`cannot be started if server's only transport (${HttpTransportType[requestedTransport]}) is masked out by the transport option`, async () => {
            await VerifyLogger.run(async (logger) => {
                const negotiateResponse = {
                    availableTransports: [
                        { transport: "WebSockets", transferFormats: ["Text", "Binary"] },
                        { transport: "ServerSentEvents", transferFormats: ["Text"] },
                        { transport: "LongPolling", transferFormats: ["Text", "Binary"] },
                    ],
                    connectionId: "abc123",
                };

                // Build the mask by inverting the requested transport
                const transportMask = ~requestedTransport;

                // Remove all transports other than the requested one
                negotiateResponse.availableTransports = negotiateResponse.availableTransports
                    .filter((r) => r.transport === HttpTransportType[requestedTransport]);

                const options: IHttpConnectionOptions = {
                    ...commonOptions,
                    httpClient: new TestHttpClient()
                        .on("POST", () => negotiateResponse)
                        .on("GET", () => new HttpResponse(204)),
                    logger,
                    transport: transportMask,
                } as IHttpConnectionOptions;

                const connection = new HttpConnection("http://tempuri.org", options);

                try {
                    await connection.start(TransferFormat.Text);
                    fail("Expected connection.start to throw!");
                } catch (e) {
                    expect(e.message).toBe(`Unable to connect to the server with any of the available transports. ${HttpTransportType[requestedTransport]} failed: Error: '${HttpTransportType[requestedTransport]}' is disabled by the client.`);
                }
            },
            `Failed to start the connection: Error: Unable to connect to the server with any of the available transports. ${HttpTransportType[requestedTransport]} failed: Error: '${HttpTransportType[requestedTransport]}' is disabled by the client.`);
        });
    });

    for (const [val, name] of [[null, "null"], [undefined, "undefined"], [0, "0"]]) {
        it(`can be started when transport mask is ${name}`, async () => {
            let websocketOpen: (() => any) | null = null;
            const sync: SyncPoint = new SyncPoint();
            const websocket = class WebSocket {
                constructor() {
                    this._onopen = null;
                }
                // tslint:disable-next-line:variable-name
                private _onopen: ((this: WebSocket, ev: Event) => any) | null;
                public get onopen(): ((this: WebSocket, ev: Event) => any) | null {
                    return this._onopen;
                }
                public set onopen(onopen: ((this: WebSocket, ev: Event) => any) | null) {
                    this._onopen = onopen;
                    websocketOpen = () => this._onopen!({} as Event);
                    sync.continue();
                }

                public close(): void {
                }
            };

            await VerifyLogger.run(async (logger) => {
                const options: IHttpConnectionOptions = {
                    WebSocket: websocket as any,
                    ...commonOptions,
                    httpClient: new TestHttpClient()
                        .on("POST", () => defaultNegotiateResponse)
                        .on("GET", () => new HttpResponse(200))
                        .on("DELETE", () => new HttpResponse(202)),
                    logger,
                    transport: val,
                } as IHttpConnectionOptions;

                const connection = new HttpConnection("http://tempuri.org", options);

                const startPromise = connection.start(TransferFormat.Text);
                await sync.waitToContinue();
                websocketOpen!();
                await startPromise;

                await connection.stop();
            });
        });
    }

    it("cannot be started if no transport available on server and no transport requested", async () => {
        await VerifyLogger.run(async (logger) => {
            const options: IHttpConnectionOptions = {
                ...commonOptions,
                httpClient: new TestHttpClient()
                    .on("POST", () => ({ connectionId: "42", availableTransports: [] }))
                    .on("GET", () => ""),
                logger,
            } as IHttpConnectionOptions;

            const connection = new HttpConnection("http://tempuri.org", options);
            await expect(connection.start(TransferFormat.Text))
                .rejects
                .toThrow("None of the transports supported by the client are supported by the server.");
        },
        "Failed to start the connection: Error: None of the transports supported by the client are supported by the server.");
    });

    it("does not send negotiate request if WebSockets transport requested explicitly and skipNegotiation is true", async () => {
        const websocket = class WebSocket {
            constructor() {
                throw new Error("WebSocket constructor called.");
            }
        };
        await VerifyLogger.run(async (logger) => {
            const options: IHttpConnectionOptions = {
                WebSocket: websocket as any,
                ...commonOptions,
                httpClient: new TestHttpClient()
                    .on("POST", () => { throw new Error("Should not be called"); })
                    .on("GET", () => { throw new Error("Should not be called"); }),
                logger,
                skipNegotiation: true,
                transport: HttpTransportType.WebSockets,
            } as IHttpConnectionOptions;

            const connection = new HttpConnection("http://tempuri.org", options);
            await expect(connection.start(TransferFormat.Text))
                .rejects
                .toThrow("WebSocket constructor called.");
        },
        "Failed to start the connection: Error: WebSocket constructor called.");
    });

    it("does not start non WebSockets transport if requested explicitly and skipNegotiation is true", async () => {
        await VerifyLogger.run(async (logger) => {
            const options: IHttpConnectionOptions = {
                ...commonOptions,
                httpClient: new TestHttpClient(),
                logger,
                skipNegotiation: true,
                transport: HttpTransportType.LongPolling,
            } as IHttpConnectionOptions;

            const connection = new HttpConnection("http://tempuri.org", options);
            await expect(connection.start(TransferFormat.Text))
                .rejects
                .toThrow("Negotiation can only be skipped when using the WebSocket transport directly.");
        },
        "Failed to start the connection: Error: Negotiation can only be skipped when using the WebSocket transport directly.");
    });

    it("redirects to url when negotiate returns it", async () => {
        await VerifyLogger.run(async (logger) => {
            let firstNegotiate = true;
            let firstPoll = true;
            const httpClient = new TestHttpClient()
                .on("POST", /\/negotiate/, () => {
                    if (firstNegotiate) {
                        firstNegotiate = false;
                        return { url: "https://another.domain.url/chat" };
                    }
                    return {
                        availableTransports: [{ transport: "LongPolling", transferFormats: ["Text"] }],
                        connectionId: "0rge0d00-0040-0030-0r00-000q00r00e00",
                    };
                })
                .on("GET", () => {
                    if (firstPoll) {
                        firstPoll = false;
                        return "";
                    }
                    return new HttpResponse(204, "No Content", "");
                })
                .on("DELETE", () => new HttpResponse(202));

            const options: IHttpConnectionOptions = {
                ...commonOptions,
                httpClient,
                logger,
                transport: HttpTransportType.LongPolling,
            } as IHttpConnectionOptions;

            const connection = new HttpConnection("http://tempuri.org", options);
            try {
                await connection.start(TransferFormat.Text);

                expect(httpClient.sentRequests.length).toBe(4);
                expect(httpClient.sentRequests[0].url).toBe("http://tempuri.org/negotiate?negotiateVersion=1");
                expect(httpClient.sentRequests[1].url).toBe("https://another.domain.url/chat/negotiate?negotiateVersion=1");
                expect(httpClient.sentRequests[2].url).toMatch(/^https:\/\/another\.domain\.url\/chat\?id=0rge0d00-0040-0030-0r00-000q00r00e00/i);
                expect(httpClient.sentRequests[3].url).toMatch(/^https:\/\/another\.domain\.url\/chat\?id=0rge0d00-0040-0030-0r00-000q00r00e00/i);
            } finally {
                await connection.stop();
            }
        });
    });

    it("fails to start if negotiate redirects more than 100 times", async () => {
        await VerifyLogger.run(async (logger) => {
            const httpClient = new TestHttpClient()
                .on("POST", /\/negotiate/, () => ({ url: "https://another.domain.url/chat" }));

            const options: IHttpConnectionOptions = {
                ...commonOptions,
                httpClient,
                logger,
                transport: HttpTransportType.LongPolling,
            } as IHttpConnectionOptions;

            const connection = new HttpConnection("http://tempuri.org", options);
            await expect(connection.start(TransferFormat.Text))
                .rejects
                .toThrow("Negotiate redirection limit exceeded.");
        },
        "Failed to start the connection: Error: Negotiate redirection limit exceeded.");
    });

    it("redirects to url when negotiate returns it with access token", async () => {
        await VerifyLogger.run(async (logger) => {
            let firstNegotiate = true;
            let firstPoll = true;
            const httpClient = new TestHttpClient()
                .on("POST", /\/negotiate/, (r) => {
                    if (firstNegotiate) {
                        firstNegotiate = false;

                        if (r.headers && r.headers.Authorization !== "Bearer firstSecret") {
                            return new HttpResponse(401, "Unauthorized", "");
                        }

                        return { url: "https://another.domain.url/chat", accessToken: "secondSecret" };
                    }

                    if (r.headers && r.headers.Authorization !== "Bearer secondSecret") {
                        return new HttpResponse(401, "Unauthorized", "");
                    }

                    return {
                        availableTransports: [{ transport: "LongPolling", transferFormats: ["Text"] }],
                        connectionId: "0rge0d00-0040-0030-0r00-000q00r00e00",
                    };
                })
                .on("GET", (r) => {
                    if (r.headers && r.headers.Authorization !== "Bearer secondSecret") {
                        return new HttpResponse(401, "Unauthorized", "");
                    }

                    if (firstPoll) {
                        firstPoll = false;
                        return "";
                    }
                    return new HttpResponse(204, "No Content", "");
                })
                .on("DELETE", () => new HttpResponse(202));

            const options: IHttpConnectionOptions = {
                ...commonOptions,
                accessTokenFactory: () => "firstSecret",
                httpClient,
                logger,
                transport: HttpTransportType.LongPolling,
            } as IHttpConnectionOptions;

            const connection = new HttpConnection("http://tempuri.org", options);
            try {
                await connection.start(TransferFormat.Text);

                expect(httpClient.sentRequests.length).toBe(4);
                expect(httpClient.sentRequests[0].url).toBe("http://tempuri.org/negotiate?negotiateVersion=1");
                expect(httpClient.sentRequests[1].url).toBe("https://another.domain.url/chat/negotiate?negotiateVersion=1");
                expect(httpClient.sentRequests[2].url).toMatch(/^https:\/\/another\.domain\.url\/chat\?id=0rge0d00-0040-0030-0r00-000q00r00e00/i);
                expect(httpClient.sentRequests[3].url).toMatch(/^https:\/\/another\.domain\.url\/chat\?id=0rge0d00-0040-0030-0r00-000q00r00e00/i);
            } finally {
                await connection.stop();
            }
        });
    });

    it("throws error if negotiate response has error", async () => {
        await VerifyLogger.run(async (logger) => {
            const httpClient = new TestHttpClient()
                .on("POST", /\/negotiate/, () => ({ error: "Negotiate error." }));

            const options: IHttpConnectionOptions = {
                ...commonOptions,
                httpClient,
                logger,
                transport: HttpTransportType.LongPolling,
            } as IHttpConnectionOptions;

            const connection = new HttpConnection("http://tempuri.org", options);
            await expect(connection.start(TransferFormat.Text))
                .rejects
                .toThrow("Negotiate error.");
        },
        "Failed to start the connection: Error: Negotiate error.");
    });

    it("authorization header removed when token factory returns null and using LongPolling", async () => {
        await VerifyLogger.run(async (logger) => {
            const availableTransport = { transport: "LongPolling", transferFormats: ["Text"] };

            let httpClientGetCount = 0;
            let accessTokenFactoryCount = 0;
            const options: IHttpConnectionOptions = {
                ...commonOptions,
                accessTokenFactory: () => {
                    accessTokenFactoryCount++;
                    if (accessTokenFactoryCount === 1) {
                        return "A token value";
                    } else {
                        // Return a null value after the first call to test the header being removed
                        return null;
                    }
                },
                httpClient: new TestHttpClient()
                    .on("POST", () => ({ connectionId: "42", availableTransports: [availableTransport] }))
                    .on("GET", (r) => {
                        httpClientGetCount++;
                        // tslint:disable-next-line:no-string-literal
                        const authorizationValue = r.headers!["Authorization"];
                        if (httpClientGetCount === 1) {
                            if (authorizationValue) {
                                fail("First long poll request should have a authorization header.");
                            }
                            // First long polling request must succeed so start completes
                            return "";
                        } else {
                            // Check second long polling request has its header removed
                            if (authorizationValue) {
                                fail("Second long poll request should have no authorization header.");
                            }
                        }
                    })
                    .on("DELETE", () => new HttpResponse(202)),
                logger,
            } as IHttpConnectionOptions;

            const connection = new HttpConnection("http://tempuri.org", options);
            try {
                await connection.start(TransferFormat.Text);

                expect(httpClientGetCount).toBeGreaterThanOrEqual(2);
                expect(accessTokenFactoryCount).toBeGreaterThanOrEqual(2);
            } finally {
                await connection.stop();
            }
        });
    });

    it("sets inherentKeepAlive feature when using LongPolling", async () => {
        await VerifyLogger.run(async (logger) => {
            const availableTransport = { transport: "LongPolling", transferFormats: ["Text"] };

            let httpClientGetCount = 0;
            const options: IHttpConnectionOptions = {
                ...commonOptions,
                httpClient: new TestHttpClient()
                    .on("POST", () => ({ connectionId: "42", availableTransports: [availableTransport] }))
                    .on("GET", () => {
                        httpClientGetCount++;
                        if (httpClientGetCount === 1) {
                            // First long polling request must succeed so start completes
                            return "";
                        }
                    })
                    .on("DELETE", () => new HttpResponse(202)),
                logger,
            } as IHttpConnectionOptions;

            const connection = new HttpConnection("http://tempuri.org", options);
            try {
                await connection.start(TransferFormat.Text);
                expect(connection.features.inherentKeepAlive).toBe(true);
            } finally {
                await connection.stop();
            }
        });
    });

    it("transport handlers set before start", async () => {
        await VerifyLogger.run(async (logger) => {
            const availableTransport = { transport: "LongPolling", transferFormats: ["Text"] };
            let handlersSet = false;

            let httpClientGetCount = 0;
            const options: IHttpConnectionOptions = {
                ...commonOptions,
                httpClient: new TestHttpClient()
                    .on("POST", () => ({ connectionId: "42", availableTransports: [availableTransport] }))
                    .on("GET", () => {
                        httpClientGetCount++;
                        if (httpClientGetCount === 1) {
                            if ((connection as any).transport.onreceive && (connection as any).transport.onclose) {
                                handlersSet = true;
                            }
                            // First long polling request must succeed so start completes
                            return "";
                        }
                    })
                    .on("DELETE", () => new HttpResponse(202)),
                logger,
            } as IHttpConnectionOptions;

            const connection = new HttpConnection("http://tempuri.org", options);
            connection.onreceive = () => null;
            try {
                await connection.start(TransferFormat.Text);
            } finally {
                await connection.stop();
            }

            expect(handlersSet).toBe(true);
        });
    });

    it("transport handlers set before start for custom transports", async () => {
        await VerifyLogger.run(async (logger) => {
            const availableTransport = { transport: "Custom", transferFormats: ["Text"] };
            let handlersSet = false;
            const transport: ITransport = {
                connect: (url: string, transferFormat: TransferFormat) => {
                    if (transport.onreceive && transport.onclose) {
                        handlersSet = true;
                    }
                    return Promise.resolve();
                },
                onclose: null,
                onreceive: null,
                send: (data: any) => Promise.resolve(),
                stop: () => {
                    if (transport.onclose) {
                        transport.onclose();
                    }
                    return Promise.resolve();
                },
            };

            const options: IHttpConnectionOptions = {
                ...commonOptions,
                httpClient: new TestHttpClient()
                    .on("POST", () => ({ connectionId: "42", availableTransports: [availableTransport] })),
                logger,
                transport,
            } as IHttpConnectionOptions;

            const connection = new HttpConnection("http://tempuri.org", options);
            connection.onreceive = () => null;
            try {
                await connection.start(TransferFormat.Text);
            } finally {
                await connection.stop();
            }

            expect(handlersSet).toBe(true);
        });
    });

    it("missing negotiateVersion ignores connectionToken", async () => {
        await VerifyLogger.run(async (logger) => {
            const availableTransport = { transport: "Custom", transferFormats: ["Text"] };
            const transport = {
                connect(url: string, transferFormat: TransferFormat) {
                    return Promise.resolve();
                },
                send(data: any) {
                    return Promise.resolve();
                },
                stop() {
                    if (transport.onclose) {
                        transport.onclose();
                    }
                    return Promise.resolve();
                },
                onclose: null,
                onreceive: null,
            } as ITransport;
            const options: IHttpConnectionOptions = {
                ...commonOptions,
                httpClient: new TestHttpClient()
                    .on("POST", () => ({ connectionId: "42", connectionToken: "token", availableTransports: [availableTransport] })),
                logger,
                transport,
            } as IHttpConnectionOptions;

            const connection = new HttpConnection("http://tempuri.org", options);
            connection.onreceive = () => null;
            try {
                await connection.start(TransferFormat.Text);
                expect(connection.connectionId).toBe("42");
            } finally {
                await connection.stop();
            }
        });
    });

    it("negotiate version 0 ignores connectionToken", async () => {
        await VerifyLogger.run(async (logger) => {
            const availableTransport = { transport: "Custom", transferFormats: ["Text"] };
            const transport = {
                connect(url: string, transferFormat: TransferFormat) {
                    return Promise.resolve();
                },
                send(data: any) {
                    return Promise.resolve();
                },
                stop() {
                    if (transport.onclose) {
                        transport.onclose();
                    }
                    return Promise.resolve();
                },
                onclose: null,
                onreceive: null,
            } as ITransport;
            const options: IHttpConnectionOptions = {
                ...commonOptions,
                httpClient: new TestHttpClient()
                    .on("POST", () => ({ connectionId: "42", connectionToken: "token", negotiateVersion: 0, availableTransports: [availableTransport] })),
                logger,
                transport,
            } as IHttpConnectionOptions;

            const connection = new HttpConnection("http://tempuri.org", options);
            connection.onreceive = () => null;
            try {
                await connection.start(TransferFormat.Text);
                expect(connection.connectionId).toBe("42");
            } finally {
                await connection.stop();
            }
        });
    });

    it("negotiate version 1 uses connectionToken for url and connectionId for property", async () => {
        await VerifyLogger.run(async (logger) => {
            const availableTransport = { transport: "Custom", transferFormats: ["Text"] };
            let connectUrl = "";
            const transport = {
                connect(url: string, transferFormat: TransferFormat) {
                    connectUrl = url;
                    return Promise.resolve();
                },
                send(data: any) {
                    return Promise.resolve();
                },
                stop() {
                    if (transport.onclose) {
                        transport.onclose();
                    }
                    return Promise.resolve();
                },
                onclose: null,
                onreceive: null,
            } as ITransport;
            const options: IHttpConnectionOptions = {
                ...commonOptions,
                httpClient: new TestHttpClient()
                    .on("POST", () => ({ connectionId: "42", connectionToken: "token", negotiateVersion: 1, availableTransports: [availableTransport] })),
                logger,
                transport,
            } as IHttpConnectionOptions;

            const connection = new HttpConnection("http://tempuri.org", options);
            connection.onreceive = () => null;
            try {
                await connection.start(TransferFormat.Text);
                expect(connection.connectionId).toBe("42");
                expect(connectUrl).toBe("http://tempuri.org?id=token");
            } finally {
                await connection.stop();
            }
        });
    });

    it("negotiateVersion query string not added if already present", async () => {
        await VerifyLogger.run(async (logger) => {
            const connectUrl = new PromiseSource<string>();
            const fakeTransport: ITransport = {
                connect(url: string): Promise<void> {
                    connectUrl.resolve(url);
                    return Promise.resolve();
                },
                send(): Promise<void> {
                    return Promise.resolve();
                },
                stop(): Promise<void> {
                    return Promise.resolve();
                },
                onclose: null,
                onreceive: null,
            };

            const options: IHttpConnectionOptions = {
                ...commonOptions,
                httpClient: new TestHttpClient()
                    .on("POST", "http://tempuri.org/negotiate?negotiateVersion=42", () => "{ \"connectionId\": \"42\" }")
                    .on("GET", () => ""),
                logger,
                transport: fakeTransport,
            } as IHttpConnectionOptions;

            const connection = new HttpConnection("http://tempuri.org?negotiateVersion=42", options);
            try {
                const startPromise = connection.start(TransferFormat.Text);

                expect(await connectUrl).toBe("http://tempuri.org?negotiateVersion=42&id=42");

                await startPromise;
            } finally {
                (options.transport as ITransport).onclose!();
                await connection.stop();
            }
        });
    });

    it("negotiateVersion query string not added if already present after redirect", async () => {
        await VerifyLogger.run(async (logger) => {
            const connectUrl = new PromiseSource<string>();
            const fakeTransport: ITransport = {
                connect(url: string): Promise<void> {
                    connectUrl.resolve(url);
                    return Promise.resolve();
                },
                send(): Promise<void> {
                    return Promise.resolve();
                },
                stop(): Promise<void> {
                    return Promise.resolve();
                },
                onclose: null,
                onreceive: null,
            };

            const options: IHttpConnectionOptions = {
                ...commonOptions,
                httpClient: new TestHttpClient()
                    .on("POST", "http://tempuri.org/negotiate?negotiateVersion=1", () => "{ \"url\": \"http://redirect.org\" }")
                    .on("POST", "http://redirect.org/negotiate?negotiateVersion=1", () => "{ \"connectionId\": \"42\"}")
                    .on("GET", () => ""),
                logger,
                transport: fakeTransport,
            } as IHttpConnectionOptions;

            const connection = new HttpConnection("http://tempuri.org", options);
            try {
                const startPromise = connection.start(TransferFormat.Text);

                expect(await connectUrl).toBe("http://redirect.org?id=42");

                await startPromise;
            } finally {
                (options.transport as ITransport).onclose!();
                await connection.stop();
            }
        });
    });

    it("fallback changes connectionId property", async () => {
        await VerifyLogger.run(async (logger) => {
            const availableTransports = [{ transport: "WebSockets", transferFormats: ["Text"] }, { transport: "LongPolling", transferFormats: ["Text"] }];
            let negotiateCount: number = 0;
            let getCount: number = 0;
            let connection: HttpConnection;
            let connectionId: string | undefined;
            const options: IHttpConnectionOptions = {
                WebSocket: TestWebSocket,
                ...commonOptions,
                httpClient: new TestHttpClient()
                    .on("POST", () =>  {
                        negotiateCount++;
                        return ({ connectionId: negotiateCount.toString(), connectionToken: "token", negotiateVersion: 1, availableTransports });
                    })
                    .on("GET", () => {
                        getCount++;
                        if (getCount === 1) {
                            return new HttpResponse(200);
                        }
                        connectionId = connection.connectionId;
                        return new HttpResponse(204);
                    })
                    .on("DELETE", () => new HttpResponse(202)),

                logger,
            } as IHttpConnectionOptions;

            TestWebSocket.webSocketSet = new PromiseSource();

            connection = new HttpConnection("http://tempuri.org", options);
            const startPromise = connection.start(TransferFormat.Text);

            await TestWebSocket.webSocketSet;
            await TestWebSocket.webSocket.closeSet;
            TestWebSocket.webSocket.onerror(new TestEvent());

            try {
                await startPromise;
            } catch { }

            expect(negotiateCount).toEqual(2);
            expect(connectionId).toEqual("2");
        },
        "Failed to start the transport 'WebSockets': Error: There was an error with the transport.");
    });

<<<<<<< HEAD
=======
    it("user agent header set on negotiate", async () => {
        await VerifyLogger.run(async (logger) => {
            let userAgentValue: string = "";
            const options: IHttpConnectionOptions = {
                ...commonOptions,
                httpClient: new TestHttpClient()
                    .on("POST", (r) => {
                        userAgentValue = r.headers![`User-Agent`];
                        return new HttpResponse(200, "", "{\"error\":\"nope\"}");
                    }),
                logger,
            } as IHttpConnectionOptions;

            const connection = new HttpConnection("http://tempuri.org", options);
            try {
                await connection.start(TransferFormat.Text);
            } catch {
            } finally {
                await connection.stop();
            }

            const [, value] = getUserAgentHeader();
            expect(userAgentValue).toEqual(value);
        }, "Failed to start the connection: Error: nope");
    });

    it("logMessageContent displays correctly with binary data", async () => {
        await VerifyLogger.run(async (logger) => {
            const availableTransport = { transport: "LongPolling", transferFormats: ["Text", "Binary"] };

            let sentMessage = "";
            const captureLogger: ILogger = {
                log: (logLevel: LogLevel, message: string) => {
                    if (logLevel === LogLevel.Trace && message.search("data of length") > 0) {
                        sentMessage = message;
                    }

                    logger.log(logLevel, message);
                },
            };

            let httpClientGetCount = 0;
            const options: IHttpConnectionOptions = {
                ...commonOptions,
                httpClient: new TestHttpClient()
                    .on("POST", () => ({ connectionId: "42", availableTransports: [availableTransport] }))
                    .on("GET", () => {
                        httpClientGetCount++;
                        if (httpClientGetCount === 1) {
                            // First long polling request must succeed so start completes
                            return "";
                        }
                        return Promise.resolve();
                    })
                    .on("DELETE", () => new HttpResponse(202)),
                logMessageContent: true,
                logger: captureLogger,
                transport: HttpTransportType.LongPolling,
            } as IHttpConnectionOptions;

            const connection = new HttpConnection("http://tempuri.org", options);
            connection.onreceive = () => null;
            try {
                await connection.start(TransferFormat.Binary);
                await connection.send(new Uint8Array([0x68, 0x69, 0x20, 0x3a, 0x29]));
            } finally {
                await connection.stop();
            }

            expect(sentMessage).toBe("(LongPolling transport) sending data. Binary data of length 5. Content: '0x68 0x69 0x20 0x3a 0x29'.");
        });
    });

>>>>>>> 93bfe1c5
    describe(".constructor", () => {
        it("throws if no Url is provided", async () => {
            // Force TypeScript to let us call the constructor incorrectly :)
            expect(() => new (HttpConnection as any)()).toThrowError("The 'url' argument is required.");
        });

        it("uses EventSource constructor from options if provided", async () => {
            await VerifyLogger.run(async (logger) => {
                let eventSourceConstructorCalled: boolean = false;

                class TestEventSource {
                    // The "_" prefix tell TypeScript not to worry about unused parameter, but tslint doesn't like it.
                    // tslint:disable-next-line:variable-name
                    constructor(_url: string, _eventSourceInitDict: EventSourceInit) {
                        eventSourceConstructorCalled = true;
                        throw new Error("EventSource constructor called.");
                    }
                }

                const options: IHttpConnectionOptions = {
                    ...commonOptions,
                    EventSource: TestEventSource as EventSourceConstructor,
                    httpClient: new TestHttpClient().on("POST", () => {
                        return {
                            availableTransports: [
                                { transport: "ServerSentEvents", transferFormats: ["Text"] },
                            ],
                            connectionId: defaultConnectionId,
                        };
                    }),
                    logger,
                    transport: HttpTransportType.ServerSentEvents,
                } as IHttpConnectionOptions;

                const connection = new HttpConnection("http://tempuri.org", options);

                await expect(connection.start(TransferFormat.Text))
                    .rejects
                    .toEqual(new Error("Unable to connect to the server with any of the available transports. ServerSentEvents failed: Error: EventSource constructor called."));

                expect(eventSourceConstructorCalled).toEqual(true);
            },
            "Failed to start the transport 'ServerSentEvents': Error: EventSource constructor called.",
            "Failed to start the connection: Error: Unable to connect to the server with any of the available transports. ServerSentEvents failed: Error: EventSource constructor called.");
        });

        it("uses WebSocket constructor from options if provided", async () => {
            await VerifyLogger.run(async (logger) => {
                class BadConstructorWebSocket {
                    // The "_" prefix tell TypeScript not to worry about unused parameter, but tslint doesn't like it.
                    // tslint:disable-next-line:variable-name
                    constructor(_url: string, _protocols?: string | string[]) {
                        throw new Error("WebSocket constructor called.");
                    }
                }

                const options: IHttpConnectionOptions = {
                    ...commonOptions,
                    WebSocket: BadConstructorWebSocket as WebSocketConstructor,
                    logger,
                    skipNegotiation: true,
                    transport: HttpTransportType.WebSockets,
                } as IHttpConnectionOptions;

                const connection = new HttpConnection("http://tempuri.org", options);

                await expect(connection.start())
                    .rejects
                    .toThrow("WebSocket constructor called.");
            },
            "Failed to start the connection: Error: WebSocket constructor called.");
        });
    });

    describe("startAsync", () => {
        it("throws if an unsupported TransferFormat is provided", async () => {
            await VerifyLogger.run(async (logger) => {
                // Force TypeScript to let us call start incorrectly
                const connection: any = new HttpConnection("http://tempuri.org", { ...commonOptions, logger });

                await expect(connection.start(42)).rejects.toThrow("Unknown transferFormat value: 42.");
            });
        });

        it("throws if trying to connect to an ASP.NET SignalR Server", async () => {
            await VerifyLogger.run(async (logger) => {
                const options: IHttpConnectionOptions = {
                    ...commonOptions,
                    httpClient: new TestHttpClient()
                        .on("POST", () => "{\"Url\":\"/signalr\"," +
                            "\"ConnectionToken\":\"X97dw3uxW4NPPggQsYVcNcyQcuz4w2\"," +
                            "\"ConnectionId\":\"05265228-1e2c-46c5-82a1-6a5bcc3f0143\"," +
                            "\"KeepAliveTimeout\":10.0," +
                            "\"DisconnectTimeout\":5.0," +
                            "\"TryWebSockets\":true," +
                            "\"ProtocolVersion\":\"1.5\"," +
                            "\"TransportConnectTimeout\":30.0," +
                            "\"LongPollDelay\":0.0}")
                        .on("GET", () => ""),
                    logger,
                } as IHttpConnectionOptions;

                const connection = new HttpConnection("http://tempuri.org", options);
                let receivedError = false;
                try {
                    await connection.start(TransferFormat.Text);
                } catch (error) {
                    expect(error).toEqual(new Error("Detected a connection attempt to an ASP.NET SignalR Server. This client only supports connecting to an ASP.NET Core SignalR Server. See https://aka.ms/signalr-core-differences for details."));
                    receivedError = true;
                } finally {
                    await connection.stop();
                }
                expect(receivedError).toBe(true);
            },
            "Failed to start the connection: Error: Detected a connection attempt to an ASP.NET SignalR Server. This client only supports connecting to an ASP.NET Core SignalR Server. See https://aka.ms/signalr-core-differences for details.");
        });
    });
});

describe("TransportSendQueue", () => {
    it("sends data when not currently sending", async () => {
        const sendMock = jest.fn(() => Promise.resolve());
        const transport = new TestTransport();
        transport.send = sendMock;
        const queue = new TransportSendQueue(transport);

        const x = queue.send("Hello");
        await x;

        expect(sendMock.mock.calls.length).toBe(1);

        const stop = queue.stop();
        await stop;
    });

    it("sends buffered data on fail", async () => {
        const promiseSource1 = new PromiseSource();
        const promiseSource2 = new PromiseSource();
        const promiseSource3 = new PromiseSource();
        const transport = new TestTransport();
        const sendMock = jest.fn()
            .mockImplementationOnce(async () => {
                await promiseSource1;
                promiseSource2.resolve();
                await promiseSource3;
            })
            .mockImplementationOnce(() => Promise.resolve());
        transport.send = sendMock;

        const queue = new TransportSendQueue(transport);

        const first = queue.send("Hello");
        // This should allow first to enter transport.send
        promiseSource1.resolve();
        // Wait until we're inside transport.send
        await promiseSource2;

        // This should get queued.
        const second = queue.send("world");

        promiseSource3.reject("Test error");
        await expect(first).rejects.toBe("Test error");

        await second;

        expect(sendMock.mock.calls.length).toBe(2);
        expect(sendMock.mock.calls[0][0]).toEqual("Hello");
        expect(sendMock.mock.calls[1][0]).toEqual("world");

        await queue.stop();
    });

    it("rejects promise for buffered sends", async () => {
        const promiseSource1 = new PromiseSource();
        const promiseSource2 = new PromiseSource();
        const promiseSource3 = new PromiseSource();
        const transport = new TestTransport();
        const sendMock = jest.fn()
            .mockImplementationOnce(async () => {
                await promiseSource1;
                promiseSource2.resolve();
                await promiseSource3;
            })
            .mockImplementationOnce(() => Promise.reject("Test error"));
        transport.send = sendMock;

        const queue = new TransportSendQueue(transport);

        const first = queue.send("Hello");
        // This should allow first to enter transport.send
        promiseSource1.resolve();
        // Wait until we're inside transport.send
        await promiseSource2;

        // This should get queued.
        const second = queue.send("world");

        promiseSource3.resolve();

        await first;
        await expect(second).rejects.toBeDefined();

        expect(sendMock.mock.calls.length).toBe(2);
        expect(sendMock.mock.calls[0][0]).toEqual("Hello");
        expect(sendMock.mock.calls[1][0]).toEqual("world");

        await queue.stop();
    });

    it ("concatenates string sends", async () => {
        const promiseSource1 = new PromiseSource();
        const promiseSource2 = new PromiseSource();
        const promiseSource3 = new PromiseSource();
        const transport = new TestTransport();
        const sendMock = jest.fn()
            .mockImplementationOnce(async () => {
                await promiseSource1;
                promiseSource2.resolve();
                await promiseSource3;
            })
            .mockImplementationOnce(() => Promise.resolve());
        transport.send = sendMock;

        const queue = new TransportSendQueue(transport);

        const first = queue.send("Hello");
        // This should allow first to enter transport.send
        promiseSource1.resolve();
        // Wait until we're inside transport.send
        await promiseSource2;

        // These two operations should get queued.
        const second = queue.send("world");
        const third = queue.send("!");

        promiseSource3.resolve();

        await Promise.all([first, second, third]);

        expect(sendMock.mock.calls.length).toBe(2);
        expect(sendMock.mock.calls[0][0]).toEqual("Hello");
        expect(sendMock.mock.calls[1][0]).toEqual("world!");

        await queue.stop();
    });

    it ("concatenates buffered ArrayBuffer", async () => {
        const promiseSource1 = new PromiseSource();
        const promiseSource2 = new PromiseSource();
        const promiseSource3 = new PromiseSource();
        const transport = new TestTransport();
        const sendMock = jest.fn()
            .mockImplementationOnce(async () => {
                await promiseSource1;
                promiseSource2.resolve();
                await promiseSource3;
            })
            .mockImplementationOnce(() => Promise.resolve());
        transport.send = sendMock;

        const queue = new TransportSendQueue(transport);

        const first = queue.send(new Uint8Array([4, 5, 6]).buffer);
        // This should allow first to enter transport.send
        promiseSource1.resolve();
        // Wait until we're inside transport.send
        await promiseSource2;

        // These two operations should get queued.
        const second = queue.send(new Uint8Array([7, 8, 10]));
        const third = queue.send(new Uint8Array([12, 14]));

        promiseSource3.resolve();

        await Promise.all([first, second, third]);

        expect(sendMock.mock.calls.length).toBe(2);
        expect(sendMock.mock.calls[0][0]).toEqual(new Uint8Array([4, 5, 6]).buffer);
        expect(sendMock.mock.calls[1][0]).toEqual(new Uint8Array([7, 8, 10, 12, 14]).buffer);

        await queue.stop();
    });

    it ("throws if mixed data is queued", async () => {
        const promiseSource1 = new PromiseSource();
        const promiseSource2 = new PromiseSource();
        const promiseSource3 = new PromiseSource();
        const transport = new TestTransport();
        const sendMock = jest.fn()
            .mockImplementationOnce(async () => {
                await promiseSource1;
                promiseSource2.resolve();
                await promiseSource3;
            })
            .mockImplementationOnce(() => Promise.resolve());
        transport.send = sendMock;

        const queue = new TransportSendQueue(transport);

        const first = queue.send(new Uint8Array([4, 5, 6]));
        // This should allow first to enter transport.send
        promiseSource1.resolve();
        // Wait until we're inside transport.send
        await promiseSource2;

        // These two operations should get queued.
        const second = queue.send(new Uint8Array([7, 8, 10]));
        expect(() => queue.send("A string!")).toThrow();

        promiseSource3.resolve();

        await Promise.all([first, second]);
        await queue.stop();
    });

    it ("rejects pending promises on stop", async () => {
        const promiseSource = new PromiseSource();
        const transport = new TestTransport();
        const sendMock = jest.fn()
            .mockImplementationOnce(async () => {
                await promiseSource;
            });
        transport.send = sendMock;

        const queue = new TransportSendQueue(transport);

        const send = queue.send("Test");
        await queue.stop();

        await expect(send).rejects.toBe("Connection stopped.");
    });

    it ("prevents additional sends after stop", async () => {
        const promiseSource = new PromiseSource();
        const transport = new TestTransport();
        const sendMock = jest.fn()
            .mockImplementationOnce(async () => {
                await promiseSource;
            });
        transport.send = sendMock;

        const queue = new TransportSendQueue(transport);

        await queue.stop();
        await expect(queue.send("test")).rejects.toBe("Connection stopped.");
    });
});<|MERGE_RESOLUTION|>--- conflicted
+++ resolved
@@ -1126,8 +1126,6 @@
         "Failed to start the transport 'WebSockets': Error: There was an error with the transport.");
     });
 
-<<<<<<< HEAD
-=======
     it("user agent header set on negotiate", async () => {
         await VerifyLogger.run(async (logger) => {
             let userAgentValue: string = "";
@@ -1201,7 +1199,6 @@
         });
     });
 
->>>>>>> 93bfe1c5
     describe(".constructor", () => {
         it("throws if no Url is provided", async () => {
             // Force TypeScript to let us call the constructor incorrectly :)
