// Copyright (c) .NET Foundation. All rights reserved.
// Licensed under the Apache License, Version 2.0. See License.txt in the project root for license information.

import { AbortError } from "./Errors";
import { FetchHttpClient } from "./FetchHttpClient";
import { HttpClient, HttpRequest, HttpResponse } from "./HttpClient";
import { MessageHeaders } from "./IHubProtocol";
import { ILogger } from "./ILogger";
import { Platform } from "./Utils";
import { XhrHttpClient } from "./XhrHttpClient";

/** Default implementation of {@link @microsoft/signalr.HttpClient}. */
export class DefaultHttpClient extends HttpClient {
    private readonly httpClient: HttpClient;
    private readonly headers: MessageHeaders;

    /** Creates a new instance of the {@link @microsoft/signalr.DefaultHttpClient}, using the provided {@link @microsoft/signalr.ILogger} to log messages. */
    public constructor(logger: ILogger, headers: MessageHeaders) {
        super();

<<<<<<< HEAD
        this.headers = headers;

=======
>>>>>>> 75d6c843
        if (typeof fetch !== "undefined" || Platform.isNode) {
            this.httpClient = new FetchHttpClient(logger);
        } else if (typeof XMLHttpRequest !== "undefined") {
            this.httpClient = new XhrHttpClient(logger);
        } else {
            throw new Error("No usable HttpClient found.");
        }
    }

    /** @inheritDoc */
    public send(request: HttpRequest): Promise<HttpResponse> {
        request.headers = { ...request.headers, ...this.headers };
        // Check that abort was not signaled before calling send
        if (request.abortSignal && request.abortSignal.aborted) {
            return Promise.reject(new AbortError());
        }

        if (!request.method) {
            return Promise.reject(new Error("No method defined."));
        }
        if (!request.url) {
            return Promise.reject(new Error("No url defined."));
        }

        return this.httpClient.send(request);
    }

    public getCookieString(url: string): string {
        return this.httpClient.getCookieString(url);
    }
}<|MERGE_RESOLUTION|>--- conflicted
+++ resolved
@@ -18,11 +18,7 @@
     public constructor(logger: ILogger, headers: MessageHeaders) {
         super();
 
-<<<<<<< HEAD
         this.headers = headers;
-
-=======
->>>>>>> 75d6c843
         if (typeof fetch !== "undefined" || Platform.isNode) {
             this.httpClient = new FetchHttpClient(logger);
         } else if (typeof XMLHttpRequest !== "undefined") {
