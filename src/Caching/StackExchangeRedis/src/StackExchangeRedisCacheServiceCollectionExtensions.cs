--- conflicted
+++ resolved
@@ -22,20 +22,8 @@
     /// <returns>The <see cref="IServiceCollection"/> so that additional calls can be chained.</returns>
     public static IServiceCollection AddStackExchangeRedisCache(this IServiceCollection services, Action<RedisCacheOptions> setupAction)
     {
-<<<<<<< HEAD
-        if (services is null)
-        {
-            throw new ArgumentNullException(nameof(services));
-        }
-
-        if (setupAction is null)
-        {
-            throw new ArgumentNullException(nameof(setupAction));
-        }
-=======
         ArgumentNullThrowHelper.ThrowIfNull(services);
         ArgumentNullThrowHelper.ThrowIfNull(setupAction);
->>>>>>> dfff223c
 
         services.AddOptions();
 
