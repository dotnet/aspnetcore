--- conflicted
+++ resolved
@@ -11,7 +11,7 @@
 
     <!-- https://github.com/dotnet/aspnetcore/issues/38818 -->
     <BuildHelixPayload>false</BuildHelixPayload>
-    
+
     <!-- Properties that affect test runs -->
     <!-- TestTemplateCreationFolder is the folder where the templates will be created. Will point out to $(OutputDir)$(TestTemplateCreationFolder) -->
     <TestTemplateCreationFolder>TestTemplates\</TestTemplateCreationFolder>
@@ -47,13 +47,8 @@
     <Reference Include="Microsoft.Extensions.Configuration.Json" />
     <Reference Include="AngleSharp" />
     <Reference Include="System.Net.Http" />
-<<<<<<< HEAD
-    <Reference Include="Microsoft.Playwright" Condition="'$(TargetOsName)' != 'linux-musl'" />
-    <Reference Include="Microsoft.Playwright" ExcludeAssets="build" Condition="'$(TargetOsName)' == 'linux-musl'" />
-=======
-    <Reference Include="PlaywrightSharp" Condition="'$(IsPlaywrightAvailable)' == 'true'" />
-    <Reference Include="PlaywrightSharp" ExcludeAssets="build" Condition="'$(IsPlaywrightAvailable)' != 'true'" />
->>>>>>> 742c5b32
+    <Reference Include="Microsoft.Playwright" Condition="'$(IsPlaywrightAvailable)' == 'true'" />
+    <Reference Include="Microsoft.Playwright" ExcludeAssets="build" Condition="'$(IsPlaywrightAvailable)' != 'true'" />
     <ProjectReference Include="$(RepoRoot)src\Framework\App.Runtime\src\Microsoft.AspNetCore.App.Runtime.csproj"
       Private="false"
       ReferenceOutputAssembly="false"
