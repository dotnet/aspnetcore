<<<<<<< HEAD
﻿<button class="navbar-toggler force-darkmode" type="button" aria-controls="navbarSupportedContent" aria-expanded="false" aria-label="Toggle navigation"
        onclick="var menu = document.querySelector('#sidebarMenu'); menu.classList.toggle('hidden'); menu.ariaExpanded = menu.ariaExpanded !== 'true'; menu.querySelector('.nav-link').focus();">
    <span class="navbar-toggler-icon"></span>
</button>
<nav id="sidebarMenu" class="sidebar bg-body-tertiary hidden" aria-expanded="false" onclick="document.querySelector('.navbar-toggler').click()">
    <div class="position-sticky py-3">
        <ul class="nav flex-column gap-3 nav-pills">
            <li>
                <NavLink class="nav-link" href="" Match="NavLinkMatch.All">
                    <svg xmlns="http://www.w3.org/2000/svg" width="16" height="16" fill="currentColor" class="bi bi-house-door" viewBox="0 0 16 16">
                        <path d="M8.354 1.146a.5.5 0 0 0-.708 0l-6 6A.5.5 0 0 0 1.5 7.5v7a.5.5 0 0 0 .5.5h4.5a.5.5 0 0 0 .5-.5v-4h2v4a.5.5 0 0 0 .5.5H14a.5.5 0 0 0 .5-.5v-7a.5.5 0 0 0-.146-.354L13 5.793V2.5a.5.5 0 0 0-.5-.5h-1a.5.5 0 0 0-.5.5v1.293L8.354 1.146ZM2.5 14V7.707l5.5-5.5 5.5 5.5V14H10v-4a.5.5 0 0 0-.5-.5h-3a.5.5 0 0 0-.5.5v4H2.5Z" />
                    </svg> Home
                </NavLink>
            </li>
            @*#if (UseServer || UseWebAssembly) -->
            <li>
                <div class="nav-item">
                    <NavLink class="nav-link" href="counter">
                        <svg xmlns="http://www.w3.org/2000/svg" width="16" height="16" fill="currentColor" class="bi bi-plus-square" viewBox="0 0 16 16">
                            <path d="M14 1a1 1 0 0 1 1 1v12a1 1 0 0 1-1 1H2a1 1 0 0 1-1-1V2a1 1 0 0 1 1-1h12zM2 0a2 2 0 0 0-2 2v12a2 2 0 0 0 2 2h12a2 2 0 0 0 2-2V2a2 2 0 0 0-2-2H2z"/>
                            <path d="M8 4a.5.5 0 0 1 .5.5v3h3a.5.5 0 0 1 0 1h-3v3a.5.5 0 0 1-1 0v-3h-3a.5.5 0 0 1 0-1h3v-3A.5.5 0 0 1 8 4z"/>
                        </svg>
                    Counter
                    </NavLink>
                </div>
            </li>
            ##endif*@
            <li>
                <NavLink class="nav-link" href="weather">
                    <svg xmlns="http://www.w3.org/2000/svg" width="16" height="16" fill="currentColor" class="bi bi-list-nested" viewBox="0 0 16 16">
                        <path fill-rule="evenodd" d="M4.5 11.5A.5.5 0 0 1 5 11h10a.5.5 0 0 1 0 1H5a.5.5 0 0 1-.5-.5zm-2-4A.5.5 0 0 1 3 7h10a.5.5 0 0 1 0 1H3a.5.5 0 0 1-.5-.5zm-2-4A.5.5 0 0 1 1 3h10a.5.5 0 0 1 0 1H1a.5.5 0 0 1-.5-.5z" />
                    </svg> Weather
                </NavLink>
            </li>
        </ul>
=======
﻿@*#if (IndividualLocalAuth)
@using BlazorWeb_CSharp.Components.Identity

##endif*@
<div class="top-row ps-3 navbar navbar-dark">
    <div class="container-fluid">
        <a class="navbar-brand" href="">BlazorWeb-CSharp</a>
>>>>>>> 36e03b5b
    </div>
</nav>



<<<<<<< HEAD
=======
        <div class="nav-item px-3">
            <NavLink class="nav-link" href="counter">
                <span class="bi bi-plus-square-fill" aria-hidden="true"></span> Counter
            </NavLink>
        </div>
        ##endif*@

        <div class="nav-item px-3">
            <NavLink class="nav-link" href="weather">
                <span class="bi bi-list-nested" aria-hidden="true"></span> Weather
            </NavLink>
        </div>
        @*#if (IndividualLocalAuth)

        <div class="nav-item px-3">
            <NavLink class="nav-link" href="auth">
                <span class="bi bi-lock" aria-hidden="true"></span> Auth Required
            </NavLink>
        </div>

        <AuthorizeView>
            <Authorized>
                <div class="nav-item px-3">
                    <NavLink class="nav-link" href="/Account/Manage">
                        <span class="bi bi-person-fill" aria-hidden="true"></span> @context.User.Identity?.Name
                    </NavLink>
                </div>
                <div class="nav-item px-3">
                    <LogoutForm id="logout-form" />
                    <NavLink class="nav-link" href="#" onclick="document.getElementById('logout-form').submit(); return false;">
                        <span class="bi bi-arrow-bar-left" aria-hidden="true"></span> Logout
                    </NavLink>
                </div>
            </Authorized>
            <NotAuthorized>
                <div class="nav-item px-3">
                    <NavLink class="nav-link" href="/Account/Register">
                        <span class="bi bi-person" aria-hidden="true"></span> Register
                    </NavLink>
                </div>
                <div class="nav-item px-3">
                    <NavLink class="nav-link" href="/Account/Login">
                        <span class="bi bi-person-badge" aria-hidden="true"></span> Login
                    </NavLink>
                </div>
            </NotAuthorized>
        </AuthorizeView>
        ##endif*@
    </nav>
</div>
>>>>>>> 36e03b5b
<|MERGE_RESOLUTION|>--- conflicted
+++ resolved
@@ -1,40 +1,3 @@
-<<<<<<< HEAD
-﻿<button class="navbar-toggler force-darkmode" type="button" aria-controls="navbarSupportedContent" aria-expanded="false" aria-label="Toggle navigation"
-        onclick="var menu = document.querySelector('#sidebarMenu'); menu.classList.toggle('hidden'); menu.ariaExpanded = menu.ariaExpanded !== 'true'; menu.querySelector('.nav-link').focus();">
-    <span class="navbar-toggler-icon"></span>
-</button>
-<nav id="sidebarMenu" class="sidebar bg-body-tertiary hidden" aria-expanded="false" onclick="document.querySelector('.navbar-toggler').click()">
-    <div class="position-sticky py-3">
-        <ul class="nav flex-column gap-3 nav-pills">
-            <li>
-                <NavLink class="nav-link" href="" Match="NavLinkMatch.All">
-                    <svg xmlns="http://www.w3.org/2000/svg" width="16" height="16" fill="currentColor" class="bi bi-house-door" viewBox="0 0 16 16">
-                        <path d="M8.354 1.146a.5.5 0 0 0-.708 0l-6 6A.5.5 0 0 0 1.5 7.5v7a.5.5 0 0 0 .5.5h4.5a.5.5 0 0 0 .5-.5v-4h2v4a.5.5 0 0 0 .5.5H14a.5.5 0 0 0 .5-.5v-7a.5.5 0 0 0-.146-.354L13 5.793V2.5a.5.5 0 0 0-.5-.5h-1a.5.5 0 0 0-.5.5v1.293L8.354 1.146ZM2.5 14V7.707l5.5-5.5 5.5 5.5V14H10v-4a.5.5 0 0 0-.5-.5h-3a.5.5 0 0 0-.5.5v4H2.5Z" />
-                    </svg> Home
-                </NavLink>
-            </li>
-            @*#if (UseServer || UseWebAssembly) -->
-            <li>
-                <div class="nav-item">
-                    <NavLink class="nav-link" href="counter">
-                        <svg xmlns="http://www.w3.org/2000/svg" width="16" height="16" fill="currentColor" class="bi bi-plus-square" viewBox="0 0 16 16">
-                            <path d="M14 1a1 1 0 0 1 1 1v12a1 1 0 0 1-1 1H2a1 1 0 0 1-1-1V2a1 1 0 0 1 1-1h12zM2 0a2 2 0 0 0-2 2v12a2 2 0 0 0 2 2h12a2 2 0 0 0 2-2V2a2 2 0 0 0-2-2H2z"/>
-                            <path d="M8 4a.5.5 0 0 1 .5.5v3h3a.5.5 0 0 1 0 1h-3v3a.5.5 0 0 1-1 0v-3h-3a.5.5 0 0 1 0-1h3v-3A.5.5 0 0 1 8 4z"/>
-                        </svg>
-                    Counter
-                    </NavLink>
-                </div>
-            </li>
-            ##endif*@
-            <li>
-                <NavLink class="nav-link" href="weather">
-                    <svg xmlns="http://www.w3.org/2000/svg" width="16" height="16" fill="currentColor" class="bi bi-list-nested" viewBox="0 0 16 16">
-                        <path fill-rule="evenodd" d="M4.5 11.5A.5.5 0 0 1 5 11h10a.5.5 0 0 1 0 1H5a.5.5 0 0 1-.5-.5zm-2-4A.5.5 0 0 1 3 7h10a.5.5 0 0 1 0 1H3a.5.5 0 0 1-.5-.5zm-2-4A.5.5 0 0 1 1 3h10a.5.5 0 0 1 0 1H1a.5.5 0 0 1-.5-.5z" />
-                    </svg> Weather
-                </NavLink>
-            </li>
-        </ul>
-=======
 ﻿@*#if (IndividualLocalAuth)
 @using BlazorWeb_CSharp.Components.Identity
 
@@ -42,14 +5,20 @@
 <div class="top-row ps-3 navbar navbar-dark">
     <div class="container-fluid">
         <a class="navbar-brand" href="">BlazorWeb-CSharp</a>
->>>>>>> 36e03b5b
     </div>
-</nav>
+</div>
 
+<input type="checkbox" title="Navigation menu" class="navbar-toggler" />
 
+<div class="nav-scrollable" onclick="document.querySelector('.navbar-toggler').click()">
+    <nav class="flex-column">
+        <div class="nav-item px-3">
+            <NavLink class="nav-link" href="" Match="NavLinkMatch.All">
+                <span class="bi bi-house-door-fill" aria-hidden="true"></span> Home
+            </NavLink>
+        </div>
+        @*#if (UseServer || UseWebAssembly) -->
 
-<<<<<<< HEAD
-=======
         <div class="nav-item px-3">
             <NavLink class="nav-link" href="counter">
                 <span class="bi bi-plus-square-fill" aria-hidden="true"></span> Counter
@@ -100,4 +69,43 @@
         ##endif*@
     </nav>
 </div>
->>>>>>> 36e03b5b
+<button class="navbar-toggler force-darkmode" type="button" aria-controls="navbarSupportedContent" aria-expanded="false" aria-label="Toggle navigation"
+        onclick="var menu = document.querySelector('#sidebarMenu'); menu.classList.toggle('hidden'); menu.ariaExpanded = menu.ariaExpanded !== 'true'; menu.querySelector('.nav-link').focus();">
+    <span class="navbar-toggler-icon"></span>
+</button>
+<nav id="sidebarMenu" class="sidebar bg-body-tertiary hidden" aria-expanded="false" onclick="document.querySelector('.navbar-toggler').click()">
+    <div class="position-sticky py-3">
+        <ul class="nav flex-column gap-3 nav-pills">
+            <li>
+                <NavLink class="nav-link" href="" Match="NavLinkMatch.All">
+                    <svg xmlns="http://www.w3.org/2000/svg" width="16" height="16" fill="currentColor" class="bi bi-house-door" viewBox="0 0 16 16">
+                        <path d="M8.354 1.146a.5.5 0 0 0-.708 0l-6 6A.5.5 0 0 0 1.5 7.5v7a.5.5 0 0 0 .5.5h4.5a.5.5 0 0 0 .5-.5v-4h2v4a.5.5 0 0 0 .5.5H14a.5.5 0 0 0 .5-.5v-7a.5.5 0 0 0-.146-.354L13 5.793V2.5a.5.5 0 0 0-.5-.5h-1a.5.5 0 0 0-.5.5v1.293L8.354 1.146ZM2.5 14V7.707l5.5-5.5 5.5 5.5V14H10v-4a.5.5 0 0 0-.5-.5h-3a.5.5 0 0 0-.5.5v4H2.5Z" />
+                    </svg> Home
+                </NavLink>
+            </li>
+            @*#if (UseServer || UseWebAssembly) -->
+            <li>
+                <div class="nav-item">
+                    <NavLink class="nav-link" href="counter">
+                        <svg xmlns="http://www.w3.org/2000/svg" width="16" height="16" fill="currentColor" class="bi bi-plus-square" viewBox="0 0 16 16">
+                            <path d="M14 1a1 1 0 0 1 1 1v12a1 1 0 0 1-1 1H2a1 1 0 0 1-1-1V2a1 1 0 0 1 1-1h12zM2 0a2 2 0 0 0-2 2v12a2 2 0 0 0 2 2h12a2 2 0 0 0 2-2V2a2 2 0 0 0-2-2H2z"/>
+                            <path d="M8 4a.5.5 0 0 1 .5.5v3h3a.5.5 0 0 1 0 1h-3v3a.5.5 0 0 1-1 0v-3h-3a.5.5 0 0 1 0-1h3v-3A.5.5 0 0 1 8 4z"/>
+                        </svg>
+                    Counter
+                    </NavLink>
+                </div>
+            </li>
+            ##endif*@
+            <li>
+                <NavLink class="nav-link" href="weather">
+                    <svg xmlns="http://www.w3.org/2000/svg" width="16" height="16" fill="currentColor" class="bi bi-list-nested" viewBox="0 0 16 16">
+                        <path fill-rule="evenodd" d="M4.5 11.5A.5.5 0 0 1 5 11h10a.5.5 0 0 1 0 1H5a.5.5 0 0 1-.5-.5zm-2-4A.5.5 0 0 1 3 7h10a.5.5 0 0 1 0 1H3a.5.5 0 0 1-.5-.5zm-2-4A.5.5 0 0 1 1 3h10a.5.5 0 0 1 0 1H1a.5.5 0 0 1-.5-.5z" />
+                    </svg> Weather
+                </NavLink>
+            </li>
+        </ul>
+    </div>
+</nav>
+
+
+
