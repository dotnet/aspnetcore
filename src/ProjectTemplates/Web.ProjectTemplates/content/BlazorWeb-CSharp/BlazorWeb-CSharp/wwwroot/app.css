--- conflicted
+++ resolved
@@ -1,5 +1,4 @@
 /*#if (SampleContent)*/
-<<<<<<< HEAD
 :root {
     --bl-blazor-brand-color1: #052767;
     --bl-blazor-brand-color2: #3a0647;
@@ -11,28 +10,6 @@
     --bl-sidebar-navlink-color: white;
     --bl-nav-pills-link-active-color: white;
     --bl-nav-pills-link-hover-color: white;
-=======
-html, body {
-    font-family: 'Helvetica Neue', Helvetica, Arial, sans-serif;
-}
-
-a, .btn-link {
-    color: #006bb7;
-}
-
-.btn-primary {
-    color: #fff;
-    background-color: #1b6ec2;
-    border-color: #1861ac;
-}
-
-.btn:focus, .btn:active:focus, .btn-link.nav-link:focus, .form-control:focus, .form-check-input:focus {
-  box-shadow: 0 0 0 0.1rem white, 0 0 0 0.25rem #258cfb;
-}
-
-.content {
-    padding-top: 1.1rem;
->>>>>>> 36e03b5b
 }
 
 /*#endif*/
