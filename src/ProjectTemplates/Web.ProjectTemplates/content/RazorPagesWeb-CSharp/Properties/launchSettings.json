--- conflicted
+++ resolved
@@ -21,6 +21,7 @@
       "commandName": "Project",
       "dotnetRunMessages": "true",
       "launchBrowser": true,
+      "hotReloadProfile": "aspnetcore",
       //#if(RequiresHttps)
       "applicationUrl": "https://localhost:5001;http://localhost:5000",
       //#else
@@ -38,15 +39,6 @@
     "IIS Express": {
       "commandName": "IISExpress",
       "launchBrowser": true,
-<<<<<<< HEAD
-      "hotReloadProfile": "aspnetcore",
-      //#if(RequiresHttps)
-      "applicationUrl": "https://localhost:5001;http://localhost:5000",
-      //#else
-      "applicationUrl": "http://localhost:5000",
-      //#endif
-=======
->>>>>>> 4aa39c3e
       "environmentVariables": {
         //#if(RazorRuntimeCompilation)
         "ASPNETCORE_ENVIRONMENT": "Development",
