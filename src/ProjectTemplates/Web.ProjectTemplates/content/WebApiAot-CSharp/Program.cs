using System.Text.Json.Serialization;
using Microsoft.AspNetCore.Http.HttpResults;

var builder = WebApplication.CreateSlimBuilder(args);

builder.Services.ConfigureHttpJsonOptions(options =>
{
    options.SerializerOptions.TypeInfoResolverChain.Insert(0, AppJsonSerializerContext.Default);
});

#if (EnableOpenAPI)
// Learn more about configuring OpenAPI at https://aka.ms/aspnet/openapi
builder.Services.AddOpenApi();
#endif

var app = builder.Build();

<<<<<<< HEAD
Todo[] sampleTodos =
[
=======
#if (EnableOpenAPI)
if (app.Environment.IsDevelopment())
{
    app.MapOpenApi();
}
#endif

var sampleTodos = new Todo[] {
>>>>>>> 00b6dbed
    new(1, "Walk the dog"),
    new(2, "Do the dishes", DateOnly.FromDateTime(DateTime.Now)),
    new(3, "Do the laundry", DateOnly.FromDateTime(DateTime.Now.AddDays(1))),
    new(4, "Clean the bathroom"),
    new(5, "Clean the car", DateOnly.FromDateTime(DateTime.Now.AddDays(2)))
];

var todosApi = app.MapGroup("/todos");
#if (EnableOpenAPI)
todosApi.MapGet("/", () => sampleTodos)
        .WithName("GetTodos");

todosApi.MapGet("/{id}", Results<Ok<Todo>, NotFound> (int id) =>
    sampleTodos.FirstOrDefault(a => a.Id == id) is { } todo
        ? TypedResults.Ok(todo)
        : TypedResults.NotFound())
    .WithName("GetTodoById");
#else
todosApi.MapGet("/", () => sampleTodos);

todosApi.MapGet("/{id}", Results<Ok<Todo>, NotFound> (int id) =>
    sampleTodos.FirstOrDefault(a => a.Id == id) is { } todo
        ? TypedResults.Ok(todo)
        : TypedResults.NotFound());
#endif

app.Run();

public record Todo(int Id, string? Title, DateOnly? DueBy = null, bool IsComplete = false);

[JsonSerializable(typeof(Todo[]))]
internal partial class AppJsonSerializerContext : JsonSerializerContext
{

}<|MERGE_RESOLUTION|>--- conflicted
+++ resolved
@@ -15,10 +15,6 @@
 
 var app = builder.Build();
 
-<<<<<<< HEAD
-Todo[] sampleTodos =
-[
-=======
 #if (EnableOpenAPI)
 if (app.Environment.IsDevelopment())
 {
@@ -26,8 +22,8 @@
 }
 #endif
 
-var sampleTodos = new Todo[] {
->>>>>>> 00b6dbed
+Todo[] sampleTodos =
+[
     new(1, "Walk the dog"),
     new(2, "Do the dishes", DateOnly.FromDateTime(DateTime.Now)),
     new(3, "Do the laundry", DateOnly.FromDateTime(DateTime.Now.AddDays(1))),
