// Copyright (c) .NET Foundation. All rights reserved.
// Licensed under the Apache License, Version 2.0. See License.txt in the project root for license information.

using System.Collections.Generic;
using System.IO;
using System.Threading.Tasks;
using Templates.Test.Helpers;
using System.Linq;
using Xunit;
using Xunit.Abstractions;
using Microsoft.AspNetCore.Testing;

namespace Templates.Test
{
    public class MvcTemplateTest
    {
        public MvcTemplateTest(ProjectFactoryFixture projectFactory, ITestOutputHelper output)
        {
            ProjectFactory = projectFactory;
            Output = output;
        }

        public Project Project { get; set; }

        public ProjectFactoryFixture ProjectFactory { get; }
        public ITestOutputHelper Output { get; }

<<<<<<< HEAD
        [Fact(Skip = "https://github.com/aspnet/AspNetCore/issues/14022")]
=======
        [Fact]
>>>>>>> 93bfe1c5
        public async Task MvcTemplate_NoAuthFSharp() => await MvcTemplateCore(languageOverride: "F#");

        [Fact]
        public async Task MvcTemplate_NoAuthCSharp() => await MvcTemplateCore(languageOverride: null);

<<<<<<< HEAD

=======
>>>>>>> 93bfe1c5
        private async Task MvcTemplateCore(string languageOverride)
        {
            Project = await ProjectFactory.GetOrCreateProject("mvcnoauth" + (languageOverride == "F#" ? "fsharp" : "csharp"), Output);

            var createResult = await Project.RunDotNetNewAsync("mvc", language: languageOverride);
            Assert.True(0 == createResult.ExitCode, ErrorMessages.GetFailedProcessMessage("create/restore", Project, createResult));

            var projectExtension = languageOverride == "F#" ? "fsproj" : "csproj";
            var projectFileContents = Project.ReadFile($"{Project.ProjectName}.{projectExtension}");
            Assert.DoesNotContain(".db", projectFileContents);
            Assert.DoesNotContain("Microsoft.EntityFrameworkCore.Tools", projectFileContents);
            Assert.DoesNotContain("Microsoft.VisualStudio.Web.CodeGeneration.Design", projectFileContents);
            Assert.DoesNotContain("Microsoft.EntityFrameworkCore.Tools.DotNet", projectFileContents);
            Assert.DoesNotContain("Microsoft.Extensions.SecretManager.Tools", projectFileContents);

            // Avoid the F# compiler. See https://github.com/aspnet/AspNetCore/issues/14022
            if (languageOverride != null)
            {
                return;
            }

            var publishResult = await Project.RunDotNetPublishAsync();
            Assert.True(0 == publishResult.ExitCode, ErrorMessages.GetFailedProcessMessage("publish", Project, publishResult));

            // Run dotnet build after publish. The reason is that one uses Config = Debug and the other uses Config = Release
            // The output from publish will go into bin/Release/netcoreappX.Y/publish and won't be affected by calling build
            // later, while the opposite is not true.

            var buildResult = await Project.RunDotNetBuildAsync();
            Assert.True(0 == buildResult.ExitCode, ErrorMessages.GetFailedProcessMessage("build", Project, buildResult));

            IEnumerable<string> menuLinks = new List<string> {
                PageUrls.HomeUrl,
                PageUrls.HomeUrl,
                PageUrls.PrivacyFullUrl
            };

            var footerLinks = new string[] { PageUrls.PrivacyFullUrl };

            var pages = new List<Page>
            {
                new Page
                {
                    Url = PageUrls.HomeUrl,
                    Links = menuLinks.Append(PageUrls.DocsUrl).Concat(footerLinks)
                },
                new Page
                {
                    Url = PageUrls.PrivacyFullUrl,
                    Links = menuLinks.Concat(footerLinks)
                }
            };

            using (var aspNetProcess = Project.StartBuiltProjectAsync())
            {
                Assert.False(
                    aspNetProcess.Process.HasExited,
                    ErrorMessages.GetFailedProcessMessageOrEmpty("Run built project", Project, aspNetProcess.Process));

                await aspNetProcess.AssertPagesOk(pages);
            }

            using (var aspNetProcess = Project.StartPublishedProjectAsync())
            {
                Assert.False(
                    aspNetProcess.Process.HasExited,
                    ErrorMessages.GetFailedProcessMessageOrEmpty("Run published project", Project, aspNetProcess.Process));

                await aspNetProcess.AssertPagesOk(pages);
            }
        }

        [Theory]
        [InlineData(true)]
        [InlineData(false)]
        public async Task MvcTemplate_IndividualAuth(bool useLocalDB)
        {
            Project = await ProjectFactory.GetOrCreateProject("mvcindividual" + (useLocalDB ? "uld" : ""), Output);

            var createResult = await Project.RunDotNetNewAsync("mvc", auth: "Individual", useLocalDB: useLocalDB);
            Assert.True(0 == createResult.ExitCode, ErrorMessages.GetFailedProcessMessage("create/restore", Project, createResult));

            var projectFileContents = Project.ReadFile($"{Project.ProjectName}.csproj");
            if (!useLocalDB)
            {
                Assert.Contains(".db", projectFileContents);
            }

            var publishResult = await Project.RunDotNetPublishAsync();
            Assert.True(0 == publishResult.ExitCode, ErrorMessages.GetFailedProcessMessage("publish", Project, publishResult));

            // Run dotnet build after publish. The reason is that one uses Config = Debug and the other uses Config = Release
            // The output from publish will go into bin/Release/netcoreappX.Y/publish and won't be affected by calling build
            // later, while the opposite is not true.

            var buildResult = await Project.RunDotNetBuildAsync();
            Assert.True(0 == buildResult.ExitCode, ErrorMessages.GetFailedProcessMessage("build", Project, buildResult));

            var migrationsResult = await Project.RunDotNetEfCreateMigrationAsync("mvc");
            Assert.True(0 == migrationsResult.ExitCode, ErrorMessages.GetFailedProcessMessage("run EF migrations", Project, migrationsResult));
            Project.AssertEmptyMigration("mvc");

            var pages = new List<Page> {
                new Page
                {
                    Url = PageUrls.ForgotPassword,
                    Links = new string [] {
                        PageUrls.HomeUrl,
                        PageUrls.RegisterUrl,
                        PageUrls.LoginUrl,
                        PageUrls.HomeUrl,
                        PageUrls.PrivacyUrl,
                        PageUrls.PrivacyUrl
                    }
                },
                new Page
                {
                    Url = PageUrls.HomeUrl,
                    Links = new string[] {
                        PageUrls.HomeUrl,
                        PageUrls.RegisterUrl,
                        PageUrls.LoginUrl,
                        PageUrls.HomeUrl,
                        PageUrls.PrivacyUrl,
                        PageUrls.DocsUrl,
                        PageUrls.PrivacyUrl
                    }
                },
                new Page
                {
                    Url = PageUrls.PrivacyFullUrl,
                    Links = new string[] {
                        PageUrls.HomeUrl,
                        PageUrls.RegisterUrl,
                        PageUrls.LoginUrl,
                        PageUrls.HomeUrl,
                        PageUrls.PrivacyUrl,
                        PageUrls.PrivacyUrl
                    }
                },
                new Page
                {
                    Url = PageUrls.LoginUrl,
                    Links = new string[] {
                        PageUrls.HomeUrl,
                        PageUrls.RegisterUrl,
                        PageUrls.LoginUrl,
                        PageUrls.HomeUrl,
                        PageUrls.PrivacyUrl,
                        PageUrls.ForgotPassword,
                        PageUrls.RegisterUrl,
                        PageUrls.ResendEmailConfirmation,
                        PageUrls.ExternalArticle,
                        PageUrls.PrivacyUrl }
                },
                new Page
                {
                    Url = PageUrls.RegisterUrl,
                    Links = new string [] {
                        PageUrls.HomeUrl,
                        PageUrls.RegisterUrl,
                        PageUrls.LoginUrl,
                        PageUrls.HomeUrl,
                        PageUrls.PrivacyUrl,
                        PageUrls.ExternalArticle,
                        PageUrls.PrivacyUrl
                    }
                }
            };

            using (var aspNetProcess = Project.StartBuiltProjectAsync())
            {
                Assert.False(
                    aspNetProcess.Process.HasExited,
                    ErrorMessages.GetFailedProcessMessageOrEmpty("Run built project", Project, aspNetProcess.Process));

                await aspNetProcess.AssertPagesOk(pages);
            }

            using (var aspNetProcess = Project.StartPublishedProjectAsync())
            {
                Assert.False(
                    aspNetProcess.Process.HasExited,
                    ErrorMessages.GetFailedProcessMessageOrEmpty("Run published project", Project, aspNetProcess.Process));

                await aspNetProcess.AssertPagesOk(pages);
            }
        }
    }
}<|MERGE_RESOLUTION|>--- conflicted
+++ resolved
@@ -25,20 +25,12 @@
         public ProjectFactoryFixture ProjectFactory { get; }
         public ITestOutputHelper Output { get; }
 
-<<<<<<< HEAD
-        [Fact(Skip = "https://github.com/aspnet/AspNetCore/issues/14022")]
-=======
         [Fact]
->>>>>>> 93bfe1c5
         public async Task MvcTemplate_NoAuthFSharp() => await MvcTemplateCore(languageOverride: "F#");
 
         [Fact]
         public async Task MvcTemplate_NoAuthCSharp() => await MvcTemplateCore(languageOverride: null);
 
-<<<<<<< HEAD
-
-=======
->>>>>>> 93bfe1c5
         private async Task MvcTemplateCore(string languageOverride)
         {
             Project = await ProjectFactory.GetOrCreateProject("mvcnoauth" + (languageOverride == "F#" ? "fsharp" : "csharp"), Output);
