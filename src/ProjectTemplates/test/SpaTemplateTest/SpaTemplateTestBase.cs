// Copyright (c) .NET Foundation. All rights reserved.
// Licensed under the Apache License, Version 2.0. See License.txt in the project root for license information.

using System;
using System.IO;
using System.Linq;
using System.Net;
using System.Net.Http;
using System.Text.RegularExpressions;
using System.Threading.Tasks;
using Microsoft.AspNetCore.E2ETesting;
using Newtonsoft.Json.Linq;
using OpenQA.Selenium;
using Templates.Test.Helpers;
using Xunit;
using Xunit.Abstractions;

// Turn off parallel test run for Edge as the driver does not support multiple Selenium tests at the same time
#if EDGE
[assembly: CollectionBehavior(CollectionBehavior.CollectionPerAssembly)]
#endif
namespace Templates.Test.SpaTemplateTest
{
    public class SpaTemplateTestBase : BrowserTestBase
    {
        public SpaTemplateTestBase(
            ProjectFactoryFixture projectFactory, BrowserFixture browserFixture, ITestOutputHelper output) : base(browserFixture, output)
        {
            ProjectFactory = projectFactory;
        }

        public ProjectFactoryFixture ProjectFactory { get; set; }

        public Project Project { get; set; }

        // Rather than using [Theory] to pass each of the different values for 'template',
        // it's important to distribute the SPA template tests over different test classes
        // so they can be run in parallel. Xunit doesn't parallelize within a test class.
        protected async Task SpaTemplateImplAsync(
            string key,
            string template,
            bool useLocalDb = false,
            bool usesAuth = false)
        {
            Project = await ProjectFactory.GetOrCreateProject(key, Output);

            using var createResult = await Project.RunDotNetNewAsync(template, auth: usesAuth ? "Individual" : null, language: null, useLocalDb);
            Assert.True(0 == createResult.ExitCode, ErrorMessages.GetFailedProcessMessage("create/restore", Project, createResult));

            // We shouldn't have to do the NPM restore in tests because it should happen
            // automatically at build time, but by doing it up front we can avoid having
            // multiple NPM installs run concurrently which otherwise causes errors when
            // tests run in parallel.
            var clientAppSubdirPath = Path.Combine(Project.TemplateOutputDir, "ClientApp");
            ValidatePackageJson(clientAppSubdirPath);

            var projectFileContents = ReadFile(Project.TemplateOutputDir, $"{Project.ProjectName}.csproj");
            if (usesAuth && !useLocalDb)
            {
                Assert.Contains(".db", projectFileContents);
            }

            using var npmRestoreResult = await Project.RestoreWithRetryAsync(Output, clientAppSubdirPath);
            Assert.True(0 == npmRestoreResult.ExitCode, ErrorMessages.GetFailedProcessMessage("npm restore", Project, npmRestoreResult));

            using var lintResult = ProcessEx.RunViaShell(Output, clientAppSubdirPath, "npm run lint");
            Assert.True(0 == lintResult.ExitCode, ErrorMessages.GetFailedProcessMessage("npm run lint", Project, lintResult));

<<<<<<< HEAD
            var testcommand = "npm run test" + template == "angular" ? "-- --watch=false" : "";
            var testResult = await ProcessEx.RunViaShellAsync(Output, clientAppSubdirPath, testcommand);
=======
            // The default behavior of angular tests is watch mode, which leaves the test process open after it finishes, which leads to delays/hangs.
            var testcommand = "npm run test" + template == "angular" ? "-- --watch=false" : "";

            using var testResult = ProcessEx.RunViaShell(Output, clientAppSubdirPath, testcommand);
>>>>>>> 93bfe1c5
            Assert.True(0 == testResult.ExitCode, ErrorMessages.GetFailedProcessMessage("npm run test", Project, testResult));

            using var publishResult = await Project.RunDotNetPublishAsync();
            Assert.True(0 == publishResult.ExitCode, ErrorMessages.GetFailedProcessMessage("publish", Project, publishResult));

            // Run dotnet build after publish. The reason is that one uses Config = Debug and the other uses Config = Release
            // The output from publish will go into bin/Release/netcoreappX.Y/publish and won't be affected by calling build
            // later, while the opposite is not true.

            using var buildResult = await Project.RunDotNetBuildAsync();
            Assert.True(0 == buildResult.ExitCode, ErrorMessages.GetFailedProcessMessage("build", Project, buildResult));

            // localdb is not installed on the CI machines, so skip it.
            var shouldVisitFetchData = !(useLocalDb && Project.IsCIEnvironment);

            if (usesAuth)
            {
                using var migrationsResult = await Project.RunDotNetEfCreateMigrationAsync(template);
                Assert.True(0 == migrationsResult.ExitCode, ErrorMessages.GetFailedProcessMessage("run EF migrations", Project, migrationsResult));
                Project.AssertEmptyMigration(template);

                if (shouldVisitFetchData)
                {
                    using var dbUpdateResult = await Project.RunDotNetEfUpdateDatabaseAsync();
                    Assert.True(0 == dbUpdateResult.ExitCode, ErrorMessages.GetFailedProcessMessage("update database", Project, dbUpdateResult));
                }
            }

            if (template == "react" || template == "reactredux")
            {
                await CleanupReactClientAppBuildFolder(clientAppSubdirPath);
            }

            using (var aspNetProcess = Project.StartBuiltProjectAsync())
            {
                Assert.False(
                    aspNetProcess.Process.HasExited,
                    ErrorMessages.GetFailedProcessMessageOrEmpty("Run built project", Project, aspNetProcess.Process));

                await WarmUpServer(aspNetProcess);
                await aspNetProcess.AssertStatusCode("/", HttpStatusCode.OK, "text/html");

                if (BrowserFixture.IsHostAutomationSupported())
                {
                    var (browser, logs) = await BrowserFixture.GetOrCreateBrowserAsync(Output, $"{Project.ProjectName}.build");
                    aspNetProcess.VisitInBrowser(browser);
                    TestBasicNavigation(visitFetchData: shouldVisitFetchData, usesAuth, browser, logs);
                }
                else
                {
                    BrowserFixture.EnforceSupportedConfigurations();
                }
            }

            if (usesAuth)
            {
                UpdatePublishedSettings();
            }

            using (var aspNetProcess = Project.StartPublishedProjectAsync())
            {
                Assert.False(
                    aspNetProcess.Process.HasExited,
                    ErrorMessages.GetFailedProcessMessageOrEmpty("Run published project", Project, aspNetProcess.Process));

                await WarmUpServer(aspNetProcess);
                await aspNetProcess.AssertStatusCode("/", HttpStatusCode.OK, "text/html");

                if (BrowserFixture.IsHostAutomationSupported())
                {
                    var (browser, logs) = await BrowserFixture.GetOrCreateBrowserAsync(Output, $"{Project.ProjectName}.publish");
                    aspNetProcess.VisitInBrowser(browser);
                    TestBasicNavigation(visitFetchData: shouldVisitFetchData, usesAuth, browser, logs);
                }
                else
                {
                    BrowserFixture.EnforceSupportedConfigurations();
                }
            }
        }

        private async Task CleanupReactClientAppBuildFolder(string clientAppSubdirPath)
        {
            ProcessEx testResult = null;
            int? testResultExitCode = null;
            for (int i = 0; i < 3; i++)
            {
                try
                {
                    testResult = ProcessEx.RunViaShell(Output, clientAppSubdirPath, "npx rimraf ./build");
                    testResultExitCode = testResult.ExitCode;
                    if (testResultExitCode == 0)
                    {
                        return;
                    }
                }
                catch
                {
                }
                finally
                {
                    testResult.Dispose();
                }

                await Task.Delay(3000);
            }

            Assert.True(testResultExitCode == 0, ErrorMessages.GetFailedProcessMessage("npx rimraf ./build", Project, testResult));
        }

        private void ValidatePackageJson(string clientAppSubdirPath)
        {
            Assert.True(File.Exists(Path.Combine(clientAppSubdirPath, "package.json")), "Missing a package.json");
            var packageJson = JObject.Parse(ReadFile(clientAppSubdirPath, "package.json"));

            // NPM package names must match ^(?:@[a-z0-9-~][a-z0-9-._~]*/)?[a-z0-9-~][a-z0-9-._~]*$
            var packageName = (string)packageJson["name"];
            Regex regex = new Regex("^(?:@[a-z0-9-~][a-z0-9-._~]*/)?[a-z0-9-~][a-z0-9-._~]*$");
            Assert.True(regex.IsMatch(packageName), "package.json name is invalid format");
        }

        private static async Task WarmUpServer(AspNetProcess aspNetProcess)
        {
            var attempt = 0;
            var maxAttempts = 3;
            do
            {
                try
                {
                    attempt++;
                    var response = await aspNetProcess.SendRequest("/");
                    if (response.StatusCode == HttpStatusCode.OK)
                    {
                        break;
                    }
                }
                catch (OperationCanceledException)
                {
                }
                catch (HttpRequestException ex) when (ex.Message.StartsWith("The SSL connection could not be established"))
                {
                }
                await Task.Delay(TimeSpan.FromSeconds(5 * attempt));
            } while (attempt < maxAttempts);
        }

        private void UpdatePublishedSettings()
        {
            // Hijack here the config file to use the development key during publish.
            var appSettings = JObject.Parse(File.ReadAllText(Path.Combine(Project.TemplateOutputDir, "appsettings.json")));
            var appSettingsDevelopment = JObject.Parse(File.ReadAllText(Path.Combine(Project.TemplateOutputDir, "appsettings.Development.json")));
            ((JObject)appSettings["IdentityServer"]).Merge(appSettingsDevelopment["IdentityServer"]);
            ((JObject)appSettings["IdentityServer"]).Merge(new
            {
                IdentityServer = new
                {
                    Key = new
                    {
                        FilePath = "./tempkey.json"
                    }
                }
            });
            var testAppSettings = appSettings.ToString();
            File.WriteAllText(Path.Combine(Project.TemplatePublishDir, "appsettings.json"), testAppSettings);
        }

        private void TestBasicNavigation(bool visitFetchData, bool usesAuth, IWebDriver browser, ILogs logs)
        {
            browser.Exists(By.TagName("ul"));
            // <title> element gets project ID injected into it during template execution
            browser.Contains(Project.ProjectGuid.Replace(".", "._"), () => browser.Title);

            // Initially displays the home page
            browser.Equal("Hello, world!", () => browser.FindElement(By.TagName("h1")).Text);

            // Can navigate to the counter page
            browser.FindElement(By.PartialLinkText("Counter")).Click();
            browser.Contains("counter", () => browser.Url);

            browser.Equal("Counter", () => browser.FindElement(By.TagName("h1")).Text);

            // Clicking the counter button works
            browser.Equal("0", () => browser.FindElement(By.CssSelector("p>strong")).Text);
            browser.FindElement(By.CssSelector("p+button")).Click();
            browser.Equal("1", () => browser.FindElement(By.CssSelector("p>strong")).Text);

            if (visitFetchData)
            {
                browser.FindElement(By.PartialLinkText("Fetch data")).Click();

                if (usesAuth)
                {
                    // We will be redirected to the identity UI
                    browser.Contains("/Identity/Account/Login", () => browser.Url);
                    browser.FindElement(By.PartialLinkText("Register as a new user")).Click();

                    var userName = $"{Guid.NewGuid()}@example.com";
                    var password = $"!Test.Password1$";
                    browser.Exists(By.Name("Input.Email"));
                    browser.FindElement(By.Name("Input.Email")).SendKeys(userName);
                    browser.FindElement(By.Name("Input.Password")).SendKeys(password);
                    browser.FindElement(By.Name("Input.ConfirmPassword")).SendKeys(password);
                    browser.FindElement(By.Id("registerSubmit")).Click();

                    // We will be redirected to the RegisterConfirmation
                    browser.Contains("/Identity/Account/RegisterConfirmation", () => browser.Url);
                    browser.FindElement(By.PartialLinkText("Click here to confirm your account")).Click();

                    // We will be redirected to the ConfirmEmail
                    browser.Contains("/Identity/Account/ConfirmEmail", () => browser.Url);

                    // Now we can login
                    browser.FindElement(By.PartialLinkText("Login")).Click();
                    browser.Exists(By.Name("Input.Email"));
                    browser.FindElement(By.Name("Input.Email")).SendKeys(userName);
                    browser.FindElement(By.Name("Input.Password")).SendKeys(password);
                    browser.FindElement(By.Id("login-submit")).Click();

                    // Need to navigate to fetch page
                    browser.FindElement(By.PartialLinkText("Fetch data")).Click();
                }

                // Can navigate to the 'fetch data' page
                browser.Contains("fetch-data", () => browser.Url);
                browser.Equal("Weather forecast", () => browser.FindElement(By.TagName("h1")).Text);

                // Asynchronously loads and displays the table of weather forecasts
                browser.Exists(By.CssSelector("table>tbody>tr"));
                browser.Equal(5, () => browser.FindElements(By.CssSelector("p+table>tbody>tr")).Count);
            }

            foreach (var logKind in logs.AvailableLogTypes)
            {
                var entries = logs.GetLog(logKind);
                var badEntries = entries.Where(e => new LogLevel[] { LogLevel.Warning, LogLevel.Severe }.Contains(e.Level));

                badEntries = badEntries.Where(e =>
                    !e.Message.Contains("failed: WebSocket is closed before the connection is established.")
                    && !e.Message.Contains("[WDS] Disconnected!")
                    && !e.Message.Contains("Timed out connecting to Chrome, retrying"));

                Assert.True(badEntries.Count() == 0, "There were Warnings or Errors from the browser." + Environment.NewLine + string.Join(Environment.NewLine, badEntries));
            }
        }

        private void AssertFileExists(string basePath, string path, bool shouldExist)
        {
            var fullPath = Path.Combine(basePath, path);
            var doesExist = File.Exists(fullPath);

            if (shouldExist)
            {
                Assert.True(doesExist, "Expected file to exist, but it doesn't: " + path);
            }
            else
            {
                Assert.False(doesExist, "Expected file not to exist, but it does: " + path);
            }
        }

        private string ReadFile(string basePath, string path)
        {
            AssertFileExists(basePath, path, shouldExist: true);
            return File.ReadAllText(Path.Combine(basePath, path));
        }
    }
}<|MERGE_RESOLUTION|>--- conflicted
+++ resolved
@@ -66,15 +66,10 @@
             using var lintResult = ProcessEx.RunViaShell(Output, clientAppSubdirPath, "npm run lint");
             Assert.True(0 == lintResult.ExitCode, ErrorMessages.GetFailedProcessMessage("npm run lint", Project, lintResult));
 
-<<<<<<< HEAD
-            var testcommand = "npm run test" + template == "angular" ? "-- --watch=false" : "";
-            var testResult = await ProcessEx.RunViaShellAsync(Output, clientAppSubdirPath, testcommand);
-=======
             // The default behavior of angular tests is watch mode, which leaves the test process open after it finishes, which leads to delays/hangs.
             var testcommand = "npm run test" + template == "angular" ? "-- --watch=false" : "";
 
             using var testResult = ProcessEx.RunViaShell(Output, clientAppSubdirPath, testcommand);
->>>>>>> 93bfe1c5
             Assert.True(0 == testResult.ExitCode, ErrorMessages.GetFailedProcessMessage("npm run test", Project, testResult));
 
             using var publishResult = await Project.RunDotNetPublishAsync();
