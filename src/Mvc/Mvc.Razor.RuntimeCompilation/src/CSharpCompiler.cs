﻿// Copyright (c) .NET Foundation. All rights reserved.
// Licensed under the Apache License, Version 2.0. See License.txt in the project root for license information.

using System;
using System.Collections.Generic;
using System.Diagnostics;
using System.Linq;
using System.Reflection;
using Microsoft.AspNetCore.Hosting;
using Microsoft.CodeAnalysis;
using Microsoft.CodeAnalysis.CSharp;
using Microsoft.CodeAnalysis.Emit;
using Microsoft.CodeAnalysis.Text;
using Microsoft.Extensions.DependencyModel;
using Microsoft.Extensions.Hosting;
using DependencyContextCompilationOptions = Microsoft.Extensions.DependencyModel.CompilationOptions;

namespace Microsoft.AspNetCore.Mvc.Razor.RuntimeCompilation
{
    internal class CSharpCompiler
    {
        private readonly RazorReferenceManager _referenceManager;
        private readonly IWebHostEnvironment _hostingEnvironment;
        private bool _optionsInitialized;
        private CSharpParseOptions _parseOptions;
        private CSharpCompilationOptions _compilationOptions;
        private EmitOptions _emitOptions;
        private bool _emitPdb;

        public CSharpCompiler(RazorReferenceManager manager, IWebHostEnvironment hostingEnvironment)
        {
            _referenceManager = manager ?? throw new ArgumentNullException(nameof(manager));
            _hostingEnvironment = hostingEnvironment ?? throw new ArgumentNullException(nameof(hostingEnvironment));
        }

        public virtual CSharpParseOptions ParseOptions
        {
            get
            {
                EnsureOptions();
                return _parseOptions;
            }
        }

        public virtual CSharpCompilationOptions CSharpCompilationOptions
        {
            get
            {
                EnsureOptions();
                return _compilationOptions;
            }
        }

        public virtual bool EmitPdb
        {
            get
            {
                EnsureOptions();
                return _emitPdb;
            }
        }

        public virtual EmitOptions EmitOptions
        {
            get
            {
                EnsureOptions();
                return _emitOptions;
            }
        }

        public SyntaxTree CreateSyntaxTree(SourceText sourceText)
        {
            return CSharpSyntaxTree.ParseText(
                sourceText,
                options: ParseOptions);
        }

        public CSharpCompilation CreateCompilation(string assemblyName)
        {
            return CSharpCompilation.Create(
                assemblyName,
                options: CSharpCompilationOptions,
                references: _referenceManager.CompilationReferences);
        }

        // Internal for unit testing.
        protected internal virtual DependencyContextCompilationOptions GetDependencyContextCompilationOptions()
        {
            if (!string.IsNullOrEmpty(_hostingEnvironment.ApplicationName))
            {
                var applicationAssembly = Assembly.Load(new AssemblyName(_hostingEnvironment.ApplicationName));
                var dependencyContext = DependencyContext.Load(applicationAssembly);
                if (dependencyContext?.CompilationOptions != null)
                {
                    return dependencyContext.CompilationOptions;
                }
            }

            return DependencyContextCompilationOptions.Default;
        }

        private void EnsureOptions()
        {
            if (!_optionsInitialized)
            {
                var dependencyContextOptions = GetDependencyContextCompilationOptions();
                _parseOptions = GetParseOptions(_hostingEnvironment, dependencyContextOptions);
                _compilationOptions = GetCompilationOptions(_hostingEnvironment, dependencyContextOptions);
                _emitOptions = GetEmitOptions(dependencyContextOptions);

                _optionsInitialized = true;
            }
        }

        private EmitOptions GetEmitOptions(DependencyContextCompilationOptions dependencyContextOptions)
        {
            // Assume we're always producing pdbs unless DebugType = none
            _emitPdb = true;
            DebugInformationFormat debugInformationFormat;
            if (string.IsNullOrEmpty(dependencyContextOptions.DebugType))
            {
                debugInformationFormat = DebugInformationFormat.PortablePdb;
            }
            else
            {
                // Based on https://github.com/dotnet/roslyn/blob/1d28ff9ba248b332de3c84d23194a1d7bde07e4d/src/Compilers/CSharp/Portable/CommandLine/CSharpCommandLineParser.cs#L624-L640
                switch (dependencyContextOptions.DebugType.ToLower())
                {
                    case "none":
                        // There isn't a way to represent none in DebugInformationFormat.
                        // We'll set EmitPdb to false and let callers handle it by setting a null pdb-stream.
                        _emitPdb = false;
                        return new EmitOptions();
                    case "portable":
                        debugInformationFormat = DebugInformationFormat.PortablePdb;
                        break;
                    case "embedded":
                        // Roslyn does not expose enough public APIs to produce a binary with embedded pdbs.
                        // We'll produce PortablePdb instead to continue providing a reasonable user experience.
                        debugInformationFormat = DebugInformationFormat.PortablePdb;
                        break;
                    case "full":
                    case "pdbonly":
                        debugInformationFormat = DebugInformationFormat.PortablePdb;
                        break;
                    default:
                        throw new InvalidOperationException(Resources.FormatUnsupportedDebugInformationFormat(dependencyContextOptions.DebugType));
                }
            }

            var emitOptions = new EmitOptions(debugInformationFormat: debugInformationFormat);
            return emitOptions;
        }

        private static CSharpCompilationOptions GetCompilationOptions(
            IWebHostEnvironment hostingEnvironment,
            DependencyContextCompilationOptions dependencyContextOptions)
        {
            var csharpCompilationOptions = new CSharpCompilationOptions(OutputKind.DynamicallyLinkedLibrary);

            // Disable 1702 until roslyn turns this off by default
            csharpCompilationOptions = csharpCompilationOptions.WithSpecificDiagnosticOptions(
                new Dictionary<string, ReportDiagnostic>
                {
                    {"CS1701", ReportDiagnostic.Suppress}, // Binding redirects
                    {"CS1702", ReportDiagnostic.Suppress},
                    {"CS1705", ReportDiagnostic.Suppress}
                });

            if (dependencyContextOptions.AllowUnsafe.HasValue)
            {
                csharpCompilationOptions = csharpCompilationOptions.WithAllowUnsafe(
                    dependencyContextOptions.AllowUnsafe.Value);
            }

            OptimizationLevel optimizationLevel;
            if (dependencyContextOptions.Optimize.HasValue)
            {
                optimizationLevel = dependencyContextOptions.Optimize.Value ?
                    OptimizationLevel.Release :
                    OptimizationLevel.Debug;
            }
            else
            {
                optimizationLevel = hostingEnvironment.IsDevelopment() ?
                    OptimizationLevel.Debug :
                    OptimizationLevel.Release;
            }
            csharpCompilationOptions = csharpCompilationOptions.WithOptimizationLevel(optimizationLevel);

            if (dependencyContextOptions.WarningsAsErrors.HasValue)
            {
                var reportDiagnostic = dependencyContextOptions.WarningsAsErrors.Value ?
                    ReportDiagnostic.Error :
                    ReportDiagnostic.Default;
                csharpCompilationOptions = csharpCompilationOptions.WithGeneralDiagnosticOption(reportDiagnostic);
            }

            return csharpCompilationOptions;
        }

        private static CSharpParseOptions GetParseOptions(
            IWebHostEnvironment hostingEnvironment,
            DependencyContextCompilationOptions dependencyContextOptions)
        {
            var configurationSymbol = hostingEnvironment.IsDevelopment() ? "DEBUG" : "RELEASE";
            var defines = dependencyContextOptions.Defines.Concat(new[] { configurationSymbol });

            var parseOptions = new CSharpParseOptions(preprocessorSymbols: defines);

            if (string.IsNullOrEmpty(dependencyContextOptions.LanguageVersion))
            {
<<<<<<< HEAD
                // During preview releases, Roslyn assumes Preview language version for netcoreapp5.0 targeting projects.
                // We will match the behavior if the project does not specify a value for C# language (e.g. if you're using Razor compilation in a F# project).
                // Prior to 3.0 RTM, this value needs to be changed to "Latest". This is tracked via https://github.com/aspnet/AspNetCore/issues/9129
                parseOptions = parseOptions.WithLanguageVersion(LanguageVersion.Preview);
=======
                // If the user does not specify a LanguageVersion, assume CSharp 8.0. This matches the language version Razor 3.0 targets by default.
                parseOptions = parseOptions.WithLanguageVersion(LanguageVersion.CSharp8);
>>>>>>> 77955371
            }
            else if (LanguageVersionFacts.TryParse(dependencyContextOptions.LanguageVersion, out var languageVersion))
            {
                parseOptions = parseOptions.WithLanguageVersion(languageVersion);
            }
            else
            {
                Debug.Fail($"LanguageVersion {languageVersion} specified in the deps file could not be parsed.");
            }

            return parseOptions;
        }
    }
}<|MERGE_RESOLUTION|>--- conflicted
+++ resolved
@@ -211,15 +211,8 @@
 
             if (string.IsNullOrEmpty(dependencyContextOptions.LanguageVersion))
             {
-<<<<<<< HEAD
-                // During preview releases, Roslyn assumes Preview language version for netcoreapp5.0 targeting projects.
-                // We will match the behavior if the project does not specify a value for C# language (e.g. if you're using Razor compilation in a F# project).
-                // Prior to 3.0 RTM, this value needs to be changed to "Latest". This is tracked via https://github.com/aspnet/AspNetCore/issues/9129
-                parseOptions = parseOptions.WithLanguageVersion(LanguageVersion.Preview);
-=======
                 // If the user does not specify a LanguageVersion, assume CSharp 8.0. This matches the language version Razor 3.0 targets by default.
                 parseOptions = parseOptions.WithLanguageVersion(LanguageVersion.CSharp8);
->>>>>>> 77955371
             }
             else if (LanguageVersionFacts.TryParse(dependencyContextOptions.LanguageVersion, out var languageVersion))
             {
