--- conflicted
+++ resolved
@@ -26,12 +26,7 @@
         private readonly EndpointDataSource _endpointDataSource;
         private readonly IHostEnvironment _environment;
         private readonly IServiceProviderIsService? _serviceProviderIsService;
-<<<<<<< HEAD
         private readonly ParameterBindingMethodCache ParameterBindingMethodCache = new();
-        private readonly NullabilityInfoContext NullabilityContext = new();
-=======
-        private readonly TryParseMethodCache TryParseMethodCache = new();
->>>>>>> 509826bd
 
         // Executes before MVC's DefaultApiDescriptionProvider and GrpcHttpApiDescriptionProvider for no particular reason.
         public int Order => -1100;
