// Copyright (c) .NET Foundation. All rights reserved.
// Licensed under the Apache License, Version 2.0. See License.txt in the project root for license information.

using System;
using System.Collections.Generic;
using System.Diagnostics.CodeAnalysis;
using System.IO;
using System.Linq;
using System.Net.Http;
using System.Reflection;
using System.Text.Json;
<<<<<<< HEAD
using System.Threading.Tasks;
=======
>>>>>>> 1a2b3260
using Microsoft.AspNetCore.Hosting;
using Microsoft.AspNetCore.Hosting.Server;
using Microsoft.AspNetCore.TestHost;
using Microsoft.Extensions.DependencyInjection;
using Microsoft.Extensions.DependencyModel;
using Microsoft.Extensions.Hosting;

namespace Microsoft.AspNetCore.Mvc.Testing
{
    /// <summary>
    /// Factory for bootstrapping an application in memory for functional end to end tests.
    /// </summary>
    /// <typeparam name="TEntryPoint">A type in the entry point assembly of the application.
    /// Typically the Startup or Program classes can be used.</typeparam>
    public class WebApplicationFactory<TEntryPoint> : IDisposable, IAsyncDisposable where TEntryPoint : class
    {
        private bool _disposed;
<<<<<<< HEAD
        private bool _disposedAsync;
        private TestServer _server;
        private IHost _host;
=======
        private TestServer? _server;
        private IHost? _host;
>>>>>>> 1a2b3260
        private Action<IWebHostBuilder> _configuration;
        private List<HttpClient> _clients = new();
        private List<WebApplicationFactory<TEntryPoint>> _derivedFactories = new();

        /// <summary>
        /// <para>
        /// Creates an instance of <see cref="WebApplicationFactory{TEntryPoint}"/>. This factory can be used to
        /// create a <see cref="TestServer"/> instance using the MVC application defined by <typeparamref name="TEntryPoint"/>
        /// and one or more <see cref="HttpClient"/> instances used to send <see cref="HttpRequestMessage"/> to the <see cref="TestServer"/>.
        /// The <see cref="WebApplicationFactory{TEntryPoint}"/> will find the entry point class of <typeparamref name="TEntryPoint"/>
        /// assembly and initialize the application by calling <c>IWebHostBuilder CreateWebHostBuilder(string [] args)</c>
        /// on <typeparamref name="TEntryPoint"/>.
        /// </para>
        /// <para>
        /// This constructor will infer the application content root path by searching for a
        /// <see cref="WebApplicationFactoryContentRootAttribute"/> on the assembly containing the functional tests with
        /// a key equal to the <typeparamref name="TEntryPoint"/> assembly <see cref="Assembly.FullName"/>.
        /// In case an attribute with the right key can't be found, <see cref="WebApplicationFactory{TEntryPoint}"/>
        /// will fall back to searching for a solution file (*.sln) and then appending <typeparamref name="TEntryPoint"/> assembly name
        /// to the solution directory. The application root directory will be used to discover views and content files.
        /// </para>
        /// <para>
        /// The application assemblies will be loaded from the dependency context of the assembly containing
        /// <typeparamref name="TEntryPoint" />. This means that project dependencies of the assembly containing
        /// <typeparamref name="TEntryPoint" /> will be loaded as application assemblies.
        /// </para>
        /// </summary>
        public WebApplicationFactory()
        {
            _configuration = ConfigureWebHost;
        }

        /// <summary>
        /// Finalizes an instance of the <see cref="WebApplicationFactory{TEntryPoint}"/> class.
        /// </summary>
        ~WebApplicationFactory()
        {
            Dispose(false);
        }

        /// <summary>
        /// Gets the <see cref="TestServer"/> created by this <see cref="WebApplicationFactory{TEntryPoint}"/>.
        /// </summary>
        public TestServer Server
        {
            get
            {
                EnsureServer();
                return _server;
            }
        }

        /// <summary>
        /// Gets the <see cref="IServiceProvider"/> created by the server associated with this <see cref="WebApplicationFactory{TEntryPoint}"/>.
        /// </summary>
        public virtual IServiceProvider Services
        {
            get
            {
                EnsureServer();
                return _host?.Services ?? _server.Host.Services;
            }
        }

        /// <summary>
        /// Gets the <see cref="IReadOnlyList{WebApplicationFactory}"/> of factories created from this factory
        /// by further customizing the <see cref="IWebHostBuilder"/> when calling
        /// <see cref="WebApplicationFactory{TEntryPoint}.WithWebHostBuilder(Action{IWebHostBuilder})"/>.
        /// </summary>
        public IReadOnlyList<WebApplicationFactory<TEntryPoint>> Factories => _derivedFactories.AsReadOnly();

        /// <summary>
        /// Gets the <see cref="WebApplicationFactoryClientOptions"/> used by <see cref="CreateClient()"/>.
        /// </summary>
        public WebApplicationFactoryClientOptions ClientOptions { get; private set; } = new WebApplicationFactoryClientOptions();

        /// <summary>
        /// Creates a new <see cref="WebApplicationFactory{TEntryPoint}"/> with a <see cref="IWebHostBuilder"/>
        /// that is further customized by <paramref name="configuration"/>.
        /// </summary>
        /// <param name="configuration">
        /// An <see cref="Action{IWebHostBuilder}"/> to configure the <see cref="IWebHostBuilder"/>.
        /// </param>
        /// <returns>A new <see cref="WebApplicationFactory{TEntryPoint}"/>.</returns>
        public WebApplicationFactory<TEntryPoint> WithWebHostBuilder(Action<IWebHostBuilder> configuration) =>
            WithWebHostBuilderCore(configuration);

        internal virtual WebApplicationFactory<TEntryPoint> WithWebHostBuilderCore(Action<IWebHostBuilder> configuration)
        {
            var factory = new DelegatedWebApplicationFactory(
                ClientOptions,
                CreateServer,
                CreateHost,
                CreateWebHostBuilder,
                CreateHostBuilder,
                GetTestAssemblies,
                ConfigureClient,
                builder =>
                {
                    _configuration(builder);
                    configuration(builder);
                });

            _derivedFactories.Add(factory);

            return factory;
        }

        [MemberNotNull(nameof(_server))]
        private void EnsureServer()
        {
            if (_server != null)
            {
                return;
            }

            EnsureDepsFile();

            var hostBuilder = CreateHostBuilder();
            if (hostBuilder != null)
            {
                hostBuilder.ConfigureWebHost(webHostBuilder =>
                {
                    SetContentRoot(webHostBuilder);
                    _configuration(webHostBuilder);
                    webHostBuilder.UseTestServer();
                });
                _host = CreateHost(hostBuilder);
                _server = (TestServer)_host.Services.GetRequiredService<IServer>();
                return;
            }

            var builder = CreateWebHostBuilder();
            SetContentRoot(builder);
            _configuration(builder);
            _server = CreateServer(builder);
        }

        private void SetContentRoot(IWebHostBuilder builder)
        {
            if (SetContentRootFromSetting(builder))
            {
                return;
            }

            var fromFile = File.Exists("MvcTestingAppManifest.json");
            var contentRoot = fromFile ? GetContentRootFromFile("MvcTestingAppManifest.json") : GetContentRootFromAssembly();

            if (contentRoot != null)
            {
                builder.UseContentRoot(contentRoot);
            }
            else
            {
                builder.UseSolutionRelativeContentRoot(typeof(TEntryPoint).Assembly.GetName().Name!);
            }
        }

        private string GetContentRootFromFile(string file)
        {
            var data = JsonSerializer.Deserialize<IDictionary<string, string>>(File.ReadAllBytes(file))!;
            var key = typeof(TEntryPoint).Assembly.GetName().FullName;

            if (!data.TryGetValue(key, out var contentRoot))
            {
                throw new KeyNotFoundException($"Could not find content root for project '{key}' in test manifest file '{file}'");
            }

            return (contentRoot == "~") ? AppContext.BaseDirectory : contentRoot;
        }

        private string? GetContentRootFromAssembly()
        {
            var metadataAttributes = GetContentRootMetadataAttributes(
                typeof(TEntryPoint).Assembly.FullName!,
                typeof(TEntryPoint).Assembly.GetName().Name!);

            string? contentRoot = null;
            for (var i = 0; i < metadataAttributes.Length; i++)
            {
                var contentRootAttribute = metadataAttributes[i];
                var contentRootCandidate = Path.Combine(
                    AppContext.BaseDirectory,
                    contentRootAttribute.ContentRootPath);

                var contentRootMarker = Path.Combine(
                    contentRootCandidate,
                    Path.GetFileName(contentRootAttribute.ContentRootTest));

                if (File.Exists(contentRootMarker))
                {
                    contentRoot = contentRootCandidate;
                    break;
                }
            }

            return contentRoot;
        }

        private static bool SetContentRootFromSetting(IWebHostBuilder builder)
        {
            // Attempt to look for TEST_CONTENTROOT_APPNAME in settings. This should result in looking for
            // ASPNETCORE_TEST_CONTENTROOT_APPNAME environment variable.
            var assemblyName = typeof(TEntryPoint).Assembly.GetName().Name!;
            var settingSuffix = assemblyName.ToUpperInvariant().Replace(".", "_");
            var settingName = $"TEST_CONTENTROOT_{settingSuffix}";

            var settingValue = builder.GetSetting(settingName);
            if (settingValue == null)
            {
                return false;
            }

            builder.UseContentRoot(settingValue);
            return true;
        }

        private WebApplicationFactoryContentRootAttribute[] GetContentRootMetadataAttributes(
            string tEntryPointAssemblyFullName,
            string tEntryPointAssemblyName)
        {
            var testAssembly = GetTestAssemblies();
            var metadataAttributes = testAssembly
                .SelectMany(a => a.GetCustomAttributes<WebApplicationFactoryContentRootAttribute>())
                .Where(a => string.Equals(a.Key, tEntryPointAssemblyFullName, StringComparison.OrdinalIgnoreCase) ||
                            string.Equals(a.Key, tEntryPointAssemblyName, StringComparison.OrdinalIgnoreCase))
                .OrderBy(a => a.Priority)
                .ToArray();

            return metadataAttributes;
        }

        /// <summary>
        /// Gets the assemblies containing the functional tests. The
        /// <see cref="WebApplicationFactoryContentRootAttribute"/> applied to these
        /// assemblies defines the content root to use for the given
        /// <typeparamref name="TEntryPoint"/>.
        /// </summary>
        /// <returns>The list of <see cref="Assembly"/> containing tests.</returns>
        protected virtual IEnumerable<Assembly> GetTestAssemblies()
        {
            try
            {
                // The default dependency context will be populated in .net core applications.
                var context = DependencyContext.Default;
                if (context == null || context.CompileLibraries.Count == 0)
                {
                    // The app domain friendly name will be populated in full framework.
                    return new[] { Assembly.Load(AppDomain.CurrentDomain.FriendlyName) };
                }

                var runtimeProjectLibraries = context.RuntimeLibraries
                    .ToDictionary(r => r.Name, r => r, StringComparer.Ordinal);

                // Find the list of projects
                var projects = context.CompileLibraries.Where(l => l.Type == "project");

                var entryPointAssemblyName = typeof(TEntryPoint).Assembly.GetName().Name;

                // Find the list of projects referencing TEntryPoint.
                var candidates = context.CompileLibraries
                    .Where(library => library.Dependencies.Any(d => string.Equals(d.Name, entryPointAssemblyName, StringComparison.Ordinal)));

                var testAssemblies = new List<Assembly>();
                foreach (var candidate in candidates)
                {
                    if (runtimeProjectLibraries.TryGetValue(candidate.Name, out var runtimeLibrary))
                    {
                        var runtimeAssemblies = runtimeLibrary.GetDefaultAssemblyNames(context);
                        testAssemblies.AddRange(runtimeAssemblies.Select(Assembly.Load));
                    }
                }

                return testAssemblies;
            }
            catch (Exception)
            {
            }

            return Array.Empty<Assembly>();
        }

        private void EnsureDepsFile()
        {
            if (typeof(TEntryPoint).Assembly.EntryPoint == null)
            {
                throw new InvalidOperationException(Resources.FormatInvalidAssemblyEntryPoint(typeof(TEntryPoint).Name));
            }

            var depsFileName = $"{typeof(TEntryPoint).Assembly.GetName().Name}.deps.json";
            var depsFile = new FileInfo(Path.Combine(AppContext.BaseDirectory, depsFileName));
            if (!depsFile.Exists)
            {
                throw new InvalidOperationException(Resources.FormatMissingDepsFile(
                    depsFile.FullName,
                    Path.GetFileName(depsFile.FullName)));
            }
        }

        /// <summary>
        /// Creates a <see cref="IHostBuilder"/> used to set up <see cref="TestServer"/>.
        /// </summary>
        /// <remarks>
        /// The default implementation of this method looks for a <c>public static IHostBuilder CreateHostBuilder(string[] args)</c>
        /// method defined on the entry point of the assembly of <typeparamref name="TEntryPoint" /> and invokes it passing an empty string
        /// array as arguments.
        /// </remarks>
        /// <returns>A <see cref="IHostBuilder"/> instance.</returns>
        protected virtual IHostBuilder? CreateHostBuilder()
        {
            var hostBuilder = HostFactoryResolver.ResolveHostBuilderFactory<IHostBuilder>(typeof(TEntryPoint).Assembly)?.Invoke(Array.Empty<string>());
            if (hostBuilder != null)
            {
                hostBuilder.UseEnvironment(Environments.Development);
            }
            return hostBuilder;
        }

        /// <summary>
        /// Creates a <see cref="IWebHostBuilder"/> used to set up <see cref="TestServer"/>.
        /// </summary>
        /// <remarks>
        /// The default implementation of this method looks for a <c>public static IWebHostBuilder CreateWebHostBuilder(string[] args)</c>
        /// method defined on the entry point of the assembly of <typeparamref name="TEntryPoint" /> and invokes it passing an empty string
        /// array as arguments.
        /// </remarks>
        /// <returns>A <see cref="IWebHostBuilder"/> instance.</returns>
        protected virtual IWebHostBuilder CreateWebHostBuilder()
        {
            var builder = WebHostBuilderFactory.CreateFromTypesAssemblyEntryPoint<TEntryPoint>(Array.Empty<string>());
            if (builder == null)
            {
                throw new InvalidOperationException(Resources.FormatMissingBuilderMethod(
                    nameof(IHostBuilder),
                    nameof(IWebHostBuilder),
                    typeof(TEntryPoint).Assembly.EntryPoint!.DeclaringType!.FullName,
                    typeof(WebApplicationFactory<TEntryPoint>).Name,
                    nameof(CreateHostBuilder),
                    nameof(CreateWebHostBuilder)));
            }
            else
            {
                return builder.UseEnvironment(Environments.Development);
            }
        }

        /// <summary>
        /// Creates the <see cref="TestServer"/> with the bootstrapped application in <paramref name="builder"/>.
        /// This is only called for applications using <see cref="IWebHostBuilder"/>. Applications based on
        /// <see cref="IHostBuilder"/> will use <see cref="CreateHost"/> instead.
        /// </summary>
        /// <param name="builder">The <see cref="IWebHostBuilder"/> used to
        /// create the server.</param>
        /// <returns>The <see cref="TestServer"/> with the bootstrapped application.</returns>
        protected virtual TestServer CreateServer(IWebHostBuilder builder) => new TestServer(builder);

        /// <summary>
        /// Creates the <see cref="IHost"/> with the bootstrapped application in <paramref name="builder"/>.
        /// This is only called for applications using <see cref="IHostBuilder"/>. Applications based on
        /// <see cref="IWebHostBuilder"/> will use <see cref="CreateServer"/> instead.
        /// </summary>
        /// <param name="builder">The <see cref="IHostBuilder"/> used to create the host.</param>
        /// <returns>The <see cref="IHost"/> with the bootstrapped application.</returns>
        protected virtual IHost CreateHost(IHostBuilder builder)
        {
            var host = builder.Build();
            host.Start();
            return host;
        }

        /// <summary>
        /// Gives a fixture an opportunity to configure the application before it gets built.
        /// </summary>
        /// <param name="builder">The <see cref="IWebHostBuilder"/> for the application.</param>
        protected virtual void ConfigureWebHost(IWebHostBuilder builder)
        {
        }

        /// <summary>
        /// Creates an instance of <see cref="HttpClient"/> that automatically follows
        /// redirects and handles cookies.
        /// </summary>
        /// <returns>The <see cref="HttpClient"/>.</returns>
        public HttpClient CreateClient() =>
            CreateClient(ClientOptions);

        /// <summary>
        /// Creates an instance of <see cref="HttpClient"/> that automatically follows
        /// redirects and handles cookies.
        /// </summary>
        /// <returns>The <see cref="HttpClient"/>.</returns>
        public HttpClient CreateClient(WebApplicationFactoryClientOptions options) =>
            CreateDefaultClient(options.BaseAddress, options.CreateHandlers());

        /// <summary>
        /// Creates a new instance of an <see cref="HttpClient"/> that can be used to
        /// send <see cref="HttpRequestMessage"/> to the server. The base address of the <see cref="HttpClient"/>
        /// instance will be set to <c>http://localhost</c>.
        /// </summary>
        /// <param name="handlers">A list of <see cref="DelegatingHandler"/> instances to set up on the
        /// <see cref="HttpClient"/>.</param>
        /// <returns>The <see cref="HttpClient"/>.</returns>
        public HttpClient CreateDefaultClient(params DelegatingHandler[] handlers)
        {
            EnsureServer();

            HttpClient client;
            if (handlers == null || handlers.Length == 0)
            {
                client = _server.CreateClient();
            }
            else
            {
                for (var i = handlers.Length - 1; i > 0; i--)
                {
                    handlers[i - 1].InnerHandler = handlers[i];
                }

                var serverHandler = _server.CreateHandler();
                handlers[handlers.Length - 1].InnerHandler = serverHandler;

                client = new HttpClient(handlers[0]);
            }

            _clients.Add(client);

            ConfigureClient(client);

            return client;
        }

        /// <summary>
        /// Configures <see cref="HttpClient"/> instances created by this <see cref="WebApplicationFactory{TEntryPoint}"/>.
        /// </summary>
        /// <param name="client">The <see cref="HttpClient"/> instance getting configured.</param>
        protected virtual void ConfigureClient(HttpClient client)
        {
            if (client == null)
            {
                throw new ArgumentNullException(nameof(client));
            }

            client.BaseAddress = new Uri("http://localhost");
        }

        /// <summary>
        /// Creates a new instance of an <see cref="HttpClient"/> that can be used to
        /// send <see cref="HttpRequestMessage"/> to the server.
        /// </summary>
        /// <param name="baseAddress">The base address of the <see cref="HttpClient"/> instance.</param>
        /// <param name="handlers">A list of <see cref="DelegatingHandler"/> instances to set up on the
        /// <see cref="HttpClient"/>.</param>
        /// <returns>The <see cref="HttpClient"/>.</returns>
        public HttpClient CreateDefaultClient(Uri baseAddress, params DelegatingHandler[] handlers)
        {
            var client = CreateDefaultClient(handlers);
            client.BaseAddress = baseAddress;

            return client;
        }

        /// <inheritdoc />
        public void Dispose()
        {
            Dispose(true);
        }

        /// <summary>
        /// Performs application-defined tasks associated with freeing, releasing, or resetting unmanaged resources.
        /// </summary>
        /// <param name="disposing">
        /// <see langword="true" /> to release both managed and unmanaged resources;
        /// <see langword="false" /> to release only unmanaged resources.
        /// </param>
        protected virtual void Dispose(bool disposing)
        {
            if (_disposed)
            {
                return;
            }

            if (disposing)
            {
                if (!_disposedAsync)
                {
                    DisposeAsync()
                        .AsTask()
                        .ConfigureAwait(false)
                        .GetAwaiter()
                        .GetResult();
                }
            }

            _disposed = true;
        }

        /// <inheritdoc />
        public async ValueTask DisposeAsync()
        {
            if (_disposed)
            {
                return;
            }

            if (_disposedAsync)
            {
                return;
            }

            foreach (var client in _clients)
            {
                client.Dispose();
            }

            foreach (var factory in _derivedFactories)
            {
                await factory.DisposeAsync().ConfigureAwait(false);
            }

            _server?.Dispose();

            if (_host != null)
            {
                await _host.StopAsync().ConfigureAwait(false);
                _host?.Dispose();
            }

            _disposedAsync = true;

            Dispose(disposing: true);
        }

        private class DelegatedWebApplicationFactory : WebApplicationFactory<TEntryPoint>
        {
            private readonly Func<IWebHostBuilder, TestServer> _createServer;
            private readonly Func<IHostBuilder, IHost> _createHost;
            private readonly Func<IWebHostBuilder> _createWebHostBuilder;
            private readonly Func<IHostBuilder?> _createHostBuilder;
            private readonly Func<IEnumerable<Assembly>> _getTestAssemblies;
            private readonly Action<HttpClient> _configureClient;

            public DelegatedWebApplicationFactory(
                WebApplicationFactoryClientOptions options,
                Func<IWebHostBuilder, TestServer> createServer,
                Func<IHostBuilder, IHost> createHost,
                Func<IWebHostBuilder> createWebHostBuilder,
                Func<IHostBuilder?> createHostBuilder,
                Func<IEnumerable<Assembly>> getTestAssemblies,
                Action<HttpClient> configureClient,
                Action<IWebHostBuilder> configureWebHost)
            {
                ClientOptions = new WebApplicationFactoryClientOptions(options);
                _createServer = createServer;
                _createHost = createHost;
                _createWebHostBuilder = createWebHostBuilder;
                _createHostBuilder = createHostBuilder;
                _getTestAssemblies = getTestAssemblies;
                _configureClient = configureClient;
                _configuration = configureWebHost;
            }

            protected override TestServer CreateServer(IWebHostBuilder builder) => _createServer(builder);

            protected override IHost CreateHost(IHostBuilder builder) => _createHost(builder);

            protected override IWebHostBuilder CreateWebHostBuilder() => _createWebHostBuilder();

            protected override IHostBuilder? CreateHostBuilder() => _createHostBuilder();

            protected override IEnumerable<Assembly> GetTestAssemblies() => _getTestAssemblies();

            protected override void ConfigureWebHost(IWebHostBuilder builder) => _configuration(builder);

            protected override void ConfigureClient(HttpClient client) => _configureClient(client);

            internal override WebApplicationFactory<TEntryPoint> WithWebHostBuilderCore(Action<IWebHostBuilder> configuration)
            {
                return new DelegatedWebApplicationFactory(
                    ClientOptions,
                    _createServer,
                    _createHost,
                    _createWebHostBuilder,
                    _createHostBuilder,
                    _getTestAssemblies,
                    _configureClient,
                    builder =>
                    {
                        _configuration(builder);
                        configuration(builder);
                    });
            }
        }
    }
}<|MERGE_RESOLUTION|>--- conflicted
+++ resolved
@@ -9,10 +9,7 @@
 using System.Net.Http;
 using System.Reflection;
 using System.Text.Json;
-<<<<<<< HEAD
 using System.Threading.Tasks;
-=======
->>>>>>> 1a2b3260
 using Microsoft.AspNetCore.Hosting;
 using Microsoft.AspNetCore.Hosting.Server;
 using Microsoft.AspNetCore.TestHost;
@@ -30,14 +27,9 @@
     public class WebApplicationFactory<TEntryPoint> : IDisposable, IAsyncDisposable where TEntryPoint : class
     {
         private bool _disposed;
-<<<<<<< HEAD
         private bool _disposedAsync;
-        private TestServer _server;
-        private IHost _host;
-=======
         private TestServer? _server;
         private IHost? _host;
->>>>>>> 1a2b3260
         private Action<IWebHostBuilder> _configuration;
         private List<HttpClient> _clients = new();
         private List<WebApplicationFactory<TEntryPoint>> _derivedFactories = new();
