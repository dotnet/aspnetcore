// Licensed to the .NET Foundation under one or more agreements.
// The .NET Foundation licenses this file to you under the MIT license.

using System.Collections;
<<<<<<< HEAD
using System.Collections.Generic;
using System.Reflection;

=======
>>>>>>> 11745693
using Microsoft.AspNetCore.Mvc.ApplicationModels;
using Microsoft.AspNetCore.Mvc.Infrastructure;

namespace Microsoft.AspNetCore.Mvc.RazorPages;

/// <summary>
/// Provides configuration for Razor Pages.
/// </summary>
public class RazorPagesOptions : IEnumerable<ICompatibilitySwitch>
{
    private readonly IReadOnlyList<ICompatibilitySwitch> _switches = Array.Empty<ICompatibilitySwitch>();
    private string _root = "/Pages";

    /// <summary>
    /// Gets a collection of <see cref="IPageConvention"/> instances that are applied during
    /// route and page model construction.
    /// </summary>
    public PageConventionCollection Conventions { get; internal set; } = default!;

    /// <summary>
    /// Application relative path used as the root of discovery for Razor Page files.
    /// Defaults to the <c>/Pages</c> directory under application root.
    /// </summary>
    public string RootDirectory
    {
        get => _root;
        set
        {
            if (string.IsNullOrEmpty(value))
            {
                throw new ArgumentException(Resources.ArgumentCannotBeNullOrEmpty, nameof(value));
            }

            if (value[0] != '/')
            {
                throw new ArgumentException(Resources.PathMustBeRootRelativePath, nameof(value));
            }

            _root = value;
        }
    }

    IEnumerator<ICompatibilitySwitch> IEnumerable<ICompatibilitySwitch>.GetEnumerator() => _switches.GetEnumerator();

    IEnumerator IEnumerable.GetEnumerator() => _switches.GetEnumerator();
}<|MERGE_RESOLUTION|>--- conflicted
+++ resolved
@@ -2,12 +2,6 @@
 // The .NET Foundation licenses this file to you under the MIT license.
 
 using System.Collections;
-<<<<<<< HEAD
-using System.Collections.Generic;
-using System.Reflection;
-
-=======
->>>>>>> 11745693
 using Microsoft.AspNetCore.Mvc.ApplicationModels;
 using Microsoft.AspNetCore.Mvc.Infrastructure;
 
