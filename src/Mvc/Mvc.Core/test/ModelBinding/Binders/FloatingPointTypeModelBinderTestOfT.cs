// Copyright (c) .NET Foundation. All rights reserved.
// Licensed under the Apache License, Version 2.0. See License.txt in the project root for license information.

using System;
using System.Globalization;
using System.Threading.Tasks;
using Microsoft.AspNetCore.Testing;
using Microsoft.AspNetCore.Testing.xunit;
using Xunit;

namespace Microsoft.AspNetCore.Mvc.ModelBinding.Binders
{
    public abstract class FloatingPointTypeModelBinderTest<TFloatingPoint> where TFloatingPoint: struct
    {
        public static TheoryData<Type> ConvertibleTypeData
        {
            get
            {
                return new TheoryData<Type>
                {
                    typeof(TFloatingPoint),
                    typeof(TFloatingPoint?),
                };
            }
        }

        protected abstract TFloatingPoint Twelve { get; }

        protected abstract TFloatingPoint TwelvePointFive { get; }

        protected abstract TFloatingPoint ThirtyTwoThousand { get; }

        protected abstract TFloatingPoint ThirtyTwoThousandPointOne { get; }

        [Theory]
        [MemberData(nameof(ConvertibleTypeData))]
        public async Task BindModel_ReturnsFailure_IfAttemptedValueCannotBeParsed(Type destinationType)
        {
            // Arrange
            var bindingContext = GetBindingContext(destinationType);
            bindingContext.ValueProvider = new SimpleValueProvider
            {
                { "theModelName", "some-value" }
            };
            var binder = GetBinder();

            // Act
            await binder.BindModelAsync(bindingContext);

            // Assert
            Assert.False(bindingContext.Result.IsModelSet);
        }

        [Theory]
        [MemberData(nameof(ConvertibleTypeData))]
        public async Task BindModel_CreatesError_IfAttemptedValueCannotBeParsed(Type destinationType)
        {
            // Arrange
            var message = "The value 'not a number' is not valid.";
            var bindingContext = GetBindingContext(destinationType);
            bindingContext.ValueProvider = new SimpleValueProvider
            {
                { "theModelName", "not a number" },
            };
            var binder = GetBinder();

            // Act
            await binder.BindModelAsync(bindingContext);

            // Assert
            Assert.False(bindingContext.Result.IsModelSet);
            Assert.Null(bindingContext.Result.Model);
            Assert.False(bindingContext.ModelState.IsValid);

            var error = Assert.Single(bindingContext.ModelState["theModelName"].Errors);
            Assert.Equal(message, error.ErrorMessage);
        }

        [Theory]
        [MemberData(nameof(ConvertibleTypeData))]
        public async Task BindModel_CreatesError_IfAttemptedValueCannotBeCompletelyParsed(Type destinationType)
        {
            // Arrange
            var bindingContext = GetBindingContext(destinationType);
            bindingContext.ValueProvider = new SimpleValueProvider(new CultureInfo("en-GB"))
            {
                { "theModelName", "12_5" }
            };
            var binder = GetBinder();

            // Act
            await binder.BindModelAsync(bindingContext);

            // Assert
            Assert.False(bindingContext.Result.IsModelSet);
            Assert.Null(bindingContext.Result.Model);

            var error = Assert.Single(bindingContext.ModelState["theModelName"].Errors);
            Assert.Equal("The value '12_5' is not valid.", error.ErrorMessage, StringComparer.Ordinal);
            Assert.Null(error.Exception);
        }

        [Theory]
        [MemberData(nameof(ConvertibleTypeData))]
        public async Task BindModel_CreatesError_IfAttemptedValueContainsDisallowedWhitespace(Type destinationType)
        {
            // Arrange
            var bindingContext = GetBindingContext(destinationType);
            bindingContext.ValueProvider = new SimpleValueProvider(new CultureInfo("en-GB"))
            {
                { "theModelName", " 12" }
            };
            var binder = GetBinder(NumberStyles.Float & ~NumberStyles.AllowLeadingWhite);

            // Act
            await binder.BindModelAsync(bindingContext);

            // Assert
            Assert.False(bindingContext.Result.IsModelSet);
            Assert.Null(bindingContext.Result.Model);

            var error = Assert.Single(bindingContext.ModelState["theModelName"].Errors);
            Assert.Equal("The value ' 12' is not valid.", error.ErrorMessage, StringComparer.Ordinal);
            Assert.Null(error.Exception);
        }

        [Theory]
        [MemberData(nameof(ConvertibleTypeData))]
        public async Task BindModel_CreatesError_IfAttemptedValueContainsDisallowedDecimal(Type destinationType)
        {
            // Arrange
            var bindingContext = GetBindingContext(destinationType);
            bindingContext.ValueProvider = new SimpleValueProvider(new CultureInfo("en-GB"))
            {
                { "theModelName", "12.5" }
            };
            var binder = GetBinder(NumberStyles.Float & ~NumberStyles.AllowDecimalPoint);

            // Act
            await binder.BindModelAsync(bindingContext);

            // Assert
            Assert.False(bindingContext.Result.IsModelSet);
            Assert.Null(bindingContext.Result.Model);

            var error = Assert.Single(bindingContext.ModelState["theModelName"].Errors);
            Assert.Equal("The value '12.5' is not valid.", error.ErrorMessage, StringComparer.Ordinal);
            Assert.Null(error.Exception);
        }

        [Theory]
        [MemberData(nameof(ConvertibleTypeData))]
        public async Task BindModel_CreatesError_IfAttemptedValueContainsDisallowedThousandsSeparator(Type destinationType)
        {
            // Arrange
            var bindingContext = GetBindingContext(destinationType);
            bindingContext.ValueProvider = new SimpleValueProvider(new CultureInfo("en-GB"))
            {
                { "theModelName", "32,000" }
            };
            var binder = GetBinder(NumberStyles.Float);

            // Act
            await binder.BindModelAsync(bindingContext);

            // Assert
            Assert.False(bindingContext.Result.IsModelSet);
            Assert.Null(bindingContext.Result.Model);

            var error = Assert.Single(bindingContext.ModelState["theModelName"].Errors);
            Assert.Equal("The value '32,000' is not valid.", error.ErrorMessage, StringComparer.Ordinal);
            Assert.Null(error.Exception);
        }

        [Theory]
        [MemberData(nameof(ConvertibleTypeData))]
        public async Task BindModel_ReturnsFailed_IfValueProviderEmpty(Type destinationType)
        {
            // Arrange
            var bindingContext = GetBindingContext(destinationType);
            var binder = GetBinder();

            // Act
            await binder.BindModelAsync(bindingContext);

            // Assert
            Assert.Equal(ModelBindingResult.Failed(), bindingContext.Result);
            Assert.Empty(bindingContext.ModelState);
        }

        [Theory]
        [InlineData("")]
        [InlineData(" \t \r\n ")]
        public async Task BindModel_CreatesError_IfTrimmedAttemptedValueIsEmpty_NonNullableDestination(string value)
        {
            // Arrange
            var message = $"The value '{value}' is invalid.";
            var bindingContext = GetBindingContext(typeof(TFloatingPoint));
            bindingContext.ValueProvider = new SimpleValueProvider
            {
                { "theModelName", value },
            };
            var binder = GetBinder();

            // Act
            await binder.BindModelAsync(bindingContext);

            // Assert
            Assert.False(bindingContext.Result.IsModelSet);
            Assert.Null(bindingContext.Result.Model);

            var error = Assert.Single(bindingContext.ModelState["theModelName"].Errors);
            Assert.Equal(message, error.ErrorMessage, StringComparer.Ordinal);
            Assert.Null(error.Exception);
        }

        [Theory]
        [InlineData("")]
        [InlineData(" \t \r\n ")]
        public async Task BindModel_ReturnsNull_IfTrimmedAttemptedValueIsEmpty_NullableDestination(string value)
        {
            // Arrange
            var bindingContext = GetBindingContext(typeof(TFloatingPoint?));
            bindingContext.ValueProvider = new SimpleValueProvider
            {
                { "theModelName", value }
            };
            var binder = GetBinder();

            // Act
            await binder.BindModelAsync(bindingContext);

            // Assert
            Assert.Null(bindingContext.Result.Model);
            var entry = Assert.Single(bindingContext.ModelState);
            Assert.Equal("theModelName", entry.Key);
        }

        [Theory]
        [MemberData(nameof(ConvertibleTypeData))]
        public async Task BindModel_ReturnsModel_IfAttemptedValueIsValid_Twelve(Type destinationType)
        {
            // Arrange
            var bindingContext = GetBindingContext(destinationType);
            bindingContext.ValueProvider = new SimpleValueProvider
            {
                { "theModelName", "12" }
            };
            var binder = GetBinder();

            // Act
            await binder.BindModelAsync(bindingContext);

            // Assert
            Assert.True(bindingContext.Result.IsModelSet);
            Assert.Equal(Twelve, bindingContext.Result.Model);
            Assert.True(bindingContext.ModelState.ContainsKey("theModelName"));
        }

        [Theory]
        [MemberData(nameof(ConvertibleTypeData))]
        [ReplaceCulture("en-GB", "en-GB")]
        public async Task BindModel_ReturnsModel_IfAttemptedValueIsValid_TwelvePointFive(Type destinationType)
        {
            // Arrange
            var bindingContext = GetBindingContext(destinationType);
            bindingContext.ValueProvider = new SimpleValueProvider
            {
                { "theModelName", "12.5" }
            };
            var binder = GetBinder();

            // Act
            await binder.BindModelAsync(bindingContext);

            // Assert
            Assert.True(bindingContext.Result.IsModelSet);
            Assert.Equal(TwelvePointFive, bindingContext.Result.Model);
            Assert.True(bindingContext.ModelState.ContainsKey("theModelName"));
        }

        [Theory]
        [MemberData(nameof(ConvertibleTypeData))]
        public async Task BindModel_ReturnsModel_IfAttemptedValueIsValid_FrenchTwelvePointFive(Type destinationType)
        {
            // Arrange
            var bindingContext = GetBindingContext(destinationType);
            bindingContext.ValueProvider = new SimpleValueProvider(new CultureInfo("fr-FR"))
            {
                { "theModelName", "12,5" }
            };
            var binder = GetBinder();

            // Act
            await binder.BindModelAsync(bindingContext);

            // Assert
            Assert.True(bindingContext.Result.IsModelSet);
            Assert.Equal(TwelvePointFive, bindingContext.Result.Model);
            Assert.True(bindingContext.ModelState.ContainsKey("theModelName"));
        }

        [Theory]
        [MemberData(nameof(ConvertibleTypeData))]
        public async Task BindModel_ReturnsModel_IfAttemptedValueIsValid_ThirtyTwoThousand(Type destinationType)
        {
            // Arrange
            var bindingContext = GetBindingContext(destinationType);
            bindingContext.ValueProvider = new SimpleValueProvider(new CultureInfo("en-GB"))
            {
                { "theModelName", "32,000" }
            };
            var binder = GetBinder();

            // Act
            await binder.BindModelAsync(bindingContext);

            // Assert
            Assert.True(bindingContext.Result.IsModelSet);
            Assert.Equal(ThirtyTwoThousand, bindingContext.Result.Model);
            Assert.True(bindingContext.ModelState.ContainsKey("theModelName"));
        }

        [Theory]
        [MemberData(nameof(ConvertibleTypeData))]
        public async Task BindModel_ReturnsModel_IfAttemptedValueIsValid_ThirtyTwoThousandPointOne(Type destinationType)
        {
            // Arrange
            var bindingContext = GetBindingContext(destinationType);
            bindingContext.ValueProvider = new SimpleValueProvider(new CultureInfo("en-GB"))
            {
                { "theModelName", "32,000.1" }
            };
            var binder = GetBinder();

            // Act
            await binder.BindModelAsync(bindingContext);

            // Assert
            Assert.True(bindingContext.Result.IsModelSet);
            Assert.Equal(ThirtyTwoThousandPointOne, bindingContext.Result.Model);
            Assert.True(bindingContext.ModelState.ContainsKey("theModelName"));
        }

<<<<<<< HEAD
        [Theory]
        [MemberData(nameof(ConvertibleTypeData))]
=======
        [ConditionalTheory]
        [OSSkipCondition(OperatingSystems.Linux, SkipReason = "https://github.com/aspnet/AspNetCore-Internal/issues/2626")]
        [MemberData(nameof(ConvertableTypeData))]
>>>>>>> aed62cdd
        public async Task BindModel_ReturnsModel_IfAttemptedValueIsValid_FrenchThirtyTwoThousandPointOne(Type destinationType)
        {
            // Arrange
            var bindingContext = GetBindingContext(destinationType);
            bindingContext.ValueProvider = new SimpleValueProvider(new CultureInfo("fr-FR"))
            {
                { "theModelName", "32 000,1" }
            };
            var binder = GetBinder();

            // Act
            await binder.BindModelAsync(bindingContext);

            // Assert
            Assert.True(bindingContext.Result.IsModelSet);
            Assert.Equal(ThirtyTwoThousandPointOne, bindingContext.Result.Model);
            Assert.True(bindingContext.ModelState.ContainsKey("theModelName"));
        }

        protected abstract IModelBinder GetBinder(NumberStyles numberStyles);

        private IModelBinder GetBinder()
        {
            return GetBinder(FloatingPointTypeModelBinderProvider.SupportedStyles);
        }

        private static DefaultModelBindingContext GetBindingContext(Type modelType)
        {
            return new DefaultModelBindingContext
            {
                ModelMetadata = new EmptyModelMetadataProvider().GetMetadataForType(modelType),
                ModelName = "theModelName",
                ModelState = new ModelStateDictionary(),
                ValueProvider = new SimpleValueProvider() // empty
            };
        }

        private sealed class TestClass
        {
        }
    }
}<|MERGE_RESOLUTION|>--- conflicted
+++ resolved
@@ -342,14 +342,9 @@
             Assert.True(bindingContext.ModelState.ContainsKey("theModelName"));
         }
 
-<<<<<<< HEAD
-        [Theory]
-        [MemberData(nameof(ConvertibleTypeData))]
-=======
         [ConditionalTheory]
         [OSSkipCondition(OperatingSystems.Linux, SkipReason = "https://github.com/aspnet/AspNetCore-Internal/issues/2626")]
-        [MemberData(nameof(ConvertableTypeData))]
->>>>>>> aed62cdd
+        [MemberData(nameof(ConvertibleTypeData))]
         public async Task BindModel_ReturnsModel_IfAttemptedValueIsValid_FrenchThirtyTwoThousandPointOne(Type destinationType)
         {
             // Arrange
