--- conflicted
+++ resolved
@@ -3227,20 +3227,12 @@
     public partial class ValidationVisitor
     {
         public ValidationVisitor(Microsoft.AspNetCore.Mvc.ActionContext actionContext, Microsoft.AspNetCore.Mvc.ModelBinding.Validation.IModelValidatorProvider validatorProvider, Microsoft.AspNetCore.Mvc.ModelBinding.Validation.ValidatorCache validatorCache, Microsoft.AspNetCore.Mvc.ModelBinding.IModelMetadataProvider metadataProvider, Microsoft.AspNetCore.Mvc.ModelBinding.Validation.ValidationStateDictionary validationState) { }
-<<<<<<< HEAD
+        [System.ObsoleteAttribute("This property is deprecated and is no longer used by the runtime.")]
         public bool AllowShortCircuitingValidationWhenNoValidatorsArePresent { [System.Runtime.CompilerServices.CompilerGeneratedAttribute] get { throw null; } [System.Runtime.CompilerServices.CompilerGeneratedAttribute] set { } }
         protected Microsoft.AspNetCore.Mvc.ModelBinding.Validation.ValidatorCache Cache { [System.Runtime.CompilerServices.CompilerGeneratedAttribute] get { throw null; } }
         protected object Container { [System.Runtime.CompilerServices.CompilerGeneratedAttribute] get { throw null; } [System.Runtime.CompilerServices.CompilerGeneratedAttribute] set { } }
         protected Microsoft.AspNetCore.Mvc.ActionContext Context { [System.Runtime.CompilerServices.CompilerGeneratedAttribute] get { throw null; } }
         protected string Key { [System.Runtime.CompilerServices.CompilerGeneratedAttribute] get { throw null; } [System.Runtime.CompilerServices.CompilerGeneratedAttribute] set { } }
-=======
-        [System.ObsoleteAttribute("This property is deprecated and is no longer used by the runtime.")]
-        public bool AllowShortCircuitingValidationWhenNoValidatorsArePresent { [System.Runtime.CompilerServices.CompilerGeneratedAttribute]get { throw null; } [System.Runtime.CompilerServices.CompilerGeneratedAttribute]set { } }
-        protected Microsoft.AspNetCore.Mvc.ModelBinding.Validation.ValidatorCache Cache { [System.Runtime.CompilerServices.CompilerGeneratedAttribute]get { throw null; } }
-        protected object Container { [System.Runtime.CompilerServices.CompilerGeneratedAttribute]get { throw null; } [System.Runtime.CompilerServices.CompilerGeneratedAttribute]set { } }
-        protected Microsoft.AspNetCore.Mvc.ActionContext Context { [System.Runtime.CompilerServices.CompilerGeneratedAttribute]get { throw null; } }
-        protected string Key { [System.Runtime.CompilerServices.CompilerGeneratedAttribute]get { throw null; } [System.Runtime.CompilerServices.CompilerGeneratedAttribute]set { } }
->>>>>>> dfba024c
         public int? MaxValidationDepth { get { throw null; } set { } }
         protected Microsoft.AspNetCore.Mvc.ModelBinding.ModelMetadata Metadata { [System.Runtime.CompilerServices.CompilerGeneratedAttribute] get { throw null; } [System.Runtime.CompilerServices.CompilerGeneratedAttribute] set { } }
         protected Microsoft.AspNetCore.Mvc.ModelBinding.IModelMetadataProvider MetadataProvider { [System.Runtime.CompilerServices.CompilerGeneratedAttribute] get { throw null; } }
