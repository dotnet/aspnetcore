--- conflicted
+++ resolved
@@ -33,11 +33,8 @@
     <Compile Include="$(SharedSourceRoot)MediaType\ReadOnlyMediaTypeHeaderValue.cs" LinkBase="Shared" />
     <Compile Include="$(SharedSourceRoot)MediaType\HttpTokenParsingRule.cs" LinkBase="Shared" />
     <Compile Include="$(SharedSourceRoot)RoutingMetadata\AcceptsMetadata.cs" LinkBase="Shared" />
-<<<<<<< HEAD
     <Compile Include="$(SharedSourceRoot)TrimmingAppContextSwitches.cs" LinkBase="Shared" />
-=======
     <Compile Include="$(SharedSourceRoot)Json\JsonSerializerExtensions.cs" LinkBase="Shared"/>
->>>>>>> 4f3066d3
   </ItemGroup>
 
   <ItemGroup>
@@ -64,11 +61,11 @@
     <Compile Include="$(SharedSourceRoot)ValueStopwatch\*.cs" />
     <Compile Include="$(SharedSourceRoot)ParameterDefaultValue\*.cs" />
   </ItemGroup>
-  
+
   <ItemGroup>
     <EmbeddedResource Include="Properties\ILLink.Substitutions.xml" LogicalName="ILLink.Substitutions.xml" />
   </ItemGroup>
-  
+
   <ItemGroup>
     <InternalsVisibleTo Include="Microsoft.AspNetCore.Mvc" />
     <InternalsVisibleTo Include="Microsoft.AspNetCore.Mvc.ApiExplorer" />
