// Copyright (c) .NET Foundation. All rights reserved.
// Licensed under the Apache License, Version 2.0. See License.txt in the project root for license information.

namespace Microsoft.AspNetCore.Mvc
{
    [System.AttributeUsageAttribute(System.AttributeTargets.Class | System.AttributeTargets.Method, AllowMultiple=false, Inherited=true)]
    public partial class AutoValidateAntiforgeryTokenAttribute : System.Attribute, Microsoft.AspNetCore.Mvc.Filters.IFilterFactory, Microsoft.AspNetCore.Mvc.Filters.IFilterMetadata, Microsoft.AspNetCore.Mvc.Filters.IOrderedFilter
    {
        public AutoValidateAntiforgeryTokenAttribute() { }
        public bool IsReusable { get { throw null; } }
        public int Order { [System.Runtime.CompilerServices.CompilerGeneratedAttribute] get { throw null; } [System.Runtime.CompilerServices.CompilerGeneratedAttribute] set { } }
        public Microsoft.AspNetCore.Mvc.Filters.IFilterMetadata CreateInstance(System.IServiceProvider serviceProvider) { throw null; }
    }
    public abstract partial class Controller : Microsoft.AspNetCore.Mvc.ControllerBase, Microsoft.AspNetCore.Mvc.Filters.IActionFilter, Microsoft.AspNetCore.Mvc.Filters.IAsyncActionFilter, Microsoft.AspNetCore.Mvc.Filters.IFilterMetadata, System.IDisposable
    {
        protected Controller() { }
        public Microsoft.AspNetCore.Mvc.ViewFeatures.ITempDataDictionary TempData { get { throw null; } set { } }
        public dynamic ViewBag { get { throw null; } }
        [Microsoft.AspNetCore.Mvc.ViewFeatures.ViewDataDictionaryAttribute]
        public Microsoft.AspNetCore.Mvc.ViewFeatures.ViewDataDictionary ViewData { get { throw null; } set { } }
        public void Dispose() { }
        protected virtual void Dispose(bool disposing) { }
        [Microsoft.AspNetCore.Mvc.NonActionAttribute]
        public virtual Microsoft.AspNetCore.Mvc.JsonResult Json(object data) { throw null; }
        [Microsoft.AspNetCore.Mvc.NonActionAttribute]
        public virtual Microsoft.AspNetCore.Mvc.JsonResult Json(object data, object serializerSettings) { throw null; }
        [Microsoft.AspNetCore.Mvc.NonActionAttribute]
        public virtual void OnActionExecuted(Microsoft.AspNetCore.Mvc.Filters.ActionExecutedContext context) { }
        [Microsoft.AspNetCore.Mvc.NonActionAttribute]
        public virtual void OnActionExecuting(Microsoft.AspNetCore.Mvc.Filters.ActionExecutingContext context) { }
        [Microsoft.AspNetCore.Mvc.NonActionAttribute]
        public virtual System.Threading.Tasks.Task OnActionExecutionAsync(Microsoft.AspNetCore.Mvc.Filters.ActionExecutingContext context, Microsoft.AspNetCore.Mvc.Filters.ActionExecutionDelegate next) { throw null; }
        [Microsoft.AspNetCore.Mvc.NonActionAttribute]
        public virtual Microsoft.AspNetCore.Mvc.PartialViewResult PartialView() { throw null; }
        [Microsoft.AspNetCore.Mvc.NonActionAttribute]
        public virtual Microsoft.AspNetCore.Mvc.PartialViewResult PartialView(object model) { throw null; }
        [Microsoft.AspNetCore.Mvc.NonActionAttribute]
        public virtual Microsoft.AspNetCore.Mvc.PartialViewResult PartialView(string viewName) { throw null; }
        [Microsoft.AspNetCore.Mvc.NonActionAttribute]
        public virtual Microsoft.AspNetCore.Mvc.PartialViewResult PartialView(string viewName, object model) { throw null; }
        [Microsoft.AspNetCore.Mvc.NonActionAttribute]
        public virtual Microsoft.AspNetCore.Mvc.ViewResult View() { throw null; }
        [Microsoft.AspNetCore.Mvc.NonActionAttribute]
        public virtual Microsoft.AspNetCore.Mvc.ViewResult View(object model) { throw null; }
        [Microsoft.AspNetCore.Mvc.NonActionAttribute]
        public virtual Microsoft.AspNetCore.Mvc.ViewResult View(string viewName) { throw null; }
        [Microsoft.AspNetCore.Mvc.NonActionAttribute]
        public virtual Microsoft.AspNetCore.Mvc.ViewResult View(string viewName, object model) { throw null; }
        [Microsoft.AspNetCore.Mvc.NonActionAttribute]
        public virtual Microsoft.AspNetCore.Mvc.ViewComponentResult ViewComponent(string componentName) { throw null; }
        [Microsoft.AspNetCore.Mvc.NonActionAttribute]
        public virtual Microsoft.AspNetCore.Mvc.ViewComponentResult ViewComponent(string componentName, object arguments) { throw null; }
        [Microsoft.AspNetCore.Mvc.NonActionAttribute]
        public virtual Microsoft.AspNetCore.Mvc.ViewComponentResult ViewComponent(System.Type componentType) { throw null; }
        [Microsoft.AspNetCore.Mvc.NonActionAttribute]
        public virtual Microsoft.AspNetCore.Mvc.ViewComponentResult ViewComponent(System.Type componentType, object arguments) { throw null; }
    }
    public partial class CookieTempDataProviderOptions
    {
        public CookieTempDataProviderOptions() { }
        public Microsoft.AspNetCore.Http.CookieBuilder Cookie { get { throw null; } set { } }
    }
    [System.AttributeUsageAttribute(System.AttributeTargets.Class | System.AttributeTargets.Method, AllowMultiple=false, Inherited=true)]
    public partial class IgnoreAntiforgeryTokenAttribute : System.Attribute, Microsoft.AspNetCore.Mvc.Filters.IFilterMetadata, Microsoft.AspNetCore.Mvc.Filters.IOrderedFilter, Microsoft.AspNetCore.Mvc.ViewFeatures.IAntiforgeryPolicy
    {
        public IgnoreAntiforgeryTokenAttribute() { }
        public int Order { [System.Runtime.CompilerServices.CompilerGeneratedAttribute] get { throw null; } [System.Runtime.CompilerServices.CompilerGeneratedAttribute] set { } }
    }
    public partial interface IViewComponentHelper
    {
        System.Threading.Tasks.Task<Microsoft.AspNetCore.Html.IHtmlContent> InvokeAsync(string name, object arguments);
        System.Threading.Tasks.Task<Microsoft.AspNetCore.Html.IHtmlContent> InvokeAsync(System.Type componentType, object arguments);
    }
    public partial interface IViewComponentResult
    {
        void Execute(Microsoft.AspNetCore.Mvc.ViewComponents.ViewComponentContext context);
        System.Threading.Tasks.Task ExecuteAsync(Microsoft.AspNetCore.Mvc.ViewComponents.ViewComponentContext context);
    }
    public partial class MvcViewOptions : System.Collections.Generic.IEnumerable<Microsoft.AspNetCore.Mvc.Infrastructure.ICompatibilitySwitch>, System.Collections.IEnumerable
    {
        public MvcViewOptions() { }
        public System.Collections.Generic.IList<Microsoft.AspNetCore.Mvc.ModelBinding.Validation.IClientModelValidatorProvider> ClientModelValidatorProviders { [System.Runtime.CompilerServices.CompilerGeneratedAttribute] get { throw null; } }
        public Microsoft.AspNetCore.Mvc.ViewFeatures.HtmlHelperOptions HtmlHelperOptions { get { throw null; } set { } }
        public System.Collections.Generic.IList<Microsoft.AspNetCore.Mvc.ViewEngines.IViewEngine> ViewEngines { [System.Runtime.CompilerServices.CompilerGeneratedAttribute] get { throw null; } }
        System.Collections.Generic.IEnumerator<Microsoft.AspNetCore.Mvc.Infrastructure.ICompatibilitySwitch> System.Collections.Generic.IEnumerable<Microsoft.AspNetCore.Mvc.Infrastructure.ICompatibilitySwitch>.GetEnumerator() { throw null; }
        System.Collections.IEnumerator System.Collections.IEnumerable.GetEnumerator() { throw null; }
    }
    [System.AttributeUsageAttribute(System.AttributeTargets.Property, AllowMultiple=false, Inherited=true)]
    public partial class PageRemoteAttribute : Microsoft.AspNetCore.Mvc.RemoteAttributeBase
    {
        public PageRemoteAttribute() { }
        public string PageHandler { [System.Runtime.CompilerServices.CompilerGeneratedAttribute] get { throw null; } [System.Runtime.CompilerServices.CompilerGeneratedAttribute] set { } }
        public string PageName { [System.Runtime.CompilerServices.CompilerGeneratedAttribute] get { throw null; } [System.Runtime.CompilerServices.CompilerGeneratedAttribute] set { } }
        protected override string GetUrl(Microsoft.AspNetCore.Mvc.ModelBinding.Validation.ClientModelValidationContext context) { throw null; }
    }
    public partial class PartialViewResult : Microsoft.AspNetCore.Mvc.ActionResult, Microsoft.AspNetCore.Mvc.IActionResult, Microsoft.AspNetCore.Mvc.Infrastructure.IStatusCodeActionResult
    {
        public PartialViewResult() { }
        public string ContentType { [System.Runtime.CompilerServices.CompilerGeneratedAttribute] get { throw null; } [System.Runtime.CompilerServices.CompilerGeneratedAttribute] set { } }
        public object Model { get { throw null; } }
        public int? StatusCode { [System.Runtime.CompilerServices.CompilerGeneratedAttribute] get { throw null; } [System.Runtime.CompilerServices.CompilerGeneratedAttribute] set { } }
        public Microsoft.AspNetCore.Mvc.ViewFeatures.ITempDataDictionary TempData { [System.Runtime.CompilerServices.CompilerGeneratedAttribute] get { throw null; } [System.Runtime.CompilerServices.CompilerGeneratedAttribute] set { } }
        public Microsoft.AspNetCore.Mvc.ViewFeatures.ViewDataDictionary ViewData { [System.Runtime.CompilerServices.CompilerGeneratedAttribute] get { throw null; } [System.Runtime.CompilerServices.CompilerGeneratedAttribute] set { } }
        public Microsoft.AspNetCore.Mvc.ViewEngines.IViewEngine ViewEngine { [System.Runtime.CompilerServices.CompilerGeneratedAttribute] get { throw null; } [System.Runtime.CompilerServices.CompilerGeneratedAttribute] set { } }
        public string ViewName { [System.Runtime.CompilerServices.CompilerGeneratedAttribute] get { throw null; } [System.Runtime.CompilerServices.CompilerGeneratedAttribute] set { } }
        public override System.Threading.Tasks.Task ExecuteResultAsync(Microsoft.AspNetCore.Mvc.ActionContext context) { throw null; }
    }
    [System.AttributeUsageAttribute(System.AttributeTargets.Property, AllowMultiple=false, Inherited=true)]
    public partial class RemoteAttribute : Microsoft.AspNetCore.Mvc.RemoteAttributeBase
    {
        protected RemoteAttribute() { }
        public RemoteAttribute(string routeName) { }
        public RemoteAttribute(string action, string controller) { }
        public RemoteAttribute(string action, string controller, string areaName) { }
        protected string RouteName { [System.Runtime.CompilerServices.CompilerGeneratedAttribute] get { throw null; } [System.Runtime.CompilerServices.CompilerGeneratedAttribute] set { } }
        protected override string GetUrl(Microsoft.AspNetCore.Mvc.ModelBinding.Validation.ClientModelValidationContext context) { throw null; }
    }
    [System.AttributeUsageAttribute(System.AttributeTargets.Property, AllowMultiple=false, Inherited=true)]
    public abstract partial class RemoteAttributeBase : System.ComponentModel.DataAnnotations.ValidationAttribute, Microsoft.AspNetCore.Mvc.ModelBinding.Validation.IClientModelValidator
    {
        protected RemoteAttributeBase() { }
        public string AdditionalFields { get { throw null; } set { } }
        public string HttpMethod { [System.Runtime.CompilerServices.CompilerGeneratedAttribute] get { throw null; } [System.Runtime.CompilerServices.CompilerGeneratedAttribute] set { } }
        protected Microsoft.AspNetCore.Routing.RouteValueDictionary RouteData { [System.Runtime.CompilerServices.CompilerGeneratedAttribute] get { throw null; } }
        public virtual void AddValidation(Microsoft.AspNetCore.Mvc.ModelBinding.Validation.ClientModelValidationContext context) { }
        public string FormatAdditionalFieldsForClientValidation(string property) { throw null; }
        public override string FormatErrorMessage(string name) { throw null; }
        public static string FormatPropertyForClientValidation(string property) { throw null; }
        protected abstract string GetUrl(Microsoft.AspNetCore.Mvc.ModelBinding.Validation.ClientModelValidationContext context);
        public override bool IsValid(object value) { throw null; }
    }
    [System.AttributeUsageAttribute(System.AttributeTargets.Class | System.AttributeTargets.Method, AllowMultiple=false, Inherited=true)]
    public partial class SkipStatusCodePagesAttribute : System.Attribute, Microsoft.AspNetCore.Mvc.Filters.IFilterMetadata, Microsoft.AspNetCore.Mvc.Filters.IResourceFilter
    {
        public SkipStatusCodePagesAttribute() { }
        public void OnResourceExecuted(Microsoft.AspNetCore.Mvc.Filters.ResourceExecutedContext context) { }
        public void OnResourceExecuting(Microsoft.AspNetCore.Mvc.Filters.ResourceExecutingContext context) { }
    }
    [System.AttributeUsageAttribute(System.AttributeTargets.Property, Inherited=true, AllowMultiple=false)]
    public sealed partial class TempDataAttribute : System.Attribute
    {
        public TempDataAttribute() { }
        public string Key { [System.Runtime.CompilerServices.CompilerGeneratedAttribute] get { throw null; } [System.Runtime.CompilerServices.CompilerGeneratedAttribute] set { } }
    }
    [System.AttributeUsageAttribute(System.AttributeTargets.Class | System.AttributeTargets.Method, AllowMultiple=false, Inherited=true)]
    public partial class ValidateAntiForgeryTokenAttribute : System.Attribute, Microsoft.AspNetCore.Mvc.Filters.IFilterFactory, Microsoft.AspNetCore.Mvc.Filters.IFilterMetadata, Microsoft.AspNetCore.Mvc.Filters.IOrderedFilter
    {
        public ValidateAntiForgeryTokenAttribute() { }
        public bool IsReusable { get { throw null; } }
        public int Order { [System.Runtime.CompilerServices.CompilerGeneratedAttribute] get { throw null; } [System.Runtime.CompilerServices.CompilerGeneratedAttribute] set { } }
        public Microsoft.AspNetCore.Mvc.Filters.IFilterMetadata CreateInstance(System.IServiceProvider serviceProvider) { throw null; }
    }
    [Microsoft.AspNetCore.Mvc.ViewComponentAttribute]
    public abstract partial class ViewComponent
    {
        protected ViewComponent() { }
        public Microsoft.AspNetCore.Http.HttpContext HttpContext { get { throw null; } }
        public Microsoft.AspNetCore.Mvc.ModelBinding.ModelStateDictionary ModelState { get { throw null; } }
        public Microsoft.AspNetCore.Http.HttpRequest Request { get { throw null; } }
        public Microsoft.AspNetCore.Routing.RouteData RouteData { get { throw null; } }
        public Microsoft.AspNetCore.Mvc.ViewFeatures.ITempDataDictionary TempData { get { throw null; } }
        public Microsoft.AspNetCore.Mvc.IUrlHelper Url { get { throw null; } set { } }
        public System.Security.Principal.IPrincipal User { get { throw null; } }
        public System.Security.Claims.ClaimsPrincipal UserClaimsPrincipal { get { throw null; } }
        public dynamic ViewBag { get { throw null; } }
        [Microsoft.AspNetCore.Mvc.ViewComponents.ViewComponentContextAttribute]
        public Microsoft.AspNetCore.Mvc.ViewComponents.ViewComponentContext ViewComponentContext { get { throw null; } set { } }
        public Microsoft.AspNetCore.Mvc.Rendering.ViewContext ViewContext { get { throw null; } }
        public Microsoft.AspNetCore.Mvc.ViewFeatures.ViewDataDictionary ViewData { get { throw null; } }
        public Microsoft.AspNetCore.Mvc.ViewEngines.ICompositeViewEngine ViewEngine { get { throw null; } set { } }
        public Microsoft.AspNetCore.Mvc.ViewComponents.ContentViewComponentResult Content(string content) { throw null; }
        public Microsoft.AspNetCore.Mvc.ViewComponents.ViewViewComponentResult View() { throw null; }
        public Microsoft.AspNetCore.Mvc.ViewComponents.ViewViewComponentResult View(string viewName) { throw null; }
        public Microsoft.AspNetCore.Mvc.ViewComponents.ViewViewComponentResult View<TModel>(string viewName, TModel model) { throw null; }
        public Microsoft.AspNetCore.Mvc.ViewComponents.ViewViewComponentResult View<TModel>(TModel model) { throw null; }
    }
    [System.AttributeUsageAttribute(System.AttributeTargets.Class, AllowMultiple=false, Inherited=true)]
    public partial class ViewComponentAttribute : System.Attribute
    {
        public ViewComponentAttribute() { }
        public string Name { [System.Runtime.CompilerServices.CompilerGeneratedAttribute] get { throw null; } [System.Runtime.CompilerServices.CompilerGeneratedAttribute] set { } }
    }
    public partial class ViewComponentResult : Microsoft.AspNetCore.Mvc.ActionResult, Microsoft.AspNetCore.Mvc.IActionResult, Microsoft.AspNetCore.Mvc.Infrastructure.IStatusCodeActionResult
    {
        public ViewComponentResult() { }
        public object Arguments { [System.Runtime.CompilerServices.CompilerGeneratedAttribute] get { throw null; } [System.Runtime.CompilerServices.CompilerGeneratedAttribute] set { } }
        public string ContentType { [System.Runtime.CompilerServices.CompilerGeneratedAttribute] get { throw null; } [System.Runtime.CompilerServices.CompilerGeneratedAttribute] set { } }
        public object Model { get { throw null; } }
        public int? StatusCode { [System.Runtime.CompilerServices.CompilerGeneratedAttribute] get { throw null; } [System.Runtime.CompilerServices.CompilerGeneratedAttribute] set { } }
        public Microsoft.AspNetCore.Mvc.ViewFeatures.ITempDataDictionary TempData { [System.Runtime.CompilerServices.CompilerGeneratedAttribute] get { throw null; } [System.Runtime.CompilerServices.CompilerGeneratedAttribute] set { } }
        public string ViewComponentName { [System.Runtime.CompilerServices.CompilerGeneratedAttribute] get { throw null; } [System.Runtime.CompilerServices.CompilerGeneratedAttribute] set { } }
        public System.Type ViewComponentType { [System.Runtime.CompilerServices.CompilerGeneratedAttribute] get { throw null; } [System.Runtime.CompilerServices.CompilerGeneratedAttribute] set { } }
        public Microsoft.AspNetCore.Mvc.ViewFeatures.ViewDataDictionary ViewData { [System.Runtime.CompilerServices.CompilerGeneratedAttribute] get { throw null; } [System.Runtime.CompilerServices.CompilerGeneratedAttribute] set { } }
        public override System.Threading.Tasks.Task ExecuteResultAsync(Microsoft.AspNetCore.Mvc.ActionContext context) { throw null; }
    }
    [System.AttributeUsageAttribute(System.AttributeTargets.Property, Inherited=true, AllowMultiple=false)]
    public sealed partial class ViewDataAttribute : System.Attribute
    {
        public ViewDataAttribute() { }
        public string Key { [System.Runtime.CompilerServices.CompilerGeneratedAttribute] get { throw null; } [System.Runtime.CompilerServices.CompilerGeneratedAttribute] set { } }
    }
    public partial class ViewResult : Microsoft.AspNetCore.Mvc.ActionResult, Microsoft.AspNetCore.Mvc.IActionResult, Microsoft.AspNetCore.Mvc.Infrastructure.IStatusCodeActionResult
    {
        public ViewResult() { }
        public string ContentType { [System.Runtime.CompilerServices.CompilerGeneratedAttribute] get { throw null; } [System.Runtime.CompilerServices.CompilerGeneratedAttribute] set { } }
        public object Model { get { throw null; } }
        public int? StatusCode { [System.Runtime.CompilerServices.CompilerGeneratedAttribute] get { throw null; } [System.Runtime.CompilerServices.CompilerGeneratedAttribute] set { } }
        public Microsoft.AspNetCore.Mvc.ViewFeatures.ITempDataDictionary TempData { [System.Runtime.CompilerServices.CompilerGeneratedAttribute] get { throw null; } [System.Runtime.CompilerServices.CompilerGeneratedAttribute] set { } }
        public Microsoft.AspNetCore.Mvc.ViewFeatures.ViewDataDictionary ViewData { [System.Runtime.CompilerServices.CompilerGeneratedAttribute] get { throw null; } [System.Runtime.CompilerServices.CompilerGeneratedAttribute] set { } }
        public Microsoft.AspNetCore.Mvc.ViewEngines.IViewEngine ViewEngine { [System.Runtime.CompilerServices.CompilerGeneratedAttribute] get { throw null; } [System.Runtime.CompilerServices.CompilerGeneratedAttribute] set { } }
        public string ViewName { [System.Runtime.CompilerServices.CompilerGeneratedAttribute] get { throw null; } [System.Runtime.CompilerServices.CompilerGeneratedAttribute] set { } }
        [System.Diagnostics.DebuggerStepThroughAttribute]
        public override System.Threading.Tasks.Task ExecuteResultAsync(Microsoft.AspNetCore.Mvc.ActionContext context) { throw null; }
    }
}
namespace Microsoft.AspNetCore.Mvc.Diagnostics
{
    public sealed partial class AfterViewComponentEventData : Microsoft.AspNetCore.Mvc.Diagnostics.EventData
    {
        public const string EventName = "Microsoft.AspNetCore.Mvc.AfterViewComponent";
        public AfterViewComponentEventData(Microsoft.AspNetCore.Mvc.Abstractions.ActionDescriptor actionDescriptor, Microsoft.AspNetCore.Mvc.ViewComponents.ViewComponentContext viewComponentContext, Microsoft.AspNetCore.Mvc.IViewComponentResult viewComponentResult, object viewComponent) { }
        public Microsoft.AspNetCore.Mvc.Abstractions.ActionDescriptor ActionDescriptor { [System.Runtime.CompilerServices.CompilerGeneratedAttribute] get { throw null; } }
        protected override int Count { get { throw null; } }
        protected override System.Collections.Generic.KeyValuePair<string, object> this[int index] { get { throw null; } }
        public object ViewComponent { [System.Runtime.CompilerServices.CompilerGeneratedAttribute] get { throw null; } }
        public Microsoft.AspNetCore.Mvc.ViewComponents.ViewComponentContext ViewComponentContext { [System.Runtime.CompilerServices.CompilerGeneratedAttribute] get { throw null; } }
        public Microsoft.AspNetCore.Mvc.IViewComponentResult ViewComponentResult { [System.Runtime.CompilerServices.CompilerGeneratedAttribute] get { throw null; } }
    }
    public sealed partial class AfterViewEventData : Microsoft.AspNetCore.Mvc.Diagnostics.EventData
    {
        public const string EventName = "Microsoft.AspNetCore.Mvc.AfterView";
        public AfterViewEventData(Microsoft.AspNetCore.Mvc.ViewEngines.IView view, Microsoft.AspNetCore.Mvc.Rendering.ViewContext viewContext) { }
        protected override int Count { get { throw null; } }
        protected override System.Collections.Generic.KeyValuePair<string, object> this[int index] { get { throw null; } }
        public Microsoft.AspNetCore.Mvc.ViewEngines.IView View { [System.Runtime.CompilerServices.CompilerGeneratedAttribute] get { throw null; } }
        public Microsoft.AspNetCore.Mvc.Rendering.ViewContext ViewContext { [System.Runtime.CompilerServices.CompilerGeneratedAttribute] get { throw null; } }
    }
    public sealed partial class BeforeViewComponentEventData : Microsoft.AspNetCore.Mvc.Diagnostics.EventData
    {
        public const string EventName = "Microsoft.AspNetCore.Mvc.BeforeViewComponent";
        public BeforeViewComponentEventData(Microsoft.AspNetCore.Mvc.Abstractions.ActionDescriptor actionDescriptor, Microsoft.AspNetCore.Mvc.ViewComponents.ViewComponentContext viewComponentContext, object viewComponent) { }
        public Microsoft.AspNetCore.Mvc.Abstractions.ActionDescriptor ActionDescriptor { [System.Runtime.CompilerServices.CompilerGeneratedAttribute] get { throw null; } }
        protected override int Count { get { throw null; } }
        protected override System.Collections.Generic.KeyValuePair<string, object> this[int index] { get { throw null; } }
        public object ViewComponent { [System.Runtime.CompilerServices.CompilerGeneratedAttribute] get { throw null; } }
        public Microsoft.AspNetCore.Mvc.ViewComponents.ViewComponentContext ViewComponentContext { [System.Runtime.CompilerServices.CompilerGeneratedAttribute] get { throw null; } }
    }
    public sealed partial class BeforeViewEventData : Microsoft.AspNetCore.Mvc.Diagnostics.EventData
    {
        public const string EventName = "Microsoft.AspNetCore.Mvc.BeforeView";
        public BeforeViewEventData(Microsoft.AspNetCore.Mvc.ViewEngines.IView view, Microsoft.AspNetCore.Mvc.Rendering.ViewContext viewContext) { }
        protected override int Count { get { throw null; } }
        protected override System.Collections.Generic.KeyValuePair<string, object> this[int index] { get { throw null; } }
        public Microsoft.AspNetCore.Mvc.ViewEngines.IView View { [System.Runtime.CompilerServices.CompilerGeneratedAttribute] get { throw null; } }
        public Microsoft.AspNetCore.Mvc.Rendering.ViewContext ViewContext { [System.Runtime.CompilerServices.CompilerGeneratedAttribute] get { throw null; } }
    }
    public sealed partial class ViewComponentAfterViewExecuteEventData : Microsoft.AspNetCore.Mvc.Diagnostics.EventData
    {
        public const string EventName = "Microsoft.AspNetCore.Mvc.ViewComponentAfterViewExecute";
        public ViewComponentAfterViewExecuteEventData(Microsoft.AspNetCore.Mvc.Abstractions.ActionDescriptor actionDescriptor, Microsoft.AspNetCore.Mvc.ViewComponents.ViewComponentContext viewComponentContext, Microsoft.AspNetCore.Mvc.ViewEngines.IView view) { }
        public Microsoft.AspNetCore.Mvc.Abstractions.ActionDescriptor ActionDescriptor { [System.Runtime.CompilerServices.CompilerGeneratedAttribute] get { throw null; } }
        protected override int Count { get { throw null; } }
        protected override System.Collections.Generic.KeyValuePair<string, object> this[int index] { get { throw null; } }
        public Microsoft.AspNetCore.Mvc.ViewEngines.IView View { [System.Runtime.CompilerServices.CompilerGeneratedAttribute] get { throw null; } }
        public Microsoft.AspNetCore.Mvc.ViewComponents.ViewComponentContext ViewComponentContext { [System.Runtime.CompilerServices.CompilerGeneratedAttribute] get { throw null; } }
    }
    public sealed partial class ViewComponentBeforeViewExecuteEventData : Microsoft.AspNetCore.Mvc.Diagnostics.EventData
    {
        public const string EventName = "Microsoft.AspNetCore.Mvc.ViewComponentBeforeViewExecute";
        public ViewComponentBeforeViewExecuteEventData(Microsoft.AspNetCore.Mvc.Abstractions.ActionDescriptor actionDescriptor, Microsoft.AspNetCore.Mvc.ViewComponents.ViewComponentContext viewComponentContext, Microsoft.AspNetCore.Mvc.ViewEngines.IView view) { }
        public Microsoft.AspNetCore.Mvc.Abstractions.ActionDescriptor ActionDescriptor { [System.Runtime.CompilerServices.CompilerGeneratedAttribute] get { throw null; } }
        protected override int Count { get { throw null; } }
        protected override System.Collections.Generic.KeyValuePair<string, object> this[int index] { get { throw null; } }
        public Microsoft.AspNetCore.Mvc.ViewEngines.IView View { [System.Runtime.CompilerServices.CompilerGeneratedAttribute] get { throw null; } }
        public Microsoft.AspNetCore.Mvc.ViewComponents.ViewComponentContext ViewComponentContext { [System.Runtime.CompilerServices.CompilerGeneratedAttribute] get { throw null; } }
    }
    public sealed partial class ViewFoundEventData : Microsoft.AspNetCore.Mvc.Diagnostics.EventData
    {
        public const string EventName = "Microsoft.AspNetCore.Mvc.ViewFound";
        public ViewFoundEventData(Microsoft.AspNetCore.Mvc.ActionContext actionContext, bool isMainPage, Microsoft.AspNetCore.Mvc.ActionResult result, string viewName, Microsoft.AspNetCore.Mvc.ViewEngines.IView view) { }
        public Microsoft.AspNetCore.Mvc.ActionContext ActionContext { [System.Runtime.CompilerServices.CompilerGeneratedAttribute] get { throw null; } }
        protected override int Count { get { throw null; } }
        public bool IsMainPage { [System.Runtime.CompilerServices.CompilerGeneratedAttribute] get { throw null; } }
        protected override System.Collections.Generic.KeyValuePair<string, object> this[int index] { get { throw null; } }
        public Microsoft.AspNetCore.Mvc.ActionResult Result { [System.Runtime.CompilerServices.CompilerGeneratedAttribute] get { throw null; } }
        public Microsoft.AspNetCore.Mvc.ViewEngines.IView View { [System.Runtime.CompilerServices.CompilerGeneratedAttribute] get { throw null; } }
        public string ViewName { [System.Runtime.CompilerServices.CompilerGeneratedAttribute] get { throw null; } }
    }
    public sealed partial class ViewNotFoundEventData : Microsoft.AspNetCore.Mvc.Diagnostics.EventData
    {
        public const string EventName = "Microsoft.AspNetCore.Mvc.ViewNotFound";
        public ViewNotFoundEventData(Microsoft.AspNetCore.Mvc.ActionContext actionContext, bool isMainPage, Microsoft.AspNetCore.Mvc.ActionResult result, string viewName, System.Collections.Generic.IEnumerable<string> searchedLocations) { }
        public Microsoft.AspNetCore.Mvc.ActionContext ActionContext { [System.Runtime.CompilerServices.CompilerGeneratedAttribute] get { throw null; } }
        protected override int Count { get { throw null; } }
        public bool IsMainPage { [System.Runtime.CompilerServices.CompilerGeneratedAttribute] get { throw null; } }
        protected override System.Collections.Generic.KeyValuePair<string, object> this[int index] { get { throw null; } }
        public Microsoft.AspNetCore.Mvc.ActionResult Result { [System.Runtime.CompilerServices.CompilerGeneratedAttribute] get { throw null; } }
        public System.Collections.Generic.IEnumerable<string> SearchedLocations { [System.Runtime.CompilerServices.CompilerGeneratedAttribute] get { throw null; } }
        public string ViewName { [System.Runtime.CompilerServices.CompilerGeneratedAttribute] get { throw null; } }
    }
}
namespace Microsoft.AspNetCore.Mvc.ModelBinding
{
    public static partial class ModelStateDictionaryExtensions
    {
        public static void AddModelError<TModel>(this Microsoft.AspNetCore.Mvc.ModelBinding.ModelStateDictionary modelState, System.Linq.Expressions.Expression<System.Func<TModel, object>> expression, System.Exception exception, Microsoft.AspNetCore.Mvc.ModelBinding.ModelMetadata metadata) { }
        public static void AddModelError<TModel>(this Microsoft.AspNetCore.Mvc.ModelBinding.ModelStateDictionary modelState, System.Linq.Expressions.Expression<System.Func<TModel, object>> expression, string errorMessage) { }
        public static void RemoveAll<TModel>(this Microsoft.AspNetCore.Mvc.ModelBinding.ModelStateDictionary modelState, System.Linq.Expressions.Expression<System.Func<TModel, object>> expression) { }
        public static bool Remove<TModel>(this Microsoft.AspNetCore.Mvc.ModelBinding.ModelStateDictionary modelState, System.Linq.Expressions.Expression<System.Func<TModel, object>> expression) { throw null; }
        public static void TryAddModelException<TModel>(this Microsoft.AspNetCore.Mvc.ModelBinding.ModelStateDictionary modelState, System.Linq.Expressions.Expression<System.Func<TModel, object>> expression, System.Exception exception) { }
    }
}
namespace Microsoft.AspNetCore.Mvc.Rendering
{
    public enum CheckBoxHiddenInputRenderMode
    {
        None = 0,
        Inline = 1,
        EndOfForm = 2,
    }
    public enum FormMethod
    {
        Get = 0,
        Post = 1,
    }
    public enum Html5DateRenderingMode
    {
        Rfc3339 = 0,
        CurrentCulture = 1,
    }
    public static partial class HtmlHelperComponentExtensions
    {
        public static System.Threading.Tasks.Task<Microsoft.AspNetCore.Html.IHtmlContent> RenderComponentAsync(this Microsoft.AspNetCore.Mvc.Rendering.IHtmlHelper htmlHelper, System.Type componentType, Microsoft.AspNetCore.Mvc.Rendering.RenderMode renderMode, object parameters) { throw null; }
        public static System.Threading.Tasks.Task<Microsoft.AspNetCore.Html.IHtmlContent> RenderComponentAsync<TComponent>(this Microsoft.AspNetCore.Mvc.Rendering.IHtmlHelper htmlHelper, Microsoft.AspNetCore.Mvc.Rendering.RenderMode renderMode) where TComponent : Microsoft.AspNetCore.Components.IComponent { throw null; }
        public static System.Threading.Tasks.Task<Microsoft.AspNetCore.Html.IHtmlContent> RenderComponentAsync<TComponent>(this Microsoft.AspNetCore.Mvc.Rendering.IHtmlHelper htmlHelper, Microsoft.AspNetCore.Mvc.Rendering.RenderMode renderMode, object parameters) where TComponent : Microsoft.AspNetCore.Components.IComponent { throw null; }
    }
    public static partial class HtmlHelperDisplayExtensions
    {
        public static Microsoft.AspNetCore.Html.IHtmlContent Display(this Microsoft.AspNetCore.Mvc.Rendering.IHtmlHelper htmlHelper, string expression) { throw null; }
        public static Microsoft.AspNetCore.Html.IHtmlContent Display(this Microsoft.AspNetCore.Mvc.Rendering.IHtmlHelper htmlHelper, string expression, object additionalViewData) { throw null; }
        public static Microsoft.AspNetCore.Html.IHtmlContent Display(this Microsoft.AspNetCore.Mvc.Rendering.IHtmlHelper htmlHelper, string expression, string templateName) { throw null; }
        public static Microsoft.AspNetCore.Html.IHtmlContent Display(this Microsoft.AspNetCore.Mvc.Rendering.IHtmlHelper htmlHelper, string expression, string templateName, object additionalViewData) { throw null; }
        public static Microsoft.AspNetCore.Html.IHtmlContent Display(this Microsoft.AspNetCore.Mvc.Rendering.IHtmlHelper htmlHelper, string expression, string templateName, string htmlFieldName) { throw null; }
        public static Microsoft.AspNetCore.Html.IHtmlContent DisplayForModel(this Microsoft.AspNetCore.Mvc.Rendering.IHtmlHelper htmlHelper) { throw null; }
        public static Microsoft.AspNetCore.Html.IHtmlContent DisplayForModel(this Microsoft.AspNetCore.Mvc.Rendering.IHtmlHelper htmlHelper, object additionalViewData) { throw null; }
        public static Microsoft.AspNetCore.Html.IHtmlContent DisplayForModel(this Microsoft.AspNetCore.Mvc.Rendering.IHtmlHelper htmlHelper, string templateName) { throw null; }
        public static Microsoft.AspNetCore.Html.IHtmlContent DisplayForModel(this Microsoft.AspNetCore.Mvc.Rendering.IHtmlHelper htmlHelper, string templateName, object additionalViewData) { throw null; }
        public static Microsoft.AspNetCore.Html.IHtmlContent DisplayForModel(this Microsoft.AspNetCore.Mvc.Rendering.IHtmlHelper htmlHelper, string templateName, string htmlFieldName) { throw null; }
        public static Microsoft.AspNetCore.Html.IHtmlContent DisplayForModel(this Microsoft.AspNetCore.Mvc.Rendering.IHtmlHelper htmlHelper, string templateName, string htmlFieldName, object additionalViewData) { throw null; }
        public static Microsoft.AspNetCore.Html.IHtmlContent DisplayFor<TModel, TResult>(this Microsoft.AspNetCore.Mvc.Rendering.IHtmlHelper<TModel> htmlHelper, System.Linq.Expressions.Expression<System.Func<TModel, TResult>> expression) { throw null; }
        public static Microsoft.AspNetCore.Html.IHtmlContent DisplayFor<TModel, TResult>(this Microsoft.AspNetCore.Mvc.Rendering.IHtmlHelper<TModel> htmlHelper, System.Linq.Expressions.Expression<System.Func<TModel, TResult>> expression, object additionalViewData) { throw null; }
        public static Microsoft.AspNetCore.Html.IHtmlContent DisplayFor<TModel, TResult>(this Microsoft.AspNetCore.Mvc.Rendering.IHtmlHelper<TModel> htmlHelper, System.Linq.Expressions.Expression<System.Func<TModel, TResult>> expression, string templateName) { throw null; }
        public static Microsoft.AspNetCore.Html.IHtmlContent DisplayFor<TModel, TResult>(this Microsoft.AspNetCore.Mvc.Rendering.IHtmlHelper<TModel> htmlHelper, System.Linq.Expressions.Expression<System.Func<TModel, TResult>> expression, string templateName, object additionalViewData) { throw null; }
        public static Microsoft.AspNetCore.Html.IHtmlContent DisplayFor<TModel, TResult>(this Microsoft.AspNetCore.Mvc.Rendering.IHtmlHelper<TModel> htmlHelper, System.Linq.Expressions.Expression<System.Func<TModel, TResult>> expression, string templateName, string htmlFieldName) { throw null; }
    }
    public static partial class HtmlHelperDisplayNameExtensions
    {
        public static string DisplayNameForModel(this Microsoft.AspNetCore.Mvc.Rendering.IHtmlHelper htmlHelper) { throw null; }
        public static string DisplayNameFor<TModelItem, TResult>(this Microsoft.AspNetCore.Mvc.Rendering.IHtmlHelper<System.Collections.Generic.IEnumerable<TModelItem>> htmlHelper, System.Linq.Expressions.Expression<System.Func<TModelItem, TResult>> expression) { throw null; }
    }
    public static partial class HtmlHelperEditorExtensions
    {
        public static Microsoft.AspNetCore.Html.IHtmlContent Editor(this Microsoft.AspNetCore.Mvc.Rendering.IHtmlHelper htmlHelper, string expression) { throw null; }
        public static Microsoft.AspNetCore.Html.IHtmlContent Editor(this Microsoft.AspNetCore.Mvc.Rendering.IHtmlHelper htmlHelper, string expression, object additionalViewData) { throw null; }
        public static Microsoft.AspNetCore.Html.IHtmlContent Editor(this Microsoft.AspNetCore.Mvc.Rendering.IHtmlHelper htmlHelper, string expression, string templateName) { throw null; }
        public static Microsoft.AspNetCore.Html.IHtmlContent Editor(this Microsoft.AspNetCore.Mvc.Rendering.IHtmlHelper htmlHelper, string expression, string templateName, object additionalViewData) { throw null; }
        public static Microsoft.AspNetCore.Html.IHtmlContent Editor(this Microsoft.AspNetCore.Mvc.Rendering.IHtmlHelper htmlHelper, string expression, string templateName, string htmlFieldName) { throw null; }
        public static Microsoft.AspNetCore.Html.IHtmlContent EditorForModel(this Microsoft.AspNetCore.Mvc.Rendering.IHtmlHelper htmlHelper) { throw null; }
        public static Microsoft.AspNetCore.Html.IHtmlContent EditorForModel(this Microsoft.AspNetCore.Mvc.Rendering.IHtmlHelper htmlHelper, object additionalViewData) { throw null; }
        public static Microsoft.AspNetCore.Html.IHtmlContent EditorForModel(this Microsoft.AspNetCore.Mvc.Rendering.IHtmlHelper htmlHelper, string templateName) { throw null; }
        public static Microsoft.AspNetCore.Html.IHtmlContent EditorForModel(this Microsoft.AspNetCore.Mvc.Rendering.IHtmlHelper htmlHelper, string templateName, object additionalViewData) { throw null; }
        public static Microsoft.AspNetCore.Html.IHtmlContent EditorForModel(this Microsoft.AspNetCore.Mvc.Rendering.IHtmlHelper htmlHelper, string templateName, string htmlFieldName) { throw null; }
        public static Microsoft.AspNetCore.Html.IHtmlContent EditorForModel(this Microsoft.AspNetCore.Mvc.Rendering.IHtmlHelper htmlHelper, string templateName, string htmlFieldName, object additionalViewData) { throw null; }
        public static Microsoft.AspNetCore.Html.IHtmlContent EditorFor<TModel, TResult>(this Microsoft.AspNetCore.Mvc.Rendering.IHtmlHelper<TModel> htmlHelper, System.Linq.Expressions.Expression<System.Func<TModel, TResult>> expression) { throw null; }
        public static Microsoft.AspNetCore.Html.IHtmlContent EditorFor<TModel, TResult>(this Microsoft.AspNetCore.Mvc.Rendering.IHtmlHelper<TModel> htmlHelper, System.Linq.Expressions.Expression<System.Func<TModel, TResult>> expression, object additionalViewData) { throw null; }
        public static Microsoft.AspNetCore.Html.IHtmlContent EditorFor<TModel, TResult>(this Microsoft.AspNetCore.Mvc.Rendering.IHtmlHelper<TModel> htmlHelper, System.Linq.Expressions.Expression<System.Func<TModel, TResult>> expression, string templateName) { throw null; }
        public static Microsoft.AspNetCore.Html.IHtmlContent EditorFor<TModel, TResult>(this Microsoft.AspNetCore.Mvc.Rendering.IHtmlHelper<TModel> htmlHelper, System.Linq.Expressions.Expression<System.Func<TModel, TResult>> expression, string templateName, object additionalViewData) { throw null; }
        public static Microsoft.AspNetCore.Html.IHtmlContent EditorFor<TModel, TResult>(this Microsoft.AspNetCore.Mvc.Rendering.IHtmlHelper<TModel> htmlHelper, System.Linq.Expressions.Expression<System.Func<TModel, TResult>> expression, string templateName, string htmlFieldName) { throw null; }
    }
    public static partial class HtmlHelperFormExtensions
    {
        public static Microsoft.AspNetCore.Mvc.Rendering.MvcForm BeginForm(this Microsoft.AspNetCore.Mvc.Rendering.IHtmlHelper htmlHelper) { throw null; }
        public static Microsoft.AspNetCore.Mvc.Rendering.MvcForm BeginForm(this Microsoft.AspNetCore.Mvc.Rendering.IHtmlHelper htmlHelper, Microsoft.AspNetCore.Mvc.Rendering.FormMethod method) { throw null; }
        public static Microsoft.AspNetCore.Mvc.Rendering.MvcForm BeginForm(this Microsoft.AspNetCore.Mvc.Rendering.IHtmlHelper htmlHelper, Microsoft.AspNetCore.Mvc.Rendering.FormMethod method, bool? antiforgery, object htmlAttributes) { throw null; }
        public static Microsoft.AspNetCore.Mvc.Rendering.MvcForm BeginForm(this Microsoft.AspNetCore.Mvc.Rendering.IHtmlHelper htmlHelper, Microsoft.AspNetCore.Mvc.Rendering.FormMethod method, object htmlAttributes) { throw null; }
        public static Microsoft.AspNetCore.Mvc.Rendering.MvcForm BeginForm(this Microsoft.AspNetCore.Mvc.Rendering.IHtmlHelper htmlHelper, bool? antiforgery) { throw null; }
        public static Microsoft.AspNetCore.Mvc.Rendering.MvcForm BeginForm(this Microsoft.AspNetCore.Mvc.Rendering.IHtmlHelper htmlHelper, object routeValues) { throw null; }
        public static Microsoft.AspNetCore.Mvc.Rendering.MvcForm BeginForm(this Microsoft.AspNetCore.Mvc.Rendering.IHtmlHelper htmlHelper, string actionName, string controllerName) { throw null; }
        public static Microsoft.AspNetCore.Mvc.Rendering.MvcForm BeginForm(this Microsoft.AspNetCore.Mvc.Rendering.IHtmlHelper htmlHelper, string actionName, string controllerName, Microsoft.AspNetCore.Mvc.Rendering.FormMethod method) { throw null; }
        public static Microsoft.AspNetCore.Mvc.Rendering.MvcForm BeginForm(this Microsoft.AspNetCore.Mvc.Rendering.IHtmlHelper htmlHelper, string actionName, string controllerName, Microsoft.AspNetCore.Mvc.Rendering.FormMethod method, object htmlAttributes) { throw null; }
        public static Microsoft.AspNetCore.Mvc.Rendering.MvcForm BeginForm(this Microsoft.AspNetCore.Mvc.Rendering.IHtmlHelper htmlHelper, string actionName, string controllerName, object routeValues) { throw null; }
        public static Microsoft.AspNetCore.Mvc.Rendering.MvcForm BeginForm(this Microsoft.AspNetCore.Mvc.Rendering.IHtmlHelper htmlHelper, string actionName, string controllerName, object routeValues, Microsoft.AspNetCore.Mvc.Rendering.FormMethod method) { throw null; }
        public static Microsoft.AspNetCore.Mvc.Rendering.MvcForm BeginRouteForm(this Microsoft.AspNetCore.Mvc.Rendering.IHtmlHelper htmlHelper, object routeValues) { throw null; }
        public static Microsoft.AspNetCore.Mvc.Rendering.MvcForm BeginRouteForm(this Microsoft.AspNetCore.Mvc.Rendering.IHtmlHelper htmlHelper, object routeValues, bool? antiforgery) { throw null; }
        public static Microsoft.AspNetCore.Mvc.Rendering.MvcForm BeginRouteForm(this Microsoft.AspNetCore.Mvc.Rendering.IHtmlHelper htmlHelper, string routeName) { throw null; }
        public static Microsoft.AspNetCore.Mvc.Rendering.MvcForm BeginRouteForm(this Microsoft.AspNetCore.Mvc.Rendering.IHtmlHelper htmlHelper, string routeName, Microsoft.AspNetCore.Mvc.Rendering.FormMethod method) { throw null; }
        public static Microsoft.AspNetCore.Mvc.Rendering.MvcForm BeginRouteForm(this Microsoft.AspNetCore.Mvc.Rendering.IHtmlHelper htmlHelper, string routeName, Microsoft.AspNetCore.Mvc.Rendering.FormMethod method, object htmlAttributes) { throw null; }
        public static Microsoft.AspNetCore.Mvc.Rendering.MvcForm BeginRouteForm(this Microsoft.AspNetCore.Mvc.Rendering.IHtmlHelper htmlHelper, string routeName, bool? antiforgery) { throw null; }
        public static Microsoft.AspNetCore.Mvc.Rendering.MvcForm BeginRouteForm(this Microsoft.AspNetCore.Mvc.Rendering.IHtmlHelper htmlHelper, string routeName, object routeValues) { throw null; }
        public static Microsoft.AspNetCore.Mvc.Rendering.MvcForm BeginRouteForm(this Microsoft.AspNetCore.Mvc.Rendering.IHtmlHelper htmlHelper, string routeName, object routeValues, Microsoft.AspNetCore.Mvc.Rendering.FormMethod method) { throw null; }
    }
    public static partial class HtmlHelperInputExtensions
    {
        public static Microsoft.AspNetCore.Html.IHtmlContent CheckBox(this Microsoft.AspNetCore.Mvc.Rendering.IHtmlHelper htmlHelper, string expression) { throw null; }
        public static Microsoft.AspNetCore.Html.IHtmlContent CheckBox(this Microsoft.AspNetCore.Mvc.Rendering.IHtmlHelper htmlHelper, string expression, bool isChecked) { throw null; }
        public static Microsoft.AspNetCore.Html.IHtmlContent CheckBox(this Microsoft.AspNetCore.Mvc.Rendering.IHtmlHelper htmlHelper, string expression, object htmlAttributes) { throw null; }
        public static Microsoft.AspNetCore.Html.IHtmlContent CheckBoxFor<TModel>(this Microsoft.AspNetCore.Mvc.Rendering.IHtmlHelper<TModel> htmlHelper, System.Linq.Expressions.Expression<System.Func<TModel, bool>> expression) { throw null; }
        public static Microsoft.AspNetCore.Html.IHtmlContent Hidden(this Microsoft.AspNetCore.Mvc.Rendering.IHtmlHelper htmlHelper, string expression) { throw null; }
        public static Microsoft.AspNetCore.Html.IHtmlContent Hidden(this Microsoft.AspNetCore.Mvc.Rendering.IHtmlHelper htmlHelper, string expression, object value) { throw null; }
        public static Microsoft.AspNetCore.Html.IHtmlContent HiddenFor<TModel, TResult>(this Microsoft.AspNetCore.Mvc.Rendering.IHtmlHelper<TModel> htmlHelper, System.Linq.Expressions.Expression<System.Func<TModel, TResult>> expression) { throw null; }
        public static Microsoft.AspNetCore.Html.IHtmlContent Password(this Microsoft.AspNetCore.Mvc.Rendering.IHtmlHelper htmlHelper, string expression) { throw null; }
        public static Microsoft.AspNetCore.Html.IHtmlContent Password(this Microsoft.AspNetCore.Mvc.Rendering.IHtmlHelper htmlHelper, string expression, object value) { throw null; }
        public static Microsoft.AspNetCore.Html.IHtmlContent PasswordFor<TModel, TResult>(this Microsoft.AspNetCore.Mvc.Rendering.IHtmlHelper<TModel> htmlHelper, System.Linq.Expressions.Expression<System.Func<TModel, TResult>> expression) { throw null; }
        public static Microsoft.AspNetCore.Html.IHtmlContent RadioButton(this Microsoft.AspNetCore.Mvc.Rendering.IHtmlHelper htmlHelper, string expression, object value) { throw null; }
        public static Microsoft.AspNetCore.Html.IHtmlContent RadioButton(this Microsoft.AspNetCore.Mvc.Rendering.IHtmlHelper htmlHelper, string expression, object value, bool isChecked) { throw null; }
        public static Microsoft.AspNetCore.Html.IHtmlContent RadioButton(this Microsoft.AspNetCore.Mvc.Rendering.IHtmlHelper htmlHelper, string expression, object value, object htmlAttributes) { throw null; }
        public static Microsoft.AspNetCore.Html.IHtmlContent RadioButtonFor<TModel, TResult>(this Microsoft.AspNetCore.Mvc.Rendering.IHtmlHelper<TModel> htmlHelper, System.Linq.Expressions.Expression<System.Func<TModel, TResult>> expression, object value) { throw null; }
        public static Microsoft.AspNetCore.Html.IHtmlContent TextArea(this Microsoft.AspNetCore.Mvc.Rendering.IHtmlHelper htmlHelper, string expression) { throw null; }
        public static Microsoft.AspNetCore.Html.IHtmlContent TextArea(this Microsoft.AspNetCore.Mvc.Rendering.IHtmlHelper htmlHelper, string expression, object htmlAttributes) { throw null; }
        public static Microsoft.AspNetCore.Html.IHtmlContent TextArea(this Microsoft.AspNetCore.Mvc.Rendering.IHtmlHelper htmlHelper, string expression, string value) { throw null; }
        public static Microsoft.AspNetCore.Html.IHtmlContent TextArea(this Microsoft.AspNetCore.Mvc.Rendering.IHtmlHelper htmlHelper, string expression, string value, object htmlAttributes) { throw null; }
        public static Microsoft.AspNetCore.Html.IHtmlContent TextAreaFor<TModel, TResult>(this Microsoft.AspNetCore.Mvc.Rendering.IHtmlHelper<TModel> htmlHelper, System.Linq.Expressions.Expression<System.Func<TModel, TResult>> expression) { throw null; }
        public static Microsoft.AspNetCore.Html.IHtmlContent TextAreaFor<TModel, TResult>(this Microsoft.AspNetCore.Mvc.Rendering.IHtmlHelper<TModel> htmlHelper, System.Linq.Expressions.Expression<System.Func<TModel, TResult>> expression, object htmlAttributes) { throw null; }
        public static Microsoft.AspNetCore.Html.IHtmlContent TextBox(this Microsoft.AspNetCore.Mvc.Rendering.IHtmlHelper htmlHelper, string expression) { throw null; }
        public static Microsoft.AspNetCore.Html.IHtmlContent TextBox(this Microsoft.AspNetCore.Mvc.Rendering.IHtmlHelper htmlHelper, string expression, object value) { throw null; }
        public static Microsoft.AspNetCore.Html.IHtmlContent TextBox(this Microsoft.AspNetCore.Mvc.Rendering.IHtmlHelper htmlHelper, string expression, object value, object htmlAttributes) { throw null; }
        public static Microsoft.AspNetCore.Html.IHtmlContent TextBox(this Microsoft.AspNetCore.Mvc.Rendering.IHtmlHelper htmlHelper, string expression, object value, string format) { throw null; }
        public static Microsoft.AspNetCore.Html.IHtmlContent TextBoxFor<TModel, TResult>(this Microsoft.AspNetCore.Mvc.Rendering.IHtmlHelper<TModel> htmlHelper, System.Linq.Expressions.Expression<System.Func<TModel, TResult>> expression) { throw null; }
        public static Microsoft.AspNetCore.Html.IHtmlContent TextBoxFor<TModel, TResult>(this Microsoft.AspNetCore.Mvc.Rendering.IHtmlHelper<TModel> htmlHelper, System.Linq.Expressions.Expression<System.Func<TModel, TResult>> expression, object htmlAttributes) { throw null; }
        public static Microsoft.AspNetCore.Html.IHtmlContent TextBoxFor<TModel, TResult>(this Microsoft.AspNetCore.Mvc.Rendering.IHtmlHelper<TModel> htmlHelper, System.Linq.Expressions.Expression<System.Func<TModel, TResult>> expression, string format) { throw null; }
    }
    public static partial class HtmlHelperLabelExtensions
    {
        public static Microsoft.AspNetCore.Html.IHtmlContent Label(this Microsoft.AspNetCore.Mvc.Rendering.IHtmlHelper htmlHelper, string expression) { throw null; }
        public static Microsoft.AspNetCore.Html.IHtmlContent Label(this Microsoft.AspNetCore.Mvc.Rendering.IHtmlHelper htmlHelper, string expression, string labelText) { throw null; }
        public static Microsoft.AspNetCore.Html.IHtmlContent LabelForModel(this Microsoft.AspNetCore.Mvc.Rendering.IHtmlHelper htmlHelper) { throw null; }
        public static Microsoft.AspNetCore.Html.IHtmlContent LabelForModel(this Microsoft.AspNetCore.Mvc.Rendering.IHtmlHelper htmlHelper, object htmlAttributes) { throw null; }
        public static Microsoft.AspNetCore.Html.IHtmlContent LabelForModel(this Microsoft.AspNetCore.Mvc.Rendering.IHtmlHelper htmlHelper, string labelText) { throw null; }
        public static Microsoft.AspNetCore.Html.IHtmlContent LabelForModel(this Microsoft.AspNetCore.Mvc.Rendering.IHtmlHelper htmlHelper, string labelText, object htmlAttributes) { throw null; }
        public static Microsoft.AspNetCore.Html.IHtmlContent LabelFor<TModel, TResult>(this Microsoft.AspNetCore.Mvc.Rendering.IHtmlHelper<TModel> htmlHelper, System.Linq.Expressions.Expression<System.Func<TModel, TResult>> expression) { throw null; }
        public static Microsoft.AspNetCore.Html.IHtmlContent LabelFor<TModel, TResult>(this Microsoft.AspNetCore.Mvc.Rendering.IHtmlHelper<TModel> htmlHelper, System.Linq.Expressions.Expression<System.Func<TModel, TResult>> expression, object htmlAttributes) { throw null; }
        public static Microsoft.AspNetCore.Html.IHtmlContent LabelFor<TModel, TResult>(this Microsoft.AspNetCore.Mvc.Rendering.IHtmlHelper<TModel> htmlHelper, System.Linq.Expressions.Expression<System.Func<TModel, TResult>> expression, string labelText) { throw null; }
    }
    public static partial class HtmlHelperLinkExtensions
    {
        public static Microsoft.AspNetCore.Html.IHtmlContent ActionLink(this Microsoft.AspNetCore.Mvc.Rendering.IHtmlHelper helper, string linkText, string actionName) { throw null; }
        public static Microsoft.AspNetCore.Html.IHtmlContent ActionLink(this Microsoft.AspNetCore.Mvc.Rendering.IHtmlHelper helper, string linkText, string actionName, object routeValues) { throw null; }
        public static Microsoft.AspNetCore.Html.IHtmlContent ActionLink(this Microsoft.AspNetCore.Mvc.Rendering.IHtmlHelper helper, string linkText, string actionName, object routeValues, object htmlAttributes) { throw null; }
        public static Microsoft.AspNetCore.Html.IHtmlContent ActionLink(this Microsoft.AspNetCore.Mvc.Rendering.IHtmlHelper helper, string linkText, string actionName, string controllerName) { throw null; }
        public static Microsoft.AspNetCore.Html.IHtmlContent ActionLink(this Microsoft.AspNetCore.Mvc.Rendering.IHtmlHelper helper, string linkText, string actionName, string controllerName, object routeValues) { throw null; }
        public static Microsoft.AspNetCore.Html.IHtmlContent ActionLink(this Microsoft.AspNetCore.Mvc.Rendering.IHtmlHelper helper, string linkText, string actionName, string controllerName, object routeValues, object htmlAttributes) { throw null; }
        public static Microsoft.AspNetCore.Html.IHtmlContent RouteLink(this Microsoft.AspNetCore.Mvc.Rendering.IHtmlHelper htmlHelper, string linkText, object routeValues) { throw null; }
        public static Microsoft.AspNetCore.Html.IHtmlContent RouteLink(this Microsoft.AspNetCore.Mvc.Rendering.IHtmlHelper htmlHelper, string linkText, object routeValues, object htmlAttributes) { throw null; }
        public static Microsoft.AspNetCore.Html.IHtmlContent RouteLink(this Microsoft.AspNetCore.Mvc.Rendering.IHtmlHelper htmlHelper, string linkText, string routeName) { throw null; }
        public static Microsoft.AspNetCore.Html.IHtmlContent RouteLink(this Microsoft.AspNetCore.Mvc.Rendering.IHtmlHelper htmlHelper, string linkText, string routeName, object routeValues) { throw null; }
        public static Microsoft.AspNetCore.Html.IHtmlContent RouteLink(this Microsoft.AspNetCore.Mvc.Rendering.IHtmlHelper htmlHelper, string linkText, string routeName, object routeValues, object htmlAttributes) { throw null; }
    }
    public static partial class HtmlHelperNameExtensions
    {
        public static string IdForModel(this Microsoft.AspNetCore.Mvc.Rendering.IHtmlHelper htmlHelper) { throw null; }
        public static string NameForModel(this Microsoft.AspNetCore.Mvc.Rendering.IHtmlHelper htmlHelper) { throw null; }
    }
    public static partial class HtmlHelperPartialExtensions
    {
        public static Microsoft.AspNetCore.Html.IHtmlContent Partial(this Microsoft.AspNetCore.Mvc.Rendering.IHtmlHelper htmlHelper, string partialViewName) { throw null; }
        public static Microsoft.AspNetCore.Html.IHtmlContent Partial(this Microsoft.AspNetCore.Mvc.Rendering.IHtmlHelper htmlHelper, string partialViewName, Microsoft.AspNetCore.Mvc.ViewFeatures.ViewDataDictionary viewData) { throw null; }
        public static Microsoft.AspNetCore.Html.IHtmlContent Partial(this Microsoft.AspNetCore.Mvc.Rendering.IHtmlHelper htmlHelper, string partialViewName, object model) { throw null; }
        public static Microsoft.AspNetCore.Html.IHtmlContent Partial(this Microsoft.AspNetCore.Mvc.Rendering.IHtmlHelper htmlHelper, string partialViewName, object model, Microsoft.AspNetCore.Mvc.ViewFeatures.ViewDataDictionary viewData) { throw null; }
        public static System.Threading.Tasks.Task<Microsoft.AspNetCore.Html.IHtmlContent> PartialAsync(this Microsoft.AspNetCore.Mvc.Rendering.IHtmlHelper htmlHelper, string partialViewName) { throw null; }
        public static System.Threading.Tasks.Task<Microsoft.AspNetCore.Html.IHtmlContent> PartialAsync(this Microsoft.AspNetCore.Mvc.Rendering.IHtmlHelper htmlHelper, string partialViewName, Microsoft.AspNetCore.Mvc.ViewFeatures.ViewDataDictionary viewData) { throw null; }
        public static System.Threading.Tasks.Task<Microsoft.AspNetCore.Html.IHtmlContent> PartialAsync(this Microsoft.AspNetCore.Mvc.Rendering.IHtmlHelper htmlHelper, string partialViewName, object model) { throw null; }
        public static void RenderPartial(this Microsoft.AspNetCore.Mvc.Rendering.IHtmlHelper htmlHelper, string partialViewName) { }
        public static void RenderPartial(this Microsoft.AspNetCore.Mvc.Rendering.IHtmlHelper htmlHelper, string partialViewName, Microsoft.AspNetCore.Mvc.ViewFeatures.ViewDataDictionary viewData) { }
        public static void RenderPartial(this Microsoft.AspNetCore.Mvc.Rendering.IHtmlHelper htmlHelper, string partialViewName, object model) { }
        public static void RenderPartial(this Microsoft.AspNetCore.Mvc.Rendering.IHtmlHelper htmlHelper, string partialViewName, object model, Microsoft.AspNetCore.Mvc.ViewFeatures.ViewDataDictionary viewData) { }
        public static System.Threading.Tasks.Task RenderPartialAsync(this Microsoft.AspNetCore.Mvc.Rendering.IHtmlHelper htmlHelper, string partialViewName) { throw null; }
        public static System.Threading.Tasks.Task RenderPartialAsync(this Microsoft.AspNetCore.Mvc.Rendering.IHtmlHelper htmlHelper, string partialViewName, Microsoft.AspNetCore.Mvc.ViewFeatures.ViewDataDictionary viewData) { throw null; }
        public static System.Threading.Tasks.Task RenderPartialAsync(this Microsoft.AspNetCore.Mvc.Rendering.IHtmlHelper htmlHelper, string partialViewName, object model) { throw null; }
    }
    public static partial class HtmlHelperSelectExtensions
    {
        public static Microsoft.AspNetCore.Html.IHtmlContent DropDownList(this Microsoft.AspNetCore.Mvc.Rendering.IHtmlHelper htmlHelper, string expression) { throw null; }
        public static Microsoft.AspNetCore.Html.IHtmlContent DropDownList(this Microsoft.AspNetCore.Mvc.Rendering.IHtmlHelper htmlHelper, string expression, System.Collections.Generic.IEnumerable<Microsoft.AspNetCore.Mvc.Rendering.SelectListItem> selectList) { throw null; }
        public static Microsoft.AspNetCore.Html.IHtmlContent DropDownList(this Microsoft.AspNetCore.Mvc.Rendering.IHtmlHelper htmlHelper, string expression, System.Collections.Generic.IEnumerable<Microsoft.AspNetCore.Mvc.Rendering.SelectListItem> selectList, object htmlAttributes) { throw null; }
        public static Microsoft.AspNetCore.Html.IHtmlContent DropDownList(this Microsoft.AspNetCore.Mvc.Rendering.IHtmlHelper htmlHelper, string expression, System.Collections.Generic.IEnumerable<Microsoft.AspNetCore.Mvc.Rendering.SelectListItem> selectList, string optionLabel) { throw null; }
        public static Microsoft.AspNetCore.Html.IHtmlContent DropDownList(this Microsoft.AspNetCore.Mvc.Rendering.IHtmlHelper htmlHelper, string expression, string optionLabel) { throw null; }
        public static Microsoft.AspNetCore.Html.IHtmlContent DropDownListFor<TModel, TResult>(this Microsoft.AspNetCore.Mvc.Rendering.IHtmlHelper<TModel> htmlHelper, System.Linq.Expressions.Expression<System.Func<TModel, TResult>> expression, System.Collections.Generic.IEnumerable<Microsoft.AspNetCore.Mvc.Rendering.SelectListItem> selectList) { throw null; }
        public static Microsoft.AspNetCore.Html.IHtmlContent DropDownListFor<TModel, TResult>(this Microsoft.AspNetCore.Mvc.Rendering.IHtmlHelper<TModel> htmlHelper, System.Linq.Expressions.Expression<System.Func<TModel, TResult>> expression, System.Collections.Generic.IEnumerable<Microsoft.AspNetCore.Mvc.Rendering.SelectListItem> selectList, object htmlAttributes) { throw null; }
        public static Microsoft.AspNetCore.Html.IHtmlContent DropDownListFor<TModel, TResult>(this Microsoft.AspNetCore.Mvc.Rendering.IHtmlHelper<TModel> htmlHelper, System.Linq.Expressions.Expression<System.Func<TModel, TResult>> expression, System.Collections.Generic.IEnumerable<Microsoft.AspNetCore.Mvc.Rendering.SelectListItem> selectList, string optionLabel) { throw null; }
        public static Microsoft.AspNetCore.Html.IHtmlContent ListBox(this Microsoft.AspNetCore.Mvc.Rendering.IHtmlHelper htmlHelper, string expression) { throw null; }
        public static Microsoft.AspNetCore.Html.IHtmlContent ListBox(this Microsoft.AspNetCore.Mvc.Rendering.IHtmlHelper htmlHelper, string expression, System.Collections.Generic.IEnumerable<Microsoft.AspNetCore.Mvc.Rendering.SelectListItem> selectList) { throw null; }
        public static Microsoft.AspNetCore.Html.IHtmlContent ListBoxFor<TModel, TResult>(this Microsoft.AspNetCore.Mvc.Rendering.IHtmlHelper<TModel> htmlHelper, System.Linq.Expressions.Expression<System.Func<TModel, TResult>> expression, System.Collections.Generic.IEnumerable<Microsoft.AspNetCore.Mvc.Rendering.SelectListItem> selectList) { throw null; }
    }
    public static partial class HtmlHelperValidationExtensions
    {
        public static Microsoft.AspNetCore.Html.IHtmlContent ValidationMessage(this Microsoft.AspNetCore.Mvc.Rendering.IHtmlHelper htmlHelper, string expression) { throw null; }
        public static Microsoft.AspNetCore.Html.IHtmlContent ValidationMessage(this Microsoft.AspNetCore.Mvc.Rendering.IHtmlHelper htmlHelper, string expression, object htmlAttributes) { throw null; }
        public static Microsoft.AspNetCore.Html.IHtmlContent ValidationMessage(this Microsoft.AspNetCore.Mvc.Rendering.IHtmlHelper htmlHelper, string expression, string message) { throw null; }
        public static Microsoft.AspNetCore.Html.IHtmlContent ValidationMessage(this Microsoft.AspNetCore.Mvc.Rendering.IHtmlHelper htmlHelper, string expression, string message, object htmlAttributes) { throw null; }
        public static Microsoft.AspNetCore.Html.IHtmlContent ValidationMessage(this Microsoft.AspNetCore.Mvc.Rendering.IHtmlHelper htmlHelper, string expression, string message, string tag) { throw null; }
        public static Microsoft.AspNetCore.Html.IHtmlContent ValidationMessageFor<TModel, TResult>(this Microsoft.AspNetCore.Mvc.Rendering.IHtmlHelper<TModel> htmlHelper, System.Linq.Expressions.Expression<System.Func<TModel, TResult>> expression) { throw null; }
        public static Microsoft.AspNetCore.Html.IHtmlContent ValidationMessageFor<TModel, TResult>(this Microsoft.AspNetCore.Mvc.Rendering.IHtmlHelper<TModel> htmlHelper, System.Linq.Expressions.Expression<System.Func<TModel, TResult>> expression, string message) { throw null; }
        public static Microsoft.AspNetCore.Html.IHtmlContent ValidationMessageFor<TModel, TResult>(this Microsoft.AspNetCore.Mvc.Rendering.IHtmlHelper<TModel> htmlHelper, System.Linq.Expressions.Expression<System.Func<TModel, TResult>> expression, string message, object htmlAttributes) { throw null; }
        public static Microsoft.AspNetCore.Html.IHtmlContent ValidationMessageFor<TModel, TResult>(this Microsoft.AspNetCore.Mvc.Rendering.IHtmlHelper<TModel> htmlHelper, System.Linq.Expressions.Expression<System.Func<TModel, TResult>> expression, string message, string tag) { throw null; }
        public static Microsoft.AspNetCore.Html.IHtmlContent ValidationSummary(this Microsoft.AspNetCore.Mvc.Rendering.IHtmlHelper htmlHelper) { throw null; }
        public static Microsoft.AspNetCore.Html.IHtmlContent ValidationSummary(this Microsoft.AspNetCore.Mvc.Rendering.IHtmlHelper htmlHelper, bool excludePropertyErrors) { throw null; }
        public static Microsoft.AspNetCore.Html.IHtmlContent ValidationSummary(this Microsoft.AspNetCore.Mvc.Rendering.IHtmlHelper htmlHelper, bool excludePropertyErrors, string message) { throw null; }
        public static Microsoft.AspNetCore.Html.IHtmlContent ValidationSummary(this Microsoft.AspNetCore.Mvc.Rendering.IHtmlHelper htmlHelper, bool excludePropertyErrors, string message, object htmlAttributes) { throw null; }
        public static Microsoft.AspNetCore.Html.IHtmlContent ValidationSummary(this Microsoft.AspNetCore.Mvc.Rendering.IHtmlHelper htmlHelper, bool excludePropertyErrors, string message, string tag) { throw null; }
        public static Microsoft.AspNetCore.Html.IHtmlContent ValidationSummary(this Microsoft.AspNetCore.Mvc.Rendering.IHtmlHelper htmlHelper, string message) { throw null; }
        public static Microsoft.AspNetCore.Html.IHtmlContent ValidationSummary(this Microsoft.AspNetCore.Mvc.Rendering.IHtmlHelper htmlHelper, string message, object htmlAttributes) { throw null; }
        public static Microsoft.AspNetCore.Html.IHtmlContent ValidationSummary(this Microsoft.AspNetCore.Mvc.Rendering.IHtmlHelper htmlHelper, string message, object htmlAttributes, string tag) { throw null; }
        public static Microsoft.AspNetCore.Html.IHtmlContent ValidationSummary(this Microsoft.AspNetCore.Mvc.Rendering.IHtmlHelper htmlHelper, string message, string tag) { throw null; }
    }
    public static partial class HtmlHelperValueExtensions
    {
        public static string Value(this Microsoft.AspNetCore.Mvc.Rendering.IHtmlHelper htmlHelper, string expression) { throw null; }
        public static string ValueForModel(this Microsoft.AspNetCore.Mvc.Rendering.IHtmlHelper htmlHelper) { throw null; }
        public static string ValueForModel(this Microsoft.AspNetCore.Mvc.Rendering.IHtmlHelper htmlHelper, string format) { throw null; }
        public static string ValueFor<TModel, TResult>(this Microsoft.AspNetCore.Mvc.Rendering.IHtmlHelper<TModel> htmlHelper, System.Linq.Expressions.Expression<System.Func<TModel, TResult>> expression) { throw null; }
    }
    public partial interface IHtmlHelper
    {
        Microsoft.AspNetCore.Mvc.Rendering.Html5DateRenderingMode Html5DateRenderingMode { get; set; }
        string IdAttributeDotReplacement { get; }
        Microsoft.AspNetCore.Mvc.ModelBinding.IModelMetadataProvider MetadataProvider { get; }
        Microsoft.AspNetCore.Mvc.ViewFeatures.ITempDataDictionary TempData { get; }
        System.Text.Encodings.Web.UrlEncoder UrlEncoder { get; }
        dynamic ViewBag { get; }
        Microsoft.AspNetCore.Mvc.Rendering.ViewContext ViewContext { get; }
        Microsoft.AspNetCore.Mvc.ViewFeatures.ViewDataDictionary ViewData { get; }
        Microsoft.AspNetCore.Html.IHtmlContent ActionLink(string linkText, string actionName, string controllerName, string protocol, string hostname, string fragment, object routeValues, object htmlAttributes);
        Microsoft.AspNetCore.Html.IHtmlContent AntiForgeryToken();
        Microsoft.AspNetCore.Mvc.Rendering.MvcForm BeginForm(string actionName, string controllerName, object routeValues, Microsoft.AspNetCore.Mvc.Rendering.FormMethod method, bool? antiforgery, object htmlAttributes);
        Microsoft.AspNetCore.Mvc.Rendering.MvcForm BeginRouteForm(string routeName, object routeValues, Microsoft.AspNetCore.Mvc.Rendering.FormMethod method, bool? antiforgery, object htmlAttributes);
        Microsoft.AspNetCore.Html.IHtmlContent CheckBox(string expression, bool? isChecked, object htmlAttributes);
        Microsoft.AspNetCore.Html.IHtmlContent Display(string expression, string templateName, string htmlFieldName, object additionalViewData);
        string DisplayName(string expression);
        string DisplayText(string expression);
        Microsoft.AspNetCore.Html.IHtmlContent DropDownList(string expression, System.Collections.Generic.IEnumerable<Microsoft.AspNetCore.Mvc.Rendering.SelectListItem> selectList, string optionLabel, object htmlAttributes);
        Microsoft.AspNetCore.Html.IHtmlContent Editor(string expression, string templateName, string htmlFieldName, object additionalViewData);
        string Encode(object value);
        string Encode(string value);
        void EndForm();
        string FormatValue(object value, string format);
        string GenerateIdFromName(string fullName);
        System.Collections.Generic.IEnumerable<Microsoft.AspNetCore.Mvc.Rendering.SelectListItem> GetEnumSelectList(System.Type enumType);
        System.Collections.Generic.IEnumerable<Microsoft.AspNetCore.Mvc.Rendering.SelectListItem> GetEnumSelectList<TEnum>() where TEnum : struct;
        Microsoft.AspNetCore.Html.IHtmlContent Hidden(string expression, object value, object htmlAttributes);
        string Id(string expression);
        Microsoft.AspNetCore.Html.IHtmlContent Label(string expression, string labelText, object htmlAttributes);
        Microsoft.AspNetCore.Html.IHtmlContent ListBox(string expression, System.Collections.Generic.IEnumerable<Microsoft.AspNetCore.Mvc.Rendering.SelectListItem> selectList, object htmlAttributes);
        string Name(string expression);
        System.Threading.Tasks.Task<Microsoft.AspNetCore.Html.IHtmlContent> PartialAsync(string partialViewName, object model, Microsoft.AspNetCore.Mvc.ViewFeatures.ViewDataDictionary viewData);
        Microsoft.AspNetCore.Html.IHtmlContent Password(string expression, object value, object htmlAttributes);
        Microsoft.AspNetCore.Html.IHtmlContent RadioButton(string expression, object value, bool? isChecked, object htmlAttributes);
        Microsoft.AspNetCore.Html.IHtmlContent Raw(object value);
        Microsoft.AspNetCore.Html.IHtmlContent Raw(string value);
        System.Threading.Tasks.Task RenderPartialAsync(string partialViewName, object model, Microsoft.AspNetCore.Mvc.ViewFeatures.ViewDataDictionary viewData);
        Microsoft.AspNetCore.Html.IHtmlContent RouteLink(string linkText, string routeName, string protocol, string hostName, string fragment, object routeValues, object htmlAttributes);
        Microsoft.AspNetCore.Html.IHtmlContent TextArea(string expression, string value, int rows, int columns, object htmlAttributes);
        Microsoft.AspNetCore.Html.IHtmlContent TextBox(string expression, object value, string format, object htmlAttributes);
        Microsoft.AspNetCore.Html.IHtmlContent ValidationMessage(string expression, string message, object htmlAttributes, string tag);
        Microsoft.AspNetCore.Html.IHtmlContent ValidationSummary(bool excludePropertyErrors, string message, object htmlAttributes, string tag);
        string Value(string expression, string format);
    }
    public partial interface IHtmlHelper<TModel> : Microsoft.AspNetCore.Mvc.Rendering.IHtmlHelper
    {
        new Microsoft.AspNetCore.Mvc.ViewFeatures.ViewDataDictionary<TModel> ViewData { get; }
        Microsoft.AspNetCore.Html.IHtmlContent CheckBoxFor(System.Linq.Expressions.Expression<System.Func<TModel, bool>> expression, object htmlAttributes);
        Microsoft.AspNetCore.Html.IHtmlContent DisplayFor<TResult>(System.Linq.Expressions.Expression<System.Func<TModel, TResult>> expression, string templateName, string htmlFieldName, object additionalViewData);
        string DisplayNameForInnerType<TModelItem, TResult>(System.Linq.Expressions.Expression<System.Func<TModelItem, TResult>> expression);
        string DisplayNameFor<TResult>(System.Linq.Expressions.Expression<System.Func<TModel, TResult>> expression);
        string DisplayTextFor<TResult>(System.Linq.Expressions.Expression<System.Func<TModel, TResult>> expression);
        Microsoft.AspNetCore.Html.IHtmlContent DropDownListFor<TResult>(System.Linq.Expressions.Expression<System.Func<TModel, TResult>> expression, System.Collections.Generic.IEnumerable<Microsoft.AspNetCore.Mvc.Rendering.SelectListItem> selectList, string optionLabel, object htmlAttributes);
        Microsoft.AspNetCore.Html.IHtmlContent EditorFor<TResult>(System.Linq.Expressions.Expression<System.Func<TModel, TResult>> expression, string templateName, string htmlFieldName, object additionalViewData);
        new string Encode(object value);
        new string Encode(string value);
        Microsoft.AspNetCore.Html.IHtmlContent HiddenFor<TResult>(System.Linq.Expressions.Expression<System.Func<TModel, TResult>> expression, object htmlAttributes);
        string IdFor<TResult>(System.Linq.Expressions.Expression<System.Func<TModel, TResult>> expression);
        Microsoft.AspNetCore.Html.IHtmlContent LabelFor<TResult>(System.Linq.Expressions.Expression<System.Func<TModel, TResult>> expression, string labelText, object htmlAttributes);
        Microsoft.AspNetCore.Html.IHtmlContent ListBoxFor<TResult>(System.Linq.Expressions.Expression<System.Func<TModel, TResult>> expression, System.Collections.Generic.IEnumerable<Microsoft.AspNetCore.Mvc.Rendering.SelectListItem> selectList, object htmlAttributes);
        string NameFor<TResult>(System.Linq.Expressions.Expression<System.Func<TModel, TResult>> expression);
        Microsoft.AspNetCore.Html.IHtmlContent PasswordFor<TResult>(System.Linq.Expressions.Expression<System.Func<TModel, TResult>> expression, object htmlAttributes);
        Microsoft.AspNetCore.Html.IHtmlContent RadioButtonFor<TResult>(System.Linq.Expressions.Expression<System.Func<TModel, TResult>> expression, object value, object htmlAttributes);
        new Microsoft.AspNetCore.Html.IHtmlContent Raw(object value);
        new Microsoft.AspNetCore.Html.IHtmlContent Raw(string value);
        Microsoft.AspNetCore.Html.IHtmlContent TextAreaFor<TResult>(System.Linq.Expressions.Expression<System.Func<TModel, TResult>> expression, int rows, int columns, object htmlAttributes);
        Microsoft.AspNetCore.Html.IHtmlContent TextBoxFor<TResult>(System.Linq.Expressions.Expression<System.Func<TModel, TResult>> expression, string format, object htmlAttributes);
        Microsoft.AspNetCore.Html.IHtmlContent ValidationMessageFor<TResult>(System.Linq.Expressions.Expression<System.Func<TModel, TResult>> expression, string message, object htmlAttributes, string tag);
        string ValueFor<TResult>(System.Linq.Expressions.Expression<System.Func<TModel, TResult>> expression, string format);
    }
    public partial interface IJsonHelper
    {
        Microsoft.AspNetCore.Html.IHtmlContent Serialize(object value);
    }
    public partial class MultiSelectList : System.Collections.Generic.IEnumerable<Microsoft.AspNetCore.Mvc.Rendering.SelectListItem>, System.Collections.IEnumerable
    {
        public MultiSelectList(System.Collections.IEnumerable items) { }
        public MultiSelectList(System.Collections.IEnumerable items, System.Collections.IEnumerable selectedValues) { }
        public MultiSelectList(System.Collections.IEnumerable items, string dataValueField, string dataTextField) { }
        public MultiSelectList(System.Collections.IEnumerable items, string dataValueField, string dataTextField, System.Collections.IEnumerable selectedValues) { }
        public MultiSelectList(System.Collections.IEnumerable items, string dataValueField, string dataTextField, System.Collections.IEnumerable selectedValues, string dataGroupField) { }
        public string DataGroupField { [System.Runtime.CompilerServices.CompilerGeneratedAttribute] get { throw null; } }
        public string DataTextField { [System.Runtime.CompilerServices.CompilerGeneratedAttribute] get { throw null; } }
        public string DataValueField { [System.Runtime.CompilerServices.CompilerGeneratedAttribute] get { throw null; } }
        public System.Collections.IEnumerable Items { [System.Runtime.CompilerServices.CompilerGeneratedAttribute] get { throw null; } }
        public System.Collections.IEnumerable SelectedValues { [System.Runtime.CompilerServices.CompilerGeneratedAttribute] get { throw null; } }
        public virtual System.Collections.Generic.IEnumerator<Microsoft.AspNetCore.Mvc.Rendering.SelectListItem> GetEnumerator() { throw null; }
        System.Collections.IEnumerator System.Collections.IEnumerable.GetEnumerator() { throw null; }
    }
    public partial class MvcForm : System.IDisposable
    {
        public MvcForm(Microsoft.AspNetCore.Mvc.Rendering.ViewContext viewContext, System.Text.Encodings.Web.HtmlEncoder htmlEncoder) { }
        public void Dispose() { }
        public void EndForm() { }
        protected virtual void GenerateEndForm() { }
    }
    public enum RenderMode
    {
        Static = 1,
        Server = 2,
        ServerPrerendered = 3,
    }
    public partial class SelectList : Microsoft.AspNetCore.Mvc.Rendering.MultiSelectList
    {
        public SelectList(System.Collections.IEnumerable items) : base (default(System.Collections.IEnumerable)) { }
        public SelectList(System.Collections.IEnumerable items, object selectedValue) : base (default(System.Collections.IEnumerable)) { }
        public SelectList(System.Collections.IEnumerable items, string dataValueField, string dataTextField) : base (default(System.Collections.IEnumerable)) { }
        public SelectList(System.Collections.IEnumerable items, string dataValueField, string dataTextField, object selectedValue) : base (default(System.Collections.IEnumerable)) { }
        public SelectList(System.Collections.IEnumerable items, string dataValueField, string dataTextField, object selectedValue, string dataGroupField) : base (default(System.Collections.IEnumerable)) { }
        public object SelectedValue { [System.Runtime.CompilerServices.CompilerGeneratedAttribute] get { throw null; } }
    }
    public partial class SelectListGroup
    {
        public SelectListGroup() { }
        public bool Disabled { [System.Runtime.CompilerServices.CompilerGeneratedAttribute] get { throw null; } [System.Runtime.CompilerServices.CompilerGeneratedAttribute] set { } }
        public string Name { [System.Runtime.CompilerServices.CompilerGeneratedAttribute] get { throw null; } [System.Runtime.CompilerServices.CompilerGeneratedAttribute] set { } }
    }
    public partial class SelectListItem
    {
        public SelectListItem() { }
        public SelectListItem(string text, string value) { }
        public SelectListItem(string text, string value, bool selected) { }
        public SelectListItem(string text, string value, bool selected, bool disabled) { }
        public bool Disabled { [System.Runtime.CompilerServices.CompilerGeneratedAttribute] get { throw null; } [System.Runtime.CompilerServices.CompilerGeneratedAttribute] set { } }
        public Microsoft.AspNetCore.Mvc.Rendering.SelectListGroup Group { [System.Runtime.CompilerServices.CompilerGeneratedAttribute] get { throw null; } [System.Runtime.CompilerServices.CompilerGeneratedAttribute] set { } }
        public bool Selected { [System.Runtime.CompilerServices.CompilerGeneratedAttribute] get { throw null; } [System.Runtime.CompilerServices.CompilerGeneratedAttribute] set { } }
        public string Text { [System.Runtime.CompilerServices.CompilerGeneratedAttribute] get { throw null; } [System.Runtime.CompilerServices.CompilerGeneratedAttribute] set { } }
        public string Value { [System.Runtime.CompilerServices.CompilerGeneratedAttribute] get { throw null; } [System.Runtime.CompilerServices.CompilerGeneratedAttribute] set { } }
    }
    [System.Diagnostics.DebuggerDisplayAttribute("{DebuggerToString()}")]
    public partial class TagBuilder : Microsoft.AspNetCore.Html.IHtmlContent
    {
        public TagBuilder(string tagName) { }
        public Microsoft.AspNetCore.Mvc.ViewFeatures.AttributeDictionary Attributes { get { throw null; } }
        public bool HasInnerHtml { get { throw null; } }
        public Microsoft.AspNetCore.Html.IHtmlContentBuilder InnerHtml { get { throw null; } }
        public string TagName { [System.Runtime.CompilerServices.CompilerGeneratedAttribute] get { throw null; } }
        public Microsoft.AspNetCore.Mvc.Rendering.TagRenderMode TagRenderMode { [System.Runtime.CompilerServices.CompilerGeneratedAttribute] get { throw null; } [System.Runtime.CompilerServices.CompilerGeneratedAttribute] set { } }
        public void AddCssClass(string value) { }
        public static string CreateSanitizedId(string name, string invalidCharReplacement) { throw null; }
        public void GenerateId(string name, string invalidCharReplacement) { }
        public void MergeAttribute(string key, string value) { }
        public void MergeAttribute(string key, string value, bool replaceExisting) { }
        public void MergeAttributes<TKey, TValue>(System.Collections.Generic.IDictionary<TKey, TValue> attributes) { }
        public void MergeAttributes<TKey, TValue>(System.Collections.Generic.IDictionary<TKey, TValue> attributes, bool replaceExisting) { }
        public Microsoft.AspNetCore.Html.IHtmlContent RenderBody() { throw null; }
        public Microsoft.AspNetCore.Html.IHtmlContent RenderEndTag() { throw null; }
        public Microsoft.AspNetCore.Html.IHtmlContent RenderSelfClosingTag() { throw null; }
        public Microsoft.AspNetCore.Html.IHtmlContent RenderStartTag() { throw null; }
        public void WriteTo(System.IO.TextWriter writer, System.Text.Encodings.Web.HtmlEncoder encoder) { }
    }
    public enum TagRenderMode
    {
        Normal = 0,
        StartTag = 1,
        EndTag = 2,
        SelfClosing = 3,
    }
    public static partial class ViewComponentHelperExtensions
    {
        public static System.Threading.Tasks.Task<Microsoft.AspNetCore.Html.IHtmlContent> InvokeAsync(this Microsoft.AspNetCore.Mvc.IViewComponentHelper helper, string name) { throw null; }
        public static System.Threading.Tasks.Task<Microsoft.AspNetCore.Html.IHtmlContent> InvokeAsync(this Microsoft.AspNetCore.Mvc.IViewComponentHelper helper, System.Type componentType) { throw null; }
        public static System.Threading.Tasks.Task<Microsoft.AspNetCore.Html.IHtmlContent> InvokeAsync<TComponent>(this Microsoft.AspNetCore.Mvc.IViewComponentHelper helper) { throw null; }
        public static System.Threading.Tasks.Task<Microsoft.AspNetCore.Html.IHtmlContent> InvokeAsync<TComponent>(this Microsoft.AspNetCore.Mvc.IViewComponentHelper helper, object arguments) { throw null; }
    }
    public partial class ViewContext : Microsoft.AspNetCore.Mvc.ActionContext
    {
        public ViewContext() { }
        public ViewContext(Microsoft.AspNetCore.Mvc.ActionContext actionContext, Microsoft.AspNetCore.Mvc.ViewEngines.IView view, Microsoft.AspNetCore.Mvc.ViewFeatures.ViewDataDictionary viewData, Microsoft.AspNetCore.Mvc.ViewFeatures.ITempDataDictionary tempData, System.IO.TextWriter writer, Microsoft.AspNetCore.Mvc.ViewFeatures.HtmlHelperOptions htmlHelperOptions) { }
        public ViewContext(Microsoft.AspNetCore.Mvc.Rendering.ViewContext viewContext, Microsoft.AspNetCore.Mvc.ViewEngines.IView view, Microsoft.AspNetCore.Mvc.ViewFeatures.ViewDataDictionary viewData, System.IO.TextWriter writer) { }
<<<<<<< HEAD
        public Microsoft.AspNetCore.Mvc.Rendering.CheckBoxHiddenInputRenderMode CheckBoxHiddenInputRenderMode { [System.Runtime.CompilerServices.CompilerGeneratedAttribute]get { throw null; } [System.Runtime.CompilerServices.CompilerGeneratedAttribute]set { } }
        public bool ClientValidationEnabled { [System.Runtime.CompilerServices.CompilerGeneratedAttribute]get { throw null; } [System.Runtime.CompilerServices.CompilerGeneratedAttribute]set { } }
        public string ExecutingFilePath { [System.Runtime.CompilerServices.CompilerGeneratedAttribute]get { throw null; } [System.Runtime.CompilerServices.CompilerGeneratedAttribute]set { } }
=======
        public Microsoft.AspNetCore.Mvc.Rendering.CheckBoxHiddenInputRenderMode CheckBoxHiddenInputRenderMode { [System.Runtime.CompilerServices.CompilerGeneratedAttribute] get { throw null; } [System.Runtime.CompilerServices.CompilerGeneratedAttribute] set { } }
        public bool ClientValidationEnabled { [System.Runtime.CompilerServices.CompilerGeneratedAttribute] get { throw null; } [System.Runtime.CompilerServices.CompilerGeneratedAttribute] set { } }
        public string ExecutingFilePath { [System.Runtime.CompilerServices.CompilerGeneratedAttribute] get { throw null; } [System.Runtime.CompilerServices.CompilerGeneratedAttribute] set { } }
>>>>>>> 93bfe1c5
        public virtual Microsoft.AspNetCore.Mvc.ViewFeatures.FormContext FormContext { get { throw null; } set { } }
        public Microsoft.AspNetCore.Mvc.Rendering.Html5DateRenderingMode Html5DateRenderingMode { [System.Runtime.CompilerServices.CompilerGeneratedAttribute] get { throw null; } [System.Runtime.CompilerServices.CompilerGeneratedAttribute] set { } }
        public Microsoft.AspNetCore.Mvc.ViewFeatures.ITempDataDictionary TempData { [System.Runtime.CompilerServices.CompilerGeneratedAttribute] get { throw null; } [System.Runtime.CompilerServices.CompilerGeneratedAttribute] set { } }
        public string ValidationMessageElement { [System.Runtime.CompilerServices.CompilerGeneratedAttribute] get { throw null; } [System.Runtime.CompilerServices.CompilerGeneratedAttribute] set { } }
        public string ValidationSummaryMessageElement { [System.Runtime.CompilerServices.CompilerGeneratedAttribute] get { throw null; } [System.Runtime.CompilerServices.CompilerGeneratedAttribute] set { } }
        public Microsoft.AspNetCore.Mvc.ViewEngines.IView View { [System.Runtime.CompilerServices.CompilerGeneratedAttribute] get { throw null; } [System.Runtime.CompilerServices.CompilerGeneratedAttribute] set { } }
        public dynamic ViewBag { get { throw null; } }
        public Microsoft.AspNetCore.Mvc.ViewFeatures.ViewDataDictionary ViewData { [System.Runtime.CompilerServices.CompilerGeneratedAttribute] get { throw null; } [System.Runtime.CompilerServices.CompilerGeneratedAttribute] set { } }
        public System.IO.TextWriter Writer { [System.Runtime.CompilerServices.CompilerGeneratedAttribute] get { throw null; } [System.Runtime.CompilerServices.CompilerGeneratedAttribute] set { } }
        public Microsoft.AspNetCore.Mvc.ViewFeatures.FormContext GetFormContextForClientValidation() { throw null; }
    }
}
namespace Microsoft.AspNetCore.Mvc.ViewComponents
{
    public partial class ContentViewComponentResult : Microsoft.AspNetCore.Mvc.IViewComponentResult
    {
        public ContentViewComponentResult(string content) { }
        public string Content { [System.Runtime.CompilerServices.CompilerGeneratedAttribute] get { throw null; } }
        public void Execute(Microsoft.AspNetCore.Mvc.ViewComponents.ViewComponentContext context) { }
        public System.Threading.Tasks.Task ExecuteAsync(Microsoft.AspNetCore.Mvc.ViewComponents.ViewComponentContext context) { throw null; }
    }
    public partial class DefaultViewComponentDescriptorCollectionProvider : Microsoft.AspNetCore.Mvc.ViewComponents.IViewComponentDescriptorCollectionProvider
    {
        public DefaultViewComponentDescriptorCollectionProvider(Microsoft.AspNetCore.Mvc.ViewComponents.IViewComponentDescriptorProvider descriptorProvider) { }
        public Microsoft.AspNetCore.Mvc.ViewComponents.ViewComponentDescriptorCollection ViewComponents { get { throw null; } }
    }
    public partial class DefaultViewComponentDescriptorProvider : Microsoft.AspNetCore.Mvc.ViewComponents.IViewComponentDescriptorProvider
    {
        public DefaultViewComponentDescriptorProvider(Microsoft.AspNetCore.Mvc.ApplicationParts.ApplicationPartManager partManager) { }
        protected virtual System.Collections.Generic.IEnumerable<System.Reflection.TypeInfo> GetCandidateTypes() { throw null; }
        public virtual System.Collections.Generic.IEnumerable<Microsoft.AspNetCore.Mvc.ViewComponents.ViewComponentDescriptor> GetViewComponents() { throw null; }
    }
    public partial class DefaultViewComponentFactory : Microsoft.AspNetCore.Mvc.ViewComponents.IViewComponentFactory
    {
        public DefaultViewComponentFactory(Microsoft.AspNetCore.Mvc.ViewComponents.IViewComponentActivator activator) { }
        public object CreateViewComponent(Microsoft.AspNetCore.Mvc.ViewComponents.ViewComponentContext context) { throw null; }
        public void ReleaseViewComponent(Microsoft.AspNetCore.Mvc.ViewComponents.ViewComponentContext context, object component) { }
    }
    public partial class DefaultViewComponentHelper : Microsoft.AspNetCore.Mvc.IViewComponentHelper, Microsoft.AspNetCore.Mvc.ViewFeatures.IViewContextAware
    {
        public DefaultViewComponentHelper(Microsoft.AspNetCore.Mvc.ViewComponents.IViewComponentDescriptorCollectionProvider descriptorProvider, System.Text.Encodings.Web.HtmlEncoder htmlEncoder, Microsoft.AspNetCore.Mvc.ViewComponents.IViewComponentSelector selector, Microsoft.AspNetCore.Mvc.ViewComponents.IViewComponentInvokerFactory invokerFactory, Microsoft.AspNetCore.Mvc.ViewFeatures.Buffers.IViewBufferScope viewBufferScope) { }
        public void Contextualize(Microsoft.AspNetCore.Mvc.Rendering.ViewContext viewContext) { }
        public System.Threading.Tasks.Task<Microsoft.AspNetCore.Html.IHtmlContent> InvokeAsync(string name, object arguments) { throw null; }
        public System.Threading.Tasks.Task<Microsoft.AspNetCore.Html.IHtmlContent> InvokeAsync(System.Type componentType, object arguments) { throw null; }
    }
    public partial class DefaultViewComponentSelector : Microsoft.AspNetCore.Mvc.ViewComponents.IViewComponentSelector
    {
        public DefaultViewComponentSelector(Microsoft.AspNetCore.Mvc.ViewComponents.IViewComponentDescriptorCollectionProvider descriptorProvider) { }
        public Microsoft.AspNetCore.Mvc.ViewComponents.ViewComponentDescriptor SelectComponent(string componentName) { throw null; }
    }
    public partial class HtmlContentViewComponentResult : Microsoft.AspNetCore.Mvc.IViewComponentResult
    {
        public HtmlContentViewComponentResult(Microsoft.AspNetCore.Html.IHtmlContent encodedContent) { }
        public Microsoft.AspNetCore.Html.IHtmlContent EncodedContent { [System.Runtime.CompilerServices.CompilerGeneratedAttribute] get { throw null; } }
        public void Execute(Microsoft.AspNetCore.Mvc.ViewComponents.ViewComponentContext context) { }
        public System.Threading.Tasks.Task ExecuteAsync(Microsoft.AspNetCore.Mvc.ViewComponents.ViewComponentContext context) { throw null; }
    }
    public partial interface IViewComponentActivator
    {
        object Create(Microsoft.AspNetCore.Mvc.ViewComponents.ViewComponentContext context);
        void Release(Microsoft.AspNetCore.Mvc.ViewComponents.ViewComponentContext context, object viewComponent);
    }
    public partial interface IViewComponentDescriptorCollectionProvider
    {
        Microsoft.AspNetCore.Mvc.ViewComponents.ViewComponentDescriptorCollection ViewComponents { get; }
    }
    public partial interface IViewComponentDescriptorProvider
    {
        System.Collections.Generic.IEnumerable<Microsoft.AspNetCore.Mvc.ViewComponents.ViewComponentDescriptor> GetViewComponents();
    }
    public partial interface IViewComponentFactory
    {
        object CreateViewComponent(Microsoft.AspNetCore.Mvc.ViewComponents.ViewComponentContext context);
        void ReleaseViewComponent(Microsoft.AspNetCore.Mvc.ViewComponents.ViewComponentContext context, object component);
    }
    public partial interface IViewComponentInvoker
    {
        System.Threading.Tasks.Task InvokeAsync(Microsoft.AspNetCore.Mvc.ViewComponents.ViewComponentContext context);
    }
    public partial interface IViewComponentInvokerFactory
    {
        Microsoft.AspNetCore.Mvc.ViewComponents.IViewComponentInvoker CreateInstance(Microsoft.AspNetCore.Mvc.ViewComponents.ViewComponentContext context);
    }
    public partial interface IViewComponentSelector
    {
        Microsoft.AspNetCore.Mvc.ViewComponents.ViewComponentDescriptor SelectComponent(string componentName);
    }
    public partial class ServiceBasedViewComponentActivator : Microsoft.AspNetCore.Mvc.ViewComponents.IViewComponentActivator
    {
        public ServiceBasedViewComponentActivator() { }
        public object Create(Microsoft.AspNetCore.Mvc.ViewComponents.ViewComponentContext context) { throw null; }
        public virtual void Release(Microsoft.AspNetCore.Mvc.ViewComponents.ViewComponentContext context, object viewComponent) { }
    }
    public partial class ViewComponentContext
    {
        public ViewComponentContext() { }
        public ViewComponentContext(Microsoft.AspNetCore.Mvc.ViewComponents.ViewComponentDescriptor viewComponentDescriptor, System.Collections.Generic.IDictionary<string, object> arguments, System.Text.Encodings.Web.HtmlEncoder htmlEncoder, Microsoft.AspNetCore.Mvc.Rendering.ViewContext viewContext, System.IO.TextWriter writer) { }
        public System.Collections.Generic.IDictionary<string, object> Arguments { [System.Runtime.CompilerServices.CompilerGeneratedAttribute] get { throw null; } [System.Runtime.CompilerServices.CompilerGeneratedAttribute] set { } }
        public System.Text.Encodings.Web.HtmlEncoder HtmlEncoder { [System.Runtime.CompilerServices.CompilerGeneratedAttribute] get { throw null; } [System.Runtime.CompilerServices.CompilerGeneratedAttribute] set { } }
        public Microsoft.AspNetCore.Mvc.ViewFeatures.ITempDataDictionary TempData { get { throw null; } }
        public Microsoft.AspNetCore.Mvc.ViewComponents.ViewComponentDescriptor ViewComponentDescriptor { [System.Runtime.CompilerServices.CompilerGeneratedAttribute] get { throw null; } [System.Runtime.CompilerServices.CompilerGeneratedAttribute] set { } }
        public Microsoft.AspNetCore.Mvc.Rendering.ViewContext ViewContext { [System.Runtime.CompilerServices.CompilerGeneratedAttribute] get { throw null; } [System.Runtime.CompilerServices.CompilerGeneratedAttribute] set { } }
        public Microsoft.AspNetCore.Mvc.ViewFeatures.ViewDataDictionary ViewData { get { throw null; } }
        public System.IO.TextWriter Writer { get { throw null; } }
    }
    [System.AttributeUsageAttribute(System.AttributeTargets.Property, AllowMultiple=false, Inherited=true)]
    public partial class ViewComponentContextAttribute : System.Attribute
    {
        public ViewComponentContextAttribute() { }
    }
    public static partial class ViewComponentConventions
    {
        public static readonly string ViewComponentSuffix;
        public static string GetComponentFullName(System.Reflection.TypeInfo componentType) { throw null; }
        public static string GetComponentName(System.Reflection.TypeInfo componentType) { throw null; }
        public static bool IsComponent(System.Reflection.TypeInfo typeInfo) { throw null; }
    }
    [System.Diagnostics.DebuggerDisplayAttribute("{DisplayName}")]
    public partial class ViewComponentDescriptor
    {
        public ViewComponentDescriptor() { }
        public string DisplayName { get { throw null; } set { } }
        public string FullName { [System.Runtime.CompilerServices.CompilerGeneratedAttribute] get { throw null; } [System.Runtime.CompilerServices.CompilerGeneratedAttribute] set { } }
        public string Id { [System.Runtime.CompilerServices.CompilerGeneratedAttribute] get { throw null; } [System.Runtime.CompilerServices.CompilerGeneratedAttribute] set { } }
        public System.Reflection.MethodInfo MethodInfo { [System.Runtime.CompilerServices.CompilerGeneratedAttribute] get { throw null; } [System.Runtime.CompilerServices.CompilerGeneratedAttribute] set { } }
        public System.Collections.Generic.IReadOnlyList<System.Reflection.ParameterInfo> Parameters { [System.Runtime.CompilerServices.CompilerGeneratedAttribute] get { throw null; } [System.Runtime.CompilerServices.CompilerGeneratedAttribute] set { } }
        public string ShortName { [System.Runtime.CompilerServices.CompilerGeneratedAttribute] get { throw null; } [System.Runtime.CompilerServices.CompilerGeneratedAttribute] set { } }
        public System.Reflection.TypeInfo TypeInfo { [System.Runtime.CompilerServices.CompilerGeneratedAttribute] get { throw null; } [System.Runtime.CompilerServices.CompilerGeneratedAttribute] set { } }
    }
    public partial class ViewComponentDescriptorCollection
    {
        public ViewComponentDescriptorCollection(System.Collections.Generic.IEnumerable<Microsoft.AspNetCore.Mvc.ViewComponents.ViewComponentDescriptor> items, int version) { }
        public System.Collections.Generic.IReadOnlyList<Microsoft.AspNetCore.Mvc.ViewComponents.ViewComponentDescriptor> Items { [System.Runtime.CompilerServices.CompilerGeneratedAttribute] get { throw null; } }
        public int Version { [System.Runtime.CompilerServices.CompilerGeneratedAttribute] get { throw null; } }
    }
    public partial class ViewComponentFeature
    {
        public ViewComponentFeature() { }
        public System.Collections.Generic.IList<System.Reflection.TypeInfo> ViewComponents { [System.Runtime.CompilerServices.CompilerGeneratedAttribute] get { throw null; } }
    }
    public partial class ViewComponentFeatureProvider : Microsoft.AspNetCore.Mvc.ApplicationParts.IApplicationFeatureProvider, Microsoft.AspNetCore.Mvc.ApplicationParts.IApplicationFeatureProvider<Microsoft.AspNetCore.Mvc.ViewComponents.ViewComponentFeature>
    {
        public ViewComponentFeatureProvider() { }
        public void PopulateFeature(System.Collections.Generic.IEnumerable<Microsoft.AspNetCore.Mvc.ApplicationParts.ApplicationPart> parts, Microsoft.AspNetCore.Mvc.ViewComponents.ViewComponentFeature feature) { }
    }
    public partial class ViewViewComponentResult : Microsoft.AspNetCore.Mvc.IViewComponentResult
    {
        public ViewViewComponentResult() { }
        public Microsoft.AspNetCore.Mvc.ViewFeatures.ITempDataDictionary TempData { [System.Runtime.CompilerServices.CompilerGeneratedAttribute] get { throw null; } [System.Runtime.CompilerServices.CompilerGeneratedAttribute] set { } }
        public Microsoft.AspNetCore.Mvc.ViewFeatures.ViewDataDictionary ViewData { [System.Runtime.CompilerServices.CompilerGeneratedAttribute] get { throw null; } [System.Runtime.CompilerServices.CompilerGeneratedAttribute] set { } }
        public Microsoft.AspNetCore.Mvc.ViewEngines.IViewEngine ViewEngine { [System.Runtime.CompilerServices.CompilerGeneratedAttribute] get { throw null; } [System.Runtime.CompilerServices.CompilerGeneratedAttribute] set { } }
        public string ViewName { [System.Runtime.CompilerServices.CompilerGeneratedAttribute] get { throw null; } [System.Runtime.CompilerServices.CompilerGeneratedAttribute] set { } }
        public void Execute(Microsoft.AspNetCore.Mvc.ViewComponents.ViewComponentContext context) { }
        [System.Diagnostics.DebuggerStepThroughAttribute]
        public System.Threading.Tasks.Task ExecuteAsync(Microsoft.AspNetCore.Mvc.ViewComponents.ViewComponentContext context) { throw null; }
    }
}
namespace Microsoft.AspNetCore.Mvc.ViewEngines
{
    public partial class CompositeViewEngine : Microsoft.AspNetCore.Mvc.ViewEngines.ICompositeViewEngine, Microsoft.AspNetCore.Mvc.ViewEngines.IViewEngine
    {
        public CompositeViewEngine(Microsoft.Extensions.Options.IOptions<Microsoft.AspNetCore.Mvc.MvcViewOptions> optionsAccessor) { }
        public System.Collections.Generic.IReadOnlyList<Microsoft.AspNetCore.Mvc.ViewEngines.IViewEngine> ViewEngines { [System.Runtime.CompilerServices.CompilerGeneratedAttribute] get { throw null; } }
        public Microsoft.AspNetCore.Mvc.ViewEngines.ViewEngineResult FindView(Microsoft.AspNetCore.Mvc.ActionContext context, string viewName, bool isMainPage) { throw null; }
        public Microsoft.AspNetCore.Mvc.ViewEngines.ViewEngineResult GetView(string executingFilePath, string viewPath, bool isMainPage) { throw null; }
    }
    public partial interface ICompositeViewEngine : Microsoft.AspNetCore.Mvc.ViewEngines.IViewEngine
    {
        System.Collections.Generic.IReadOnlyList<Microsoft.AspNetCore.Mvc.ViewEngines.IViewEngine> ViewEngines { get; }
    }
    public partial interface IView
    {
        string Path { get; }
        System.Threading.Tasks.Task RenderAsync(Microsoft.AspNetCore.Mvc.Rendering.ViewContext context);
    }
    public partial interface IViewEngine
    {
        Microsoft.AspNetCore.Mvc.ViewEngines.ViewEngineResult FindView(Microsoft.AspNetCore.Mvc.ActionContext context, string viewName, bool isMainPage);
        Microsoft.AspNetCore.Mvc.ViewEngines.ViewEngineResult GetView(string executingFilePath, string viewPath, bool isMainPage);
    }
    public partial class ViewEngineResult
    {
        internal ViewEngineResult() { }
        public System.Collections.Generic.IEnumerable<string> SearchedLocations { [System.Runtime.CompilerServices.CompilerGeneratedAttribute] get { throw null; } }
        public bool Success { get { throw null; } }
        public Microsoft.AspNetCore.Mvc.ViewEngines.IView View { [System.Runtime.CompilerServices.CompilerGeneratedAttribute] get { throw null; } }
        public string ViewName { [System.Runtime.CompilerServices.CompilerGeneratedAttribute] get { throw null; } }
        public Microsoft.AspNetCore.Mvc.ViewEngines.ViewEngineResult EnsureSuccessful(System.Collections.Generic.IEnumerable<string> originalLocations) { throw null; }
        public static Microsoft.AspNetCore.Mvc.ViewEngines.ViewEngineResult Found(string viewName, Microsoft.AspNetCore.Mvc.ViewEngines.IView view) { throw null; }
        public static Microsoft.AspNetCore.Mvc.ViewEngines.ViewEngineResult NotFound(string viewName, System.Collections.Generic.IEnumerable<string> searchedLocations) { throw null; }
    }
}
namespace Microsoft.AspNetCore.Mvc.ViewFeatures
{
    public static partial class AntiforgeryExtensions
    {
        public static Microsoft.AspNetCore.Html.IHtmlContent GetHtml(this Microsoft.AspNetCore.Antiforgery.IAntiforgery antiforgery, Microsoft.AspNetCore.Http.HttpContext httpContext) { throw null; }
    }
    public partial class AttributeDictionary : System.Collections.Generic.ICollection<System.Collections.Generic.KeyValuePair<string, string>>, System.Collections.Generic.IDictionary<string, string>, System.Collections.Generic.IEnumerable<System.Collections.Generic.KeyValuePair<string, string>>, System.Collections.Generic.IReadOnlyCollection<System.Collections.Generic.KeyValuePair<string, string>>, System.Collections.Generic.IReadOnlyDictionary<string, string>, System.Collections.IEnumerable
    {
        public AttributeDictionary() { }
        public int Count { get { throw null; } }
        public bool IsReadOnly { get { throw null; } }
        public string this[string key] { get { throw null; } set { } }
        public System.Collections.Generic.ICollection<string> Keys { get { throw null; } }
        System.Collections.Generic.IEnumerable<string> System.Collections.Generic.IReadOnlyDictionary<System.String,System.String>.Keys { get { throw null; } }
        System.Collections.Generic.IEnumerable<string> System.Collections.Generic.IReadOnlyDictionary<System.String,System.String>.Values { get { throw null; } }
        public System.Collections.Generic.ICollection<string> Values { get { throw null; } }
        public void Add(System.Collections.Generic.KeyValuePair<string, string> item) { }
        public void Add(string key, string value) { }
        public void Clear() { }
        public bool Contains(System.Collections.Generic.KeyValuePair<string, string> item) { throw null; }
        public bool ContainsKey(string key) { throw null; }
        public void CopyTo(System.Collections.Generic.KeyValuePair<string, string>[] array, int arrayIndex) { }
        public Microsoft.AspNetCore.Mvc.ViewFeatures.AttributeDictionary.Enumerator GetEnumerator() { throw null; }
        public bool Remove(System.Collections.Generic.KeyValuePair<string, string> item) { throw null; }
        public bool Remove(string key) { throw null; }
        System.Collections.Generic.IEnumerator<System.Collections.Generic.KeyValuePair<string, string>> System.Collections.Generic.IEnumerable<System.Collections.Generic.KeyValuePair<System.String,System.String>>.GetEnumerator() { throw null; }
        System.Collections.IEnumerator System.Collections.IEnumerable.GetEnumerator() { throw null; }
        public bool TryGetValue(string key, out string value) { throw null; }
        [System.Runtime.InteropServices.StructLayoutAttribute(System.Runtime.InteropServices.LayoutKind.Sequential)]
        public partial struct Enumerator : System.Collections.Generic.IEnumerator<System.Collections.Generic.KeyValuePair<string, string>>, System.Collections.IEnumerator, System.IDisposable
        {
            private object _dummy;
            private int _dummyPrimitive;
            public Enumerator(Microsoft.AspNetCore.Mvc.ViewFeatures.AttributeDictionary attributes) { throw null; }
            public System.Collections.Generic.KeyValuePair<string, string> Current { get { throw null; } }
            object System.Collections.IEnumerator.Current { get { throw null; } }
            public void Dispose() { }
            public bool MoveNext() { throw null; }
            public void Reset() { }
        }
    }
    public partial class CookieTempDataProvider : Microsoft.AspNetCore.Mvc.ViewFeatures.ITempDataProvider
    {
        public static readonly string CookieName;
        public CookieTempDataProvider(Microsoft.AspNetCore.DataProtection.IDataProtectionProvider dataProtectionProvider, Microsoft.Extensions.Logging.ILoggerFactory loggerFactory, Microsoft.Extensions.Options.IOptions<Microsoft.AspNetCore.Mvc.CookieTempDataProviderOptions> options, Microsoft.AspNetCore.Mvc.ViewFeatures.Infrastructure.TempDataSerializer tempDataSerializer) { }
        public System.Collections.Generic.IDictionary<string, object> LoadTempData(Microsoft.AspNetCore.Http.HttpContext context) { throw null; }
        public void SaveTempData(Microsoft.AspNetCore.Http.HttpContext context, System.Collections.Generic.IDictionary<string, object> values) { }
    }
    public partial class DefaultHtmlGenerator : Microsoft.AspNetCore.Mvc.ViewFeatures.IHtmlGenerator
    {
        public DefaultHtmlGenerator(Microsoft.AspNetCore.Antiforgery.IAntiforgery antiforgery, Microsoft.Extensions.Options.IOptions<Microsoft.AspNetCore.Mvc.MvcViewOptions> optionsAccessor, Microsoft.AspNetCore.Mvc.ModelBinding.IModelMetadataProvider metadataProvider, Microsoft.AspNetCore.Mvc.Routing.IUrlHelperFactory urlHelperFactory, System.Text.Encodings.Web.HtmlEncoder htmlEncoder, Microsoft.AspNetCore.Mvc.ViewFeatures.ValidationHtmlAttributeProvider validationAttributeProvider) { }
        protected bool AllowRenderingMaxLengthAttribute { [System.Runtime.CompilerServices.CompilerGeneratedAttribute] get { throw null; } }
        public string IdAttributeDotReplacement { [System.Runtime.CompilerServices.CompilerGeneratedAttribute] get { throw null; } }
        protected virtual void AddMaxLengthAttribute(Microsoft.AspNetCore.Mvc.ViewFeatures.ViewDataDictionary viewData, Microsoft.AspNetCore.Mvc.Rendering.TagBuilder tagBuilder, Microsoft.AspNetCore.Mvc.ViewFeatures.ModelExplorer modelExplorer, string expression) { }
        protected virtual void AddPlaceholderAttribute(Microsoft.AspNetCore.Mvc.ViewFeatures.ViewDataDictionary viewData, Microsoft.AspNetCore.Mvc.Rendering.TagBuilder tagBuilder, Microsoft.AspNetCore.Mvc.ViewFeatures.ModelExplorer modelExplorer, string expression) { }
        protected virtual void AddValidationAttributes(Microsoft.AspNetCore.Mvc.Rendering.ViewContext viewContext, Microsoft.AspNetCore.Mvc.Rendering.TagBuilder tagBuilder, Microsoft.AspNetCore.Mvc.ViewFeatures.ModelExplorer modelExplorer, string expression) { }
        public string Encode(object value) { throw null; }
        public string Encode(string value) { throw null; }
        public string FormatValue(object value, string format) { throw null; }
        public virtual Microsoft.AspNetCore.Mvc.Rendering.TagBuilder GenerateActionLink(Microsoft.AspNetCore.Mvc.Rendering.ViewContext viewContext, string linkText, string actionName, string controllerName, string protocol, string hostname, string fragment, object routeValues, object htmlAttributes) { throw null; }
        public virtual Microsoft.AspNetCore.Html.IHtmlContent GenerateAntiforgery(Microsoft.AspNetCore.Mvc.Rendering.ViewContext viewContext) { throw null; }
        public virtual Microsoft.AspNetCore.Mvc.Rendering.TagBuilder GenerateCheckBox(Microsoft.AspNetCore.Mvc.Rendering.ViewContext viewContext, Microsoft.AspNetCore.Mvc.ViewFeatures.ModelExplorer modelExplorer, string expression, bool? isChecked, object htmlAttributes) { throw null; }
        public virtual Microsoft.AspNetCore.Mvc.Rendering.TagBuilder GenerateForm(Microsoft.AspNetCore.Mvc.Rendering.ViewContext viewContext, string actionName, string controllerName, object routeValues, string method, object htmlAttributes) { throw null; }
        protected virtual Microsoft.AspNetCore.Mvc.Rendering.TagBuilder GenerateFormCore(Microsoft.AspNetCore.Mvc.Rendering.ViewContext viewContext, string action, string method, object htmlAttributes) { throw null; }
        public Microsoft.AspNetCore.Html.IHtmlContent GenerateGroupsAndOptions(string optionLabel, System.Collections.Generic.IEnumerable<Microsoft.AspNetCore.Mvc.Rendering.SelectListItem> selectList) { throw null; }
        public virtual Microsoft.AspNetCore.Mvc.Rendering.TagBuilder GenerateHidden(Microsoft.AspNetCore.Mvc.Rendering.ViewContext viewContext, Microsoft.AspNetCore.Mvc.ViewFeatures.ModelExplorer modelExplorer, string expression, object value, bool useViewData, object htmlAttributes) { throw null; }
        public virtual Microsoft.AspNetCore.Mvc.Rendering.TagBuilder GenerateHiddenForCheckbox(Microsoft.AspNetCore.Mvc.Rendering.ViewContext viewContext, Microsoft.AspNetCore.Mvc.ViewFeatures.ModelExplorer modelExplorer, string expression) { throw null; }
        protected virtual Microsoft.AspNetCore.Mvc.Rendering.TagBuilder GenerateInput(Microsoft.AspNetCore.Mvc.Rendering.ViewContext viewContext, Microsoft.AspNetCore.Mvc.ViewFeatures.InputType inputType, Microsoft.AspNetCore.Mvc.ViewFeatures.ModelExplorer modelExplorer, string expression, object value, bool useViewData, bool isChecked, bool setId, bool isExplicitValue, string format, System.Collections.Generic.IDictionary<string, object> htmlAttributes) { throw null; }
        public virtual Microsoft.AspNetCore.Mvc.Rendering.TagBuilder GenerateLabel(Microsoft.AspNetCore.Mvc.Rendering.ViewContext viewContext, Microsoft.AspNetCore.Mvc.ViewFeatures.ModelExplorer modelExplorer, string expression, string labelText, object htmlAttributes) { throw null; }
        protected virtual Microsoft.AspNetCore.Mvc.Rendering.TagBuilder GenerateLink(string linkText, string url, object htmlAttributes) { throw null; }
        public virtual Microsoft.AspNetCore.Mvc.Rendering.TagBuilder GeneratePageForm(Microsoft.AspNetCore.Mvc.Rendering.ViewContext viewContext, string pageName, string pageHandler, object routeValues, string fragment, string method, object htmlAttributes) { throw null; }
        public virtual Microsoft.AspNetCore.Mvc.Rendering.TagBuilder GeneratePageLink(Microsoft.AspNetCore.Mvc.Rendering.ViewContext viewContext, string linkText, string pageName, string pageHandler, string protocol, string hostname, string fragment, object routeValues, object htmlAttributes) { throw null; }
        public virtual Microsoft.AspNetCore.Mvc.Rendering.TagBuilder GeneratePassword(Microsoft.AspNetCore.Mvc.Rendering.ViewContext viewContext, Microsoft.AspNetCore.Mvc.ViewFeatures.ModelExplorer modelExplorer, string expression, object value, object htmlAttributes) { throw null; }
        public virtual Microsoft.AspNetCore.Mvc.Rendering.TagBuilder GenerateRadioButton(Microsoft.AspNetCore.Mvc.Rendering.ViewContext viewContext, Microsoft.AspNetCore.Mvc.ViewFeatures.ModelExplorer modelExplorer, string expression, object value, bool? isChecked, object htmlAttributes) { throw null; }
        public Microsoft.AspNetCore.Mvc.Rendering.TagBuilder GenerateRouteForm(Microsoft.AspNetCore.Mvc.Rendering.ViewContext viewContext, string routeName, object routeValues, string method, object htmlAttributes) { throw null; }
        public virtual Microsoft.AspNetCore.Mvc.Rendering.TagBuilder GenerateRouteLink(Microsoft.AspNetCore.Mvc.Rendering.ViewContext viewContext, string linkText, string routeName, string protocol, string hostName, string fragment, object routeValues, object htmlAttributes) { throw null; }
        public Microsoft.AspNetCore.Mvc.Rendering.TagBuilder GenerateSelect(Microsoft.AspNetCore.Mvc.Rendering.ViewContext viewContext, Microsoft.AspNetCore.Mvc.ViewFeatures.ModelExplorer modelExplorer, string optionLabel, string expression, System.Collections.Generic.IEnumerable<Microsoft.AspNetCore.Mvc.Rendering.SelectListItem> selectList, bool allowMultiple, object htmlAttributes) { throw null; }
        public virtual Microsoft.AspNetCore.Mvc.Rendering.TagBuilder GenerateSelect(Microsoft.AspNetCore.Mvc.Rendering.ViewContext viewContext, Microsoft.AspNetCore.Mvc.ViewFeatures.ModelExplorer modelExplorer, string optionLabel, string expression, System.Collections.Generic.IEnumerable<Microsoft.AspNetCore.Mvc.Rendering.SelectListItem> selectList, System.Collections.Generic.ICollection<string> currentValues, bool allowMultiple, object htmlAttributes) { throw null; }
        public virtual Microsoft.AspNetCore.Mvc.Rendering.TagBuilder GenerateTextArea(Microsoft.AspNetCore.Mvc.Rendering.ViewContext viewContext, Microsoft.AspNetCore.Mvc.ViewFeatures.ModelExplorer modelExplorer, string expression, int rows, int columns, object htmlAttributes) { throw null; }
        public virtual Microsoft.AspNetCore.Mvc.Rendering.TagBuilder GenerateTextBox(Microsoft.AspNetCore.Mvc.Rendering.ViewContext viewContext, Microsoft.AspNetCore.Mvc.ViewFeatures.ModelExplorer modelExplorer, string expression, object value, string format, object htmlAttributes) { throw null; }
        public virtual Microsoft.AspNetCore.Mvc.Rendering.TagBuilder GenerateValidationMessage(Microsoft.AspNetCore.Mvc.Rendering.ViewContext viewContext, Microsoft.AspNetCore.Mvc.ViewFeatures.ModelExplorer modelExplorer, string expression, string message, string tag, object htmlAttributes) { throw null; }
        public virtual Microsoft.AspNetCore.Mvc.Rendering.TagBuilder GenerateValidationSummary(Microsoft.AspNetCore.Mvc.Rendering.ViewContext viewContext, bool excludePropertyErrors, string message, string headerTag, object htmlAttributes) { throw null; }
        public virtual System.Collections.Generic.ICollection<string> GetCurrentValues(Microsoft.AspNetCore.Mvc.Rendering.ViewContext viewContext, Microsoft.AspNetCore.Mvc.ViewFeatures.ModelExplorer modelExplorer, string expression, bool allowMultiple) { throw null; }
    }
    public static partial class DefaultHtmlGeneratorExtensions
    {
        public static Microsoft.AspNetCore.Mvc.Rendering.TagBuilder GenerateForm(this Microsoft.AspNetCore.Mvc.ViewFeatures.IHtmlGenerator generator, Microsoft.AspNetCore.Mvc.Rendering.ViewContext viewContext, string actionName, string controllerName, string fragment, object routeValues, string method, object htmlAttributes) { throw null; }
        public static Microsoft.AspNetCore.Mvc.Rendering.TagBuilder GenerateRouteForm(this Microsoft.AspNetCore.Mvc.ViewFeatures.IHtmlGenerator generator, Microsoft.AspNetCore.Mvc.Rendering.ViewContext viewContext, string routeName, object routeValues, string fragment, string method, object htmlAttributes) { throw null; }
    }
    public partial class DefaultValidationHtmlAttributeProvider : Microsoft.AspNetCore.Mvc.ViewFeatures.ValidationHtmlAttributeProvider
    {
        public DefaultValidationHtmlAttributeProvider(Microsoft.Extensions.Options.IOptions<Microsoft.AspNetCore.Mvc.MvcViewOptions> optionsAccessor, Microsoft.AspNetCore.Mvc.ModelBinding.IModelMetadataProvider metadataProvider, Microsoft.AspNetCore.Mvc.ModelBinding.Validation.ClientValidatorCache clientValidatorCache) { }
        public override void AddValidationAttributes(Microsoft.AspNetCore.Mvc.Rendering.ViewContext viewContext, Microsoft.AspNetCore.Mvc.ViewFeatures.ModelExplorer modelExplorer, System.Collections.Generic.IDictionary<string, string> attributes) { }
    }
    public partial class FormContext
    {
        public FormContext() { }
        public bool CanRenderAtEndOfForm { [System.Runtime.CompilerServices.CompilerGeneratedAttribute] get { throw null; } [System.Runtime.CompilerServices.CompilerGeneratedAttribute] set { } }
        public System.Collections.Generic.IList<Microsoft.AspNetCore.Html.IHtmlContent> EndOfFormContent { get { throw null; } }
        public System.Collections.Generic.IDictionary<string, object> FormData { get { throw null; } }
        public bool HasAntiforgeryToken { [System.Runtime.CompilerServices.CompilerGeneratedAttribute] get { throw null; } [System.Runtime.CompilerServices.CompilerGeneratedAttribute] set { } }
        public bool HasEndOfFormContent { get { throw null; } }
        public bool HasFormData { get { throw null; } }
        public bool RenderedField(string fieldName) { throw null; }
        public void RenderedField(string fieldName, bool value) { }
    }
    public partial class HtmlHelper : Microsoft.AspNetCore.Mvc.Rendering.IHtmlHelper, Microsoft.AspNetCore.Mvc.ViewFeatures.IViewContextAware
    {
        public static readonly string ValidationInputCssClassName;
        public static readonly string ValidationInputValidCssClassName;
        public static readonly string ValidationMessageCssClassName;
        public static readonly string ValidationMessageValidCssClassName;
        public static readonly string ValidationSummaryCssClassName;
        public static readonly string ValidationSummaryValidCssClassName;
        public HtmlHelper(Microsoft.AspNetCore.Mvc.ViewFeatures.IHtmlGenerator htmlGenerator, Microsoft.AspNetCore.Mvc.ViewEngines.ICompositeViewEngine viewEngine, Microsoft.AspNetCore.Mvc.ModelBinding.IModelMetadataProvider metadataProvider, Microsoft.AspNetCore.Mvc.ViewFeatures.Buffers.IViewBufferScope bufferScope, System.Text.Encodings.Web.HtmlEncoder htmlEncoder, System.Text.Encodings.Web.UrlEncoder urlEncoder) { }
        public Microsoft.AspNetCore.Mvc.Rendering.Html5DateRenderingMode Html5DateRenderingMode { get { throw null; } set { } }
        public string IdAttributeDotReplacement { get { throw null; } }
        public Microsoft.AspNetCore.Mvc.ModelBinding.IModelMetadataProvider MetadataProvider { [System.Runtime.CompilerServices.CompilerGeneratedAttribute] get { throw null; } }
        public Microsoft.AspNetCore.Mvc.ViewFeatures.ITempDataDictionary TempData { get { throw null; } }
        public System.Text.Encodings.Web.UrlEncoder UrlEncoder { [System.Runtime.CompilerServices.CompilerGeneratedAttribute] get { throw null; } }
        public dynamic ViewBag { get { throw null; } }
        public Microsoft.AspNetCore.Mvc.Rendering.ViewContext ViewContext { get { throw null; } }
        public Microsoft.AspNetCore.Mvc.ViewFeatures.ViewDataDictionary ViewData { get { throw null; } }
        public Microsoft.AspNetCore.Html.IHtmlContent ActionLink(string linkText, string actionName, string controllerName, string protocol, string hostname, string fragment, object routeValues, object htmlAttributes) { throw null; }
        public static System.Collections.Generic.IDictionary<string, object> AnonymousObjectToHtmlAttributes(object htmlAttributes) { throw null; }
        public Microsoft.AspNetCore.Html.IHtmlContent AntiForgeryToken() { throw null; }
        public Microsoft.AspNetCore.Mvc.Rendering.MvcForm BeginForm(string actionName, string controllerName, object routeValues, Microsoft.AspNetCore.Mvc.Rendering.FormMethod method, bool? antiforgery, object htmlAttributes) { throw null; }
        public Microsoft.AspNetCore.Mvc.Rendering.MvcForm BeginRouteForm(string routeName, object routeValues, Microsoft.AspNetCore.Mvc.Rendering.FormMethod method, bool? antiforgery, object htmlAttributes) { throw null; }
        public Microsoft.AspNetCore.Html.IHtmlContent CheckBox(string expression, bool? isChecked, object htmlAttributes) { throw null; }
        public virtual void Contextualize(Microsoft.AspNetCore.Mvc.Rendering.ViewContext viewContext) { }
        protected virtual Microsoft.AspNetCore.Mvc.Rendering.MvcForm CreateForm() { throw null; }
        public Microsoft.AspNetCore.Html.IHtmlContent Display(string expression, string templateName, string htmlFieldName, object additionalViewData) { throw null; }
        public string DisplayName(string expression) { throw null; }
        public string DisplayText(string expression) { throw null; }
        public Microsoft.AspNetCore.Html.IHtmlContent DropDownList(string expression, System.Collections.Generic.IEnumerable<Microsoft.AspNetCore.Mvc.Rendering.SelectListItem> selectList, string optionLabel, object htmlAttributes) { throw null; }
        public Microsoft.AspNetCore.Html.IHtmlContent Editor(string expression, string templateName, string htmlFieldName, object additionalViewData) { throw null; }
        public string Encode(object value) { throw null; }
        public string Encode(string value) { throw null; }
        public void EndForm() { }
        public string FormatValue(object value, string format) { throw null; }
        protected virtual Microsoft.AspNetCore.Html.IHtmlContent GenerateCheckBox(Microsoft.AspNetCore.Mvc.ViewFeatures.ModelExplorer modelExplorer, string expression, bool? isChecked, object htmlAttributes) { throw null; }
        protected virtual Microsoft.AspNetCore.Html.IHtmlContent GenerateDisplay(Microsoft.AspNetCore.Mvc.ViewFeatures.ModelExplorer modelExplorer, string htmlFieldName, string templateName, object additionalViewData) { throw null; }
        protected virtual string GenerateDisplayName(Microsoft.AspNetCore.Mvc.ViewFeatures.ModelExplorer modelExplorer, string expression) { throw null; }
        protected virtual string GenerateDisplayText(Microsoft.AspNetCore.Mvc.ViewFeatures.ModelExplorer modelExplorer) { throw null; }
        protected Microsoft.AspNetCore.Html.IHtmlContent GenerateDropDown(Microsoft.AspNetCore.Mvc.ViewFeatures.ModelExplorer modelExplorer, string expression, System.Collections.Generic.IEnumerable<Microsoft.AspNetCore.Mvc.Rendering.SelectListItem> selectList, string optionLabel, object htmlAttributes) { throw null; }
        protected virtual Microsoft.AspNetCore.Html.IHtmlContent GenerateEditor(Microsoft.AspNetCore.Mvc.ViewFeatures.ModelExplorer modelExplorer, string htmlFieldName, string templateName, object additionalViewData) { throw null; }
        protected virtual Microsoft.AspNetCore.Mvc.Rendering.MvcForm GenerateForm(string actionName, string controllerName, object routeValues, Microsoft.AspNetCore.Mvc.Rendering.FormMethod method, bool? antiforgery, object htmlAttributes) { throw null; }
        protected virtual Microsoft.AspNetCore.Html.IHtmlContent GenerateHidden(Microsoft.AspNetCore.Mvc.ViewFeatures.ModelExplorer modelExplorer, string expression, object value, bool useViewData, object htmlAttributes) { throw null; }
        protected virtual string GenerateId(string expression) { throw null; }
        public string GenerateIdFromName(string fullName) { throw null; }
        protected virtual Microsoft.AspNetCore.Html.IHtmlContent GenerateLabel(Microsoft.AspNetCore.Mvc.ViewFeatures.ModelExplorer modelExplorer, string expression, string labelText, object htmlAttributes) { throw null; }
        protected Microsoft.AspNetCore.Html.IHtmlContent GenerateListBox(Microsoft.AspNetCore.Mvc.ViewFeatures.ModelExplorer modelExplorer, string expression, System.Collections.Generic.IEnumerable<Microsoft.AspNetCore.Mvc.Rendering.SelectListItem> selectList, object htmlAttributes) { throw null; }
        protected virtual string GenerateName(string expression) { throw null; }
        protected virtual Microsoft.AspNetCore.Html.IHtmlContent GeneratePassword(Microsoft.AspNetCore.Mvc.ViewFeatures.ModelExplorer modelExplorer, string expression, object value, object htmlAttributes) { throw null; }
        protected virtual Microsoft.AspNetCore.Html.IHtmlContent GenerateRadioButton(Microsoft.AspNetCore.Mvc.ViewFeatures.ModelExplorer modelExplorer, string expression, object value, bool? isChecked, object htmlAttributes) { throw null; }
        protected virtual Microsoft.AspNetCore.Mvc.Rendering.MvcForm GenerateRouteForm(string routeName, object routeValues, Microsoft.AspNetCore.Mvc.Rendering.FormMethod method, bool? antiforgery, object htmlAttributes) { throw null; }
        protected virtual Microsoft.AspNetCore.Html.IHtmlContent GenerateTextArea(Microsoft.AspNetCore.Mvc.ViewFeatures.ModelExplorer modelExplorer, string expression, int rows, int columns, object htmlAttributes) { throw null; }
        protected virtual Microsoft.AspNetCore.Html.IHtmlContent GenerateTextBox(Microsoft.AspNetCore.Mvc.ViewFeatures.ModelExplorer modelExplorer, string expression, object value, string format, object htmlAttributes) { throw null; }
        protected virtual Microsoft.AspNetCore.Html.IHtmlContent GenerateValidationMessage(Microsoft.AspNetCore.Mvc.ViewFeatures.ModelExplorer modelExplorer, string expression, string message, string tag, object htmlAttributes) { throw null; }
        protected virtual Microsoft.AspNetCore.Html.IHtmlContent GenerateValidationSummary(bool excludePropertyErrors, string message, object htmlAttributes, string tag) { throw null; }
        protected virtual string GenerateValue(string expression, object value, string format, bool useViewData) { throw null; }
        protected virtual System.Collections.Generic.IEnumerable<Microsoft.AspNetCore.Mvc.Rendering.SelectListItem> GetEnumSelectList(Microsoft.AspNetCore.Mvc.ModelBinding.ModelMetadata metadata) { throw null; }
        public System.Collections.Generic.IEnumerable<Microsoft.AspNetCore.Mvc.Rendering.SelectListItem> GetEnumSelectList(System.Type enumType) { throw null; }
        public System.Collections.Generic.IEnumerable<Microsoft.AspNetCore.Mvc.Rendering.SelectListItem> GetEnumSelectList<TEnum>() where TEnum : struct { throw null; }
        public static string GetFormMethodString(Microsoft.AspNetCore.Mvc.Rendering.FormMethod method) { throw null; }
        public Microsoft.AspNetCore.Html.IHtmlContent Hidden(string expression, object value, object htmlAttributes) { throw null; }
        public string Id(string expression) { throw null; }
        public Microsoft.AspNetCore.Html.IHtmlContent Label(string expression, string labelText, object htmlAttributes) { throw null; }
        public Microsoft.AspNetCore.Html.IHtmlContent ListBox(string expression, System.Collections.Generic.IEnumerable<Microsoft.AspNetCore.Mvc.Rendering.SelectListItem> selectList, object htmlAttributes) { throw null; }
        public string Name(string expression) { throw null; }
        public static System.Collections.Generic.IDictionary<string, object> ObjectToDictionary(object value) { throw null; }
        [System.Diagnostics.DebuggerStepThroughAttribute]
        public System.Threading.Tasks.Task<Microsoft.AspNetCore.Html.IHtmlContent> PartialAsync(string partialViewName, object model, Microsoft.AspNetCore.Mvc.ViewFeatures.ViewDataDictionary viewData) { throw null; }
        public Microsoft.AspNetCore.Html.IHtmlContent Password(string expression, object value, object htmlAttributes) { throw null; }
        public Microsoft.AspNetCore.Html.IHtmlContent RadioButton(string expression, object value, bool? isChecked, object htmlAttributes) { throw null; }
        public Microsoft.AspNetCore.Html.IHtmlContent Raw(object value) { throw null; }
        public Microsoft.AspNetCore.Html.IHtmlContent Raw(string value) { throw null; }
        public System.Threading.Tasks.Task RenderPartialAsync(string partialViewName, object model, Microsoft.AspNetCore.Mvc.ViewFeatures.ViewDataDictionary viewData) { throw null; }
        [System.Diagnostics.DebuggerStepThroughAttribute]
        protected virtual System.Threading.Tasks.Task RenderPartialCoreAsync(string partialViewName, object model, Microsoft.AspNetCore.Mvc.ViewFeatures.ViewDataDictionary viewData, System.IO.TextWriter writer) { throw null; }
        public Microsoft.AspNetCore.Html.IHtmlContent RouteLink(string linkText, string routeName, string protocol, string hostName, string fragment, object routeValues, object htmlAttributes) { throw null; }
        public Microsoft.AspNetCore.Html.IHtmlContent TextArea(string expression, string value, int rows, int columns, object htmlAttributes) { throw null; }
        public Microsoft.AspNetCore.Html.IHtmlContent TextBox(string expression, object value, string format, object htmlAttributes) { throw null; }
        public Microsoft.AspNetCore.Html.IHtmlContent ValidationMessage(string expression, string message, object htmlAttributes, string tag) { throw null; }
        public Microsoft.AspNetCore.Html.IHtmlContent ValidationSummary(bool excludePropertyErrors, string message, object htmlAttributes, string tag) { throw null; }
        public string Value(string expression, string format) { throw null; }
    }
    public partial class HtmlHelperOptions
    {
        public HtmlHelperOptions() { }
<<<<<<< HEAD
        public Microsoft.AspNetCore.Mvc.Rendering.CheckBoxHiddenInputRenderMode CheckBoxHiddenInputRenderMode { [System.Runtime.CompilerServices.CompilerGeneratedAttribute]get { throw null; } [System.Runtime.CompilerServices.CompilerGeneratedAttribute]set { } }
        public bool ClientValidationEnabled { [System.Runtime.CompilerServices.CompilerGeneratedAttribute]get { throw null; } [System.Runtime.CompilerServices.CompilerGeneratedAttribute]set { } }
        public Microsoft.AspNetCore.Mvc.Rendering.Html5DateRenderingMode Html5DateRenderingMode { [System.Runtime.CompilerServices.CompilerGeneratedAttribute]get { throw null; } [System.Runtime.CompilerServices.CompilerGeneratedAttribute]set { } }
=======
        public Microsoft.AspNetCore.Mvc.Rendering.CheckBoxHiddenInputRenderMode CheckBoxHiddenInputRenderMode { [System.Runtime.CompilerServices.CompilerGeneratedAttribute] get { throw null; } [System.Runtime.CompilerServices.CompilerGeneratedAttribute] set { } }
        public bool ClientValidationEnabled { [System.Runtime.CompilerServices.CompilerGeneratedAttribute] get { throw null; } [System.Runtime.CompilerServices.CompilerGeneratedAttribute] set { } }
        public Microsoft.AspNetCore.Mvc.Rendering.Html5DateRenderingMode Html5DateRenderingMode { [System.Runtime.CompilerServices.CompilerGeneratedAttribute] get { throw null; } [System.Runtime.CompilerServices.CompilerGeneratedAttribute] set { } }
>>>>>>> 93bfe1c5
        public string IdAttributeDotReplacement { get { throw null; } set { } }
        public string ValidationMessageElement { [System.Runtime.CompilerServices.CompilerGeneratedAttribute] get { throw null; } [System.Runtime.CompilerServices.CompilerGeneratedAttribute] set { } }
        public string ValidationSummaryMessageElement { [System.Runtime.CompilerServices.CompilerGeneratedAttribute] get { throw null; } [System.Runtime.CompilerServices.CompilerGeneratedAttribute] set { } }
    }
    public partial class HtmlHelper<TModel> : Microsoft.AspNetCore.Mvc.ViewFeatures.HtmlHelper, Microsoft.AspNetCore.Mvc.Rendering.IHtmlHelper, Microsoft.AspNetCore.Mvc.Rendering.IHtmlHelper<TModel>
    {
        public HtmlHelper(Microsoft.AspNetCore.Mvc.ViewFeatures.IHtmlGenerator htmlGenerator, Microsoft.AspNetCore.Mvc.ViewEngines.ICompositeViewEngine viewEngine, Microsoft.AspNetCore.Mvc.ModelBinding.IModelMetadataProvider metadataProvider, Microsoft.AspNetCore.Mvc.ViewFeatures.Buffers.IViewBufferScope bufferScope, System.Text.Encodings.Web.HtmlEncoder htmlEncoder, System.Text.Encodings.Web.UrlEncoder urlEncoder, Microsoft.AspNetCore.Mvc.ViewFeatures.ModelExpressionProvider modelExpressionProvider) : base (default(Microsoft.AspNetCore.Mvc.ViewFeatures.IHtmlGenerator), default(Microsoft.AspNetCore.Mvc.ViewEngines.ICompositeViewEngine), default(Microsoft.AspNetCore.Mvc.ModelBinding.IModelMetadataProvider), default(Microsoft.AspNetCore.Mvc.ViewFeatures.Buffers.IViewBufferScope), default(System.Text.Encodings.Web.HtmlEncoder), default(System.Text.Encodings.Web.UrlEncoder)) { }
        public new Microsoft.AspNetCore.Mvc.ViewFeatures.ViewDataDictionary<TModel> ViewData { [System.Runtime.CompilerServices.CompilerGeneratedAttribute] get { throw null; } }
        public Microsoft.AspNetCore.Html.IHtmlContent CheckBoxFor(System.Linq.Expressions.Expression<System.Func<TModel, bool>> expression, object htmlAttributes) { throw null; }
        public override void Contextualize(Microsoft.AspNetCore.Mvc.Rendering.ViewContext viewContext) { }
        public Microsoft.AspNetCore.Html.IHtmlContent DisplayFor<TResult>(System.Linq.Expressions.Expression<System.Func<TModel, TResult>> expression, string templateName, string htmlFieldName, object additionalViewData) { throw null; }
        public string DisplayNameForInnerType<TModelItem, TResult>(System.Linq.Expressions.Expression<System.Func<TModelItem, TResult>> expression) { throw null; }
        public string DisplayNameFor<TResult>(System.Linq.Expressions.Expression<System.Func<TModel, TResult>> expression) { throw null; }
        public string DisplayTextFor<TResult>(System.Linq.Expressions.Expression<System.Func<TModel, TResult>> expression) { throw null; }
        public Microsoft.AspNetCore.Html.IHtmlContent DropDownListFor<TResult>(System.Linq.Expressions.Expression<System.Func<TModel, TResult>> expression, System.Collections.Generic.IEnumerable<Microsoft.AspNetCore.Mvc.Rendering.SelectListItem> selectList, string optionLabel, object htmlAttributes) { throw null; }
        public Microsoft.AspNetCore.Html.IHtmlContent EditorFor<TResult>(System.Linq.Expressions.Expression<System.Func<TModel, TResult>> expression, string templateName, string htmlFieldName, object additionalViewData) { throw null; }
        protected string GetExpressionName<TResult>(System.Linq.Expressions.Expression<System.Func<TModel, TResult>> expression) { throw null; }
        protected Microsoft.AspNetCore.Mvc.ViewFeatures.ModelExplorer GetModelExplorer<TResult>(System.Linq.Expressions.Expression<System.Func<TModel, TResult>> expression) { throw null; }
        public Microsoft.AspNetCore.Html.IHtmlContent HiddenFor<TResult>(System.Linq.Expressions.Expression<System.Func<TModel, TResult>> expression, object htmlAttributes) { throw null; }
        public string IdFor<TResult>(System.Linq.Expressions.Expression<System.Func<TModel, TResult>> expression) { throw null; }
        public Microsoft.AspNetCore.Html.IHtmlContent LabelFor<TResult>(System.Linq.Expressions.Expression<System.Func<TModel, TResult>> expression, string labelText, object htmlAttributes) { throw null; }
        public Microsoft.AspNetCore.Html.IHtmlContent ListBoxFor<TResult>(System.Linq.Expressions.Expression<System.Func<TModel, TResult>> expression, System.Collections.Generic.IEnumerable<Microsoft.AspNetCore.Mvc.Rendering.SelectListItem> selectList, object htmlAttributes) { throw null; }
        public string NameFor<TResult>(System.Linq.Expressions.Expression<System.Func<TModel, TResult>> expression) { throw null; }
        public Microsoft.AspNetCore.Html.IHtmlContent PasswordFor<TResult>(System.Linq.Expressions.Expression<System.Func<TModel, TResult>> expression, object htmlAttributes) { throw null; }
        public Microsoft.AspNetCore.Html.IHtmlContent RadioButtonFor<TResult>(System.Linq.Expressions.Expression<System.Func<TModel, TResult>> expression, object value, object htmlAttributes) { throw null; }
        public Microsoft.AspNetCore.Html.IHtmlContent TextAreaFor<TResult>(System.Linq.Expressions.Expression<System.Func<TModel, TResult>> expression, int rows, int columns, object htmlAttributes) { throw null; }
        public Microsoft.AspNetCore.Html.IHtmlContent TextBoxFor<TResult>(System.Linq.Expressions.Expression<System.Func<TModel, TResult>> expression, string format, object htmlAttributes) { throw null; }
        public Microsoft.AspNetCore.Html.IHtmlContent ValidationMessageFor<TResult>(System.Linq.Expressions.Expression<System.Func<TModel, TResult>> expression, string message, object htmlAttributes, string tag) { throw null; }
        public string ValueFor<TResult>(System.Linq.Expressions.Expression<System.Func<TModel, TResult>> expression, string format) { throw null; }
    }
    public partial interface IAntiforgeryPolicy : Microsoft.AspNetCore.Mvc.Filters.IFilterMetadata
    {
    }
    public partial interface IFileVersionProvider
    {
        string AddFileVersionToPath(Microsoft.AspNetCore.Http.PathString requestPathBase, string path);
    }
    public partial interface IHtmlGenerator
    {
        string IdAttributeDotReplacement { get; }
        string Encode(object value);
        string Encode(string value);
        string FormatValue(object value, string format);
        Microsoft.AspNetCore.Mvc.Rendering.TagBuilder GenerateActionLink(Microsoft.AspNetCore.Mvc.Rendering.ViewContext viewContext, string linkText, string actionName, string controllerName, string protocol, string hostname, string fragment, object routeValues, object htmlAttributes);
        Microsoft.AspNetCore.Html.IHtmlContent GenerateAntiforgery(Microsoft.AspNetCore.Mvc.Rendering.ViewContext viewContext);
        Microsoft.AspNetCore.Mvc.Rendering.TagBuilder GenerateCheckBox(Microsoft.AspNetCore.Mvc.Rendering.ViewContext viewContext, Microsoft.AspNetCore.Mvc.ViewFeatures.ModelExplorer modelExplorer, string expression, bool? isChecked, object htmlAttributes);
        Microsoft.AspNetCore.Mvc.Rendering.TagBuilder GenerateForm(Microsoft.AspNetCore.Mvc.Rendering.ViewContext viewContext, string actionName, string controllerName, object routeValues, string method, object htmlAttributes);
        Microsoft.AspNetCore.Html.IHtmlContent GenerateGroupsAndOptions(string optionLabel, System.Collections.Generic.IEnumerable<Microsoft.AspNetCore.Mvc.Rendering.SelectListItem> selectList);
        Microsoft.AspNetCore.Mvc.Rendering.TagBuilder GenerateHidden(Microsoft.AspNetCore.Mvc.Rendering.ViewContext viewContext, Microsoft.AspNetCore.Mvc.ViewFeatures.ModelExplorer modelExplorer, string expression, object value, bool useViewData, object htmlAttributes);
        Microsoft.AspNetCore.Mvc.Rendering.TagBuilder GenerateHiddenForCheckbox(Microsoft.AspNetCore.Mvc.Rendering.ViewContext viewContext, Microsoft.AspNetCore.Mvc.ViewFeatures.ModelExplorer modelExplorer, string expression);
        Microsoft.AspNetCore.Mvc.Rendering.TagBuilder GenerateLabel(Microsoft.AspNetCore.Mvc.Rendering.ViewContext viewContext, Microsoft.AspNetCore.Mvc.ViewFeatures.ModelExplorer modelExplorer, string expression, string labelText, object htmlAttributes);
        Microsoft.AspNetCore.Mvc.Rendering.TagBuilder GeneratePageForm(Microsoft.AspNetCore.Mvc.Rendering.ViewContext viewContext, string pageName, string pageHandler, object routeValues, string fragment, string method, object htmlAttributes);
        Microsoft.AspNetCore.Mvc.Rendering.TagBuilder GeneratePageLink(Microsoft.AspNetCore.Mvc.Rendering.ViewContext viewContext, string linkText, string pageName, string pageHandler, string protocol, string hostname, string fragment, object routeValues, object htmlAttributes);
        Microsoft.AspNetCore.Mvc.Rendering.TagBuilder GeneratePassword(Microsoft.AspNetCore.Mvc.Rendering.ViewContext viewContext, Microsoft.AspNetCore.Mvc.ViewFeatures.ModelExplorer modelExplorer, string expression, object value, object htmlAttributes);
        Microsoft.AspNetCore.Mvc.Rendering.TagBuilder GenerateRadioButton(Microsoft.AspNetCore.Mvc.Rendering.ViewContext viewContext, Microsoft.AspNetCore.Mvc.ViewFeatures.ModelExplorer modelExplorer, string expression, object value, bool? isChecked, object htmlAttributes);
        Microsoft.AspNetCore.Mvc.Rendering.TagBuilder GenerateRouteForm(Microsoft.AspNetCore.Mvc.Rendering.ViewContext viewContext, string routeName, object routeValues, string method, object htmlAttributes);
        Microsoft.AspNetCore.Mvc.Rendering.TagBuilder GenerateRouteLink(Microsoft.AspNetCore.Mvc.Rendering.ViewContext viewContext, string linkText, string routeName, string protocol, string hostName, string fragment, object routeValues, object htmlAttributes);
        Microsoft.AspNetCore.Mvc.Rendering.TagBuilder GenerateSelect(Microsoft.AspNetCore.Mvc.Rendering.ViewContext viewContext, Microsoft.AspNetCore.Mvc.ViewFeatures.ModelExplorer modelExplorer, string optionLabel, string expression, System.Collections.Generic.IEnumerable<Microsoft.AspNetCore.Mvc.Rendering.SelectListItem> selectList, bool allowMultiple, object htmlAttributes);
        Microsoft.AspNetCore.Mvc.Rendering.TagBuilder GenerateSelect(Microsoft.AspNetCore.Mvc.Rendering.ViewContext viewContext, Microsoft.AspNetCore.Mvc.ViewFeatures.ModelExplorer modelExplorer, string optionLabel, string expression, System.Collections.Generic.IEnumerable<Microsoft.AspNetCore.Mvc.Rendering.SelectListItem> selectList, System.Collections.Generic.ICollection<string> currentValues, bool allowMultiple, object htmlAttributes);
        Microsoft.AspNetCore.Mvc.Rendering.TagBuilder GenerateTextArea(Microsoft.AspNetCore.Mvc.Rendering.ViewContext viewContext, Microsoft.AspNetCore.Mvc.ViewFeatures.ModelExplorer modelExplorer, string expression, int rows, int columns, object htmlAttributes);
        Microsoft.AspNetCore.Mvc.Rendering.TagBuilder GenerateTextBox(Microsoft.AspNetCore.Mvc.Rendering.ViewContext viewContext, Microsoft.AspNetCore.Mvc.ViewFeatures.ModelExplorer modelExplorer, string expression, object value, string format, object htmlAttributes);
        Microsoft.AspNetCore.Mvc.Rendering.TagBuilder GenerateValidationMessage(Microsoft.AspNetCore.Mvc.Rendering.ViewContext viewContext, Microsoft.AspNetCore.Mvc.ViewFeatures.ModelExplorer modelExplorer, string expression, string message, string tag, object htmlAttributes);
        Microsoft.AspNetCore.Mvc.Rendering.TagBuilder GenerateValidationSummary(Microsoft.AspNetCore.Mvc.Rendering.ViewContext viewContext, bool excludePropertyErrors, string message, string headerTag, object htmlAttributes);
        System.Collections.Generic.ICollection<string> GetCurrentValues(Microsoft.AspNetCore.Mvc.Rendering.ViewContext viewContext, Microsoft.AspNetCore.Mvc.ViewFeatures.ModelExplorer modelExplorer, string expression, bool allowMultiple);
    }
    public partial interface IModelExpressionProvider
    {
        Microsoft.AspNetCore.Mvc.ViewFeatures.ModelExpression CreateModelExpression<TModel, TValue>(Microsoft.AspNetCore.Mvc.ViewFeatures.ViewDataDictionary<TModel> viewData, System.Linq.Expressions.Expression<System.Func<TModel, TValue>> expression);
    }
    public enum InputType
    {
        CheckBox = 0,
        Hidden = 1,
        Password = 2,
        Radio = 3,
        Text = 4,
    }
    public partial interface ITempDataDictionary : System.Collections.Generic.ICollection<System.Collections.Generic.KeyValuePair<string, object>>, System.Collections.Generic.IDictionary<string, object>, System.Collections.Generic.IEnumerable<System.Collections.Generic.KeyValuePair<string, object>>, System.Collections.IEnumerable
    {
        void Keep();
        void Keep(string key);
        void Load();
        object Peek(string key);
        void Save();
    }
    public partial interface ITempDataDictionaryFactory
    {
        Microsoft.AspNetCore.Mvc.ViewFeatures.ITempDataDictionary GetTempData(Microsoft.AspNetCore.Http.HttpContext context);
    }
    public partial interface ITempDataProvider
    {
        System.Collections.Generic.IDictionary<string, object> LoadTempData(Microsoft.AspNetCore.Http.HttpContext context);
        void SaveTempData(Microsoft.AspNetCore.Http.HttpContext context, System.Collections.Generic.IDictionary<string, object> values);
    }
    public partial interface IViewContextAware
    {
        void Contextualize(Microsoft.AspNetCore.Mvc.Rendering.ViewContext viewContext);
    }
    [System.Diagnostics.DebuggerDisplayAttribute("DeclaredType={Metadata.ModelType.Name} PropertyName={Metadata.PropertyName}")]
    public partial class ModelExplorer
    {
        public ModelExplorer(Microsoft.AspNetCore.Mvc.ModelBinding.IModelMetadataProvider metadataProvider, Microsoft.AspNetCore.Mvc.ModelBinding.ModelMetadata metadata, object model) { }
        public ModelExplorer(Microsoft.AspNetCore.Mvc.ModelBinding.IModelMetadataProvider metadataProvider, Microsoft.AspNetCore.Mvc.ViewFeatures.ModelExplorer container, Microsoft.AspNetCore.Mvc.ModelBinding.ModelMetadata metadata, System.Func<object, object> modelAccessor) { }
        public ModelExplorer(Microsoft.AspNetCore.Mvc.ModelBinding.IModelMetadataProvider metadataProvider, Microsoft.AspNetCore.Mvc.ViewFeatures.ModelExplorer container, Microsoft.AspNetCore.Mvc.ModelBinding.ModelMetadata metadata, object model) { }
        public Microsoft.AspNetCore.Mvc.ViewFeatures.ModelExplorer Container { [System.Runtime.CompilerServices.CompilerGeneratedAttribute] get { throw null; } }
        public Microsoft.AspNetCore.Mvc.ModelBinding.ModelMetadata Metadata { [System.Runtime.CompilerServices.CompilerGeneratedAttribute] get { throw null; } }
        public object Model { get { throw null; } }
        public System.Type ModelType { get { throw null; } }
        public System.Collections.Generic.IEnumerable<Microsoft.AspNetCore.Mvc.ViewFeatures.ModelExplorer> Properties { get { throw null; } }
        public Microsoft.AspNetCore.Mvc.ViewFeatures.ModelExplorer GetExplorerForExpression(Microsoft.AspNetCore.Mvc.ModelBinding.ModelMetadata metadata, System.Func<object, object> modelAccessor) { throw null; }
        public Microsoft.AspNetCore.Mvc.ViewFeatures.ModelExplorer GetExplorerForExpression(Microsoft.AspNetCore.Mvc.ModelBinding.ModelMetadata metadata, object model) { throw null; }
        public Microsoft.AspNetCore.Mvc.ViewFeatures.ModelExplorer GetExplorerForExpression(System.Type modelType, System.Func<object, object> modelAccessor) { throw null; }
        public Microsoft.AspNetCore.Mvc.ViewFeatures.ModelExplorer GetExplorerForExpression(System.Type modelType, object model) { throw null; }
        public Microsoft.AspNetCore.Mvc.ViewFeatures.ModelExplorer GetExplorerForModel(object model) { throw null; }
        public Microsoft.AspNetCore.Mvc.ViewFeatures.ModelExplorer GetExplorerForProperty(string name) { throw null; }
        public Microsoft.AspNetCore.Mvc.ViewFeatures.ModelExplorer GetExplorerForProperty(string name, System.Func<object, object> modelAccessor) { throw null; }
        public Microsoft.AspNetCore.Mvc.ViewFeatures.ModelExplorer GetExplorerForProperty(string name, object model) { throw null; }
    }
    public static partial class ModelExplorerExtensions
    {
        public static string GetSimpleDisplayText(this Microsoft.AspNetCore.Mvc.ViewFeatures.ModelExplorer modelExplorer) { throw null; }
    }
    public sealed partial class ModelExpression
    {
        public ModelExpression(string name, Microsoft.AspNetCore.Mvc.ViewFeatures.ModelExplorer modelExplorer) { }
        public Microsoft.AspNetCore.Mvc.ModelBinding.ModelMetadata Metadata { get { throw null; } }
        public object Model { get { throw null; } }
        public Microsoft.AspNetCore.Mvc.ViewFeatures.ModelExplorer ModelExplorer { [System.Runtime.CompilerServices.CompilerGeneratedAttribute] get { throw null; } }
        public string Name { [System.Runtime.CompilerServices.CompilerGeneratedAttribute] get { throw null; } }
    }
    public partial class ModelExpressionProvider : Microsoft.AspNetCore.Mvc.ViewFeatures.IModelExpressionProvider
    {
        public ModelExpressionProvider(Microsoft.AspNetCore.Mvc.ModelBinding.IModelMetadataProvider modelMetadataProvider) { }
        public Microsoft.AspNetCore.Mvc.ViewFeatures.ModelExpression CreateModelExpression<TModel>(Microsoft.AspNetCore.Mvc.ViewFeatures.ViewDataDictionary<TModel> viewData, string expression) { throw null; }
        public Microsoft.AspNetCore.Mvc.ViewFeatures.ModelExpression CreateModelExpression<TModel, TValue>(Microsoft.AspNetCore.Mvc.ViewFeatures.ViewDataDictionary<TModel> viewData, System.Linq.Expressions.Expression<System.Func<TModel, TValue>> expression) { throw null; }
        public string GetExpressionText<TModel, TValue>(System.Linq.Expressions.Expression<System.Func<TModel, TValue>> expression) { throw null; }
    }
    public static partial class ModelMetadataProviderExtensions
    {
        public static Microsoft.AspNetCore.Mvc.ViewFeatures.ModelExplorer GetModelExplorerForType(this Microsoft.AspNetCore.Mvc.ModelBinding.IModelMetadataProvider provider, System.Type modelType, object model) { throw null; }
    }
    public partial class PartialViewResultExecutor : Microsoft.AspNetCore.Mvc.ViewFeatures.ViewExecutor, Microsoft.AspNetCore.Mvc.Infrastructure.IActionResultExecutor<Microsoft.AspNetCore.Mvc.PartialViewResult>
    {
        public PartialViewResultExecutor(Microsoft.Extensions.Options.IOptions<Microsoft.AspNetCore.Mvc.MvcViewOptions> viewOptions, Microsoft.AspNetCore.Mvc.Infrastructure.IHttpResponseStreamWriterFactory writerFactory, Microsoft.AspNetCore.Mvc.ViewEngines.ICompositeViewEngine viewEngine, Microsoft.AspNetCore.Mvc.ViewFeatures.ITempDataDictionaryFactory tempDataFactory, System.Diagnostics.DiagnosticListener diagnosticListener, Microsoft.Extensions.Logging.ILoggerFactory loggerFactory, Microsoft.AspNetCore.Mvc.ModelBinding.IModelMetadataProvider modelMetadataProvider) : base (default(Microsoft.Extensions.Options.IOptions<Microsoft.AspNetCore.Mvc.MvcViewOptions>), default(Microsoft.AspNetCore.Mvc.Infrastructure.IHttpResponseStreamWriterFactory), default(Microsoft.AspNetCore.Mvc.ViewEngines.ICompositeViewEngine), default(Microsoft.AspNetCore.Mvc.ViewFeatures.ITempDataDictionaryFactory), default(System.Diagnostics.DiagnosticListener), default(Microsoft.AspNetCore.Mvc.ModelBinding.IModelMetadataProvider)) { }
        protected Microsoft.Extensions.Logging.ILogger Logger { [System.Runtime.CompilerServices.CompilerGeneratedAttribute] get { throw null; } }
        [System.Diagnostics.DebuggerStepThroughAttribute]
        public virtual System.Threading.Tasks.Task ExecuteAsync(Microsoft.AspNetCore.Mvc.ActionContext context, Microsoft.AspNetCore.Mvc.PartialViewResult result) { throw null; }
        public virtual System.Threading.Tasks.Task ExecuteAsync(Microsoft.AspNetCore.Mvc.ActionContext actionContext, Microsoft.AspNetCore.Mvc.ViewEngines.IView view, Microsoft.AspNetCore.Mvc.PartialViewResult viewResult) { throw null; }
        public virtual Microsoft.AspNetCore.Mvc.ViewEngines.ViewEngineResult FindView(Microsoft.AspNetCore.Mvc.ActionContext actionContext, Microsoft.AspNetCore.Mvc.PartialViewResult viewResult) { throw null; }
    }
    [System.AttributeUsageAttribute(System.AttributeTargets.Class | System.AttributeTargets.Method, AllowMultiple=false, Inherited=true)]
    public partial class SaveTempDataAttribute : System.Attribute, Microsoft.AspNetCore.Mvc.Filters.IFilterFactory, Microsoft.AspNetCore.Mvc.Filters.IFilterMetadata, Microsoft.AspNetCore.Mvc.Filters.IOrderedFilter
    {
        public SaveTempDataAttribute() { }
        public bool IsReusable { get { throw null; } }
        public int Order { [System.Runtime.CompilerServices.CompilerGeneratedAttribute] get { throw null; } [System.Runtime.CompilerServices.CompilerGeneratedAttribute] set { } }
        public Microsoft.AspNetCore.Mvc.Filters.IFilterMetadata CreateInstance(System.IServiceProvider serviceProvider) { throw null; }
    }
    public partial class SessionStateTempDataProvider : Microsoft.AspNetCore.Mvc.ViewFeatures.ITempDataProvider
    {
        public SessionStateTempDataProvider(Microsoft.AspNetCore.Mvc.ViewFeatures.Infrastructure.TempDataSerializer tempDataSerializer) { }
        public virtual System.Collections.Generic.IDictionary<string, object> LoadTempData(Microsoft.AspNetCore.Http.HttpContext context) { throw null; }
        public virtual void SaveTempData(Microsoft.AspNetCore.Http.HttpContext context, System.Collections.Generic.IDictionary<string, object> values) { }
    }
    [System.Diagnostics.DebuggerDisplayAttribute("{DebuggerToString()}")]
    public partial class StringHtmlContent : Microsoft.AspNetCore.Html.IHtmlContent
    {
        public StringHtmlContent(string input) { }
        public void WriteTo(System.IO.TextWriter writer, System.Text.Encodings.Web.HtmlEncoder encoder) { }
    }
    public partial class TempDataDictionary : Microsoft.AspNetCore.Mvc.ViewFeatures.ITempDataDictionary, System.Collections.Generic.ICollection<System.Collections.Generic.KeyValuePair<string, object>>, System.Collections.Generic.IDictionary<string, object>, System.Collections.Generic.IEnumerable<System.Collections.Generic.KeyValuePair<string, object>>, System.Collections.IEnumerable
    {
        public TempDataDictionary(Microsoft.AspNetCore.Http.HttpContext context, Microsoft.AspNetCore.Mvc.ViewFeatures.ITempDataProvider provider) { }
        public int Count { get { throw null; } }
        public object this[string key] { get { throw null; } set { } }
        public System.Collections.Generic.ICollection<string> Keys { get { throw null; } }
        bool System.Collections.Generic.ICollection<System.Collections.Generic.KeyValuePair<System.String,System.Object>>.IsReadOnly { get { throw null; } }
        public System.Collections.Generic.ICollection<object> Values { get { throw null; } }
        public void Add(string key, object value) { }
        public void Clear() { }
        public bool ContainsKey(string key) { throw null; }
        public bool ContainsValue(object value) { throw null; }
        public System.Collections.Generic.IEnumerator<System.Collections.Generic.KeyValuePair<string, object>> GetEnumerator() { throw null; }
        public void Keep() { }
        public void Keep(string key) { }
        public void Load() { }
        public object Peek(string key) { throw null; }
        public bool Remove(string key) { throw null; }
        public void Save() { }
        void System.Collections.Generic.ICollection<System.Collections.Generic.KeyValuePair<System.String,System.Object>>.Add(System.Collections.Generic.KeyValuePair<string, object> keyValuePair) { }
        bool System.Collections.Generic.ICollection<System.Collections.Generic.KeyValuePair<System.String,System.Object>>.Contains(System.Collections.Generic.KeyValuePair<string, object> keyValuePair) { throw null; }
        void System.Collections.Generic.ICollection<System.Collections.Generic.KeyValuePair<System.String,System.Object>>.CopyTo(System.Collections.Generic.KeyValuePair<string, object>[] array, int index) { }
        bool System.Collections.Generic.ICollection<System.Collections.Generic.KeyValuePair<System.String,System.Object>>.Remove(System.Collections.Generic.KeyValuePair<string, object> keyValuePair) { throw null; }
        System.Collections.IEnumerator System.Collections.IEnumerable.GetEnumerator() { throw null; }
        public bool TryGetValue(string key, out object value) { throw null; }
    }
    public partial class TempDataDictionaryFactory : Microsoft.AspNetCore.Mvc.ViewFeatures.ITempDataDictionaryFactory
    {
        public TempDataDictionaryFactory(Microsoft.AspNetCore.Mvc.ViewFeatures.ITempDataProvider provider) { }
        public Microsoft.AspNetCore.Mvc.ViewFeatures.ITempDataDictionary GetTempData(Microsoft.AspNetCore.Http.HttpContext context) { throw null; }
    }
    public partial class TemplateInfo
    {
        public TemplateInfo() { }
        public TemplateInfo(Microsoft.AspNetCore.Mvc.ViewFeatures.TemplateInfo original) { }
        public object FormattedModelValue { get { throw null; } set { } }
        public string HtmlFieldPrefix { get { throw null; } set { } }
        public int TemplateDepth { get { throw null; } }
        public bool AddVisited(object value) { throw null; }
        public string GetFullHtmlFieldName(string partialFieldName) { throw null; }
        public bool Visited(Microsoft.AspNetCore.Mvc.ViewFeatures.ModelExplorer modelExplorer) { throw null; }
    }
    public delegate bool TryGetValueDelegate(object dictionary, string key, out object value);
    public static partial class TryGetValueProvider
    {
        public static Microsoft.AspNetCore.Mvc.ViewFeatures.TryGetValueDelegate CreateInstance(System.Type targetType) { throw null; }
    }
    public abstract partial class ValidationHtmlAttributeProvider
    {
        protected ValidationHtmlAttributeProvider() { }
        public virtual void AddAndTrackValidationAttributes(Microsoft.AspNetCore.Mvc.Rendering.ViewContext viewContext, Microsoft.AspNetCore.Mvc.ViewFeatures.ModelExplorer modelExplorer, string expression, System.Collections.Generic.IDictionary<string, string> attributes) { }
        public abstract void AddValidationAttributes(Microsoft.AspNetCore.Mvc.Rendering.ViewContext viewContext, Microsoft.AspNetCore.Mvc.ViewFeatures.ModelExplorer modelExplorer, System.Collections.Generic.IDictionary<string, string> attributes);
    }
    public partial class ViewComponentResultExecutor : Microsoft.AspNetCore.Mvc.Infrastructure.IActionResultExecutor<Microsoft.AspNetCore.Mvc.ViewComponentResult>
    {
        [System.ObsoleteAttribute("This constructor is obsolete and will be removed in a future version.")]
        public ViewComponentResultExecutor(Microsoft.Extensions.Options.IOptions<Microsoft.AspNetCore.Mvc.MvcViewOptions> mvcHelperOptions, Microsoft.Extensions.Logging.ILoggerFactory loggerFactory, System.Text.Encodings.Web.HtmlEncoder htmlEncoder, Microsoft.AspNetCore.Mvc.ModelBinding.IModelMetadataProvider modelMetadataProvider, Microsoft.AspNetCore.Mvc.ViewFeatures.ITempDataDictionaryFactory tempDataDictionaryFactory) { }
        public ViewComponentResultExecutor(Microsoft.Extensions.Options.IOptions<Microsoft.AspNetCore.Mvc.MvcViewOptions> mvcHelperOptions, Microsoft.Extensions.Logging.ILoggerFactory loggerFactory, System.Text.Encodings.Web.HtmlEncoder htmlEncoder, Microsoft.AspNetCore.Mvc.ModelBinding.IModelMetadataProvider modelMetadataProvider, Microsoft.AspNetCore.Mvc.ViewFeatures.ITempDataDictionaryFactory tempDataDictionaryFactory, Microsoft.AspNetCore.Mvc.Infrastructure.IHttpResponseStreamWriterFactory writerFactory) { }
        [System.Diagnostics.DebuggerStepThroughAttribute]
        public virtual System.Threading.Tasks.Task ExecuteAsync(Microsoft.AspNetCore.Mvc.ActionContext context, Microsoft.AspNetCore.Mvc.ViewComponentResult result) { throw null; }
    }
    [System.AttributeUsageAttribute(System.AttributeTargets.Property, AllowMultiple=false, Inherited=true)]
    public partial class ViewContextAttribute : System.Attribute
    {
        public ViewContextAttribute() { }
    }
    public partial class ViewDataDictionary : System.Collections.Generic.ICollection<System.Collections.Generic.KeyValuePair<string, object>>, System.Collections.Generic.IDictionary<string, object>, System.Collections.Generic.IEnumerable<System.Collections.Generic.KeyValuePair<string, object>>, System.Collections.IEnumerable
    {
        public ViewDataDictionary(Microsoft.AspNetCore.Mvc.ModelBinding.IModelMetadataProvider metadataProvider, Microsoft.AspNetCore.Mvc.ModelBinding.ModelStateDictionary modelState) { }
        protected ViewDataDictionary(Microsoft.AspNetCore.Mvc.ModelBinding.IModelMetadataProvider metadataProvider, Microsoft.AspNetCore.Mvc.ModelBinding.ModelStateDictionary modelState, System.Type declaredModelType) { }
        protected ViewDataDictionary(Microsoft.AspNetCore.Mvc.ModelBinding.IModelMetadataProvider metadataProvider, System.Type declaredModelType) { }
        public ViewDataDictionary(Microsoft.AspNetCore.Mvc.ViewFeatures.ViewDataDictionary source) { }
        protected ViewDataDictionary(Microsoft.AspNetCore.Mvc.ViewFeatures.ViewDataDictionary source, object model, System.Type declaredModelType) { }
        protected ViewDataDictionary(Microsoft.AspNetCore.Mvc.ViewFeatures.ViewDataDictionary source, System.Type declaredModelType) { }
        public int Count { get { throw null; } }
        public bool IsReadOnly { get { throw null; } }
        public object this[string index] { get { throw null; } set { } }
        public System.Collections.Generic.ICollection<string> Keys { get { throw null; } }
        public object Model { get { throw null; } set { } }
        public Microsoft.AspNetCore.Mvc.ViewFeatures.ModelExplorer ModelExplorer { [System.Runtime.CompilerServices.CompilerGeneratedAttribute] get { throw null; } [System.Runtime.CompilerServices.CompilerGeneratedAttribute] set { } }
        public Microsoft.AspNetCore.Mvc.ModelBinding.ModelMetadata ModelMetadata { get { throw null; } }
        public Microsoft.AspNetCore.Mvc.ModelBinding.ModelStateDictionary ModelState { [System.Runtime.CompilerServices.CompilerGeneratedAttribute] get { throw null; } }
        public Microsoft.AspNetCore.Mvc.ViewFeatures.TemplateInfo TemplateInfo { [System.Runtime.CompilerServices.CompilerGeneratedAttribute] get { throw null; } }
        public System.Collections.Generic.ICollection<object> Values { get { throw null; } }
        public void Add(System.Collections.Generic.KeyValuePair<string, object> item) { }
        public void Add(string key, object value) { }
        public void Clear() { }
        public bool Contains(System.Collections.Generic.KeyValuePair<string, object> item) { throw null; }
        public bool ContainsKey(string key) { throw null; }
        public void CopyTo(System.Collections.Generic.KeyValuePair<string, object>[] array, int arrayIndex) { }
        public object Eval(string expression) { throw null; }
        public string Eval(string expression, string format) { throw null; }
        public static string FormatValue(object value, string format) { throw null; }
        public Microsoft.AspNetCore.Mvc.ViewFeatures.ViewDataInfo GetViewDataInfo(string expression) { throw null; }
        public bool Remove(System.Collections.Generic.KeyValuePair<string, object> item) { throw null; }
        public bool Remove(string key) { throw null; }
        protected virtual void SetModel(object value) { }
        System.Collections.Generic.IEnumerator<System.Collections.Generic.KeyValuePair<string, object>> System.Collections.Generic.IEnumerable<System.Collections.Generic.KeyValuePair<System.String,System.Object>>.GetEnumerator() { throw null; }
        System.Collections.IEnumerator System.Collections.IEnumerable.GetEnumerator() { throw null; }
        public bool TryGetValue(string key, out object value) { throw null; }
    }
    [System.AttributeUsageAttribute(System.AttributeTargets.Property, AllowMultiple=false, Inherited=true)]
    public partial class ViewDataDictionaryAttribute : System.Attribute
    {
        public ViewDataDictionaryAttribute() { }
    }
    public partial class ViewDataDictionaryControllerPropertyActivator
    {
        public ViewDataDictionaryControllerPropertyActivator(Microsoft.AspNetCore.Mvc.ModelBinding.IModelMetadataProvider modelMetadataProvider) { }
        public void Activate(Microsoft.AspNetCore.Mvc.ControllerContext actionContext, object controller) { }
        public System.Action<Microsoft.AspNetCore.Mvc.ControllerContext, object> GetActivatorDelegate(Microsoft.AspNetCore.Mvc.Controllers.ControllerActionDescriptor actionDescriptor) { throw null; }
    }
    public partial class ViewDataDictionary<TModel> : Microsoft.AspNetCore.Mvc.ViewFeatures.ViewDataDictionary
    {
        public ViewDataDictionary(Microsoft.AspNetCore.Mvc.ModelBinding.IModelMetadataProvider metadataProvider, Microsoft.AspNetCore.Mvc.ModelBinding.ModelStateDictionary modelState) : base (default(Microsoft.AspNetCore.Mvc.ModelBinding.IModelMetadataProvider), default(Microsoft.AspNetCore.Mvc.ModelBinding.ModelStateDictionary)) { }
        public ViewDataDictionary(Microsoft.AspNetCore.Mvc.ViewFeatures.ViewDataDictionary source) : base (default(Microsoft.AspNetCore.Mvc.ModelBinding.IModelMetadataProvider), default(Microsoft.AspNetCore.Mvc.ModelBinding.ModelStateDictionary)) { }
        public ViewDataDictionary(Microsoft.AspNetCore.Mvc.ViewFeatures.ViewDataDictionary source, object model) : base (default(Microsoft.AspNetCore.Mvc.ModelBinding.IModelMetadataProvider), default(Microsoft.AspNetCore.Mvc.ModelBinding.ModelStateDictionary)) { }
        public new TModel Model { get { throw null; } set { } }
    }
    public static partial class ViewDataEvaluator
    {
        public static Microsoft.AspNetCore.Mvc.ViewFeatures.ViewDataInfo Eval(Microsoft.AspNetCore.Mvc.ViewFeatures.ViewDataDictionary viewData, string expression) { throw null; }
        public static Microsoft.AspNetCore.Mvc.ViewFeatures.ViewDataInfo Eval(object indexableObject, string expression) { throw null; }
    }
    public partial class ViewDataInfo
    {
        public ViewDataInfo(object container, object value) { }
        public ViewDataInfo(object container, System.Reflection.PropertyInfo propertyInfo) { }
        public ViewDataInfo(object container, System.Reflection.PropertyInfo propertyInfo, System.Func<object> valueAccessor) { }
        public object Container { [System.Runtime.CompilerServices.CompilerGeneratedAttribute] get { throw null; } }
        public System.Reflection.PropertyInfo PropertyInfo { [System.Runtime.CompilerServices.CompilerGeneratedAttribute] get { throw null; } }
        public object Value { get { throw null; } set { } }
    }
    public partial class ViewExecutor
    {
        public static readonly string DefaultContentType;
        protected ViewExecutor(Microsoft.AspNetCore.Mvc.Infrastructure.IHttpResponseStreamWriterFactory writerFactory, Microsoft.AspNetCore.Mvc.ViewEngines.ICompositeViewEngine viewEngine, System.Diagnostics.DiagnosticListener diagnosticListener) { }
        public ViewExecutor(Microsoft.Extensions.Options.IOptions<Microsoft.AspNetCore.Mvc.MvcViewOptions> viewOptions, Microsoft.AspNetCore.Mvc.Infrastructure.IHttpResponseStreamWriterFactory writerFactory, Microsoft.AspNetCore.Mvc.ViewEngines.ICompositeViewEngine viewEngine, Microsoft.AspNetCore.Mvc.ViewFeatures.ITempDataDictionaryFactory tempDataFactory, System.Diagnostics.DiagnosticListener diagnosticListener, Microsoft.AspNetCore.Mvc.ModelBinding.IModelMetadataProvider modelMetadataProvider) { }
        protected System.Diagnostics.DiagnosticListener DiagnosticListener { [System.Runtime.CompilerServices.CompilerGeneratedAttribute] get { throw null; } }
        protected Microsoft.AspNetCore.Mvc.ModelBinding.IModelMetadataProvider ModelMetadataProvider { [System.Runtime.CompilerServices.CompilerGeneratedAttribute] get { throw null; } }
        protected Microsoft.AspNetCore.Mvc.ViewFeatures.ITempDataDictionaryFactory TempDataFactory { [System.Runtime.CompilerServices.CompilerGeneratedAttribute] get { throw null; } }
        protected Microsoft.AspNetCore.Mvc.ViewEngines.IViewEngine ViewEngine { [System.Runtime.CompilerServices.CompilerGeneratedAttribute] get { throw null; } }
        protected Microsoft.AspNetCore.Mvc.MvcViewOptions ViewOptions { [System.Runtime.CompilerServices.CompilerGeneratedAttribute] get { throw null; } }
        protected Microsoft.AspNetCore.Mvc.Infrastructure.IHttpResponseStreamWriterFactory WriterFactory { [System.Runtime.CompilerServices.CompilerGeneratedAttribute] get { throw null; } }
        [System.Diagnostics.DebuggerStepThroughAttribute]
        public virtual System.Threading.Tasks.Task ExecuteAsync(Microsoft.AspNetCore.Mvc.ActionContext actionContext, Microsoft.AspNetCore.Mvc.ViewEngines.IView view, Microsoft.AspNetCore.Mvc.ViewFeatures.ViewDataDictionary viewData, Microsoft.AspNetCore.Mvc.ViewFeatures.ITempDataDictionary tempData, string contentType, int? statusCode) { throw null; }
        [System.Diagnostics.DebuggerStepThroughAttribute]
        protected System.Threading.Tasks.Task ExecuteAsync(Microsoft.AspNetCore.Mvc.Rendering.ViewContext viewContext, string contentType, int? statusCode) { throw null; }
    }
    public partial class ViewResultExecutor : Microsoft.AspNetCore.Mvc.ViewFeatures.ViewExecutor, Microsoft.AspNetCore.Mvc.Infrastructure.IActionResultExecutor<Microsoft.AspNetCore.Mvc.ViewResult>
    {
        public ViewResultExecutor(Microsoft.Extensions.Options.IOptions<Microsoft.AspNetCore.Mvc.MvcViewOptions> viewOptions, Microsoft.AspNetCore.Mvc.Infrastructure.IHttpResponseStreamWriterFactory writerFactory, Microsoft.AspNetCore.Mvc.ViewEngines.ICompositeViewEngine viewEngine, Microsoft.AspNetCore.Mvc.ViewFeatures.ITempDataDictionaryFactory tempDataFactory, System.Diagnostics.DiagnosticListener diagnosticListener, Microsoft.Extensions.Logging.ILoggerFactory loggerFactory, Microsoft.AspNetCore.Mvc.ModelBinding.IModelMetadataProvider modelMetadataProvider) : base (default(Microsoft.Extensions.Options.IOptions<Microsoft.AspNetCore.Mvc.MvcViewOptions>), default(Microsoft.AspNetCore.Mvc.Infrastructure.IHttpResponseStreamWriterFactory), default(Microsoft.AspNetCore.Mvc.ViewEngines.ICompositeViewEngine), default(Microsoft.AspNetCore.Mvc.ViewFeatures.ITempDataDictionaryFactory), default(System.Diagnostics.DiagnosticListener), default(Microsoft.AspNetCore.Mvc.ModelBinding.IModelMetadataProvider)) { }
        protected Microsoft.Extensions.Logging.ILogger Logger { [System.Runtime.CompilerServices.CompilerGeneratedAttribute] get { throw null; } }
        [System.Diagnostics.DebuggerStepThroughAttribute]
        public System.Threading.Tasks.Task ExecuteAsync(Microsoft.AspNetCore.Mvc.ActionContext context, Microsoft.AspNetCore.Mvc.ViewResult result) { throw null; }
        public virtual Microsoft.AspNetCore.Mvc.ViewEngines.ViewEngineResult FindView(Microsoft.AspNetCore.Mvc.ActionContext actionContext, Microsoft.AspNetCore.Mvc.ViewResult viewResult) { throw null; }
    }
}
namespace Microsoft.AspNetCore.Mvc.ViewFeatures.Buffers
{
    public partial interface IViewBufferScope
    {
        System.IO.TextWriter CreateWriter(System.IO.TextWriter writer);
        Microsoft.AspNetCore.Mvc.ViewFeatures.Buffers.ViewBufferValue[] GetPage(int pageSize);
        void ReturnSegment(Microsoft.AspNetCore.Mvc.ViewFeatures.Buffers.ViewBufferValue[] segment);
    }
    [System.Diagnostics.DebuggerDisplayAttribute("{DebuggerToString()}")]
    [System.Runtime.InteropServices.StructLayoutAttribute(System.Runtime.InteropServices.LayoutKind.Sequential)]
    public readonly partial struct ViewBufferValue
    {
        private readonly object _dummy;
        private readonly int _dummyPrimitive;
        public ViewBufferValue(Microsoft.AspNetCore.Html.IHtmlContent content) { throw null; }
        public ViewBufferValue(string value) { throw null; }
        public object Value { [System.Runtime.CompilerServices.CompilerGeneratedAttribute] get { throw null; } }
    }
}
namespace Microsoft.AspNetCore.Mvc.ViewFeatures.Infrastructure
{
    public abstract partial class TempDataSerializer
    {
        protected TempDataSerializer() { }
        public virtual bool CanSerializeType(System.Type type) { throw null; }
        public abstract System.Collections.Generic.IDictionary<string, object> Deserialize(byte[] unprotectedData);
        public abstract byte[] Serialize(System.Collections.Generic.IDictionary<string, object> values);
    }
}
namespace Microsoft.Extensions.DependencyInjection
{
    public static partial class MvcViewFeaturesMvcBuilderExtensions
    {
        public static Microsoft.Extensions.DependencyInjection.IMvcBuilder AddCookieTempDataProvider(this Microsoft.Extensions.DependencyInjection.IMvcBuilder builder) { throw null; }
        public static Microsoft.Extensions.DependencyInjection.IMvcBuilder AddCookieTempDataProvider(this Microsoft.Extensions.DependencyInjection.IMvcBuilder builder, System.Action<Microsoft.AspNetCore.Mvc.CookieTempDataProviderOptions> setupAction) { throw null; }
        public static Microsoft.Extensions.DependencyInjection.IMvcBuilder AddSessionStateTempDataProvider(this Microsoft.Extensions.DependencyInjection.IMvcBuilder builder) { throw null; }
        public static Microsoft.Extensions.DependencyInjection.IMvcBuilder AddViewComponentsAsServices(this Microsoft.Extensions.DependencyInjection.IMvcBuilder builder) { throw null; }
        public static Microsoft.Extensions.DependencyInjection.IMvcBuilder AddViewOptions(this Microsoft.Extensions.DependencyInjection.IMvcBuilder builder, System.Action<Microsoft.AspNetCore.Mvc.MvcViewOptions> setupAction) { throw null; }
    }
    public static partial class MvcViewFeaturesMvcCoreBuilderExtensions
    {
        public static Microsoft.Extensions.DependencyInjection.IMvcCoreBuilder AddCookieTempDataProvider(this Microsoft.Extensions.DependencyInjection.IMvcCoreBuilder builder) { throw null; }
        public static Microsoft.Extensions.DependencyInjection.IMvcCoreBuilder AddCookieTempDataProvider(this Microsoft.Extensions.DependencyInjection.IMvcCoreBuilder builder, System.Action<Microsoft.AspNetCore.Mvc.CookieTempDataProviderOptions> setupAction) { throw null; }
        public static Microsoft.Extensions.DependencyInjection.IMvcCoreBuilder AddViews(this Microsoft.Extensions.DependencyInjection.IMvcCoreBuilder builder) { throw null; }
        public static Microsoft.Extensions.DependencyInjection.IMvcCoreBuilder AddViews(this Microsoft.Extensions.DependencyInjection.IMvcCoreBuilder builder, System.Action<Microsoft.AspNetCore.Mvc.MvcViewOptions> setupAction) { throw null; }
        public static Microsoft.Extensions.DependencyInjection.IMvcCoreBuilder ConfigureViews(this Microsoft.Extensions.DependencyInjection.IMvcCoreBuilder builder, System.Action<Microsoft.AspNetCore.Mvc.MvcViewOptions> setupAction) { throw null; }
    }
}<|MERGE_RESOLUTION|>--- conflicted
+++ resolved
@@ -690,15 +690,9 @@
         public ViewContext() { }
         public ViewContext(Microsoft.AspNetCore.Mvc.ActionContext actionContext, Microsoft.AspNetCore.Mvc.ViewEngines.IView view, Microsoft.AspNetCore.Mvc.ViewFeatures.ViewDataDictionary viewData, Microsoft.AspNetCore.Mvc.ViewFeatures.ITempDataDictionary tempData, System.IO.TextWriter writer, Microsoft.AspNetCore.Mvc.ViewFeatures.HtmlHelperOptions htmlHelperOptions) { }
         public ViewContext(Microsoft.AspNetCore.Mvc.Rendering.ViewContext viewContext, Microsoft.AspNetCore.Mvc.ViewEngines.IView view, Microsoft.AspNetCore.Mvc.ViewFeatures.ViewDataDictionary viewData, System.IO.TextWriter writer) { }
-<<<<<<< HEAD
-        public Microsoft.AspNetCore.Mvc.Rendering.CheckBoxHiddenInputRenderMode CheckBoxHiddenInputRenderMode { [System.Runtime.CompilerServices.CompilerGeneratedAttribute]get { throw null; } [System.Runtime.CompilerServices.CompilerGeneratedAttribute]set { } }
-        public bool ClientValidationEnabled { [System.Runtime.CompilerServices.CompilerGeneratedAttribute]get { throw null; } [System.Runtime.CompilerServices.CompilerGeneratedAttribute]set { } }
-        public string ExecutingFilePath { [System.Runtime.CompilerServices.CompilerGeneratedAttribute]get { throw null; } [System.Runtime.CompilerServices.CompilerGeneratedAttribute]set { } }
-=======
         public Microsoft.AspNetCore.Mvc.Rendering.CheckBoxHiddenInputRenderMode CheckBoxHiddenInputRenderMode { [System.Runtime.CompilerServices.CompilerGeneratedAttribute] get { throw null; } [System.Runtime.CompilerServices.CompilerGeneratedAttribute] set { } }
         public bool ClientValidationEnabled { [System.Runtime.CompilerServices.CompilerGeneratedAttribute] get { throw null; } [System.Runtime.CompilerServices.CompilerGeneratedAttribute] set { } }
         public string ExecutingFilePath { [System.Runtime.CompilerServices.CompilerGeneratedAttribute] get { throw null; } [System.Runtime.CompilerServices.CompilerGeneratedAttribute] set { } }
->>>>>>> 93bfe1c5
         public virtual Microsoft.AspNetCore.Mvc.ViewFeatures.FormContext FormContext { get { throw null; } set { } }
         public Microsoft.AspNetCore.Mvc.Rendering.Html5DateRenderingMode Html5DateRenderingMode { [System.Runtime.CompilerServices.CompilerGeneratedAttribute] get { throw null; } [System.Runtime.CompilerServices.CompilerGeneratedAttribute] set { } }
         public Microsoft.AspNetCore.Mvc.ViewFeatures.ITempDataDictionary TempData { [System.Runtime.CompilerServices.CompilerGeneratedAttribute] get { throw null; } [System.Runtime.CompilerServices.CompilerGeneratedAttribute] set { } }
@@ -1081,15 +1075,9 @@
     public partial class HtmlHelperOptions
     {
         public HtmlHelperOptions() { }
-<<<<<<< HEAD
-        public Microsoft.AspNetCore.Mvc.Rendering.CheckBoxHiddenInputRenderMode CheckBoxHiddenInputRenderMode { [System.Runtime.CompilerServices.CompilerGeneratedAttribute]get { throw null; } [System.Runtime.CompilerServices.CompilerGeneratedAttribute]set { } }
-        public bool ClientValidationEnabled { [System.Runtime.CompilerServices.CompilerGeneratedAttribute]get { throw null; } [System.Runtime.CompilerServices.CompilerGeneratedAttribute]set { } }
-        public Microsoft.AspNetCore.Mvc.Rendering.Html5DateRenderingMode Html5DateRenderingMode { [System.Runtime.CompilerServices.CompilerGeneratedAttribute]get { throw null; } [System.Runtime.CompilerServices.CompilerGeneratedAttribute]set { } }
-=======
         public Microsoft.AspNetCore.Mvc.Rendering.CheckBoxHiddenInputRenderMode CheckBoxHiddenInputRenderMode { [System.Runtime.CompilerServices.CompilerGeneratedAttribute] get { throw null; } [System.Runtime.CompilerServices.CompilerGeneratedAttribute] set { } }
         public bool ClientValidationEnabled { [System.Runtime.CompilerServices.CompilerGeneratedAttribute] get { throw null; } [System.Runtime.CompilerServices.CompilerGeneratedAttribute] set { } }
         public Microsoft.AspNetCore.Mvc.Rendering.Html5DateRenderingMode Html5DateRenderingMode { [System.Runtime.CompilerServices.CompilerGeneratedAttribute] get { throw null; } [System.Runtime.CompilerServices.CompilerGeneratedAttribute] set { } }
->>>>>>> 93bfe1c5
         public string IdAttributeDotReplacement { get { throw null; } set { } }
         public string ValidationMessageElement { [System.Runtime.CompilerServices.CompilerGeneratedAttribute] get { throw null; } [System.Runtime.CompilerServices.CompilerGeneratedAttribute] set { } }
         public string ValidationSummaryMessageElement { [System.Runtime.CompilerServices.CompilerGeneratedAttribute] get { throw null; } [System.Runtime.CompilerServices.CompilerGeneratedAttribute] set { } }
