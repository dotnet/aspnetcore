// Licensed to the .NET Foundation under one or more agreements.
// The .NET Foundation licenses this file to you under the MIT license.

// This file contains shared types that are used across tests, sample apps,
// and benchmark apps.

<<<<<<< HEAD
using System.ComponentModel.DataAnnotations;
=======
using System.ComponentModel;
using System.ComponentModel.DataAnnotations;
using System.Diagnostics.CodeAnalysis;
>>>>>>> c16c7819
using System.Text.Json.Serialization;
using Microsoft.AspNetCore.Http;

internal record Todo(int Id, string Title, bool Completed, DateTime CreatedAt);

internal record TodoWithDueDate(int Id, string Title, bool Completed, DateTime CreatedAt, DateTime DueDate) : Todo(Id, Title, Completed, CreatedAt);

internal record Error(int Code, string Message);

internal record ResumeUpload(string Name, string Description, IFormFile Resume);

internal record Result<T>(bool IsSuccessful, T Value, Error Error);

[JsonDerivedType(typeof(Triangle), typeDiscriminator: "triangle")]
[JsonDerivedType(typeof(Square), typeDiscriminator: "square")]
internal class Shape
{
    internal string Color { get; set; } = string.Empty;
    internal int Sides { get; set; }
}

internal class Triangle : Shape
{
    internal double Hypotenuse { get; set; }
}
internal class Square : Shape
{
    internal double Area { get; set; }
}

internal class Vehicle
{
    public int Wheels { get; set; }
    public string Make { get; set; } = string.Empty;
}

internal class Car : Vehicle
{
    public int Doors { get; set; }
}

internal class Boat : Vehicle
{
    public double Length { get; set; }
}

[JsonConverter(typeof(JsonStringEnumConverter<Status>))]
internal enum Status
{
    Pending,
    Approved,
    Rejected
}

internal class Proposal
{
    public required Proposal ProposalElement { get; set; }
    public required Stream Stream { get; set; }
}

internal class PaginatedItems<T>(int pageIndex, int pageSize, long totalItems, int totalPages, IEnumerable<T> items) where T : class
{
    public int PageIndex { get; set; } = pageIndex;
    public int PageSize { get; set; } = pageSize;
    public long TotalItems { get; set; } = totalItems;
    public int TotalPages { get; set; } = totalPages;
    public IEnumerable<T> Items { get; set; } = items;
}

<<<<<<< HEAD
internal class RequiredTodo
{
    [Required]
    public string Title { get; set; } = string.Empty;
    [Required]
    public bool Completed { get; set; }
    public string Assignee { get; set; } = string.Empty;
}
=======
#nullable enable
internal class ProjectBoard
{
    [Range(1, 100)]
    [DefaultValue(null)]
    public int Id { get; set; }

    [MinLength(5)]
    [DefaultValue(null)]
    [UnconditionalSuppressMessage("Trimming", "IL2026:Members annotated with 'RequiresUnreferencedCodeAttribute' require dynamic access otherwise can break functionality when trimming application code", Justification = "Used in tests.")]
    public string? Name { get; set; }

    [DefaultValue(true)]
    public required bool IsPrivate { get; set; }
}
#nullable restore
>>>>>>> c16c7819
<|MERGE_RESOLUTION|>--- conflicted
+++ resolved
@@ -4,13 +4,9 @@
 // This file contains shared types that are used across tests, sample apps,
 // and benchmark apps.
 
-<<<<<<< HEAD
-using System.ComponentModel.DataAnnotations;
-=======
 using System.ComponentModel;
 using System.ComponentModel.DataAnnotations;
 using System.Diagnostics.CodeAnalysis;
->>>>>>> c16c7819
 using System.Text.Json.Serialization;
 using Microsoft.AspNetCore.Http;
 
@@ -80,7 +76,6 @@
     public IEnumerable<T> Items { get; set; } = items;
 }
 
-<<<<<<< HEAD
 internal class RequiredTodo
 {
     [Required]
@@ -89,7 +84,7 @@
     public bool Completed { get; set; }
     public string Assignee { get; set; } = string.Empty;
 }
-=======
+
 #nullable enable
 internal class ProjectBoard
 {
@@ -105,5 +100,4 @@
     [DefaultValue(true)]
     public required bool IsPrivate { get; set; }
 }
-#nullable restore
->>>>>>> c16c7819
+#nullable restore