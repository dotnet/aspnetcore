--- conflicted
+++ resolved
@@ -378,15 +378,10 @@
             }
             var nullabilityContext = new NullabilityInfoContext();
             var nullability = nullabilityContext.Create(parameter);
-<<<<<<< HEAD
             var isOptional = parameter is PropertyAsParameterInfo argument
                 ? argument.IsOptional
                 : parameter.HasDefaultValue || nullability.ReadState != NullabilityState.NotNull;
-            var name = pattern.GetParameter(parameter.Name) is { } routeParameter ? routeParameter.Name : parameter.Name;
-=======
-            var isOptional = parameter.HasDefaultValue || nullability.ReadState != NullabilityState.NotNull;
             var name = attributeName ?? (pattern.GetParameter(parameter.Name) is { } routeParameter ? routeParameter.Name : parameter.Name);
->>>>>>> 63cd49aa
             var openApiParameter = new OpenApiParameter()
             {
                 Name = name,
