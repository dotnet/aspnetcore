--- conflicted
+++ resolved
@@ -10,11 +10,8 @@
 using Microsoft.AspNetCore.Http.Metadata;
 using Microsoft.AspNetCore.Mvc;
 using Microsoft.AspNetCore.Mvc.ApiExplorer;
-<<<<<<< HEAD
+using Microsoft.AspNetCore.Mvc.ModelBinding;
 using Microsoft.AspNetCore.WebUtilities;
-=======
-using Microsoft.AspNetCore.Mvc.ModelBinding;
->>>>>>> e0c652d0
 using Microsoft.Extensions.DependencyInjection;
 using Microsoft.Extensions.Hosting;
 using Microsoft.Extensions.Options;
@@ -141,11 +138,8 @@
         {
             Summary = GetSummary(description),
             Description = GetDescription(description),
-<<<<<<< HEAD
             Responses = GetResponses(description),
-=======
             Parameters = GetParameters(description),
->>>>>>> e0c652d0
             Tags = tags,
         };
         return operation;
@@ -169,7 +163,6 @@
         return [new OpenApiTag { Name = description.ActionDescriptor.RouteValues["controller"] }];
     }
 
-<<<<<<< HEAD
     private static OpenApiResponses GetResponses(ApiDescription description)
     {
         // OpenAPI requires that each operation have a response, usually a successful one.
@@ -230,7 +223,8 @@
         }
 
         return response;
-=======
+    }
+
     private static List<OpenApiParameter>? GetParameters(ApiDescription description)
     {
         List<OpenApiParameter>? parameters = null;
@@ -261,6 +255,5 @@
             parameters.Add(openApiParameter);
         }
         return parameters;
->>>>>>> e0c652d0
     }
 }