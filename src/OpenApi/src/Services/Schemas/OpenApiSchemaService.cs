// Licensed to the .NET Foundation under one or more agreements.
// The .NET Foundation licenses this file to you under the MIT license.

using System.ComponentModel;
using System.ComponentModel.DataAnnotations;
using System.Diagnostics;
using System.IO.Pipelines;
using System.Linq;
using System.Text.Json;
using System.Text.Json.Nodes;
using System.Text.Json.Serialization.Metadata;
using JsonSchemaMapper;
using Microsoft.AspNetCore.Http;
using Microsoft.AspNetCore.Http.Json;
using Microsoft.AspNetCore.Mvc.ApiExplorer;
using Microsoft.AspNetCore.Mvc.Infrastructure;
using Microsoft.Extensions.DependencyInjection;
using Microsoft.Extensions.Options;
using Microsoft.OpenApi.Models;

namespace Microsoft.AspNetCore.OpenApi;

/// <summary>
/// Supports managing elements that belong in the "components" section of
/// an OpenAPI document. In particular, this is the API that is used to
/// interact with the JSON schemas that are managed by a given OpenAPI document.
/// </summary>
internal sealed class OpenApiSchemaService(
    [ServiceKey] string documentName,
    IOptions<JsonOptions> jsonOptions,
    IServiceProvider serviceProvider,
    IOptionsMonitor<OpenApiOptions> optionsMonitor)
{
    private readonly OpenApiSchemaStore _schemaStore = serviceProvider.GetRequiredKeyedService<OpenApiSchemaStore>(documentName);
    private readonly OpenApiOptions _openApiOptions = optionsMonitor.Get(documentName);
    private readonly JsonSerializerOptions _jsonSerializerOptions = new(jsonOptions.Value.SerializerOptions)
    {
        // In order to properly handle the `RequiredAttribute` on type properties, add a modifier to support
        // setting `JsonPropertyInfo.IsRequired` based on the presence of the `RequiredAttribute`.
        TypeInfoResolver = jsonOptions.Value.SerializerOptions.TypeInfoResolver?.WithAddedModifier(jsonTypeInfo =>
        {
            if (jsonTypeInfo.Kind != JsonTypeInfoKind.Object)
            {
                return;
            }
            foreach (var propertyInfo in jsonTypeInfo.Properties)
            {
                var hasRequiredAttribute = propertyInfo.AttributeProvider?
                    .GetCustomAttributes(inherit: false)
                    .Any(attr => attr is RequiredAttribute);
                propertyInfo.IsRequired |= hasRequiredAttribute ?? false;
            }
        })
    };

    private readonly JsonSchemaMapperConfiguration _configuration = new()
    {
        OnSchemaGenerated = (context, schema) =>
        {
            var type = context.TypeInfo.Type;
            // Fix up schemas generated for IFormFile, IFormFileCollection, Stream, and PipeReader
            // that appear as properties within complex types.
            if (type == typeof(IFormFile) || type == typeof(Stream) || type == typeof(PipeReader))
            {
                schema.Clear();
                schema[OpenApiSchemaKeywords.TypeKeyword] = "string";
                schema[OpenApiSchemaKeywords.FormatKeyword] = "binary";
            }
            else if (type == typeof(IFormFileCollection))
            {
                schema.Clear();
                schema[OpenApiSchemaKeywords.TypeKeyword] = "array";
                schema[OpenApiSchemaKeywords.ItemsKeyword] = new JsonObject
                {
                    [OpenApiSchemaKeywords.TypeKeyword] = "string",
                    [OpenApiSchemaKeywords.FormatKeyword] = "binary"
                };
            }
            schema.ApplyPrimitiveTypesAndFormats(type);
            if (context.GetCustomAttributes(typeof(ValidationAttribute)) is { } validationAttributes)
            {
                schema.ApplyValidationAttributes(validationAttributes);
            }
<<<<<<< HEAD
=======
            if (context.GetCustomAttributes(typeof(DefaultValueAttribute)).LastOrDefault() is DefaultValueAttribute defaultValueAttribute)
            {
                schema.ApplyDefaultValue(defaultValueAttribute.Value, context.TypeInfo);
            }
>>>>>>> c16c7819
        }
    };

    internal async Task<OpenApiSchema> GetOrCreateSchemaAsync(Type type, ApiParameterDescription? parameterDescription = null, CancellationToken cancellationToken = default)
    {
        var key = parameterDescription?.ParameterDescriptor is IParameterInfoParameterDescriptor parameterInfoDescription
            && parameterDescription.ModelMetadata.PropertyName is null
            ? new OpenApiSchemaKey(type, parameterInfoDescription.ParameterInfo) : new OpenApiSchemaKey(type, null);
        var schemaAsJsonObject = _schemaStore.GetOrAdd(key, CreateSchema);
        if (parameterDescription is not null)
        {
            schemaAsJsonObject.ApplyParameterInfo(parameterDescription, _jsonSerializerOptions.GetTypeInfo(type));
        }
        var deserializedSchema = JsonSerializer.Deserialize(schemaAsJsonObject, OpenApiJsonSchemaContext.Default.OpenApiJsonSchema);
        Debug.Assert(deserializedSchema != null, "The schema should have been deserialized successfully and materialize a non-null value.");
        var schema = deserializedSchema.Schema;
        await ApplySchemaTransformersAsync(schema, type, parameterDescription, cancellationToken);
        return schema;
    }

    internal async Task ApplySchemaTransformersAsync(OpenApiSchema schema, Type type, ApiParameterDescription? parameterDescription = null, CancellationToken cancellationToken = default)
    {
        var context = new OpenApiSchemaTransformerContext
        {
            DocumentName = documentName,
            Type = type,
            ParameterDescription = parameterDescription,
            ApplicationServices = serviceProvider
        };
        for (var i = 0; i < _openApiOptions.SchemaTransformers.Count; i++)
        {
            var transformer = _openApiOptions.SchemaTransformers[i];
            await transformer(schema, context, cancellationToken);
        }
    }

    private JsonObject CreateSchema(OpenApiSchemaKey key)
        => key.ParameterInfo is not null
            ? JsonSchemaMapper.JsonSchemaMapper.GetJsonSchema(_jsonSerializerOptions, key.ParameterInfo, _configuration)
            : JsonSchemaMapper.JsonSchemaMapper.GetJsonSchema(_jsonSerializerOptions, key.Type, _configuration);
}<|MERGE_RESOLUTION|>--- conflicted
+++ resolved
@@ -81,13 +81,10 @@
             {
                 schema.ApplyValidationAttributes(validationAttributes);
             }
-<<<<<<< HEAD
-=======
             if (context.GetCustomAttributes(typeof(DefaultValueAttribute)).LastOrDefault() is DefaultValueAttribute defaultValueAttribute)
             {
                 schema.ApplyDefaultValue(defaultValueAttribute.Value, context.TypeInfo);
             }
->>>>>>> c16c7819
         }
     };
 
