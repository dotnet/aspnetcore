// Copyright (c) .NET Foundation. All rights reserved.
// Licensed under the Apache License, Version 2.0. See License.txt in the project root for license information.

using Microsoft.AspNetCore.Builder;
using Microsoft.Extensions.Logging;
using Microsoft.AspNetCore.NodeServices.Npm;
using Microsoft.AspNetCore.NodeServices.Util;
using Microsoft.AspNetCore.SpaServices.Util;
using System;
using System.IO;
using System.Collections.Generic;
using System.Text.RegularExpressions;
using System.Threading.Tasks;
using Microsoft.AspNetCore.SpaServices.Extensions.Util;

namespace Microsoft.AspNetCore.SpaServices.ReactDevelopmentServer
{
    internal static class ReactDevelopmentServerMiddleware
    {
        private const string LogCategoryName = "Microsoft.AspNetCore.SpaServices";
        private static TimeSpan RegexMatchTimeout = TimeSpan.FromSeconds(5); // This is a development-time only feature, so a very long timeout is fine

        public static void Attach(
            ISpaBuilder spaBuilder,
<<<<<<< HEAD
            string npmScriptName,
            int? spaPort)
=======
            string scriptName)
>>>>>>> 795c7ce6
        {
            var pkgManagerCommand = spaBuilder.Options.PackageManagerCommand;
            var sourcePath = spaBuilder.Options.SourcePath;
            if (string.IsNullOrEmpty(sourcePath))
            {
                throw new ArgumentException("Cannot be null or empty", nameof(sourcePath));
            }

            if (string.IsNullOrEmpty(scriptName))
            {
                throw new ArgumentException("Cannot be null or empty", nameof(scriptName));
            }

<<<<<<< HEAD
            // We have to start the server by ourself if there wasn't any port specified
            // or the specified port is still free (unused).
            var shouldStartServer = !spaPort.HasValue || TcpPortFinder.IsPortAvailable(spaPort.Value);

            Task<int> portTask;
            if (shouldStartServer)
            {
                // Start create-react-app and attach to middleware pipeline
                var appBuilder = spaBuilder.ApplicationBuilder;
                var logger = LoggerFinder.GetOrCreateLogger(appBuilder, LogCategoryName);
                portTask = StartCreateReactAppServerAsync(sourcePath, npmScriptName, spaPort, logger);
            }
            else
            {
                portTask = Task.FromResult(spaPort.Value);
            }
=======
            // Start create-react-app and attach to middleware pipeline
            var appBuilder = spaBuilder.ApplicationBuilder;
            var logger = LoggerFinder.GetOrCreateLogger(appBuilder, LogCategoryName);
            var portTask = StartCreateReactAppServerAsync(sourcePath, scriptName, pkgManagerCommand, logger);
>>>>>>> 795c7ce6

            // Everything we proxy is hardcoded to target http://localhost because:
            // - the requests are always from the local machine (we're not accepting remote
            //   requests that go directly to the create-react-app server)
            // - given that, there's no reason to use https, and we couldn't even if we
            //   wanted to, because in general the create-react-app server has no certificate
            var targetUriTask = portTask.ContinueWith(
                task => new UriBuilder("http", "localhost", task.Result).Uri);

            SpaProxyingExtensions.UseProxyToSpaDevelopmentServer(spaBuilder, () =>
            {
                // On each request, we create a separate startup task with its own timeout. That way, even if
                // the first request times out, subsequent requests could still work.
                var timeout = spaBuilder.Options.StartupTimeout;
                return targetUriTask.WithTimeout(timeout,
                    $"The create-react-app server did not start listening for requests " +
                    $"within the timeout period of {timeout.Seconds} seconds. " +
                    $"Check the log output for error information.");
            });
        }

        private static async Task<int> StartCreateReactAppServerAsync(
<<<<<<< HEAD
            string sourcePath, string npmScriptName, int? spaPort, ILogger logger)
=======
            string sourcePath, string scriptName, string pkgManagerCommand, ILogger logger)
>>>>>>> 795c7ce6
        {
            var portNumber = spaPort ?? TcpPortFinder.FindAvailablePort();
            logger.LogInformation($"Starting create-react-app server on port {portNumber}...");

            var envVars = new Dictionary<string, string>
            {
                { "PORT", portNumber.ToString() },
                { "BROWSER", "none" }, // We don't want create-react-app to open its own extra browser window pointing to the internal dev server port
            };
            var scriptRunner = new NodeScriptRunner(
                sourcePath, scriptName, null, envVars, pkgManagerCommand);
            scriptRunner.AttachToLogger(logger);

            using (var stdErrReader = new EventedStreamStringReader(scriptRunner.StdErr))
            {
                try
                {
                    // Although the React dev server may eventually tell us the URL it's listening on,
                    // it doesn't do so until it's finished compiling, and even then only if there were
                    // no compiler warnings. So instead of waiting for that, consider it ready as soon
                    // as it starts listening for requests.
                    await scriptRunner.StdOut.WaitForMatch(
                        new Regex("Starting the development server", RegexOptions.None, RegexMatchTimeout));
                }
                catch (EndOfStreamException ex)
                {
                    throw new InvalidOperationException(
                        $"The {pkgManagerCommand} script '{scriptName}' exited without indicating that the " +
                        $"create-react-app server was listening for requests. The error output was: " +
                        $"{stdErrReader.ReadAsString()}", ex);
                }
            }

            return portNumber;
        }
    }
}<|MERGE_RESOLUTION|>--- conflicted
+++ resolved
@@ -22,12 +22,8 @@
 
         public static void Attach(
             ISpaBuilder spaBuilder,
-<<<<<<< HEAD
-            string npmScriptName,
+            string scriptName,
             int? spaPort)
-=======
-            string scriptName)
->>>>>>> 795c7ce6
         {
             var pkgManagerCommand = spaBuilder.Options.PackageManagerCommand;
             var sourcePath = spaBuilder.Options.SourcePath;
@@ -41,7 +37,6 @@
                 throw new ArgumentException("Cannot be null or empty", nameof(scriptName));
             }
 
-<<<<<<< HEAD
             // We have to start the server by ourself if there wasn't any port specified
             // or the specified port is still free (unused).
             var shouldStartServer = !spaPort.HasValue || TcpPortFinder.IsPortAvailable(spaPort.Value);
@@ -52,18 +47,12 @@
                 // Start create-react-app and attach to middleware pipeline
                 var appBuilder = spaBuilder.ApplicationBuilder;
                 var logger = LoggerFinder.GetOrCreateLogger(appBuilder, LogCategoryName);
-                portTask = StartCreateReactAppServerAsync(sourcePath, npmScriptName, spaPort, logger);
+                portTask = StartCreateReactAppServerAsync(sourcePath, scriptName, pkgManagerCommand, spaPort, logger);
             }
             else
             {
                 portTask = Task.FromResult(spaPort.Value);
             }
-=======
-            // Start create-react-app and attach to middleware pipeline
-            var appBuilder = spaBuilder.ApplicationBuilder;
-            var logger = LoggerFinder.GetOrCreateLogger(appBuilder, LogCategoryName);
-            var portTask = StartCreateReactAppServerAsync(sourcePath, scriptName, pkgManagerCommand, logger);
->>>>>>> 795c7ce6
 
             // Everything we proxy is hardcoded to target http://localhost because:
             // - the requests are always from the local machine (we're not accepting remote
@@ -86,11 +75,7 @@
         }
 
         private static async Task<int> StartCreateReactAppServerAsync(
-<<<<<<< HEAD
-            string sourcePath, string npmScriptName, int? spaPort, ILogger logger)
-=======
-            string sourcePath, string scriptName, string pkgManagerCommand, ILogger logger)
->>>>>>> 795c7ce6
+            string sourcePath, string scriptName, string pkgManagerCommand, int? spaPort, ILogger logger)
         {
             var portNumber = spaPort ?? TcpPortFinder.FindAvailablePort();
             logger.LogInformation($"Starting create-react-app server on port {portNumber}...");
