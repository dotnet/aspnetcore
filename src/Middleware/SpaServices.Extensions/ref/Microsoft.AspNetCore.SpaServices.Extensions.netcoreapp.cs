// Copyright (c) .NET Foundation. All rights reserved.
// Licensed under the Apache License, Version 2.0. See License.txt in the project root for license information.

namespace Microsoft.AspNetCore.Builder
{
    public static partial class SpaApplicationBuilderExtensions
    {
        public static void UseSpa(this Microsoft.AspNetCore.Builder.IApplicationBuilder app, System.Action<Microsoft.AspNetCore.SpaServices.ISpaBuilder> configuration) { }
    }
    [System.ObsoleteAttribute("Prerendering is no longer supported out of box")]
    public static partial class SpaPrerenderingExtensions
    {
        [System.ObsoleteAttribute("Prerendering is no longer supported out of box")]
        public static void UseSpaPrerendering(this Microsoft.AspNetCore.SpaServices.ISpaBuilder spaBuilder, System.Action<Microsoft.AspNetCore.Builder.SpaPrerenderingOptions> configuration) { }
    }
    [System.ObsoleteAttribute("Prerendering is no longer supported out of box")]
    public partial class SpaPrerenderingOptions
    {
        public SpaPrerenderingOptions() { }
        public Microsoft.AspNetCore.SpaServices.Prerendering.ISpaPrerendererBuilder BootModuleBuilder { [System.Runtime.CompilerServices.CompilerGeneratedAttribute] get { throw null; } [System.Runtime.CompilerServices.CompilerGeneratedAttribute] set { } }
        public string BootModulePath { [System.Runtime.CompilerServices.CompilerGeneratedAttribute] get { throw null; } [System.Runtime.CompilerServices.CompilerGeneratedAttribute] set { } }
        public string[] ExcludeUrls { [System.Runtime.CompilerServices.CompilerGeneratedAttribute] get { throw null; } [System.Runtime.CompilerServices.CompilerGeneratedAttribute] set { } }
        public System.Action<Microsoft.AspNetCore.Http.HttpContext, System.Collections.Generic.IDictionary<string, object>> SupplyData { [System.Runtime.CompilerServices.CompilerGeneratedAttribute] get { throw null; } [System.Runtime.CompilerServices.CompilerGeneratedAttribute] set { } }
    }
    public static partial class SpaProxyingExtensions
    {
        public static void UseProxyToSpaDevelopmentServer(this Microsoft.AspNetCore.SpaServices.ISpaBuilder spaBuilder, System.Func<System.Threading.Tasks.Task<System.Uri>> baseUriTaskFactory) { }
        public static void UseProxyToSpaDevelopmentServer(this Microsoft.AspNetCore.SpaServices.ISpaBuilder spaBuilder, string baseUri) { }
        public static void UseProxyToSpaDevelopmentServer(this Microsoft.AspNetCore.SpaServices.ISpaBuilder spaBuilder, System.Uri baseUri) { }
    }
}
namespace Microsoft.AspNetCore.SpaServices
{
    public partial interface ISpaBuilder
    {
        Microsoft.AspNetCore.Builder.IApplicationBuilder ApplicationBuilder { get; }
        Microsoft.AspNetCore.SpaServices.SpaOptions Options { get; }
    }
    public partial class SpaOptions
    {
        public SpaOptions() { }
        public Microsoft.AspNetCore.Http.PathString DefaultPage { get { throw null; } set { } }
<<<<<<< HEAD
        public Microsoft.AspNetCore.Builder.StaticFileOptions DefaultPageStaticFileOptions { [System.Runtime.CompilerServices.CompilerGeneratedAttribute]get { throw null; } [System.Runtime.CompilerServices.CompilerGeneratedAttribute]set { } }
        public string PackageManagerCommand { get { throw null; } set { } }
        public string SourcePath { [System.Runtime.CompilerServices.CompilerGeneratedAttribute]get { throw null; } [System.Runtime.CompilerServices.CompilerGeneratedAttribute]set { } }
        public System.TimeSpan StartupTimeout { [System.Runtime.CompilerServices.CompilerGeneratedAttribute]get { throw null; } [System.Runtime.CompilerServices.CompilerGeneratedAttribute]set { } }
=======
        public Microsoft.AspNetCore.Builder.StaticFileOptions DefaultPageStaticFileOptions { [System.Runtime.CompilerServices.CompilerGeneratedAttribute] get { throw null; } [System.Runtime.CompilerServices.CompilerGeneratedAttribute] set { } }
        public string PackageManagerCommand { get { throw null; } set { } }
        public string SourcePath { [System.Runtime.CompilerServices.CompilerGeneratedAttribute] get { throw null; } [System.Runtime.CompilerServices.CompilerGeneratedAttribute] set { } }
        public System.TimeSpan StartupTimeout { [System.Runtime.CompilerServices.CompilerGeneratedAttribute] get { throw null; } [System.Runtime.CompilerServices.CompilerGeneratedAttribute] set { } }
>>>>>>> 93bfe1c5
    }
}
namespace Microsoft.AspNetCore.SpaServices.AngularCli
{
    [System.ObsoleteAttribute("Prerendering is no longer supported out of box")]
    public partial class AngularCliBuilder : Microsoft.AspNetCore.SpaServices.Prerendering.ISpaPrerendererBuilder
    {
        public AngularCliBuilder(string npmScript) { }
        [System.Diagnostics.DebuggerStepThroughAttribute]
        public System.Threading.Tasks.Task Build(Microsoft.AspNetCore.SpaServices.ISpaBuilder spaBuilder) { throw null; }
    }
    public static partial class AngularCliMiddlewareExtensions
    {
        public static void UseAngularCliServer(this Microsoft.AspNetCore.SpaServices.ISpaBuilder spaBuilder, string npmScript) { }
    }
}
namespace Microsoft.AspNetCore.SpaServices.Prerendering
{
    [System.ObsoleteAttribute("Prerendering is no longer supported out of box")]
    public partial interface ISpaPrerendererBuilder
    {
        System.Threading.Tasks.Task Build(Microsoft.AspNetCore.SpaServices.ISpaBuilder spaBuilder);
    }
}
namespace Microsoft.AspNetCore.SpaServices.ReactDevelopmentServer
{
    public static partial class ReactDevelopmentServerMiddlewareExtensions
    {
        public static void UseReactDevelopmentServer(this Microsoft.AspNetCore.SpaServices.ISpaBuilder spaBuilder, string npmScript) { }
    }
}
namespace Microsoft.AspNetCore.SpaServices.StaticFiles
{
    public partial interface ISpaStaticFileProvider
    {
        Microsoft.Extensions.FileProviders.IFileProvider FileProvider { get; }
    }
    public partial class SpaStaticFilesOptions
    {
        public SpaStaticFilesOptions() { }
        public string RootPath { [System.Runtime.CompilerServices.CompilerGeneratedAttribute] get { throw null; } [System.Runtime.CompilerServices.CompilerGeneratedAttribute] set { } }
    }
}
namespace Microsoft.Extensions.DependencyInjection
{
    public static partial class SpaStaticFilesExtensions
    {
        public static void AddSpaStaticFiles(this Microsoft.Extensions.DependencyInjection.IServiceCollection services, System.Action<Microsoft.AspNetCore.SpaServices.StaticFiles.SpaStaticFilesOptions> configuration = null) { }
        public static void UseSpaStaticFiles(this Microsoft.AspNetCore.Builder.IApplicationBuilder applicationBuilder) { }
        public static void UseSpaStaticFiles(this Microsoft.AspNetCore.Builder.IApplicationBuilder applicationBuilder, Microsoft.AspNetCore.Builder.StaticFileOptions options) { }
    }
}<|MERGE_RESOLUTION|>--- conflicted
+++ resolved
@@ -40,17 +40,10 @@
     {
         public SpaOptions() { }
         public Microsoft.AspNetCore.Http.PathString DefaultPage { get { throw null; } set { } }
-<<<<<<< HEAD
-        public Microsoft.AspNetCore.Builder.StaticFileOptions DefaultPageStaticFileOptions { [System.Runtime.CompilerServices.CompilerGeneratedAttribute]get { throw null; } [System.Runtime.CompilerServices.CompilerGeneratedAttribute]set { } }
-        public string PackageManagerCommand { get { throw null; } set { } }
-        public string SourcePath { [System.Runtime.CompilerServices.CompilerGeneratedAttribute]get { throw null; } [System.Runtime.CompilerServices.CompilerGeneratedAttribute]set { } }
-        public System.TimeSpan StartupTimeout { [System.Runtime.CompilerServices.CompilerGeneratedAttribute]get { throw null; } [System.Runtime.CompilerServices.CompilerGeneratedAttribute]set { } }
-=======
         public Microsoft.AspNetCore.Builder.StaticFileOptions DefaultPageStaticFileOptions { [System.Runtime.CompilerServices.CompilerGeneratedAttribute] get { throw null; } [System.Runtime.CompilerServices.CompilerGeneratedAttribute] set { } }
         public string PackageManagerCommand { get { throw null; } set { } }
         public string SourcePath { [System.Runtime.CompilerServices.CompilerGeneratedAttribute] get { throw null; } [System.Runtime.CompilerServices.CompilerGeneratedAttribute] set { } }
         public System.TimeSpan StartupTimeout { [System.Runtime.CompilerServices.CompilerGeneratedAttribute] get { throw null; } [System.Runtime.CompilerServices.CompilerGeneratedAttribute] set { } }
->>>>>>> 93bfe1c5
     }
 }
 namespace Microsoft.AspNetCore.SpaServices.AngularCli
