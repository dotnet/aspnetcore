--- conflicted
+++ resolved
@@ -13,11 +13,7 @@
     public partial class RequestLocalizationOptions
     {
         public RequestLocalizationOptions() { }
-<<<<<<< HEAD
-        public bool ApplyCurrentCultureToResponseHeaders { [System.Runtime.CompilerServices.CompilerGeneratedAttribute]get { throw null; } [System.Runtime.CompilerServices.CompilerGeneratedAttribute]set { } }
-=======
         public bool ApplyCurrentCultureToResponseHeaders { [System.Runtime.CompilerServices.CompilerGeneratedAttribute] get { throw null; } [System.Runtime.CompilerServices.CompilerGeneratedAttribute] set { } }
->>>>>>> 93bfe1c5
         public Microsoft.AspNetCore.Localization.RequestCulture DefaultRequestCulture { get { throw null; } set { } }
         public bool FallBackToParentCultures { [System.Runtime.CompilerServices.CompilerGeneratedAttribute] get { throw null; } [System.Runtime.CompilerServices.CompilerGeneratedAttribute] set { } }
         public bool FallBackToParentUICultures { [System.Runtime.CompilerServices.CompilerGeneratedAttribute] get { throw null; } [System.Runtime.CompilerServices.CompilerGeneratedAttribute] set { } }
