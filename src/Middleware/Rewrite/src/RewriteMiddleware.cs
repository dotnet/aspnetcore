// Licensed to the .NET Foundation under one or more agreements.
// The .NET Foundation licenses this file to you under the MIT license.

using System;
using System.Threading.Tasks;
using Microsoft.AspNetCore.Hosting;
using Microsoft.AspNetCore.Http;
using Microsoft.AspNetCore.Http.Extensions;
using Microsoft.AspNetCore.Http.Features;
using Microsoft.AspNetCore.Rewrite.Logging;
using Microsoft.Extensions.FileProviders;
using Microsoft.Extensions.Logging;
using Microsoft.Extensions.Options;
using Microsoft.Net.Http.Headers;

namespace Microsoft.AspNetCore.Rewrite
{
    /// <summary>
    /// Represents a middleware that rewrites urls
    /// </summary>
    public class RewriteMiddleware
    {
        private readonly RequestDelegate _next;
        private readonly RewriteOptions _options;
        private readonly IFileProvider _fileProvider;
        private readonly ILogger _logger;

        /// <summary>
        /// Creates a new instance of <see cref="RewriteMiddleware"/>
        /// </summary>
        /// <param name="next">The delegate representing the next middleware in the request pipeline.</param>
        /// <param name="hostingEnvironment">The Hosting Environment.</param>
        /// <param name="loggerFactory">The Logger Factory.</param>
        /// <param name="options">The middleware options, containing the rules to apply.</param>
        public RewriteMiddleware(
            RequestDelegate next,
            IWebHostEnvironment hostingEnvironment,
            ILoggerFactory loggerFactory,
            IOptions<RewriteOptions> options)
        {
            if (next == null)
            {
                throw new ArgumentNullException(nameof(next));
            }

            if (options == null)
            {
                throw new ArgumentNullException(nameof(options));
            }

            _next = next;
            _options = options.Value;
            _fileProvider = _options.StaticFileProvider ?? hostingEnvironment.WebRootFileProvider;
            _logger = loggerFactory.CreateLogger<RewriteMiddleware>();
        }

        /// <summary>
        /// Executes the middleware.
        /// </summary>
        /// <param name="context">The <see cref="HttpContext"/> for the current request.</param>
        /// <returns>A task that represents the execution of this middleware.</returns>
        public Task Invoke(HttpContext context)
        {
            if (context == null)
            {
                throw new ArgumentNullException(nameof(context));
            }

            var rewriteContext = new RewriteContext
            {
                HttpContext = context,
                StaticFileProvider = _fileProvider,
                Logger = _logger,
                Result = RuleResult.ContinueRules
            };

            var originalPath = context.Request.Path;

            RunRules(rewriteContext, _options, context, _logger);
            if (rewriteContext.Result == RuleResult.EndResponse)
            {
                return Task.CompletedTask;
            }

            // If a rule changed the path we want routing to find a new endpoint
            if (originalPath != context.Request.Path)
            {
                if (_options.BranchedNext is not null)
                {
                    // An endpoint may have already been set. Since we're going to re-invoke the middleware pipeline we need to reset
                    // the endpoint and route values to ensure things are re-calculated.
                    context.SetEndpoint(endpoint: null);
                    var routeValuesFeature = context.Features.Get<IRouteValuesFeature>();
                    if (routeValuesFeature is not null)
                    {
                        routeValuesFeature.RouteValues = null!;
                    }
                    return _options.BranchedNext(context);
                }
            }

            return _next(context);
        }

        static void RunRules(RewriteContext rewriteContext, RewriteOptions options, HttpContext httpContext, ILogger logger)
        {
            foreach (var rule in options.Rules)
            {
                rule.ApplyRule(rewriteContext);
                switch (rewriteContext.Result)
                {
                    case RuleResult.ContinueRules:
                        logger.RewriteMiddlewareRequestContinueResults(httpContext.Request.GetEncodedUrl());
                        break;
                    case RuleResult.EndResponse:
<<<<<<< HEAD
                        _logger.RewriteMiddlewareRequestResponseComplete(
                            context.Response.Headers.Location.ToString(),
                            context.Response.StatusCode);
                        return Task.CompletedTask;
=======
                        logger.RewriteMiddlewareRequestResponseComplete(
                            httpContext.Response.Headers.Location,
                            httpContext.Response.StatusCode);
                        return;
>>>>>>> d2c48ca1
                    case RuleResult.SkipRemainingRules:
                        logger.RewriteMiddlewareRequestStopRules(httpContext.Request.GetEncodedUrl());
                        return;
                    default:
                        throw new ArgumentOutOfRangeException($"Invalid rule termination {rewriteContext.Result}");
                }
            }
        }
    }
}<|MERGE_RESOLUTION|>--- conflicted
+++ resolved
@@ -113,17 +113,10 @@
                         logger.RewriteMiddlewareRequestContinueResults(httpContext.Request.GetEncodedUrl());
                         break;
                     case RuleResult.EndResponse:
-<<<<<<< HEAD
-                        _logger.RewriteMiddlewareRequestResponseComplete(
-                            context.Response.Headers.Location.ToString(),
-                            context.Response.StatusCode);
-                        return Task.CompletedTask;
-=======
                         logger.RewriteMiddlewareRequestResponseComplete(
-                            httpContext.Response.Headers.Location,
+                            httpContext.Response.Headers.Location.ToString(),
                             httpContext.Response.StatusCode);
                         return;
->>>>>>> d2c48ca1
                     case RuleResult.SkipRemainingRules:
                         logger.RewriteMiddlewareRequestStopRules(httpContext.Request.GetEncodedUrl());
                         return;
