--- conflicted
+++ resolved
@@ -261,7 +261,7 @@
     }
 
     [Fact]
-<<<<<<< HEAD
+
     public void OutputCachingKeyProvider_CreateStorageKey_MethodCantContainDelimiter()
     {
         var cacheKeyProvider = TestUtils.CreateTestKeyProvider();
@@ -406,26 +406,29 @@
 
     [Fact]
     public void OutputCachingKeyProvider_CreateStorageKey_UnlistedRouteValuesCanContainDelimiter()
-=======
-    public void OutputCachingKeyProvider_CreateStorageKey_UseListedRouteValueNames_AsKey()
->>>>>>> 2060370d
     {
         var cacheKeyProvider = TestUtils.CreateTestKeyProvider();
         var context = TestUtils.CreateTestContext();
         context.HttpContext.Request.RouteValues["RouteA"] = "ValueA";
-<<<<<<< HEAD
         context.HttpContext.Request.RouteValues["RouteB"] = "ValueB" + KeyDelimiter;
         context.CacheVaryByRules.RouteValueNames = new string[] { "RouteA", "RouteC" };
 
         var cacheKey = cacheKeyProvider.CreateStorageKey(context);
 
         Assert.NotEmpty(cacheKey);
-=======
-        context.CacheVaryByRules.CacheKeyPrefix = Guid.NewGuid().ToString("n");
-        context.CacheVaryByRules.RouteValueNames= new string[] { "ROUTEA" };
+    }
+
+    [Fact]
+    public void OutputCachingKeyProvider_CreateStorageKey_UseListedRouteValueNames_AsKey()
+
+    {
+        var cacheKeyProvider = TestUtils.CreateTestKeyProvider();
+        var context = TestUtils.CreateTestContext();
+        context.HttpContext.Request.RouteValues["RouteA"] = "ValueA";
+        context.CacheVaryByRules.CacheKeyPrefix = Guid.NewGuid().ToString("n");
+        context.CacheVaryByRules.RouteValueNames = new string[] { "ROUTEA" };
 
         Assert.Equal($"{context.CacheVaryByRules.CacheKeyPrefix}{KeyDelimiter}{EmptyBaseKey}{KeyDelimiter}R{KeyDelimiter}ROUTEA=ValueA",
             cacheKeyProvider.CreateStorageKey(context));
->>>>>>> 2060370d
     }
 }