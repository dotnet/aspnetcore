--- conflicted
+++ resolved
@@ -408,11 +408,7 @@
             // Assert
             Assert.Equal("An error occurred when configuring the exception handler middleware. " +
                 "Either the 'ExceptionHandlingPath' or the 'ExceptionHandler' property must be set in 'UseExceptionHandler()'. " +
-<<<<<<< HEAD
                 "Alternatively, set one of the aforementioned properties in 'Startup.ConfigureServices' as follows: 'services.AddExceptionHandler(options => { ... });'.",
-=======
-                "Alternatively, set one of the aforementioned properties in 'Startup.ConfigureServices' as follows: 'services.Configure<ExceptionHandlerOptions>(options => { ... });'.",
->>>>>>> 83448b47
                 exception.Message);
         }
     }
