// Licensed to the .NET Foundation under one or more agreements.
// The .NET Foundation licenses this file to you under the MIT license.

using System.Diagnostics;
using System.Diagnostics.Metrics;
using System.Net;
using System.Net.Http;
using System.Net.Http.Headers;
using System.Net.Http.Json;
using System.Text.Json;
using Microsoft.AspNetCore.Builder;
using Microsoft.AspNetCore.Hosting;
using Microsoft.AspNetCore.Http;
using Microsoft.AspNetCore.Http.Features;
using Microsoft.AspNetCore.InternalTesting;
using Microsoft.AspNetCore.Mvc;
using Microsoft.AspNetCore.Routing;
using Microsoft.AspNetCore.Routing.Patterns;
using Microsoft.AspNetCore.TestHost;
using Microsoft.Extensions.DependencyInjection;
using Microsoft.Extensions.Diagnostics.Metrics.Testing;
using Microsoft.Extensions.Hosting;
using Microsoft.Extensions.Logging;
using Microsoft.Extensions.Logging.Abstractions;
using Microsoft.Extensions.Logging.Testing;
using Microsoft.Extensions.Options;
using Moq;

namespace Microsoft.AspNetCore.Diagnostics;

public class ExceptionHandlerMiddlewareTest : LoggedTest
{
    [Fact]
    public async Task ExceptionIsSetOnProblemDetailsContext()
    {
        // Arrange
        ExceptionHandlerSuppressDiagnosticsContext suppressContext = null;
        using var host = new HostBuilder()
            .ConfigureServices(services =>
            {
                services.AddProblemDetails(configure =>
                {
                    configure.CustomizeProblemDetails = (context) =>
                    {
                        if (context.Exception is not null)
                        {
                            context.ProblemDetails.Extensions.Add("OriginalExceptionMessage", context.Exception.Message);
                        }
                    };
                });
            })
            .ConfigureWebHost(webHostBuilder =>
            {
                webHostBuilder
                .UseTestServer()
                .Configure(app =>
                {
                    app.UseExceptionHandler(new ExceptionHandlerOptions
                    {
                        SuppressDiagnosticsCallback = context =>
                        {
                            suppressContext = context;
                            return true;
                        }
                    });
                    app.Run(context =>
                    {
                        throw new Exception("Test exception");
                    });

                });
            }).Build();

        await host.StartAsync();

        var server = host.GetTestServer();
        var request = new HttpRequestMessage(HttpMethod.Get, "/path");
        request.Headers.Accept.Add(new MediaTypeWithQualityHeaderValue("application/json"));

        // Act
        var response = await server.CreateClient().SendAsync(request);

        // Assert
        var body = await response.Content.ReadFromJsonAsync<ProblemDetails>();
        var originalExceptionMessage = ((JsonElement)body.Extensions["OriginalExceptionMessage"]).GetString();
        Assert.Equal("Test exception", originalExceptionMessage);

        Assert.IsType<Exception>(suppressContext.Exception);
        Assert.Equal(ExceptionHandledType.ProblemDetailsService, suppressContext.ExceptionHandledBy);
    }

    [Fact]
    public async Task Invoke_ExceptionThrownResultsInClearedRouteValuesAndEndpoint()
    {
        // Arrange
        var sink = new TestSink();
        var httpContext = CreateHttpContext();
        httpContext.SetEndpoint(new Endpoint((_) => Task.CompletedTask, new EndpointMetadataCollection(), "Test"));
        httpContext.Request.RouteValues["John"] = "Doe";

        var optionsAccessor = CreateOptionsAccessor(
            exceptionHandler: context =>
            {
                Assert.Empty(context.Request.RouteValues);
                Assert.Null(context.GetEndpoint());
                return Task.CompletedTask;
            });
        var middleware = CreateMiddleware(_ => throw new InvalidOperationException(), optionsAccessor, loggerFactory: new TestLoggerFactory(sink, true));

        // Act & Assert
        await middleware.Invoke(httpContext);

        Assert.Collection(sink.Writes, w => Assert.Equal("UnhandledException", w.EventId.Name));
    }

    [Theory]
    [InlineData(ExceptionHandledType.ExceptionHandlerDelegate, false)]
    [InlineData(ExceptionHandledType.ProblemDetailsService, true)]
    public async Task Invoke_HasExceptionHandler_SuppressDiagnostics_CallbackRun(ExceptionHandledType suppressResult, bool logged)
    {
        // Arrange
        var sink = new TestSink();
        var httpContext = CreateHttpContext();

        var optionsAccessor = CreateOptionsAccessor(
            exceptionHandler: context =>
            {
                context.Features.Set<IHttpResponseFeature>(new TestHttpResponseFeature());
                return Task.CompletedTask;
            },
            suppressDiagnosticsCallback: c => c.ExceptionHandledBy == suppressResult);
        var middleware = CreateMiddleware(_ => throw new InvalidOperationException(), optionsAccessor, loggerFactory: new TestLoggerFactory(sink, true));

        // Act & Assert
        await middleware.Invoke(httpContext);

        if (logged)
        {
            Assert.Collection(sink.Writes, w => Assert.Equal("UnhandledException", w.EventId.Name));
        }
        else
        {
            Assert.Empty(sink.Writes);
        }
    }

    private sealed class TestHttpResponseFeature : HttpResponseFeature
    {
        public override bool HasStarted => true;
    }

    [Fact]
    public async Task Invoke_ExceptionHandlerCaptureRouteValuesAndEndpoint()
    {
        // Arrange
        var httpContext = CreateHttpContext();
        var endpoint = new Endpoint((_) => Task.CompletedTask, new EndpointMetadataCollection(), "Test");
        httpContext.SetEndpoint(endpoint);
        httpContext.Request.RouteValues["John"] = "Doe";

        var optionsAccessor = CreateOptionsAccessor(
            exceptionHandler: context =>
            {
                var feature = context.Features.Get<IExceptionHandlerPathFeature>();
                Assert.Equal(endpoint, feature.Endpoint);
                Assert.Equal("Doe", feature.RouteValues["John"]);

                return Task.CompletedTask;
            });
        var middleware = CreateMiddleware(_ => throw new InvalidOperationException(), optionsAccessor);

        // Act & Assert
        await middleware.Invoke(httpContext);
    }

    [Fact]
    public async Task IExceptionHandlers_CallNextIfNotHandled()
    {
        // Arrange
        var sink = new TestSink();
        var httpContext = CreateHttpContext();

        var optionsAccessor = CreateOptionsAccessor();

        var exceptionHandlers = new List<IExceptionHandler>
        {
            new TestExceptionHandler(false, "1"),
            new TestExceptionHandler(false, "2"),
            new TestExceptionHandler(true, "3"),
        };

        var middleware = CreateMiddleware(_ => throw new InvalidOperationException(), optionsAccessor, exceptionHandlers, loggerFactory: new TestLoggerFactory(sink, true));

        // Act & Assert
        await middleware.Invoke(httpContext);

        Assert.True(httpContext.Items.ContainsKey("1"));
        Assert.True(httpContext.Items.ContainsKey("2"));
        Assert.True(httpContext.Items.ContainsKey("3"));

        // IExceptionHandlers handling an exception suppress diagnostics by default.
        Assert.Empty(sink.Writes);
    }

    [Theory]
    [InlineData(null)]
    [InlineData(true)]
    [InlineData(false)]
    public async Task IExceptionHandlers_SuppressDiagnostics_TestLogs(bool? suppressDiagnostics)
    {
        // Arrange
        var sink = new TestSink();
        var httpContext = CreateHttpContext();

        var metricsTagsFeature = new TestHttpMetricsTagsFeature();
        httpContext.Features.Set<IHttpMetricsTagsFeature>(metricsTagsFeature);

        Func<ExceptionHandlerSuppressDiagnosticsContext, bool> suppressDiagnosticsCallback = null;
        if (suppressDiagnostics != null)
        {
            suppressDiagnosticsCallback = c => suppressDiagnostics.Value;
        }

        var optionsAccessor = CreateOptionsAccessor(suppressDiagnosticsCallback: suppressDiagnosticsCallback);

        var exceptionHandlers = new List<IExceptionHandler>
        {
            new TestExceptionHandler(true, "1")
        };

        var middleware = CreateMiddleware(_ => throw new InvalidOperationException(), optionsAccessor, exceptionHandlers, loggerFactory: new TestLoggerFactory(sink, true));

        // Act & Assert
        await middleware.Invoke(httpContext);

        Assert.True(httpContext.Items.ContainsKey("1"));

        if (suppressDiagnostics == null || suppressDiagnostics == true)
        {
            Assert.Empty(sink.Writes);
            Assert.Empty(metricsTagsFeature.Tags);
        }
        else
        {
            Assert.Collection(sink.Writes, w => Assert.Equal("UnhandledException", w.EventId.Name));
            var errorTag = Assert.Single(metricsTagsFeature.Tags);
            Assert.Equal("error.type", errorTag.Key);
            Assert.Equal("System.InvalidOperationException", errorTag.Value);
        }
    }

    [Fact]
    public async Task IExceptionHandlers_SkipIfOneHandle()
    {
        // Arrange
        var httpContext = CreateHttpContext();

        var optionsAccessor = CreateOptionsAccessor();

        var exceptionHandlers = new List<IExceptionHandler>
        {
            new TestExceptionHandler(false, "1"),
            new TestExceptionHandler(true, "2"),
            new TestExceptionHandler(true, "3"),
        };

        var middleware = CreateMiddleware(_ => throw new InvalidOperationException(), optionsAccessor, exceptionHandlers);

        // Act & Assert
        await middleware.Invoke(httpContext);

        Assert.True(httpContext.Items.ContainsKey("1"));
        Assert.True(httpContext.Items.ContainsKey("2"));
        Assert.False(httpContext.Items.ContainsKey("3"));
    }

    [Fact]
    public async Task IExceptionHandlers_CallOptionExceptionHandlerIfNobodyHandles()
    {
        // Arrange
        var httpContext = CreateHttpContext();

        var optionsAccessor = CreateOptionsAccessor(
            (context) =>
            {
                context.Items["ExceptionHandler"] = true;
                return Task.CompletedTask;
            });

        var exceptionHandlers = new List<IExceptionHandler>
        {
            new TestExceptionHandler(false, "1"),
            new TestExceptionHandler(false, "2"),
            new TestExceptionHandler(false, "3"),
        };

        var middleware = CreateMiddleware(_ => throw new InvalidOperationException(), optionsAccessor, exceptionHandlers);

        // Act & Assert
        await middleware.Invoke(httpContext);

        Assert.True(httpContext.Items.ContainsKey("1"));
        Assert.True(httpContext.Items.ContainsKey("2"));
        Assert.True(httpContext.Items.ContainsKey("3"));
        Assert.True(httpContext.Items.ContainsKey("ExceptionHandler"));
    }

    [Fact]
    public async Task Metrics_NoExceptionThrown()
    {
        // Arrange
        var httpContext = CreateHttpContext();
        var optionsAccessor = CreateOptionsAccessor();
        var meterFactory = new TestMeterFactory();
        var exceptionHandlers = new List<IExceptionHandler> { new TestExceptionHandler(true, "1") };
        var middleware = CreateMiddleware(_ => Task.CompletedTask, optionsAccessor, exceptionHandlers, meterFactory);
        var meter = meterFactory.Meters.Single();

        using var diagnosticsRequestExceptionCollector = new MetricCollector<long>(meterFactory, DiagnosticsMetrics.MeterName, "aspnetcore.diagnostics.exceptions");

        // Act
        await middleware.Invoke(httpContext);

        // Assert
        Assert.Equal(DiagnosticsMetrics.MeterName, meter.Name);
        Assert.Null(meter.Version);

        Assert.Empty(diagnosticsRequestExceptionCollector.GetMeasurementSnapshot());
    }

    [Fact]
    public async Task Metrics_ExceptionThrown_Handled_Reported()
    {
        // Arrange
        var httpContext = CreateHttpContext();
        var optionsAccessor = CreateOptionsAccessor();
        var meterFactory = new TestMeterFactory();
        var exceptionHandlers = new List<IExceptionHandler> { new TestExceptionHandler(true, "1") };
        var middleware = CreateMiddleware(_ => throw new InvalidOperationException(), optionsAccessor, exceptionHandlers, meterFactory);
        var meter = meterFactory.Meters.Single();

        using var diagnosticsRequestExceptionCollector = new MetricCollector<long>(meterFactory, DiagnosticsMetrics.MeterName, "aspnetcore.diagnostics.exceptions");

        // Act
        await middleware.Invoke(httpContext);

        // Assert
        Assert.Collection(diagnosticsRequestExceptionCollector.GetMeasurementSnapshot(),
            m => AssertRequestException(m, "System.InvalidOperationException", "handled", typeof(TestExceptionHandler).FullName));
    }

    [Fact]
    public async Task Metrics_ExceptionThrown_ResponseStarted_Skipped()
    {
        // Arrange
        var httpContext = CreateHttpContext();
        httpContext.Features.Set<IHttpResponseFeature>(new TestResponseFeature());
        var optionsAccessor = CreateOptionsAccessor();
        var meterFactory = new TestMeterFactory();
        var exceptionHandlers = new List<IExceptionHandler> { new TestExceptionHandler(true, "1") };
        var middleware = CreateMiddleware(_ => throw new InvalidOperationException(), optionsAccessor, exceptionHandlers, meterFactory);
        var meter = meterFactory.Meters.Single();

        using var diagnosticsRequestExceptionCollector = new MetricCollector<long>(meterFactory, DiagnosticsMetrics.MeterName, "aspnetcore.diagnostics.exceptions");

        // Act
        await Assert.ThrowsAsync<InvalidOperationException>(() => middleware.Invoke(httpContext));

        // Assert
        Assert.Collection(diagnosticsRequestExceptionCollector.GetMeasurementSnapshot(),
            m => AssertRequestException(m, "System.InvalidOperationException", "skipped"));
    }

    private sealed class TestResponseFeature : HttpResponseFeature
    {
        public override bool HasStarted => true;
    }

    [Fact]
    public async Task Metrics_ExceptionThrown_DefaultSettings_Handled_Reported()
    {
        // Arrange
        var httpContext = CreateHttpContext();
        var optionsAccessor = CreateOptionsAccessor();
        var meterFactory = new TestMeterFactory();
        var middleware = CreateMiddleware(_ => throw new InvalidOperationException(), optionsAccessor, meterFactory: meterFactory);
        var meter = meterFactory.Meters.Single();

        using var diagnosticsRequestExceptionCollector = new MetricCollector<long>(meterFactory, DiagnosticsMetrics.MeterName, "aspnetcore.diagnostics.exceptions");

        // Act
        await middleware.Invoke(httpContext);

        // Assert
        Assert.Collection(diagnosticsRequestExceptionCollector.GetMeasurementSnapshot(),
            m => AssertRequestException(m, "System.InvalidOperationException", "handled", null));
    }

    [Fact]
    public async Task Metrics_ExceptionThrown_Handled_UseOriginalRoute()
    {
        // Arrange
        var originalEndpointBuilder = new RouteEndpointBuilder(c => Task.CompletedTask, RoutePatternFactory.Parse("/path"), 0);
        var originalEndpoint = originalEndpointBuilder.Build();

        var meterFactory = new TestMeterFactory();
        using var requestDurationCollector = new MetricCollector<double>(meterFactory, "Microsoft.AspNetCore.Hosting", "http.server.request.duration");
        using var requestExceptionCollector = new MetricCollector<long>(meterFactory, DiagnosticsMetrics.MeterName, "aspnetcore.diagnostics.exceptions");

        using var host = new HostBuilder()
            .ConfigureServices(s =>
            {
                s.AddSingleton<IMeterFactory>(meterFactory);
                s.AddSingleton(LoggerFactory);
            })
            .ConfigureWebHost(webHostBuilder =>
            {
                webHostBuilder
                .UseTestServer()
                .Configure(app =>
                {
                    app.UseExceptionHandler(new ExceptionHandlerOptions
                    {
                        ExceptionHandler = (c) => Task.CompletedTask
                    });
                    app.Run(context =>
                    {
                        context.SetEndpoint(originalEndpoint);
                        throw new Exception("Test exception");
                    });

                });
            }).Build();

        await host.StartAsync();

        var server = host.GetTestServer();

        // Act
        var response = await server.CreateClient().GetAsync("/path");
        Assert.Equal(HttpStatusCode.InternalServerError, response.StatusCode);

        await requestDurationCollector.WaitForMeasurementsAsync(minCount: 1).DefaultTimeout();

        // Assert
        Assert.Collection(
            requestDurationCollector.GetMeasurementSnapshot(),
            m =>
            {
                Assert.True(m.Value > 0);
                Assert.Equal(500, (int)m.Tags["http.response.status_code"]);
                Assert.Equal("System.Exception", (string)m.Tags["error.type"]);
                Assert.Equal("/path", (string)m.Tags["http.route"]);
            });
        Assert.Collection(requestExceptionCollector.GetMeasurementSnapshot(),
            m => AssertRequestException(m, "System.Exception", "handled"));
    }

    [Fact]
    public async Task Metrics_ExceptionThrown_Handled_UseNewRoute()
    {
        // Arrange
        var originalEndpointBuilder = new RouteEndpointBuilder(c => Task.CompletedTask, RoutePatternFactory.Parse("/path"), 0);
        var originalEndpoint = originalEndpointBuilder.Build();

        var newEndpointBuilder = new RouteEndpointBuilder(c => Task.CompletedTask, RoutePatternFactory.Parse("/new"), 0);
        var newEndpoint = newEndpointBuilder.Build();

        var meterFactory = new TestMeterFactory();
        using var requestDurationCollector = new MetricCollector<double>(meterFactory, "Microsoft.AspNetCore.Hosting", "http.server.request.duration");
        using var requestExceptionCollector = new MetricCollector<long>(meterFactory, DiagnosticsMetrics.MeterName, "aspnetcore.diagnostics.exceptions");

        using var host = new HostBuilder()
            .ConfigureServices(s =>
            {
                s.AddSingleton<IMeterFactory>(meterFactory);
                s.AddSingleton(LoggerFactory);
            })
            .ConfigureWebHost(webHostBuilder =>
            {
                webHostBuilder
                .UseTestServer()
                .Configure(app =>
                {
                    app.UseExceptionHandler(new ExceptionHandlerOptions
                    {
                        ExceptionHandler = (c) =>
                        {
                            c.SetEndpoint(newEndpoint);
                            return Task.CompletedTask;
                        }
                    });
                    app.Run(context =>
                    {
                        context.SetEndpoint(originalEndpoint);
                        throw new Exception("Test exception");
                    });

                });
            }).Build();

        await host.StartAsync();

        var server = host.GetTestServer();

        // Act
        var response = await server.CreateClient().GetAsync("/path");
        Assert.Equal(HttpStatusCode.InternalServerError, response.StatusCode);

        await requestDurationCollector.WaitForMeasurementsAsync(minCount: 1).DefaultTimeout();

        // Assert
        Assert.Collection(
            requestDurationCollector.GetMeasurementSnapshot(),
            m =>
            {
                Assert.True(m.Value > 0);
                Assert.Equal(500, (int)m.Tags["http.response.status_code"]);
                Assert.Equal("System.Exception", (string)m.Tags["error.type"]);
                Assert.Equal("/new", (string)m.Tags["http.route"]);
            });
        Assert.Collection(requestExceptionCollector.GetMeasurementSnapshot(),
            m => AssertRequestException(m, "System.Exception", "handled"));
    }

    [Fact]
    public async Task Metrics_ExceptionThrown_Unhandled_Reported()
    {
        // Arrange
        var httpContext = CreateHttpContext();
        var optionsAccessor = CreateOptionsAccessor(exceptionHandler: c =>
        {
            c.Response.StatusCode = 404;
            return Task.CompletedTask;
        });
        var meterFactory = new TestMeterFactory();
        var middleware = CreateMiddleware(_ => throw new InvalidOperationException(), optionsAccessor, meterFactory: meterFactory);
        var meter = meterFactory.Meters.Single();

        using var diagnosticsRequestExceptionCollector = new MetricCollector<long>(meterFactory, DiagnosticsMetrics.MeterName, "aspnetcore.diagnostics.exceptions");

        // Act
        await Assert.ThrowsAsync<InvalidOperationException>(() => middleware.Invoke(httpContext));

        // Assert
        Assert.Collection(diagnosticsRequestExceptionCollector.GetMeasurementSnapshot(),
            m => AssertRequestException(m, "System.InvalidOperationException", "unhandled"));
    }

    [Fact]
<<<<<<< HEAD
    public async Task ExceptionFeatureSetOnDeveloperExceptionPage()
    {
        // Arrange
        var tcs = new TaskCompletionSource<IExceptionHandlerPathFeature>(TaskCreationOptions.RunContinuationsAsynchronously);

        using var host = new HostBuilder()
            .ConfigureWebHost(webHostBuilder =>
            {
                webHostBuilder
                .UseTestServer()
                .Configure(app =>
                {
                    app.Use(async (context, next) =>
                    {
                        await next();

                        var exceptionHandlerFeature = context.Features.GetRequiredFeature<IExceptionHandlerPathFeature>();
                        tcs.SetResult(exceptionHandlerFeature);
                    });
                    app.UseExceptionHandler(exceptionApp =>
                    {
                        exceptionApp.Run(context => Task.CompletedTask);
                    });
                    app.Run(context =>
                    {
                        throw new Exception("Test exception");
                    });

                });
            }).Build();

        await host.StartAsync();

        var server = host.GetTestServer();
        var request = new HttpRequestMessage(HttpMethod.Get, "/path");

        var response = await server.CreateClient().SendAsync(request);

        var feature = await tcs.Task;
        Assert.NotNull(feature);
        Assert.Equal("Test exception", feature.Error.Message);
        Assert.Equal("/path", feature.Path);
=======
    public async Task Metrics_ExceptionThrown_ErrorPathHandled_Reported()
    {
        // Arrange
        var httpContext = CreateHttpContext();
        var optionsAccessor = CreateOptionsAccessor(
            exceptionHandler: context =>
            {
                context.Features.Set<IHttpResponseFeature>(new TestHttpResponseFeature());
                return Task.CompletedTask;
            },
            exceptionHandlingPath: "/error");
        var meterFactory = new TestMeterFactory();
        var middleware = CreateMiddleware(_ => throw new InvalidOperationException(), optionsAccessor, meterFactory: meterFactory);
        var meter = meterFactory.Meters.Single();

        using var diagnosticsRequestExceptionCollector = new MetricCollector<long>(meterFactory, DiagnosticsMetrics.MeterName, "aspnetcore.diagnostics.exceptions");

        // Act
        await middleware.Invoke(httpContext);

        // Assert
        Assert.Collection(diagnosticsRequestExceptionCollector.GetMeasurementSnapshot(),
            m => AssertRequestException(m, "System.InvalidOperationException", "handled", "/error"));
>>>>>>> 3f3c4ee4
    }

    private static void AssertRequestException(CollectedMeasurement<long> measurement, string exceptionName, string result, string handler = null)
    {
        Assert.Equal(1, measurement.Value);
        Assert.Equal(exceptionName, (string)measurement.Tags["error.type"]);
        Assert.Equal(result, measurement.Tags["aspnetcore.diagnostics.exception.result"].ToString());
        if (handler == null)
        {
            Assert.False(measurement.Tags.ContainsKey("aspnetcore.diagnostics.handler.type"));
        }
        else
        {
            Assert.Equal(handler, (string)measurement.Tags["aspnetcore.diagnostics.handler.type"]);
        }
    }

    private class TestExceptionHandler : IExceptionHandler
    {
        private readonly bool _handle;
        private readonly string _name;

        public TestExceptionHandler(bool handle, string name)
        {
            _handle = handle;
            _name = name;
        }

        public ValueTask<bool> TryHandleAsync(HttpContext httpContext, Exception exception, CancellationToken cancellationToken)
        {
            httpContext.Items[_name] = true;
            return ValueTask.FromResult(_handle);
        }
    }

    private HttpContext CreateHttpContext()
    {
        var httpContext = new DefaultHttpContext
        {
            RequestServices = new TestServiceProvider()
        };

        return httpContext;
    }

    private IOptions<ExceptionHandlerOptions> CreateOptionsAccessor(
        RequestDelegate exceptionHandler = null,
        string exceptionHandlingPath = null,
        Func<ExceptionHandlerSuppressDiagnosticsContext, bool> suppressDiagnosticsCallback = null)
    {
        exceptionHandler ??= c => Task.CompletedTask;
        var options = new ExceptionHandlerOptions()
        {
            ExceptionHandler = exceptionHandler,
            ExceptionHandlingPath = exceptionHandlingPath,
        };
        if (suppressDiagnosticsCallback != null)
        {
            options.SuppressDiagnosticsCallback = suppressDiagnosticsCallback;
        }
        var optionsAccessor = Mock.Of<IOptions<ExceptionHandlerOptions>>(o => o.Value == options);
        return optionsAccessor;
    }

    private ExceptionHandlerMiddlewareImpl CreateMiddleware(
        RequestDelegate next,
        IOptions<ExceptionHandlerOptions> options,
        IEnumerable<IExceptionHandler> exceptionHandlers = null,
        IMeterFactory meterFactory = null,
        ILoggerFactory loggerFactory = null)
    {
        next ??= c => Task.CompletedTask;
        var listener = new DiagnosticListener("Microsoft.AspNetCore");

        var middleware = new ExceptionHandlerMiddlewareImpl(
            next,
            loggerFactory ?? NullLoggerFactory.Instance,
            options,
            listener,
            exceptionHandlers ?? Enumerable.Empty<IExceptionHandler>(),
            meterFactory ?? new TestMeterFactory());

        return middleware;
    }

    private class TestServiceProvider : IServiceProvider
    {
        public object GetService(Type serviceType)
        {
            throw new NotImplementedException();
        }
    }

    private sealed class TestHttpMetricsTagsFeature : IHttpMetricsTagsFeature
    {
        public List<KeyValuePair<string, object>> TagsList { get; } = new List<KeyValuePair<string, object>>();

        public ICollection<KeyValuePair<string, object>> Tags => TagsList;
        public bool MetricsDisabled { get; set; }
    }
}<|MERGE_RESOLUTION|>--- conflicted
+++ resolved
@@ -548,7 +548,6 @@
     }
 
     [Fact]
-<<<<<<< HEAD
     public async Task ExceptionFeatureSetOnDeveloperExceptionPage()
     {
         // Arrange
@@ -591,7 +590,9 @@
         Assert.NotNull(feature);
         Assert.Equal("Test exception", feature.Error.Message);
         Assert.Equal("/path", feature.Path);
-=======
+    }
+
+    [Fact]
     public async Task Metrics_ExceptionThrown_ErrorPathHandled_Reported()
     {
         // Arrange
@@ -615,7 +616,6 @@
         // Assert
         Assert.Collection(diagnosticsRequestExceptionCollector.GetMeasurementSnapshot(),
             m => AssertRequestException(m, "System.InvalidOperationException", "handled", "/error"));
->>>>>>> 3f3c4ee4
     }
 
     private static void AssertRequestException(CollectedMeasurement<long> measurement, string exceptionName, string result, string handler = null)
