--- conflicted
+++ resolved
@@ -119,13 +119,8 @@
     public partial class SharedOptions
     {
         public SharedOptions() { }
-<<<<<<< HEAD
-        public Microsoft.Extensions.FileProviders.IFileProvider FileProvider { [System.Runtime.CompilerServices.CompilerGeneratedAttribute]get { throw null; } [System.Runtime.CompilerServices.CompilerGeneratedAttribute]set { } }
-        public bool RedirectToAppendTrailingSlash { [System.Runtime.CompilerServices.CompilerGeneratedAttribute]get { throw null; } [System.Runtime.CompilerServices.CompilerGeneratedAttribute]set { } }
-=======
         public Microsoft.Extensions.FileProviders.IFileProvider FileProvider { [System.Runtime.CompilerServices.CompilerGeneratedAttribute] get { throw null; } [System.Runtime.CompilerServices.CompilerGeneratedAttribute] set { } }
         public bool RedirectToAppendTrailingSlash { [System.Runtime.CompilerServices.CompilerGeneratedAttribute] get { throw null; } [System.Runtime.CompilerServices.CompilerGeneratedAttribute] set { } }
->>>>>>> 93bfe1c5
         public Microsoft.AspNetCore.Http.PathString RequestPath { get { throw null; } set { } }
     }
     public abstract partial class SharedOptionsBase
