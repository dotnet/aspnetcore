--- conflicted
+++ resolved
@@ -114,10 +114,7 @@
         builder.AppendLine(rowDivider);
         builder.AppendLine(columnHeaders);
 
-<<<<<<< HEAD
         // Call buildString() on formattedRows to wrap the items that are way too long.
-=======
->>>>>>> 7461fda3
         var newFormattedRows = WriteTableContent(formattedRows, maxColumnLengths, rowDivider);
 
         builder.AppendLine(rowDivider);
@@ -158,7 +155,7 @@
                             outputRow = string.Concat(outputRow, currentItem.Substring(0, columnLengths[j]));
                             updatedRow[j] = currentItem.Substring(columnLengths[j]);
                         }
-                        // Check if there's something left to add to the output row
+                        // Check if there's something left to add to outputRow
                         if (currentItem.Length != 0)
                         {
                             wroteAnything = true;
