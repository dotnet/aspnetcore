// Licensed to the .NET Foundation under one or more agreements.
// The .NET Foundation licenses this file to you under the MIT license.

using Microsoft.Extensions.Tools.Internal;
using Xunit.Abstractions;
using Microsoft.Extensions.ApiDescription.Tool.Commands;
using System.Reflection;
using System.Runtime.Versioning;
using Microsoft.OpenApi;
using Microsoft.OpenApi.Models;

namespace Microsoft.Extensions.ApiDescription.Tool.Tests;

public class GetDocumentTests(ITestOutputHelper output)
{
    private readonly TestConsole _console = new(output);
    private readonly string _testAppAssembly = typeof(GetDocumentSample.Program).Assembly.Location;
    private readonly string _testAppProject = "Sample";
    private readonly string _testAppFrameworkMoniker = typeof(Program).Assembly.GetCustomAttribute<TargetFrameworkAttribute>().FrameworkName;
    private readonly string _toolsDirectory = Path.GetDirectoryName(typeof(Program).Assembly.Location);

    [Fact]
    public void GetDocument_Works()
    {
        // Arrange
        var outputPath = Directory.CreateDirectory(Path.Combine(Path.GetTempPath(), Path.GetRandomFileName()));
        var app = new Program(_console);

        // Act
        app.Run([
            "--assembly", _testAppAssembly,
            "--project", _testAppProject,
            "--framework", _testAppFrameworkMoniker,
            "--tools-directory", _toolsDirectory,
            "--output", outputPath.FullName,
            "--file-list", Path.Combine(outputPath.FullName, "file-list.cache")
        ], new GetDocumentCommand(_console), throwOnUnexpectedArg: false);

        // Assert
        var result = OpenApiDocument.Load(File.OpenRead(Path.Combine(outputPath.FullName, "Sample.json")), "json");
        // TODO: https://github.com/microsoft/OpenAPI.NET/issues/1991
        // Assert.Empty(result.OpenApiDiagnostic.Errors);
        Assert.Equal(OpenApiSpecVersion.OpenApi3_1, result.OpenApiDiagnostic.SpecificationVersion);
        Assert.Equal("GetDocumentSample | v1", result.OpenApiDocument.Info.Title);
    }

    [Fact]
    public void GetDocument_WithOpenApiVersion_Works()
    {
        // Arrange
        var outputPath = Directory.CreateDirectory(Path.Combine(Path.GetTempPath(), Path.GetRandomFileName()));
        var app = new Program(_console);

        // Act
        app.Run([
            "--assembly", _testAppAssembly,
            "--project", _testAppProject,
            "--framework", _testAppFrameworkMoniker,
            "--tools-directory", _toolsDirectory,
            "--output", outputPath.FullName,
            "--file-list", Path.Combine(outputPath.FullName, "file-list.cache"),
            "--openapi-version", "OpenApi2_0"
        ], new GetDocumentCommand(_console), throwOnUnexpectedArg: false);

        // Assert
        var result = OpenApiDocument.Load(File.OpenRead(Path.Combine(outputPath.FullName, "Sample.json")), "json");
        // TODO: https://github.com/microsoft/OpenAPI.NET/issues/1991
        // Assert.Empty(result.OpenApiDiagnostic.Errors);
        Assert.Equal(OpenApiSpecVersion.OpenApi2_0, result.OpenApiDiagnostic.SpecificationVersion);
        Assert.Equal("GetDocumentSample | v1", result.OpenApiDocument.Info.Title);
    }

    [Fact]
    public void GetDocument_WithInvalidOpenApiVersion_Errors()
    {
        // Arrange
        var outputPath = Directory.CreateDirectory(Path.Combine(Path.GetTempPath(), Path.GetRandomFileName()));
        var app = new Program(_console);

        // Act
        app.Run([
            "--assembly", _testAppAssembly,
            "--project", _testAppProject,
            "--framework", _testAppFrameworkMoniker,
            "--tools-directory", _toolsDirectory,
            "--output", outputPath.FullName,
            "--file-list", Path.Combine(outputPath.FullName, "file-list.cache"),
            "--openapi-version", "OpenApi4_0"
        ], new GetDocumentCommand(_console), throwOnUnexpectedArg: false);

        // Assert that error was produced and files were generated with v3.
        Assert.Contains("Invalid OpenAPI spec version 'OpenApi4_0' provided. Falling back to default: v3.0.", _console.GetOutput());
        var result = OpenApiDocument.Load(File.OpenRead(Path.Combine(outputPath.FullName, "Sample.json")), "json");
        // TODO: https://github.com/microsoft/OpenAPI.NET/issues/1991
        // Assert.Empty(result.OpenApiDiagnostic.Errors);
        Assert.Equal(OpenApiSpecVersion.OpenApi3_1, result.OpenApiDiagnostic.SpecificationVersion);
        Assert.Equal("GetDocumentSample | v1", result.OpenApiDocument.Info.Title);
    }

    [Fact]
    public void GetDocument_WithDocumentName_Works()
    {
        // Arrange
        var outputPath = Directory.CreateDirectory(Path.Combine(Path.GetTempPath(), Path.GetRandomFileName()));
        var app = new Program(_console);

        // Act
        app.Run([
            "--assembly", _testAppAssembly,
            "--project", _testAppProject,
            "--framework", _testAppFrameworkMoniker,
            "--tools-directory", _toolsDirectory,
            "--output", outputPath.FullName,
            "--file-list", Path.Combine(outputPath.FullName, "file-list.cache"),
            "--document-name", "internal"
        ], new GetDocumentCommand(_console), throwOnUnexpectedArg: false);

        // Assert
<<<<<<< HEAD
        var result = OpenApiDocument.Load(File.OpenRead(Path.Combine(outputPath.FullName, "Sample_internal.json")), "json");
        // TODO: https://github.com/microsoft/OpenAPI.NET/issues/1991
        // Assert.Empty(result.OpenApiDiagnostic.Errors);
        Assert.Equal(OpenApiSpecVersion.OpenApi3_1, result.OpenApiDiagnostic.SpecificationVersion);
=======
        var expectedDocumentPath = Path.Combine(outputPath.FullName, "Sample_internal.json");

        // There should only be one document when document name is specified
        var documentNames = Directory.GetFiles(outputPath.FullName).Where(documentName => documentName.EndsWith(".json", StringComparison.Ordinal)).ToList();
        Assert.Single(documentNames);
        Assert.Contains(expectedDocumentPath, documentNames);

        var document = new OpenApiStreamReader().Read(File.OpenRead(Path.Combine(outputPath.FullName, expectedDocumentPath)), out var diagnostic);
        Assert.Empty(diagnostic.Errors);
        Assert.Equal(OpenApiSpecVersion.OpenApi3_0, diagnostic.SpecificationVersion);
>>>>>>> 1da27123
        // Document name in the title gives us a clue that the correct document was actually resolved
        Assert.Equal("GetDocumentSample | internal", result.OpenApiDocument.Info.Title);
    }

    [Fact]
    public void GetDocument_WithInvalidDocumentName_Errors()
    {
        // Arrange
        var outputPath = Directory.CreateDirectory(Path.Combine(Path.GetTempPath(), Path.GetRandomFileName()));
        var app = new Program(_console);

        // Act
        app.Run([
            "--assembly", _testAppAssembly,
            "--project", _testAppProject,
            "--framework", _testAppFrameworkMoniker,
            "--tools-directory", _toolsDirectory,
            "--output", outputPath.FullName,
            "--file-list", Path.Combine(outputPath.FullName, "file-list.cache"),
            "--document-name", "invalid"
        ], new GetDocumentCommand(_console), throwOnUnexpectedArg: false);

        // Assert that error was produced and no files were generated
        Assert.Contains("Document with name 'invalid' not found.", _console.GetOutput());
        Assert.False(File.Exists(Path.Combine(outputPath.FullName, "Sample.json")));
        Assert.False(File.Exists(Path.Combine(outputPath.FullName, "Sample_internal.json")));
        Assert.False(File.Exists(Path.Combine(outputPath.FullName, "Sample_invalid.json")));
    }

    [Theory]
    [InlineData("customFileName")]
    [InlineData("custom-File_Name")]
    [InlineData("custom_File-Name")]
    [InlineData("custom1File2Name")]
    public void GetDocument_WithValidFileName_Works(string fileName)
    {
        // Arrange
        var outputPath = Directory.CreateDirectory(Path.Combine(Path.GetTempPath(), Path.GetRandomFileName()));
        var app = new Program(_console);

        // Act
        app.Run([
            "--assembly", _testAppAssembly,
            "--project", _testAppProject,
            "--framework", _testAppFrameworkMoniker,
            "--tools-directory", _toolsDirectory,
            "--output", outputPath.FullName,
            "--file-list", Path.Combine(outputPath.FullName, "file-list.cache"),
            "--file-name", fileName
        ], new GetDocumentCommand(_console), throwOnUnexpectedArg: false);

        // Assert
        Assert.True(File.Exists(Path.Combine(outputPath.FullName, $"{fileName}.json")));
        Assert.True(File.Exists(Path.Combine(outputPath.FullName, $"{fileName}_internal.json")));
        Assert.False(File.Exists(Path.Combine(outputPath.FullName, "Sample.json")));
        Assert.False(File.Exists(Path.Combine(outputPath.FullName, "Sample_internal.json")));
    }

    [Theory]
    [InlineData("customFile=ù^*Name")]
    [InlineData("&$*")]
    public void GetDocument_WithInvalideFileName_Errors(string fileName)
    {
        // Arrange
        var outputPath = Directory.CreateDirectory(Path.Combine(Path.GetTempPath(), Path.GetRandomFileName()));
        var app = new Program(_console);

        // Act
        app.Run([
            "--assembly", _testAppAssembly,
            "--project", _testAppProject,
            "--framework", _testAppFrameworkMoniker,
            "--tools-directory", _toolsDirectory,
            "--output", outputPath.FullName,
            "--file-list", Path.Combine(outputPath.FullName, "file-list.cache"),
            "--file-name", fileName
        ], new GetDocumentCommand(_console), throwOnUnexpectedArg: false);

        // Assert

        Assert.Contains("FileName format invalid, only Alphanumeric and \"_ -\" authorized", _console.GetOutput());
        Assert.False(File.Exists(Path.Combine(outputPath.FullName, $"{fileName}.json")));
        Assert.False(File.Exists(Path.Combine(outputPath.FullName, "Sample.json")));
        Assert.False(File.Exists(Path.Combine(outputPath.FullName, "Sample_internal.json")));
    }

    [Fact]
    public void GetDocument_WithEmptyFileName_Works()
    {
        // Arrange
        var outputPath = Directory.CreateDirectory(Path.Combine(Path.GetTempPath(), Path.GetRandomFileName()));
        var app = new Program(_console);

        // Act
        app.Run([
            "--assembly", _testAppAssembly,
            "--project", _testAppProject,
            "--framework", _testAppFrameworkMoniker,
            "--tools-directory", _toolsDirectory,
            "--output", outputPath.FullName,
            "--file-list", Path.Combine(outputPath.FullName, "file-list.cache"),
            "--file-name", ""
        ], new GetDocumentCommand(_console), throwOnUnexpectedArg: false);

        // Assert
        Assert.False(File.Exists(Path.Combine(outputPath.FullName, ".json")));
        Assert.False(File.Exists(Path.Combine(outputPath.FullName, "_internal.json")));
        Assert.True(File.Exists(Path.Combine(outputPath.FullName, "Sample.json")));
        Assert.True(File.Exists(Path.Combine(outputPath.FullName, "Sample_internal.json")));
    }
}<|MERGE_RESOLUTION|>--- conflicted
+++ resolved
@@ -116,12 +116,6 @@
         ], new GetDocumentCommand(_console), throwOnUnexpectedArg: false);
 
         // Assert
-<<<<<<< HEAD
-        var result = OpenApiDocument.Load(File.OpenRead(Path.Combine(outputPath.FullName, "Sample_internal.json")), "json");
-        // TODO: https://github.com/microsoft/OpenAPI.NET/issues/1991
-        // Assert.Empty(result.OpenApiDiagnostic.Errors);
-        Assert.Equal(OpenApiSpecVersion.OpenApi3_1, result.OpenApiDiagnostic.SpecificationVersion);
-=======
         var expectedDocumentPath = Path.Combine(outputPath.FullName, "Sample_internal.json");
 
         // There should only be one document when document name is specified
@@ -129,10 +123,10 @@
         Assert.Single(documentNames);
         Assert.Contains(expectedDocumentPath, documentNames);
 
-        var document = new OpenApiStreamReader().Read(File.OpenRead(Path.Combine(outputPath.FullName, expectedDocumentPath)), out var diagnostic);
-        Assert.Empty(diagnostic.Errors);
-        Assert.Equal(OpenApiSpecVersion.OpenApi3_0, diagnostic.SpecificationVersion);
->>>>>>> 1da27123
+        var result = OpenApiDocument.Load(File.OpenRead(Path.Combine(outputPath.FullName, "Sample_internal.json")), "json");
+        // TODO: https://github.com/microsoft/OpenAPI.NET/issues/1991
+        // Assert.Empty(result.OpenApiDiagnostic.Errors);
+        Assert.Equal(OpenApiSpecVersion.OpenApi3_1, result.OpenApiDiagnostic.SpecificationVersion);
         // Document name in the title gives us a clue that the correct document was actually resolved
         Assert.Equal("GetDocumentSample | internal", result.OpenApiDocument.Info.Title);
     }
