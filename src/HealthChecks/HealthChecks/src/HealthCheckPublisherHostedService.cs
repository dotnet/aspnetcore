--- conflicted
+++ resolved
@@ -37,37 +37,11 @@
         ILogger<HealthCheckPublisherHostedService> logger,
         IEnumerable<IHealthCheckPublisher> publishers)
     {
-<<<<<<< HEAD
-        if (healthCheckService == null)
-        {
-            throw new ArgumentNullException(nameof(healthCheckService));
-        }
-
-        if (healthCheckServiceOptions == null)
-        {
-            throw new ArgumentNullException(nameof(healthCheckServiceOptions));
-        }
-
-        if (healthCheckPublisherOptions == null)
-        {
-            throw new ArgumentNullException(nameof(healthCheckPublisherOptions));
-        }
-
-        if (logger == null)
-        {
-            throw new ArgumentNullException(nameof(logger));
-        }
-
-        if (publishers == null)
-        {
-            throw new ArgumentNullException(nameof(publishers));
-        }
-=======
         ArgumentNullThrowHelper.ThrowIfNull(healthCheckService);
-        ArgumentNullThrowHelper.ThrowIfNull(options);
+        ArgumentNullThrowHelper.ThrowIfNull(healthCheckServiceOptions);
+        ArgumentNullThrowHelper.ThrowIfNull(healthCheckPublisherOptions);
         ArgumentNullThrowHelper.ThrowIfNull(logger);
         ArgumentNullThrowHelper.ThrowIfNull(publishers);
->>>>>>> 4535ea12
 
         _healthCheckService = healthCheckService;
         _healthCheckServiceOptions = healthCheckServiceOptions;
