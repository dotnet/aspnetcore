--- conflicted
+++ resolved
@@ -2,6 +2,7 @@
 // The .NET Foundation licenses this file to you under the MIT license.
 
 using System.Diagnostics;
+using System.Net;
 using System.ServiceProcess;
 using System.Xml.Linq;
 using Microsoft.AspNetCore.Server.IntegrationTesting.Common;
@@ -242,7 +243,7 @@
             var actualPath = site.Applications.FirstOrDefault().VirtualDirectories.Single().PhysicalPath;
             if (actualPath != contentRoot)
             {
-                UploadFileOnHelix(_applicationHostConfig, "wrongpath.applicationHost.config");
+                UploadConfigFiles("wrongpath");
                 throw new InvalidOperationException($"Wrong physical path. Expected: {contentRoot} Actual: {actualPath}");
             }
 
@@ -266,7 +267,7 @@
             var workerProcess = appPool.WorkerProcesses.SingleOrDefault();
             if (workerProcess == null)
             {
-                UploadFileOnHelix(_applicationHostConfig, "noworkerprocess.applicationHost.config");
+                UploadConfigFiles("noworkerprocess");
                 throw new InvalidOperationException("Site is started but no worker process found");
             }
 
@@ -308,7 +309,7 @@
 
                 serverManager.CommitChanges();
 
-                UploadFileOnHelix(_applicationHostConfig, "redirectionbetween.applicationHost.config");
+                UploadConfigFiles("redirectionbetween");
                 throw new InvalidOperationException("Redirection is enabled between test runs.");
             }
 
@@ -497,10 +498,10 @@
         throw new AggregateException($"Operation did not succeed after {retryCount} retries", exceptions.ToArray());
     }
 
+    // This will put the files in your user temp folder when running locally
     private static void UploadFileOnHelix(string filePath, string uploadFileName)
     {
         var HELIX_WORKITEM_UPLOAD_ROOT = Environment.GetEnvironmentVariable("HELIX_WORKITEM_UPLOAD_ROOT");
-<<<<<<< HEAD
         var uploadPath = string.IsNullOrEmpty(HELIX_WORKITEM_UPLOAD_ROOT)
             ? Path.Combine(Path.GetTempPath(), uploadFileName)
             : Path.Combine(HELIX_WORKITEM_UPLOAD_ROOT, uploadFileName);
@@ -511,12 +512,6 @@
     {
         UploadFileOnHelix(Path.Combine(DeploymentParameters.PublishedApplicationRootPath, "web.config"), uploadFilePrefix+".web.config");
         UploadFileOnHelix(_applicationHostConfig, uploadFilePrefix + ".applicationHost.config");
-=======
-        if (!string.IsNullOrEmpty(HELIX_WORKITEM_UPLOAD_ROOT))
-        {
-            File.Copy(filePath, Path.Combine(HELIX_WORKITEM_UPLOAD_ROOT, uploadFileName, overwrite: true));
-        }
->>>>>>> 82b4a3e6
     }
 
 }