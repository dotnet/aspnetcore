--- conflicted
+++ resolved
@@ -16,36 +16,10 @@
         [LoggerMessage(2, LogLevel.Error, @"Connection ID ""{ConnectionId}"", Request ID ""{TraceIdentifier}"": An unhandled exception was thrown by the application.", EventName = "ApplicationError")]
         public static partial void ApplicationError(ILogger logger, string connectionId, string traceIdentifier, Exception ex);
 
-<<<<<<< HEAD
         [LoggerMessage(3, LogLevel.Error, @"Unexpected exception in ""{ClassName}.{MethodName}"".", EventName = "UnexpectedError")]
         public static partial void UnexpectedError(ILogger logger, string className, Exception ex, [CallerMemberName] string? methodName = null);
-=======
-        private static readonly Action<ILogger, string, string?, Exception> _unexpectedError =
-            LoggerMessage.Define<string, string?>(LogLevel.Error, new EventId(3, "UnexpectedError"), @"Unexpected exception in ""{ClassName}.{MethodName}"".");
 
-        private static readonly Action<ILogger, string, string, Exception> _connectionBadRequest =
-            LoggerMessage.Define<string, string>(LogLevel.Debug, new EventId(4, nameof(ConnectionBadRequest)), @"Connection id ""{ConnectionId}"" bad request data: ""{message}""");
-
-        public static void ConnectionDisconnect(ILogger logger, string connectionId)
-        {
-            _connectionDisconnect(logger, connectionId, null);
-        }
-
-        public static void ApplicationError(ILogger logger, string connectionId, string traceIdentifier, Exception ex)
-        {
-            _applicationError(logger, connectionId, traceIdentifier, ex);
-        }
-
-        public static void UnexpectedError(ILogger logger, string className, Exception ex, [CallerMemberName] string? methodName = null)
-        {
-            _unexpectedError(logger, className, methodName, ex);
-        }
->>>>>>> 4dc82d8d
-
-        public static void ConnectionBadRequest(ILogger logger, string connectionId, Microsoft.AspNetCore.Http.BadHttpRequestException ex)
-            => ConnectionBadRequest(logger, connectionId, ex.Message, ex);
-
-        [LoggerMessage(4, LogLevel.Information, @"Connection id ""{ConnectionId}"" bad request data: ""{message}""", EventName = nameof(ConnectionBadRequest))]
+        [LoggerMessage(4, LogLevel.Debug, @"Connection id ""{ConnectionId}"" bad request data: ""{message}""", EventName = nameof(ConnectionBadRequest))]
         private static partial void ConnectionBadRequest(ILogger logger, string connectionId, string message, Microsoft.AspNetCore.Http.BadHttpRequestException ex);
     }
 }