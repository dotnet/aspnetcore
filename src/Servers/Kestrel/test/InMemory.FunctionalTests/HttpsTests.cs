// Copyright (c) .NET Foundation. All rights reserved.
// Licensed under the Apache License, Version 2.0. See License.txt in the project root for license information.

using System;
using System.Collections.Generic;
using System.Net.Security;
using System.Security.Authentication;
using System.Security.Cryptography.X509Certificates;
using System.Text;
using System.Threading.Tasks;
using Microsoft.AspNetCore.Hosting;
using Microsoft.AspNetCore.Http;
using Microsoft.AspNetCore.Internal;
using Microsoft.AspNetCore.Server.Kestrel.Core;
using Microsoft.AspNetCore.Server.Kestrel.Https;
using Microsoft.AspNetCore.Server.Kestrel.Https.Internal;
using Microsoft.AspNetCore.Server.Kestrel.InMemory.FunctionalTests.TestTransport;
using Microsoft.AspNetCore.Testing;
using Microsoft.Extensions.DependencyInjection;
using Microsoft.Extensions.Internal;
using Microsoft.Extensions.Logging;
using Xunit;

namespace Microsoft.AspNetCore.Server.Kestrel.InMemory.FunctionalTests
{
    public class HttpsTests : LoggedTest
    {
        private static X509Certificate2 _x509Certificate2 = TestResources.GetTestCertificate();

        private KestrelServerOptions CreateServerOptions()
        {
            var serverOptions = new KestrelServerOptions();
            serverOptions.ApplicationServices = new ServiceCollection()
                .AddLogging()
                .BuildServiceProvider();
            return serverOptions;
        }

        [Fact]
        public void UseHttpsDefaultsToDefaultCert()
        {
            var serverOptions = CreateServerOptions();
            serverOptions.DefaultCertificate = _x509Certificate2;

            serverOptions.ListenLocalhost(5000, options =>
            {
                options.UseHttps();
            });

            Assert.False(serverOptions.IsDevCertLoaded);

            serverOptions.ListenLocalhost(5001, options =>
            {
                options.UseHttps(opt =>
                {
                    // The default cert is applied after UseHttps.
                    Assert.Null(opt.ServerCertificate);
                });
            });
            Assert.False(serverOptions.IsDevCertLoaded);
        }

        [Fact]
<<<<<<< HEAD
        [QuarantinedTest("https://github.com/dotnet/aspnetcore/issues/25542")]

=======
>>>>>>> d69a2253
        public async Task UseHttpsWithAsyncCallbackDoeNotFallBackToDefaultCert()
        {
            var loggerProvider = new HandshakeErrorLoggerProvider();
            LoggerFactory.AddProvider(loggerProvider);

            var testContext = new TestServiceContext(LoggerFactory);

            await using (var server = new TestServer(context => Task.CompletedTask,
                testContext,
                listenOptions =>
                {
                    listenOptions.UseHttps((stream, clientHelloInfo, state, cancellationToken) =>
                        new ValueTask<SslServerAuthenticationOptions>(new SslServerAuthenticationOptions()), state: null);
                }))
            {
                using (var connection = server.CreateConnection())
                using (var sslStream = new SslStream(connection.Stream, true, (sender, certificate, chain, errors) => true))
                {
                    var ex = await Assert.ThrowsAnyAsync<Exception>(() =>
                        sslStream.AuthenticateAsClientAsync("127.0.0.1", clientCertificates: null,
<<<<<<< HEAD
                            enabledSslProtocols: SslProtocols.None,
                            checkCertificateRevocation: false));

                    Logger.LogTrace(ex, "AuthenticateAsClientAsync Exception");
=======
                            enabledSslProtocols: SslProtocols.Tls,
                            checkCertificateRevocation: false));
>>>>>>> d69a2253
                }
            }

            var errorException = Assert.Single(loggerProvider.ErrorLogger.ErrorExceptions);
            Assert.IsType<NotSupportedException>(errorException);
        }

        [Fact]
        public void ConfigureHttpsDefaultsNeverLoadsDefaultCert()
        {
            var serverOptions = CreateServerOptions();
            serverOptions.ConfigureHttpsDefaults(options =>
            {
                Assert.Null(options.ServerCertificate);
                options.ServerCertificate = _x509Certificate2;
                options.ClientCertificateMode = ClientCertificateMode.RequireCertificate;
            });
            serverOptions.ListenLocalhost(5000, options =>
            {
                options.UseHttps(opt =>
                {
                    Assert.Equal(_x509Certificate2, opt.ServerCertificate);
                    Assert.Equal(ClientCertificateMode.RequireCertificate, opt.ClientCertificateMode);
                });
            });
            // Never lazy loaded
            Assert.False(serverOptions.IsDevCertLoaded);
            Assert.Null(serverOptions.DefaultCertificate);
        }

        [Fact]
        public void ConfigureCertSelectorNeverLoadsDefaultCert()
        {
            var serverOptions = CreateServerOptions();
            serverOptions.ConfigureHttpsDefaults(options =>
            {
                Assert.Null(options.ServerCertificate);
                Assert.Null(options.ServerCertificateSelector);
                options.ServerCertificateSelector = (features, name) =>
                {
                    return _x509Certificate2;
                };
                options.ClientCertificateMode = ClientCertificateMode.RequireCertificate;
            });
            serverOptions.ListenLocalhost(5000, options =>
            {
                options.UseHttps(opt =>
                {
                    Assert.Null(opt.ServerCertificate);
                    Assert.NotNull(opt.ServerCertificateSelector);
                    Assert.Equal(ClientCertificateMode.RequireCertificate, opt.ClientCertificateMode);
                });
            });
            // Never lazy loaded
            Assert.False(serverOptions.IsDevCertLoaded);
            Assert.Null(serverOptions.DefaultCertificate);
        }

        [ConditionalFact]
        [MinimumOSVersion(OperatingSystems.Windows, WindowsVersions.Win10)] // Investigation: https://github.com/dotnet/aspnetcore/issues/22917
        public async Task EmptyRequestLoggedAsDebug()
        {
            var loggerProvider = new HandshakeErrorLoggerProvider();
            LoggerFactory.AddProvider(loggerProvider);

            await using (var server = new TestServer(context => Task.CompletedTask,
                new TestServiceContext(LoggerFactory),
                listenOptions =>
                {
                    listenOptions.UseHttps(_x509Certificate2);
                }))
            {
                using (var connection = server.CreateConnection())
                {
                    // Close socket immediately
                }

                await loggerProvider.FilterLogger.LogTcs.Task.DefaultTimeout();
            }

            Assert.Equal(1, loggerProvider.FilterLogger.LastEventId.Id);
            Assert.Equal(LogLevel.Debug, loggerProvider.FilterLogger.LastLogLevel);
            Assert.True(loggerProvider.ErrorLogger.ErrorMessages.Count == 0,
                userMessage: string.Join(Environment.NewLine, loggerProvider.ErrorLogger.ErrorMessages));
        }

        [ConditionalFact]
        [MinimumOSVersion(OperatingSystems.Windows, WindowsVersions.Win10)] // Investigation: https://github.com/dotnet/aspnetcore/issues/22917
        public async Task ClientHandshakeFailureLoggedAsDebug()
        {
            var loggerProvider = new HandshakeErrorLoggerProvider();
            LoggerFactory.AddProvider(loggerProvider);

            await using (var server = new TestServer(context => Task.CompletedTask,
                new TestServiceContext(LoggerFactory),
                listenOptions =>
                {
                    listenOptions.UseHttps(_x509Certificate2);
                }))
            {
                using (var connection = server.CreateConnection())
                {
                    // Send null bytes and close socket
                    await connection.Stream.WriteAsync(new byte[10], 0, 10);
                }

                await loggerProvider.FilterLogger.LogTcs.Task.DefaultTimeout();
            }

            Assert.Equal(1, loggerProvider.FilterLogger.LastEventId.Id);
            Assert.Equal(LogLevel.Debug, loggerProvider.FilterLogger.LastLogLevel);
            Assert.True(loggerProvider.ErrorLogger.ErrorMessages.Count == 0,
                userMessage: string.Join(Environment.NewLine, loggerProvider.ErrorLogger.ErrorMessages));
        }

        // Regression test for https://github.com/aspnet/KestrelHttpServer/issues/1103#issuecomment-246971172
        [Fact]
        public async Task DoesNotThrowObjectDisposedExceptionOnConnectionAbort()
        {
            var loggerProvider = new HandshakeErrorLoggerProvider();
            LoggerFactory.AddProvider(loggerProvider);

            await using (var server = new TestServer(async httpContext =>
                {
                    var ct = httpContext.RequestAborted;
                    while (!ct.IsCancellationRequested)
                    {
                        try
                        {
                            await httpContext.Response.WriteAsync($"hello, world", ct);
                            await Task.Delay(1000, ct);
                        }
                        catch (TaskCanceledException)
                        {
                            // Don't regard connection abort as an error
                        }
                    }
                },
                new TestServiceContext(LoggerFactory),
                listenOptions =>
                {
                    listenOptions.UseHttps(_x509Certificate2);
                }))
            {
                using (var connection = server.CreateConnection())
                using (var sslStream = new SslStream(connection.Stream, true, (sender, certificate, chain, errors) => true))
                {
                    await sslStream.AuthenticateAsClientAsync("127.0.0.1", clientCertificates: null,
                        enabledSslProtocols: SslProtocols.None,
                        checkCertificateRevocation: false);

                    var request = Encoding.ASCII.GetBytes("GET / HTTP/1.1\r\nHost:\r\n\r\n");
                    await sslStream.WriteAsync(request, 0, request.Length);

                    await sslStream.ReadAsync(new byte[32], 0, 32);
                }
            }

            Assert.False(loggerProvider.ErrorLogger.ObjectDisposedExceptionLogged);
        }

        [Fact]
        [QuarantinedTest("https://github.com/dotnet/aspnetcore/issues/23405")]
        public async Task DoesNotThrowObjectDisposedExceptionFromWriteAsyncAfterConnectionIsAborted()
        {
            var tcs = new TaskCompletionSource(TaskCreationOptions.RunContinuationsAsynchronously);
            var loggerProvider = new HandshakeErrorLoggerProvider();
            LoggerFactory.AddProvider(loggerProvider);

            await using (var server = new TestServer(async httpContext =>
                {
                    httpContext.Abort();
                    try
                    {
                        await httpContext.Response.WriteAsync($"hello, world");
                        tcs.SetResult();
                    }
                    catch (Exception ex)
                    {
                        tcs.SetException(ex);
                    }
                },
                new TestServiceContext(LoggerFactory),
                listenOptions =>
                {
                    listenOptions.UseHttps(_x509Certificate2);
                }))
            {
                using (var connection = server.CreateConnection())
                using (var sslStream = new SslStream(connection.Stream, true, (sender, certificate, chain, errors) => true))
                {
                    await sslStream.AuthenticateAsClientAsync("127.0.0.1", clientCertificates: null,
                        enabledSslProtocols: SslProtocols.None,
                        checkCertificateRevocation: false);

                    var request = Encoding.ASCII.GetBytes("GET / HTTP/1.1\r\nHost:\r\n\r\n");
                    await sslStream.WriteAsync(request, 0, request.Length);

                    await sslStream.ReadAsync(new byte[32], 0, 32);
                }

                await tcs.Task.DefaultTimeout();
            }
        }

        // Regression test for https://github.com/aspnet/KestrelHttpServer/issues/1693
        [Fact]
        public async Task DoesNotThrowObjectDisposedExceptionOnEmptyConnection()
        {
            var loggerProvider = new HandshakeErrorLoggerProvider();
            LoggerFactory.AddProvider(loggerProvider);

            await using (var server = new TestServer(context => Task.CompletedTask,
                new TestServiceContext(LoggerFactory),
                listenOptions =>
                {
                    listenOptions.UseHttps(_x509Certificate2);
                }))
            {
                using (var connection = server.CreateConnection())
                using (var sslStream = new SslStream(connection.Stream, true, (sender, certificate, chain, errors) => true))
                {
                    await sslStream.AuthenticateAsClientAsync("127.0.0.1", clientCertificates: null,
                        enabledSslProtocols: SslProtocols.None,
                        checkCertificateRevocation: false);
                }
            }

            Assert.False(loggerProvider.ErrorLogger.ObjectDisposedExceptionLogged);
        }

        // Regression test for https://github.com/aspnet/KestrelHttpServer/pull/1197
        [Fact]
        public async Task ConnectionFilterDoesNotLeakBlock()
        {
            var loggerProvider = new HandshakeErrorLoggerProvider();
            LoggerFactory.AddProvider(loggerProvider);

            await using (var server = new TestServer(context => Task.CompletedTask,
                new TestServiceContext(LoggerFactory),
                listenOptions =>
                {
                    listenOptions.UseHttps(_x509Certificate2);
                }))
            {
                using (var connection = server.CreateConnection())
                {
                    connection.Reset();
                }
            }
        }

        [Fact]
        public async Task HandshakeTimesOutAndIsLoggedAsDebug()
        {
            var loggerProvider = new HandshakeErrorLoggerProvider();
            LoggerFactory.AddProvider(loggerProvider);

            var testContext = new TestServiceContext(LoggerFactory);

            await using (var server = new TestServer(context => Task.CompletedTask,
                testContext,
                listenOptions =>
                {
                    listenOptions.UseHttps(o =>
                    {
                        o.ServerCertificate = new X509Certificate2(_x509Certificate2);
                        o.HandshakeTimeout = TimeSpan.FromMilliseconds(100);
                    });
                }))
            {
                using (var connection = server.CreateConnection())
                {
                    Assert.Equal(0, await connection.Stream.ReadAsync(new byte[1], 0, 1).DefaultTimeout());
                }
            }

            await loggerProvider.FilterLogger.LogTcs.Task.DefaultTimeout();
            Assert.Equal(2, loggerProvider.FilterLogger.LastEventId);
            Assert.Equal(LogLevel.Debug, loggerProvider.FilterLogger.LastLogLevel);
        }

        [Fact]
        public async Task HandshakeTimesOutAndIsLoggedAsDebugWithAsyncCallback()
        {
            var loggerProvider = new HandshakeErrorLoggerProvider();
            LoggerFactory.AddProvider(loggerProvider);
<<<<<<< HEAD

            var testContext = new TestServiceContext(LoggerFactory);

            await using (var server = new TestServer(context => Task.CompletedTask,
                testContext,
                listenOptions =>
                {
                    listenOptions.UseHttps(async (stream, clientHelloInfo, state, cancellationToken) =>
                    {
                        await Task.Yield();

=======

            var testContext = new TestServiceContext(LoggerFactory);

            await using (var server = new TestServer(context => Task.CompletedTask,
                testContext,
                listenOptions =>
                {
                    listenOptions.UseHttps(async (stream, clientHelloInfo, state, cancellationToken) =>
                    {
                        await Task.Yield();

>>>>>>> d69a2253
                        return new SslServerAuthenticationOptions
                        {
                            ServerCertificate = _x509Certificate2,
                        };
                    }, state: null, handshakeTimeout: TimeSpan.FromMilliseconds(100));
                }))
            {
                using (var connection = server.CreateConnection())
                {
                    Assert.Equal(0, await connection.Stream.ReadAsync(new byte[1], 0, 1).DefaultTimeout());
                }
            }

            await loggerProvider.FilterLogger.LogTcs.Task.DefaultTimeout();
            Assert.Equal(2, loggerProvider.FilterLogger.LastEventId);
            Assert.Equal(LogLevel.Debug, loggerProvider.FilterLogger.LastLogLevel);
        }

        [Fact]
        public async Task ClientAttemptingToUseUnsupportedProtocolIsLoggedAsDebug()
        {
            var loggerProvider = new HandshakeErrorLoggerProvider();
            LoggerFactory.AddProvider(loggerProvider);

            await using (var server = new TestServer(context => Task.CompletedTask,
                new TestServiceContext(LoggerFactory),
                listenOptions =>
                {
                    listenOptions.UseHttps(TestResources.GetTestCertificate("no_extensions.pfx"), httpsOptions =>
                    {
                        httpsOptions.SslProtocols = SslProtocols.Tls12 | SslProtocols.Tls11;
                    });
                }))
            {
                using (var connection = server.CreateConnection())
                using (var sslStream = new SslStream(connection.Stream, true, (sender, certificate, chain, errors) => true))
                {
                    // SslProtocols.Tls is TLS 1.0 which isn't supported by Kestrel by default.
                    await Assert.ThrowsAnyAsync<Exception>(() =>
                        sslStream.AuthenticateAsClientAsync("127.0.0.1", clientCertificates: null,
                            enabledSslProtocols: SslProtocols.Tls,
                            checkCertificateRevocation: false));
                }
            }

            await loggerProvider.FilterLogger.LogTcs.Task.DefaultTimeout();
            Assert.Equal(1, loggerProvider.FilterLogger.LastEventId);
            Assert.Equal(LogLevel.Debug, loggerProvider.FilterLogger.LastLogLevel);
        }

        [Fact]
        public async Task OnAuthenticate_SeesOtherSettings()
        {
            var loggerProvider = new HandshakeErrorLoggerProvider();
            LoggerFactory.AddProvider(loggerProvider);

            var testCert = _x509Certificate2;
            var onAuthenticateCalled = false;

            await using (var server = new TestServer(context => Task.CompletedTask,
                new TestServiceContext(LoggerFactory),
                listenOptions =>
                {
                    listenOptions.UseHttps(httpsOptions =>
                    {
                        httpsOptions.ServerCertificate = testCert;
                        httpsOptions.OnAuthenticate = (connectionContext, authOptions) =>
                        {
                            Assert.Same(testCert, authOptions.ServerCertificate);
                            onAuthenticateCalled = true;
                        };
                    });
                }))
            {
                using (var connection = server.CreateConnection())
                using (var sslStream = new SslStream(connection.Stream, true, (sender, certificate, chain, errors) => true))
                {
                    await sslStream.AuthenticateAsClientAsync("127.0.0.1", clientCertificates: null,
                            enabledSslProtocols: SslProtocols.None,
                            checkCertificateRevocation: false);
                }
            }

            Assert.True(onAuthenticateCalled, "onAuthenticateCalled");
        }

        [Fact]
        public async Task OnAuthenticate_CanSetSettings()
        {
            var loggerProvider = new HandshakeErrorLoggerProvider();
            LoggerFactory.AddProvider(loggerProvider);

            var testCert = _x509Certificate2;
            var onAuthenticateCalled = false;

            await using (var server = new TestServer(context => Task.CompletedTask,
                new TestServiceContext(LoggerFactory),
                listenOptions =>
                {
                    listenOptions.UseHttps(httpsOptions =>
                    {
                        httpsOptions.ServerCertificateSelector = (_, __) => throw new NotImplementedException();
                        httpsOptions.OnAuthenticate = (connectionContext, authOptions) =>
                        {
                            Assert.Null(authOptions.ServerCertificate);
                            Assert.NotNull(authOptions.ServerCertificateSelectionCallback);
                            authOptions.ServerCertificate = testCert;
                            authOptions.ServerCertificateSelectionCallback = null;
                            onAuthenticateCalled = true;
                        };
                    });
                }))
            {
                using (var connection = server.CreateConnection())
                using (var sslStream = new SslStream(connection.Stream, true, (sender, certificate, chain, errors) => true))
                {
                    await sslStream.AuthenticateAsClientAsync("127.0.0.1", clientCertificates: null,
                            enabledSslProtocols: SslProtocols.None,
                            checkCertificateRevocation: false);
                }
            }

            Assert.True(onAuthenticateCalled, "onAuthenticateCalled");
        }

        private class HandshakeErrorLoggerProvider : ILoggerProvider
        {
            public HttpsConnectionFilterLogger FilterLogger { get; } = new HttpsConnectionFilterLogger();
            public ApplicationErrorLogger ErrorLogger { get; } = new ApplicationErrorLogger();

            public ILogger CreateLogger(string categoryName)
            {
                if (categoryName == TypeNameHelper.GetTypeDisplayName(typeof(HttpsConnectionMiddleware)))
                {
                    return FilterLogger;
                }
                else
                {
                    return ErrorLogger;
                }
            }

            public void Dispose()
            {
            }
        }

        private class HttpsConnectionFilterLogger : ILogger
        {
            public LogLevel LastLogLevel { get; set; }
            public EventId LastEventId { get; set; }
            public TaskCompletionSource LogTcs { get; } = new TaskCompletionSource(TaskCreationOptions.RunContinuationsAsynchronously);

            public void Log<TState>(LogLevel logLevel, EventId eventId, TState state, Exception exception, Func<TState, Exception, string> formatter)
            {
                LastLogLevel = logLevel;
                LastEventId = eventId;
                LogTcs.SetResult();
            }

            public bool IsEnabled(LogLevel logLevel)
            {
                throw new NotImplementedException();
            }

            public IDisposable BeginScope<TState>(TState state)
            {
                throw new NotImplementedException();
            }
        }

        private class ApplicationErrorLogger : ILogger
        {
            public List<string> ErrorMessages => new List<string>();
            public List<Exception> ErrorExceptions { get; } = new List<Exception>();

            public bool ObjectDisposedExceptionLogged { get; set; }

            public void Log<TState>(LogLevel logLevel, EventId eventId, TState state, Exception exception, Func<TState, Exception, string> formatter)
            {
                if (logLevel == LogLevel.Error)
                {
                    var log = $"Log {logLevel}[{eventId}]: {formatter(state, exception)} {exception}";
                    ErrorMessages.Add(log);

                    if (exception != null)
                    {
                        ErrorExceptions.Add(exception);
                    }
                }

                if (exception is ObjectDisposedException)
                {
                    ObjectDisposedExceptionLogged = true;
                }
            }

            public bool IsEnabled(LogLevel logLevel)
            {
                return true;
            }

            public IDisposable BeginScope<TState>(TState state)
            {
                return NullScope.Instance;
            }
        }
    }
}<|MERGE_RESOLUTION|>--- conflicted
+++ resolved
@@ -61,11 +61,7 @@
         }
 
         [Fact]
-<<<<<<< HEAD
         [QuarantinedTest("https://github.com/dotnet/aspnetcore/issues/25542")]
-
-=======
->>>>>>> d69a2253
         public async Task UseHttpsWithAsyncCallbackDoeNotFallBackToDefaultCert()
         {
             var loggerProvider = new HandshakeErrorLoggerProvider();
@@ -86,16 +82,10 @@
                 {
                     var ex = await Assert.ThrowsAnyAsync<Exception>(() =>
                         sslStream.AuthenticateAsClientAsync("127.0.0.1", clientCertificates: null,
-<<<<<<< HEAD
                             enabledSslProtocols: SslProtocols.None,
                             checkCertificateRevocation: false));
 
-                    Logger.LogTrace(ex, "AuthenticateAsClientAsync Exception");
-=======
-                            enabledSslProtocols: SslProtocols.Tls,
-                            checkCertificateRevocation: false));
->>>>>>> d69a2253
-                }
+                    Logger.LogTrace(ex, "AuthenticateAsClientAsync Exception");                }
             }
 
             var errorException = Assert.Single(loggerProvider.ErrorLogger.ErrorExceptions);
@@ -382,8 +372,6 @@
         {
             var loggerProvider = new HandshakeErrorLoggerProvider();
             LoggerFactory.AddProvider(loggerProvider);
-<<<<<<< HEAD
-
             var testContext = new TestServiceContext(LoggerFactory);
 
             await using (var server = new TestServer(context => Task.CompletedTask,
@@ -393,20 +381,6 @@
                     listenOptions.UseHttps(async (stream, clientHelloInfo, state, cancellationToken) =>
                     {
                         await Task.Yield();
-
-=======
-
-            var testContext = new TestServiceContext(LoggerFactory);
-
-            await using (var server = new TestServer(context => Task.CompletedTask,
-                testContext,
-                listenOptions =>
-                {
-                    listenOptions.UseHttps(async (stream, clientHelloInfo, state, cancellationToken) =>
-                    {
-                        await Task.Yield();
-
->>>>>>> d69a2253
                         return new SslServerAuthenticationOptions
                         {
                             ServerCertificate = _x509Certificate2,
