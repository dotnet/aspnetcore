// Licensed to the .NET Foundation under one or more agreements.
// The .NET Foundation licenses this file to you under the MIT license.

using System;
using System.Collections.Generic;
using System.Globalization;
using System.IO;
using System.Linq;
using System.Net.Http;
using System.Runtime.ExceptionServices;
using System.Text;
using System.Threading.Tasks;
using Microsoft.AspNetCore.Connections;
using Microsoft.AspNetCore.Http;
using Microsoft.AspNetCore.Http.Features;
using Microsoft.AspNetCore.Internal;
using Microsoft.AspNetCore.Server.Kestrel.Core.Internal.Http3;
using Microsoft.AspNetCore.Testing;
using Microsoft.AspNetCore.WebUtilities;
using Microsoft.Net.Http.Headers;
using Xunit;

namespace Microsoft.AspNetCore.Server.Kestrel.Core.Tests;

public class Http3StreamTests : Http3TestBase
{
    [Fact]
    public async Task HelloWorldTest()
    {
        var headers = new[]
        {
                new KeyValuePair<string, string>(PseudoHeaderNames.Method, "Custom"),
                new KeyValuePair<string, string>(PseudoHeaderNames.Path, "/"),
                new KeyValuePair<string, string>(PseudoHeaderNames.Scheme, "http"),
                new KeyValuePair<string, string>(PseudoHeaderNames.Authority, "localhost:80"),
            };

        var requestStream = await Http3Api.InitializeConnectionAndStreamsAsync(_echoApplication, headers);
        await requestStream.SendDataAsync(Encoding.ASCII.GetBytes("Hello world"), endStream: true);

        var responseHeaders = await requestStream.ExpectHeadersAsync();
        Assert.Equal("200", responseHeaders[PseudoHeaderNames.Status]);

        var responseData = await requestStream.ExpectDataAsync();
        Assert.Equal("Hello world", Encoding.ASCII.GetString(responseData.ToArray()));
    }

    [Fact]
    public async Task UnauthorizedHttpStatusResponse()
    {
        var headers = new[]
        {
                new KeyValuePair<string, string>(PseudoHeaderNames.Method, "GET"),
                new KeyValuePair<string, string>(PseudoHeaderNames.Path, "/"),
                new KeyValuePair<string, string>(PseudoHeaderNames.Scheme, "http"),
                new KeyValuePair<string, string>(PseudoHeaderNames.Authority, "localhost:80"),
            };

        var requestStream = await Http3Api.InitializeConnectionAndStreamsAsync(context =>
        {
            context.Response.StatusCode = 401;
            return Task.CompletedTask;
        }, headers, endStream: true);

        var responseHeaders = await requestStream.ExpectHeadersAsync();
        Assert.Equal("401", responseHeaders[PseudoHeaderNames.Status]);

        await requestStream.ExpectReceiveEndOfStream();
    }

    [Fact]
    public async Task EmptyMethod_Reset()
    {
        var headers = new[]
        {
                new KeyValuePair<string, string>(PseudoHeaderNames.Method, ""),
                new KeyValuePair<string, string>(PseudoHeaderNames.Path, "/"),
                new KeyValuePair<string, string>(PseudoHeaderNames.Scheme, "http"),
                new KeyValuePair<string, string>(PseudoHeaderNames.Authority, "localhost:80"),
            };

        var requestStream = await Http3Api.InitializeConnectionAndStreamsAsync(_echoApplication, headers);
        await requestStream.WaitForStreamErrorAsync(
            Http3ErrorCode.ProtocolError,
            AssertExpectedErrorMessages,
            CoreStrings.FormatHttp3ErrorMethodInvalid(""));
    }

    [Fact]
    public async Task InvalidCustomMethod_Reset()
    {
        var headers = new[]
        {
                new KeyValuePair<string, string>(PseudoHeaderNames.Method, "Hello,World"),
                new KeyValuePair<string, string>(PseudoHeaderNames.Path, "/"),
                new KeyValuePair<string, string>(PseudoHeaderNames.Scheme, "http"),
                new KeyValuePair<string, string>(PseudoHeaderNames.Authority, "localhost:80"),
            };

        var requestStream = await Http3Api.InitializeConnectionAndStreamsAsync(_echoApplication, headers);
        await requestStream.WaitForStreamErrorAsync(
            Http3ErrorCode.ProtocolError,
            AssertExpectedErrorMessages,
            CoreStrings.FormatHttp3ErrorMethodInvalid("Hello,World"));
    }

    [Fact]
    public async Task CustomMethod_Accepted()
    {
        var headers = new[]
        {
                new KeyValuePair<string, string>(PseudoHeaderNames.Method, "Custom"),
                new KeyValuePair<string, string>(PseudoHeaderNames.Path, "/"),
                new KeyValuePair<string, string>(PseudoHeaderNames.Scheme, "http"),
                new KeyValuePair<string, string>(PseudoHeaderNames.Authority, "localhost:80"),
            };

        var requestStream = await Http3Api.InitializeConnectionAndStreamsAsync(_echoMethod, headers, endStream: true);

        var responseHeaders = await requestStream.ExpectHeadersAsync();

        Assert.Equal(4, responseHeaders.Count);
        Assert.Contains("date", responseHeaders.Keys, StringComparer.OrdinalIgnoreCase);
        Assert.Equal("200", responseHeaders[PseudoHeaderNames.Status]);
        Assert.Equal("Custom", responseHeaders["Method"]);
        Assert.Equal("0", responseHeaders["content-length"]);
    }

    [Fact]
    public async Task RequestHeadersMaxRequestHeaderFieldSize_EndsStream()
    {
        var headers = new[]
        {
                new KeyValuePair<string, string>(PseudoHeaderNames.Method, "Custom"),
                new KeyValuePair<string, string>(PseudoHeaderNames.Path, "/"),
                new KeyValuePair<string, string>(PseudoHeaderNames.Scheme, "http"),
                new KeyValuePair<string, string>(PseudoHeaderNames.Authority, "localhost:80"),
                new KeyValuePair<string, string>("test", new string('a', 20000))
            };

        var requestStream = await Http3Api.InitializeConnectionAndStreamsAsync(_echoApplication, headers);

        await requestStream.WaitForStreamErrorAsync(
            Http3ErrorCode.InternalError,
            AssertExpectedErrorMessages,
            "The HTTP headers length exceeded the set limit of 16384 bytes.");
    }

    [Fact]
    public async Task ConnectMethod_Accepted()
    {
        // :path and :scheme are not allowed, :authority is optional
        var headers = new[] { new KeyValuePair<string, string>(PseudoHeaderNames.Method, "CONNECT") };

        var requestStream = await Http3Api.InitializeConnectionAndStreamsAsync(_echoMethod, headers, endStream: true);

        var responseHeaders = await requestStream.ExpectHeadersAsync();

        Assert.Equal(4, responseHeaders.Count);
        Assert.Contains("date", responseHeaders.Keys, StringComparer.OrdinalIgnoreCase);
        Assert.Equal("200", responseHeaders[PseudoHeaderNames.Status]);
        Assert.Equal("CONNECT", responseHeaders["Method"]);
        Assert.Equal("0", responseHeaders["content-length"]);
    }

    [Fact]
    public async Task OptionsStar_LeftOutOfPath()
    {
<<<<<<< HEAD
        var headers = new[] { new KeyValuePair<string, string>(HeaderNames.Method, "OPTIONS"),
                new KeyValuePair<string, string>(HeaderNames.Scheme, "http"),
                new KeyValuePair<string, string>(HeaderNames.Path, "*")};
=======
        var requestStream = await Http3Api.InitializeConnectionAndStreamsAsync(_echoPath);
        var headers = new[] { new KeyValuePair<string, string>(PseudoHeaderNames.Method, "OPTIONS"),
                new KeyValuePair<string, string>(PseudoHeaderNames.Scheme, "http"),
                new KeyValuePair<string, string>(PseudoHeaderNames.Path, "*")};
>>>>>>> 0240b1f6

        var requestStream = await Http3Api.InitializeConnectionAndStreamsAsync(_echoPath, headers, endStream: true);

        var responseHeaders = await requestStream.ExpectHeadersAsync();

        Assert.Equal(5, responseHeaders.Count);
        Assert.Contains("date", responseHeaders.Keys, StringComparer.OrdinalIgnoreCase);
        Assert.Equal("200", responseHeaders[PseudoHeaderNames.Status]);
        Assert.Equal("", responseHeaders["path"]);
        Assert.Equal("*", responseHeaders["rawtarget"]);
        Assert.Equal("0", responseHeaders["content-length"]);
    }

    [Fact]
    public async Task OptionsSlash_Accepted()
    {
<<<<<<< HEAD
        var headers = new[] { new KeyValuePair<string, string>(HeaderNames.Method, "OPTIONS"),
                new KeyValuePair<string, string>(HeaderNames.Scheme, "http"),
                new KeyValuePair<string, string>(HeaderNames.Path, "/")};
=======
        var requestStream = await Http3Api.InitializeConnectionAndStreamsAsync(_echoPath);

        var headers = new[] { new KeyValuePair<string, string>(PseudoHeaderNames.Method, "OPTIONS"),
                new KeyValuePair<string, string>(PseudoHeaderNames.Scheme, "http"),
                new KeyValuePair<string, string>(PseudoHeaderNames.Path, "/")};
>>>>>>> 0240b1f6

        var requestStream = await Http3Api.InitializeConnectionAndStreamsAsync(_echoPath, headers, endStream: true);

        var responseHeaders = await requestStream.ExpectHeadersAsync();

        Assert.Equal(5, responseHeaders.Count);
        Assert.Contains("date", responseHeaders.Keys, StringComparer.OrdinalIgnoreCase);
        Assert.Equal("200", responseHeaders[PseudoHeaderNames.Status]);
        Assert.Equal("/", responseHeaders["path"]);
        Assert.Equal("/", responseHeaders["rawtarget"]);
        Assert.Equal("0", responseHeaders["content-length"]);
    }

    [Fact]
    public async Task PathAndQuery_Separated()
    {
        // :path and :scheme are not allowed, :authority is optional
        var headers = new[] { new KeyValuePair<string, string>(HeaderNames.Method, "GET"),
                new KeyValuePair<string, string>(HeaderNames.Scheme, "http"),
                new KeyValuePair<string, string>(HeaderNames.Path, "/a/path?a&que%35ry")};

        var requestStream = await Http3Api.InitializeConnectionAndStreamsAsync(context =>
        {
            context.Response.Headers["path"] = context.Request.Path.Value;
            context.Response.Headers["query"] = context.Request.QueryString.Value;
            context.Response.Headers["rawtarget"] = context.Features.Get<IHttpRequestFeature>().RawTarget;
            return Task.CompletedTask;
<<<<<<< HEAD
        }, headers, endStream: true);
=======
        });

        // :path and :scheme are not allowed, :authority is optional
        var headers = new[] { new KeyValuePair<string, string>(PseudoHeaderNames.Method, "GET"),
                new KeyValuePair<string, string>(PseudoHeaderNames.Scheme, "http"),
                new KeyValuePair<string, string>(PseudoHeaderNames.Path, "/a/path?a&que%35ry")};

        await requestStream.SendHeadersAsync(headers, endStream: true);
>>>>>>> 0240b1f6

        var responseHeaders = await requestStream.ExpectHeadersAsync();

        Assert.Equal(6, responseHeaders.Count);
        Assert.Contains("date", responseHeaders.Keys, StringComparer.OrdinalIgnoreCase);
        Assert.Equal("200", responseHeaders[PseudoHeaderNames.Status]);
        Assert.Equal("/a/path", responseHeaders["path"]);
        Assert.Equal("?a&que%35ry", responseHeaders["query"]);
        Assert.Equal("/a/path?a&que%35ry", responseHeaders["rawtarget"]);
        Assert.Equal("0", responseHeaders["content-length"]);
    }

    [Theory]
    [InlineData("/", "/")]
    [InlineData("/a%5E", "/a^")]
    [InlineData("/a%E2%82%AC", "/a€")]
    [InlineData("/a%2Fb", "/a%2Fb")] // Forward slash, not decoded
    [InlineData("/a%b", "/a%b")] // Incomplete encoding, not decoded
    [InlineData("/a/b/c/../d", "/a/b/d")] // Navigation processed
    [InlineData("/a/b/c/../../../../d", "/d")] // Navigation escape prevented
    [InlineData("/a/b/c/.%2E/d", "/a/b/d")] // Decode before navigation processing
    public async Task Path_DecodedAndNormalized(string input, string expected)
    {
        // :path and :scheme are not allowed, :authority is optional
        var headers = new[] { new KeyValuePair<string, string>(PseudoHeaderNames.Method, "GET"),
                new KeyValuePair<string, string>(PseudoHeaderNames.Scheme, "http"),
                new KeyValuePair<string, string>(PseudoHeaderNames.Path, input)};

        var requestStream = await Http3Api.InitializeConnectionAndStreamsAsync(context =>
        {
            Assert.Equal(expected, context.Request.Path.Value);
            Assert.Equal(input, context.Features.Get<IHttpRequestFeature>().RawTarget);
            return Task.CompletedTask;
        }, headers, endStream: true);

        var responseHeaders = await requestStream.ExpectHeadersAsync();

        Assert.Equal(3, responseHeaders.Count);
        Assert.Contains("date", responseHeaders.Keys, StringComparer.OrdinalIgnoreCase);
        Assert.Equal("200", responseHeaders[PseudoHeaderNames.Status]);
        Assert.Equal("0", responseHeaders["content-length"]);
    }

    [Theory]
    [InlineData(":path", "/")]
    [InlineData(":scheme", "http")]
    public async Task ConnectMethod_WithSchemeOrPath_Reset(string headerName, string value)
    {
        // :path and :scheme are not allowed, :authority is optional
        var headers = new[] { new KeyValuePair<string, string>(PseudoHeaderNames.Method, "CONNECT"),
                new KeyValuePair<string, string>(headerName, value) };

        var requestStream = await Http3Api.InitializeConnectionAndStreamsAsync(_noopApplication, headers, endStream: true);

        await requestStream.WaitForStreamErrorAsync(
            Http3ErrorCode.ProtocolError,
            AssertExpectedErrorMessages,
            CoreStrings.Http3ErrorConnectMustNotSendSchemeOrPath);
    }

    [Theory]
    [InlineData("https")]
    [InlineData("ftp")]
    public async Task SchemeMismatch_Reset(string scheme)
    {
<<<<<<< HEAD
        var headers = new[] { new KeyValuePair<string, string>(HeaderNames.Method, "GET"),
                new KeyValuePair<string, string>(HeaderNames.Path, "/"),
                new KeyValuePair<string, string>(HeaderNames.Scheme, scheme) }; // Not the expected "http"
=======
        var requestStream = await Http3Api.InitializeConnectionAndStreamsAsync(_noopApplication);

        var headers = new[] { new KeyValuePair<string, string>(PseudoHeaderNames.Method, "GET"),
                new KeyValuePair<string, string>(PseudoHeaderNames.Path, "/"),
                new KeyValuePair<string, string>(PseudoHeaderNames.Scheme, scheme) }; // Not the expected "http"
>>>>>>> 0240b1f6

        var requestStream = await Http3Api.InitializeConnectionAndStreamsAsync(_noopApplication, headers, endStream: true);

        await requestStream.WaitForStreamErrorAsync(
            Http3ErrorCode.ProtocolError,
            AssertExpectedErrorMessages,
            CoreStrings.FormatHttp3StreamErrorSchemeMismatch(scheme, "http"));
    }

    [Theory]
    [InlineData("https")]
    [InlineData("ftp")]
    public async Task SchemeMismatchAllowed_Processed(string scheme)
    {
        _serviceContext.ServerOptions.AllowAlternateSchemes = true;

<<<<<<< HEAD
        var headers = new[] { new KeyValuePair<string, string>(HeaderNames.Method, "GET"),
                new KeyValuePair<string, string>(HeaderNames.Path, "/"),
                new KeyValuePair<string, string>(HeaderNames.Scheme, scheme) }; // Not the expected "http"
=======
        var requestStream = await Http3Api.InitializeConnectionAndStreamsAsync(context =>
        {
            Assert.Equal(scheme, context.Request.Scheme);
            return Task.CompletedTask;
        });

        var headers = new[] { new KeyValuePair<string, string>(PseudoHeaderNames.Method, "GET"),
                new KeyValuePair<string, string>(PseudoHeaderNames.Path, "/"),
                new KeyValuePair<string, string>(PseudoHeaderNames.Scheme, scheme) }; // Not the expected "http"
>>>>>>> 0240b1f6

        var requestStream = await Http3Api.InitializeConnectionAndStreamsAsync(context =>
        {
            Assert.Equal(scheme, context.Request.Scheme);
            return Task.CompletedTask;
        }, headers, endStream: true);

        var responseHeaders = await requestStream.ExpectHeadersAsync();

        Assert.Equal(3, responseHeaders.Count);
        Assert.Contains("date", responseHeaders.Keys, StringComparer.OrdinalIgnoreCase);
        Assert.Equal("200", responseHeaders[PseudoHeaderNames.Status]);
        Assert.Equal("0", responseHeaders["content-length"]);
    }

    [Theory]
    [InlineData("https,http")]
    [InlineData("http://fakehost/")]
    public async Task SchemeMismatchAllowed_InvalidScheme_Reset(string scheme)
    {
        _serviceContext.ServerOptions.AllowAlternateSchemes = true;

<<<<<<< HEAD
        var headers = new[] { new KeyValuePair<string, string>(HeaderNames.Method, "GET"),
                new KeyValuePair<string, string>(HeaderNames.Path, "/"),
                new KeyValuePair<string, string>(HeaderNames.Scheme, scheme) }; // Not the expected "http"
=======
        var requestStream = await Http3Api.InitializeConnectionAndStreamsAsync(_noopApplication);

        var headers = new[] { new KeyValuePair<string, string>(PseudoHeaderNames.Method, "GET"),
                new KeyValuePair<string, string>(PseudoHeaderNames.Path, "/"),
                new KeyValuePair<string, string>(PseudoHeaderNames.Scheme, scheme) }; // Not the expected "http"
>>>>>>> 0240b1f6

        var requestStream = await Http3Api.InitializeConnectionAndStreamsAsync(_noopApplication, headers, endStream: true);

        await requestStream.WaitForStreamErrorAsync(
            Http3ErrorCode.ProtocolError,
            AssertExpectedErrorMessages,
            CoreStrings.FormatHttp3StreamErrorSchemeMismatch(scheme, "http"));
    }

    [Fact]
    public async Task MissingAuthority_200Status()
    {
        var headers = new[]
        {
                new KeyValuePair<string, string>(PseudoHeaderNames.Method, "GET"),
                new KeyValuePair<string, string>(PseudoHeaderNames.Path, "/"),
                new KeyValuePair<string, string>(PseudoHeaderNames.Scheme, "http"),
            };

        var requestStream = await Http3Api.InitializeConnectionAndStreamsAsync(_noopApplication, headers, endStream: true);

        var responseHeaders = await requestStream.ExpectHeadersAsync();

        Assert.Equal(3, responseHeaders.Count);
        Assert.Contains("date", responseHeaders.Keys, StringComparer.OrdinalIgnoreCase);
        Assert.Equal("200", responseHeaders[PseudoHeaderNames.Status]);
        Assert.Equal("0", responseHeaders["content-length"]);
    }

    [Fact]
    public async Task EmptyAuthority_200Status()
    {
        var headers = new[]
        {
                new KeyValuePair<string, string>(PseudoHeaderNames.Method, "GET"),
                new KeyValuePair<string, string>(PseudoHeaderNames.Path, "/"),
                new KeyValuePair<string, string>(PseudoHeaderNames.Scheme, "http"),
                new KeyValuePair<string, string>(PseudoHeaderNames.Authority, ""),
            };
        var requestStream = await Http3Api.InitializeConnectionAndStreamsAsync(_noopApplication, headers, endStream: true);

        var responseHeaders = await requestStream.ExpectHeadersAsync();

        Assert.Equal(3, responseHeaders.Count);
        Assert.Contains("date", responseHeaders.Keys, StringComparer.OrdinalIgnoreCase);
        Assert.Equal("200", responseHeaders[PseudoHeaderNames.Status]);
        Assert.Equal("0", responseHeaders["content-length"]);
    }

    [Fact]
    public async Task MissingAuthorityFallsBackToHost_200Status()
    {
        var headers = new[]
        {
                new KeyValuePair<string, string>(PseudoHeaderNames.Method, "GET"),
                new KeyValuePair<string, string>(PseudoHeaderNames.Path, "/"),
                new KeyValuePair<string, string>(PseudoHeaderNames.Scheme, "http"),
                new KeyValuePair<string, string>("Host", "abc"),
            };

        var requestStream = await Http3Api.InitializeConnectionAndStreamsAsync(_echoHost, headers, endStream: true);

        var responseHeaders = await requestStream.ExpectHeadersAsync();

        Assert.Equal(4, responseHeaders.Count);
        Assert.Contains("date", responseHeaders.Keys, StringComparer.OrdinalIgnoreCase);
        Assert.Equal("200", responseHeaders[PseudoHeaderNames.Status]);
        Assert.Equal("0", responseHeaders[HeaderNames.ContentLength]);
        Assert.Equal("abc", responseHeaders[HeaderNames.Host]);
    }

    [Fact]
    public async Task EmptyAuthorityIgnoredOverHost_200Status()
    {
        var headers = new[]
        {
                new KeyValuePair<string, string>(PseudoHeaderNames.Method, "GET"),
                new KeyValuePair<string, string>(PseudoHeaderNames.Path, "/"),
                new KeyValuePair<string, string>(PseudoHeaderNames.Scheme, "http"),
                new KeyValuePair<string, string>(PseudoHeaderNames.Authority, ""),
                new KeyValuePair<string, string>("Host", "abc"),
            };

        var requestStream = await Http3Api.InitializeConnectionAndStreamsAsync(_echoHost, headers, endStream: true);

        var responseHeaders = await requestStream.ExpectHeadersAsync();

        Assert.Equal(4, responseHeaders.Count);
        Assert.Contains("date", responseHeaders.Keys, StringComparer.OrdinalIgnoreCase);
        Assert.Equal("200", responseHeaders[PseudoHeaderNames.Status]);
        Assert.Equal("0", responseHeaders[HeaderNames.ContentLength]);
        Assert.Equal("abc", responseHeaders[HeaderNames.Host]);
    }

    [Fact]
    public async Task AuthorityOverridesHost_200Status()
    {
        var headers = new[]
        {
                new KeyValuePair<string, string>(PseudoHeaderNames.Method, "GET"),
                new KeyValuePair<string, string>(PseudoHeaderNames.Path, "/"),
                new KeyValuePair<string, string>(PseudoHeaderNames.Scheme, "http"),
                new KeyValuePair<string, string>(PseudoHeaderNames.Authority, "def"),
                new KeyValuePair<string, string>("Host", "abc"),
            };

        var requestStream = await Http3Api.InitializeConnectionAndStreamsAsync(_echoHost, headers, endStream: true);

        var responseHeaders = await requestStream.ExpectHeadersAsync();

        Assert.Equal(4, responseHeaders.Count);
        Assert.Contains("date", responseHeaders.Keys, StringComparer.OrdinalIgnoreCase);
        Assert.Equal("200", responseHeaders[PseudoHeaderNames.Status]);
        Assert.Equal("0", responseHeaders[HeaderNames.ContentLength]);
        Assert.Equal("def", responseHeaders[HeaderNames.Host]);
    }

    [Fact]
    public async Task AuthorityOverridesInvalidHost_200Status()
    {
        var headers = new[]
        {
                new KeyValuePair<string, string>(PseudoHeaderNames.Method, "GET"),
                new KeyValuePair<string, string>(PseudoHeaderNames.Path, "/"),
                new KeyValuePair<string, string>(PseudoHeaderNames.Scheme, "http"),
                new KeyValuePair<string, string>(PseudoHeaderNames.Authority, "def"),
                new KeyValuePair<string, string>("Host", "a=bc"),
            };

        var requestStream = await Http3Api.InitializeConnectionAndStreamsAsync(_echoHost, headers, endStream: true);

        var responseHeaders = await requestStream.ExpectHeadersAsync();

        Assert.Equal(4, responseHeaders.Count);
        Assert.Contains("date", responseHeaders.Keys, StringComparer.OrdinalIgnoreCase);
        Assert.Equal("200", responseHeaders[PseudoHeaderNames.Status]);
        Assert.Equal("0", responseHeaders[HeaderNames.ContentLength]);
        Assert.Equal("def", responseHeaders[HeaderNames.Host]);
    }

    [Fact]
    public async Task InvalidAuthority_Reset()
    {
        var headers = new[]
        {
                new KeyValuePair<string, string>(PseudoHeaderNames.Method, "GET"),
                new KeyValuePair<string, string>(PseudoHeaderNames.Path, "/"),
                new KeyValuePair<string, string>(PseudoHeaderNames.Scheme, "http"),
                new KeyValuePair<string, string>(PseudoHeaderNames.Authority, "local=host:80"),
            };

        var requestStream = await Http3Api.InitializeConnectionAndStreamsAsync(_noopApplication, headers, endStream: true);

        await requestStream.WaitForStreamErrorAsync(
            Http3ErrorCode.ProtocolError,
            AssertExpectedErrorMessages,
            CoreStrings.FormatBadRequest_InvalidHostHeader_Detail("local=host:80"));
    }

    [Fact]
    public async Task InvalidAuthorityWithValidHost_Reset()
    {
        var headers = new[]
        {
                new KeyValuePair<string, string>(PseudoHeaderNames.Method, "GET"),
                new KeyValuePair<string, string>(PseudoHeaderNames.Path, "/"),
                new KeyValuePair<string, string>(PseudoHeaderNames.Scheme, "http"),
                new KeyValuePair<string, string>(PseudoHeaderNames.Authority, "d=ef"),
                new KeyValuePair<string, string>("Host", "abc"),
            };

        var requestStream = await Http3Api.InitializeConnectionAndStreamsAsync(_noopApplication, headers, endStream: true);

        await requestStream.WaitForStreamErrorAsync(
            Http3ErrorCode.ProtocolError,
            AssertExpectedErrorMessages,
            CoreStrings.FormatBadRequest_InvalidHostHeader_Detail("d=ef"));
    }

    [Fact]
    public async Task TwoHosts_StreamReset()
    {
        var headers = new[]
        {
                new KeyValuePair<string, string>(PseudoHeaderNames.Method, "GET"),
                new KeyValuePair<string, string>(PseudoHeaderNames.Path, "/"),
                new KeyValuePair<string, string>(PseudoHeaderNames.Scheme, "http"),
                new KeyValuePair<string, string>("Host", "host1"),
                new KeyValuePair<string, string>("Host", "host2"),
            };

        var requestStream = await Http3Api.InitializeConnectionAndStreamsAsync(_noopApplication, headers, endStream: true);

        await requestStream.WaitForStreamErrorAsync(
            Http3ErrorCode.ProtocolError,
            AssertExpectedErrorMessages,
            CoreStrings.FormatBadRequest_InvalidHostHeader_Detail("host1,host2"));
    }

    [Fact]
    public async Task MaxRequestLineSize_Reset()
    {
        // Default 8kb limit
        // This test has to work around the HPack parser limit for incoming field sizes over 4kb. That's going to be a problem for people with long urls.
        // https://github.com/aspnet/KestrelHttpServer/issues/2872
        var headers = new[]
        {
                new KeyValuePair<string, string>(PseudoHeaderNames.Method, "GET" + new string('a', 1024 * 3)),
                new KeyValuePair<string, string>(PseudoHeaderNames.Path, "/Hello/How/Are/You/" + new string('a', 1024 * 3)),
                new KeyValuePair<string, string>(PseudoHeaderNames.Scheme, "http"),
                new KeyValuePair<string, string>(PseudoHeaderNames.Authority, "localhost" + new string('a', 1024 * 3) + ":80"),
            };
        var requestStream = await Http3Api.InitializeConnectionAndStreamsAsync(_noopApplication, headers, endStream: true);

        await requestStream.WaitForStreamErrorAsync(
            Http3ErrorCode.RequestRejected,
            AssertExpectedErrorMessages,
            CoreStrings.BadRequest_RequestLineTooLong);
    }

    [Fact]
    public async Task ContentLength_Received_SingleDataFrame_Verified()
    {
        var headers = new[]
        {
                new KeyValuePair<string, string>(PseudoHeaderNames.Method, "POST"),
                new KeyValuePair<string, string>(PseudoHeaderNames.Path, "/"),
                new KeyValuePair<string, string>(PseudoHeaderNames.Scheme, "http"),
                new KeyValuePair<string, string>(HeaderNames.ContentLength, "12"),
            };

        var requestStream = await Http3Api.InitializeConnectionAndStreamsAsync(async context =>
        {
            var buffer = new byte[100];
            var read = await context.Request.Body.ReadAsync(buffer, 0, buffer.Length);
            Assert.Equal(12, read);
            read = await context.Request.Body.ReadAsync(buffer, 0, buffer.Length);
            Assert.Equal(0, read);
        }, headers, endStream: false);
        await requestStream.SendDataAsync(new byte[12], endStream: true);

        var responseHeaders = await requestStream.ExpectHeadersAsync();

        Assert.Equal(3, responseHeaders.Count);
        Assert.Contains("date", responseHeaders.Keys, StringComparer.OrdinalIgnoreCase);
        Assert.Equal("200", responseHeaders[PseudoHeaderNames.Status]);
        Assert.Equal("0", responseHeaders[HeaderNames.ContentLength]);
    }

    [Fact]
    public async Task ContentLength_Received_MultipleDataFrame_Verified()
    {
        var headers = new[]
        {
                new KeyValuePair<string, string>(PseudoHeaderNames.Method, "POST"),
                new KeyValuePair<string, string>(PseudoHeaderNames.Path, "/"),
                new KeyValuePair<string, string>(PseudoHeaderNames.Scheme, "http"),
                new KeyValuePair<string, string>(HeaderNames.ContentLength, "12"),
            };

        var requestStream = await Http3Api.InitializeConnectionAndStreamsAsync(async context =>
        {
            var buffer = new byte[100];
            var read = await context.Request.Body.ReadAsync(buffer, 0, buffer.Length);
            var total = read;
            while (read > 0)
            {
                read = await context.Request.Body.ReadAsync(buffer, total, buffer.Length - total);
                total += read;
            }
            Assert.Equal(12, total);
        }, headers, endStream: false);

        await requestStream.SendDataAsync(new byte[1], endStream: false);
        await requestStream.SendDataAsync(new byte[3], endStream: false);
        await requestStream.SendDataAsync(new byte[8], endStream: true);

        var responseHeaders = await requestStream.ExpectHeadersAsync();

        Assert.Equal(3, responseHeaders.Count);
        Assert.Contains("date", responseHeaders.Keys, StringComparer.OrdinalIgnoreCase);
        Assert.Equal("200", responseHeaders[PseudoHeaderNames.Status]);
        Assert.Equal("0", responseHeaders[HeaderNames.ContentLength]);
    }

    [Fact]
    public async Task ContentLength_Received_MultipleDataFrame_ReadViaPipe_Verified()
    {
        var headers = new[]
        {
                new KeyValuePair<string, string>(PseudoHeaderNames.Method, "POST"),
                new KeyValuePair<string, string>(PseudoHeaderNames.Path, "/"),
                new KeyValuePair<string, string>(PseudoHeaderNames.Scheme, "http"),
                new KeyValuePair<string, string>(HeaderNames.ContentLength, "12"),
            };
        var requestStream = await Http3Api.InitializeConnectionAndStreamsAsync(async context =>
        {
            var readResult = await context.Request.BodyReader.ReadAsync();
            while (!readResult.IsCompleted)
            {
                context.Request.BodyReader.AdvanceTo(readResult.Buffer.Start, readResult.Buffer.End);
                readResult = await context.Request.BodyReader.ReadAsync();
            }

            Assert.Equal(12, readResult.Buffer.Length);
            context.Request.BodyReader.AdvanceTo(readResult.Buffer.End);
        }, headers, endStream: false);

        await requestStream.SendDataAsync(new byte[1], endStream: false);
        await requestStream.SendDataAsync(new byte[3], endStream: false);
        await requestStream.SendDataAsync(new byte[8], endStream: true);

        var responseHeaders = await requestStream.ExpectHeadersAsync();

        Assert.Equal(3, responseHeaders.Count);
        Assert.Contains("date", responseHeaders.Keys, StringComparer.OrdinalIgnoreCase);
        Assert.Equal("200", responseHeaders[PseudoHeaderNames.Status]);
        Assert.Equal("0", responseHeaders[HeaderNames.ContentLength]);
    }

    [Fact]
    public async Task RemoveConnectionSpecificHeaders()
    {
        var headers = new[]
        {
                new KeyValuePair<string, string>(PseudoHeaderNames.Method, "Custom"),
                new KeyValuePair<string, string>(PseudoHeaderNames.Path, "/"),
                new KeyValuePair<string, string>(PseudoHeaderNames.Scheme, "http"),
                new KeyValuePair<string, string>(PseudoHeaderNames.Authority, "localhost:80"),
            };

        var requestStream = await Http3Api.InitializeConnectionAndStreamsAsync(async context =>
        {
            var response = context.Response;

            response.Headers.Add(HeaderNames.TransferEncoding, "chunked");
            response.Headers.Add(HeaderNames.Upgrade, "websocket");
            response.Headers.Add(HeaderNames.Connection, "Keep-Alive");
            response.Headers.Add(HeaderNames.KeepAlive, "timeout=5, max=1000");
            response.Headers.Add(HeaderNames.ProxyConnection, "keep-alive");

            await response.WriteAsync("Hello world");
        }, headers, endStream: true);

        var responseHeaders = await requestStream.ExpectHeadersAsync();
        Assert.Equal(2, responseHeaders.Count);

        var responseData = await requestStream.ExpectDataAsync();
        Assert.Equal("Hello world", Encoding.ASCII.GetString(responseData.ToArray()));

        Assert.Contains(LogMessages, m => m.Message.Equals("One or more of the following response headers have been removed because they are invalid for HTTP/2 and HTTP/3 responses: 'Connection', 'Transfer-Encoding', 'Keep-Alive', 'Upgrade' and 'Proxy-Connection'."));
    }

    [Fact]
    public async Task ContentLength_Received_NoDataFrames_Reset()
    {
        var headers = new[]
        {
                new KeyValuePair<string, string>(PseudoHeaderNames.Method, "POST"),
                new KeyValuePair<string, string>(PseudoHeaderNames.Path, "/"),
                new KeyValuePair<string, string>(PseudoHeaderNames.Scheme, "http"),
                new KeyValuePair<string, string>(HeaderNames.ContentLength, "12"),
            };

        var requestDelegateCalled = false;
        var requestStream = await Http3Api.InitializeConnectionAndStreamsAsync(c =>
        {
            // Bad content-length + end stream means the request delegate
            // is never called by the server.
            requestDelegateCalled = true;
            return Task.CompletedTask;
        }, headers, endStream: true);

        await requestStream.WaitForStreamErrorAsync(
            Http3ErrorCode.ProtocolError,
            AssertExpectedErrorMessages,
            CoreStrings.Http3StreamErrorLessDataThanLength);

        Assert.False(requestDelegateCalled);
    }

    [Fact]
    public async Task EndRequestStream_ContinueReadingFromResponse()
    {
        var headersTcs = new TaskCompletionSource(TaskCreationOptions.RunContinuationsAsynchronously);

        var headers = new[]
        {
                new KeyValuePair<string, string>(PseudoHeaderNames.Method, "POST"),
                new KeyValuePair<string, string>(PseudoHeaderNames.Path, "/"),
                new KeyValuePair<string, string>(PseudoHeaderNames.Scheme, "http"),
            };

        var data = new byte[] { 1, 2, 3, 4, 5, 6 };

        var requestStream = await Http3Api.InitializeConnectionAndStreamsAsync(async context =>
        {
            await context.Response.BodyWriter.FlushAsync();

            await headersTcs.Task;

            for (var i = 0; i < data.Length; i++)
            {
                await Task.Delay(50);
                await context.Response.BodyWriter.WriteAsync(new byte[] { data[i] });
            }
        }, headers, endStream: true);
        await requestStream.ExpectHeadersAsync();

        headersTcs.SetResult();

        var receivedData = new List<byte>();
        while (receivedData.Count < data.Length)
        {
            var frameData = await requestStream.ExpectDataAsync();
            receivedData.AddRange(frameData.ToArray());
        }

        Assert.Equal(data, receivedData);

        await requestStream.ExpectReceiveEndOfStream();
    }

    [Fact]
    public async Task FlushPipeAsync_OnStoppedHttp3Stream_ReturnsFlushResultWithIsCompletedTrue()
    {
        var appTcs = new TaskCompletionSource(TaskCreationOptions.RunContinuationsAsynchronously);
        KeyValuePair<string, string>[] requestHeaders = new[]
        {
            new KeyValuePair<string, string>(PseudoHeaderNames.Method, "GET"),
            new KeyValuePair<string, string>(PseudoHeaderNames.Path, "/hello"),
            new KeyValuePair<string, string>(PseudoHeaderNames.Scheme, "http"),
            new KeyValuePair<string, string>(PseudoHeaderNames.Authority, "localhost:80"),
            new KeyValuePair<string, string>(HeaderNames.ContentType, "application/json")
        };

        var requestStream = await Http3Api.InitializeConnectionAndStreamsAsync(async context =>
        {
            try
            {
                context.Abort();

                var payload = Encoding.ASCII.GetBytes("hello world");
                var result = await context.Response.BodyWriter.WriteAsync(payload);

                Assert.True(result.IsCompleted);
                appTcs.SetResult();
            }
            catch (Exception ex)
            {
                appTcs.SetException(ex);
            }
        }, requestHeaders, endStream: true);

        await requestStream.ExpectReceiveEndOfStream();
        await appTcs.Task;
    }

    [Fact]
    public async Task FlushPipeAsync_OnCanceledPendingFlush_ReturnsFlushResultWithIsCanceledTrue()
    {
        KeyValuePair<string, string>[] requestHeaders = new[]
        {
            new KeyValuePair<string, string>(PseudoHeaderNames.Method, "GET"),
            new KeyValuePair<string, string>(PseudoHeaderNames.Path, "/hello"),
            new KeyValuePair<string, string>(PseudoHeaderNames.Scheme, "http"),
            new KeyValuePair<string, string>(PseudoHeaderNames.Authority, "localhost:80"),
            new KeyValuePair<string, string>(HeaderNames.ContentType, "application/json")
        };

        var requestStream = await Http3Api.InitializeConnectionAndStreamsAsync(async context =>
        {
            context.Response.BodyWriter.CancelPendingFlush();
            var payload = Encoding.ASCII.GetBytes("hello,");
            var cancelledResult = await context.Response.BodyWriter.WriteAsync(payload);
            Assert.True(cancelledResult.IsCanceled);

            var secondPayload = Encoding.ASCII.GetBytes(" world");
            var goodResult = await context.Response.BodyWriter.WriteAsync(secondPayload);
            Assert.False(goodResult.IsCanceled);
        }, requestHeaders, endStream: true);
        await requestStream.ExpectHeadersAsync();

        var response = await requestStream.ExpectDataAsync();
        Assert.Equal("hello,", Encoding.UTF8.GetString(response.Span));

        var secondResponse = await requestStream.ExpectDataAsync();
        Assert.Equal(" world", Encoding.UTF8.GetString(secondResponse.Span));

        await requestStream.ExpectReceiveEndOfStream();
    }

    [Fact]
    public async Task ResponseTrailers_WithoutData_Sent()
    {
        var headers = new[]
        {
                new KeyValuePair<string, string>(PseudoHeaderNames.Method, "Custom"),
                new KeyValuePair<string, string>(PseudoHeaderNames.Path, "/"),
                new KeyValuePair<string, string>(PseudoHeaderNames.Scheme, "http"),
                new KeyValuePair<string, string>(PseudoHeaderNames.Authority, "localhost:80"),
            };

        var requestStream = await Http3Api.InitializeConnectionAndStreamsAsync(context =>
        {
            var trailersFeature = context.Features.Get<IHttpResponseTrailersFeature>();

            trailersFeature.Trailers.Add("Trailer1", "Value1");
            trailersFeature.Trailers.Add("Trailer2", "Value2");

            return Task.CompletedTask;
        }, headers, endStream: true);

        var responseHeaders = await requestStream.ExpectHeadersAsync();

        var responseTrailers = await requestStream.ExpectHeadersAsync();

        Assert.Equal(2, responseTrailers.Count);
        Assert.Equal("Value1", responseTrailers["Trailer1"]);
        Assert.Equal("Value2", responseTrailers["Trailer2"]);
    }

    [Fact]
    public async Task ResponseHeaders_WithNonAscii_Throws()
    {
        var headers = new[]
        {
                new KeyValuePair<string, string>(PseudoHeaderNames.Method, "Custom"),
                new KeyValuePair<string, string>(PseudoHeaderNames.Path, "/"),
                new KeyValuePair<string, string>(PseudoHeaderNames.Scheme, "http"),
                new KeyValuePair<string, string>(PseudoHeaderNames.Authority, "localhost:80"),
            };

        var requestStream = await Http3Api.InitializeConnectionAndStreamsAsync(async context =>
        {
            var trailersFeature = context.Features.Get<IHttpResponseTrailersFeature>();

            Assert.Throws<InvalidOperationException>(() => context.Response.Headers.Append("Custom你好Name", "Custom Value"));
            Assert.Throws<InvalidOperationException>(() => context.Response.ContentType = "Custom 你好 Type");
            Assert.Throws<InvalidOperationException>(() => context.Response.Headers.Append("CustomName", "Custom 你好 Value"));
            Assert.Throws<InvalidOperationException>(() => context.Response.Headers.Append("CustomName", "Custom \r Value"));
            await context.Response.WriteAsync("Hello World");
        }, headers, endStream: true);

        var responseHeaders = await requestStream.ExpectHeadersAsync();
        var responseData = await requestStream.ExpectDataAsync();
        Assert.Equal("Hello World", Encoding.ASCII.GetString(responseData.ToArray()));

        Assert.Equal(2, responseHeaders.Count);
        Assert.Contains("date", responseHeaders.Keys, StringComparer.OrdinalIgnoreCase);
        Assert.Equal("200", responseHeaders[PseudoHeaderNames.Status]);
    }

    [Fact]
    public async Task ResponseHeaders_WithNonAsciiAndCustomEncoder_Works()
    {
        var headers = new[]
        {
                new KeyValuePair<string, string>(PseudoHeaderNames.Method, "Custom"),
                new KeyValuePair<string, string>(PseudoHeaderNames.Path, "/"),
                new KeyValuePair<string, string>(PseudoHeaderNames.Scheme, "http"),
                new KeyValuePair<string, string>(PseudoHeaderNames.Authority, "localhost:80"),
            };

        _serviceContext.ServerOptions.ResponseHeaderEncodingSelector = _ => Encoding.UTF8;
        _serviceContext.ServerOptions.RequestHeaderEncodingSelector = _ => Encoding.UTF8; // Used for decoding response.

        var requestStream = await Http3Api.InitializeConnectionAndStreamsAsync(async context =>
        {
            var trailersFeature = context.Features.Get<IHttpResponseTrailersFeature>();

            Assert.Throws<InvalidOperationException>(() => context.Response.Headers.Append("Custom你好Name", "Custom Value"));
            Assert.Throws<InvalidOperationException>(() => context.Response.Headers.Append("CustomName", "Custom \r Value"));
            context.Response.ContentType = "Custom 你好 Type";
            context.Response.Headers.Append("CustomName", "Custom 你好 Value");
            await context.Response.WriteAsync("Hello World");
        }, headers, endStream: true);

        var responseHeaders = await requestStream.ExpectHeadersAsync();
        var responseData = await requestStream.ExpectDataAsync();
        Assert.Equal("Hello World", Encoding.ASCII.GetString(responseData.ToArray()));

        Assert.Equal(4, responseHeaders.Count);
        Assert.Contains("date", responseHeaders.Keys, StringComparer.OrdinalIgnoreCase);
        Assert.Equal("200", responseHeaders[PseudoHeaderNames.Status]);
        Assert.Equal("Custom 你好 Type", responseHeaders[HeaderNames.ContentType]);
        Assert.Equal("Custom 你好 Value", responseHeaders["CustomName"]);
    }

    [Fact]
    public async Task ResponseHeaders_WithInvalidValuesAndCustomEncoder_AbortsConnection()
    {
        var headers = new[]
        {
                new KeyValuePair<string, string>(PseudoHeaderNames.Method, "Custom"),
                new KeyValuePair<string, string>(PseudoHeaderNames.Path, "/"),
                new KeyValuePair<string, string>(PseudoHeaderNames.Scheme, "http"),
                new KeyValuePair<string, string>(PseudoHeaderNames.Authority, "localhost:80"),
            };

        var encoding = Encoding.GetEncoding(Encoding.Latin1.CodePage, EncoderFallback.ExceptionFallback,
            DecoderFallback.ExceptionFallback);
        _serviceContext.ServerOptions.ResponseHeaderEncodingSelector = _ => encoding;

        var requestStream = await Http3Api.InitializeConnectionAndStreamsAsync(async context =>
        {
            context.Response.Headers.Append("CustomName", "Custom 你好 Value");
            await context.Response.WriteAsync("Hello World");
        }, headers, endStream: true);

        await requestStream.WaitForStreamErrorAsync(
            Http3ErrorCode.InternalError,
            AssertExpectedErrorMessages,
            "");
    }

    [Fact]
    public async Task ResponseTrailers_WithData_Sent()
    {
        var headers = new[]
        {
                new KeyValuePair<string, string>(PseudoHeaderNames.Method, "Custom"),
                new KeyValuePair<string, string>(PseudoHeaderNames.Path, "/"),
                new KeyValuePair<string, string>(PseudoHeaderNames.Scheme, "http"),
                new KeyValuePair<string, string>(PseudoHeaderNames.Authority, "localhost:80"),
            };

        var requestStream = await Http3Api.InitializeConnectionAndStreamsAsync(async context =>
        {
            var trailersFeature = context.Features.Get<IHttpResponseTrailersFeature>();

            trailersFeature.Trailers.Add("Trailer1", "Value1");
            trailersFeature.Trailers.Add("Trailer2", "Value2");

            await context.Response.WriteAsync("Hello world");
        }, headers, endStream: true);

        var responseHeaders = await requestStream.ExpectHeadersAsync();
        var responseData = await requestStream.ExpectDataAsync();
        Assert.Equal("Hello world", Encoding.ASCII.GetString(responseData.ToArray()));

        var responseTrailers = await requestStream.ExpectHeadersAsync();

        Assert.Equal(2, responseTrailers.Count);
        Assert.Equal("Value1", responseTrailers["Trailer1"]);
        Assert.Equal("Value2", responseTrailers["Trailer2"]);
    }

    [Fact]
    public async Task ResponseTrailers_WithExeption500_Cleared()
    {
        var headers = new[]
        {
                new KeyValuePair<string, string>(PseudoHeaderNames.Method, "Custom"),
                new KeyValuePair<string, string>(PseudoHeaderNames.Path, "/"),
                new KeyValuePair<string, string>(PseudoHeaderNames.Scheme, "http"),
                new KeyValuePair<string, string>(PseudoHeaderNames.Authority, "localhost:80"),
            };

        var requestStream = await Http3Api.InitializeConnectionAndStreamsAsync(context =>
        {
            var trailersFeature = context.Features.Get<IHttpResponseTrailersFeature>();

            trailersFeature.Trailers.Add("Trailer1", "Value1");
            trailersFeature.Trailers.Add("Trailer2", "Value2");

            throw new NotImplementedException("Test Exception");
        }, headers, endStream: true);

        var responseHeaders = await requestStream.ExpectHeadersAsync();

        await requestStream.ExpectReceiveEndOfStream();
    }

    [Fact]
    public async Task ResponseTrailers_WithNonAscii_Throws()
    {
        var headers = new[]
        {
                new KeyValuePair<string, string>(PseudoHeaderNames.Method, "Custom"),
                new KeyValuePair<string, string>(PseudoHeaderNames.Path, "/"),
                new KeyValuePair<string, string>(PseudoHeaderNames.Scheme, "http"),
                new KeyValuePair<string, string>(PseudoHeaderNames.Authority, "localhost:80"),
            };

        var requestStream = await Http3Api.InitializeConnectionAndStreamsAsync(async context =>
        {
            await context.Response.WriteAsync("Hello World");
            Assert.Throws<InvalidOperationException>(() => context.Response.AppendTrailer("Custom你好Name", "Custom Value"));
            Assert.Throws<InvalidOperationException>(() => context.Response.AppendTrailer("CustomName", "Custom 你好 Value"));
            Assert.Throws<InvalidOperationException>(() => context.Response.AppendTrailer("CustomName", "Custom \r Value"));
            // ETag is one of the few special cased trailers. Accept is not.
            Assert.Throws<InvalidOperationException>(() => context.Features.Get<IHttpResponseTrailersFeature>().Trailers.ETag = "Custom 你好 Tag");
            Assert.Throws<InvalidOperationException>(() => context.Features.Get<IHttpResponseTrailersFeature>().Trailers.Accept = "Custom 你好 Tag");
        }, headers, endStream: true);

        var responseHeaders = await requestStream.ExpectHeadersAsync();
        var responseData = await requestStream.ExpectDataAsync();
        Assert.Equal("Hello World", Encoding.ASCII.GetString(responseData.ToArray()));
        await requestStream.ExpectReceiveEndOfStream();
    }

    [Fact]
    public async Task ResponseTrailers_WithNonAsciiAndCustomEncoder_Works()
    {
        var headers = new[]
        {
                new KeyValuePair<string, string>(PseudoHeaderNames.Method, "Custom"),
                new KeyValuePair<string, string>(PseudoHeaderNames.Path, "/"),
                new KeyValuePair<string, string>(PseudoHeaderNames.Scheme, "http"),
                new KeyValuePair<string, string>(PseudoHeaderNames.Authority, "localhost:80"),
            };

        _serviceContext.ServerOptions.ResponseHeaderEncodingSelector = _ => Encoding.UTF8;
        _serviceContext.ServerOptions.RequestHeaderEncodingSelector = _ => Encoding.UTF8; // Used for decoding response.

        var requestStream = await Http3Api.InitializeConnectionAndStreamsAsync(async context =>
        {
            await context.Response.WriteAsync("Hello World");
            Assert.Throws<InvalidOperationException>(() => context.Response.AppendTrailer("Custom你好Name", "Custom Value"));
            Assert.Throws<InvalidOperationException>(() => context.Response.AppendTrailer("CustomName", "Custom \r Value"));
            context.Response.AppendTrailer("CustomName", "Custom 你好 Value");
            // ETag is one of the few special cased trailers. Accept is not.
            context.Features.Get<IHttpResponseTrailersFeature>().Trailers.ETag = "Custom 你好 Tag";
            context.Features.Get<IHttpResponseTrailersFeature>().Trailers.Accept = "Custom 你好 Accept";
        }, headers, endStream: true);

        var responseHeaders = await requestStream.ExpectHeadersAsync();
        var responseData = await requestStream.ExpectDataAsync();
        Assert.Equal("Hello World", Encoding.ASCII.GetString(responseData.ToArray()));

        var responseTrailers = await requestStream.ExpectHeadersAsync();
        Assert.Equal(3, responseTrailers.Count);
        Assert.Equal("Custom 你好 Value", responseTrailers["CustomName"]);
        Assert.Equal("Custom 你好 Tag", responseTrailers[HeaderNames.ETag]);
        Assert.Equal("Custom 你好 Accept", responseTrailers[HeaderNames.Accept]);

        await requestStream.ExpectReceiveEndOfStream();
    }

    [Fact]
    public async Task ResponseTrailers_WithInvalidValuesAndCustomEncoder_AbortsConnection()
    {
        var headers = new[]
        {
                new KeyValuePair<string, string>(PseudoHeaderNames.Method, "Custom"),
                new KeyValuePair<string, string>(PseudoHeaderNames.Path, "/"),
                new KeyValuePair<string, string>(PseudoHeaderNames.Scheme, "http"),
                new KeyValuePair<string, string>(PseudoHeaderNames.Authority, "localhost:80"),
            };

        var encoding = Encoding.GetEncoding(Encoding.Latin1.CodePage, EncoderFallback.ExceptionFallback,
            DecoderFallback.ExceptionFallback);
        _serviceContext.ServerOptions.ResponseHeaderEncodingSelector = _ => encoding;

        var requestStream = await Http3Api.InitializeConnectionAndStreamsAsync(async context =>
        {
            await context.Response.WriteAsync("Hello World");
            context.Response.AppendTrailer("CustomName", "Custom 你好 Value");
        }, headers, endStream: true);

        var responseHeaders = await requestStream.ExpectHeadersAsync();
        var responseData = await requestStream.ExpectDataAsync();
        Assert.Equal("Hello World", Encoding.ASCII.GetString(responseData.ToArray()));

        await requestStream.WaitForStreamErrorAsync(
            Http3ErrorCode.InternalError,
            AssertExpectedErrorMessages,
            "");
    }

    [Fact]
    public async Task ResetStream_ReturnStreamError()
    {
        var headers = new[]
        {
                new KeyValuePair<string, string>(PseudoHeaderNames.Method, "Custom"),
                new KeyValuePair<string, string>(PseudoHeaderNames.Path, "/"),
                new KeyValuePair<string, string>(PseudoHeaderNames.Scheme, "http"),
                new KeyValuePair<string, string>(PseudoHeaderNames.Authority, "localhost:80"),
            };

        var requestStream = await Http3Api.InitializeConnectionAndStreamsAsync(context =>
        {
            var resetFeature = context.Features.Get<IHttpResetFeature>();

            resetFeature.Reset((int)Http3ErrorCode.RequestCancelled);

            return Task.CompletedTask;
        }, headers, endStream: true);

        await requestStream.WaitForStreamErrorAsync(
            Http3ErrorCode.RequestCancelled,
            AssertExpectedErrorMessages,
            CoreStrings.FormatHttp3StreamResetByApplication(Http3Formatting.ToFormattedErrorCode(Http3ErrorCode.RequestCancelled)));
    }

    [Fact]
    public async Task CompleteAsync_BeforeBodyStarted_SendsHeadersWithEndStream()
    {
        var startingTcs = new TaskCompletionSource(TaskCreationOptions.RunContinuationsAsynchronously);
        var appTcs = new TaskCompletionSource(TaskCreationOptions.RunContinuationsAsynchronously);
        var clientTcs = new TaskCompletionSource(TaskCreationOptions.RunContinuationsAsynchronously);
        var headers = new[]
        {
                new KeyValuePair<string, string>(PseudoHeaderNames.Method, "GET"),
                new KeyValuePair<string, string>(PseudoHeaderNames.Path, "/"),
                new KeyValuePair<string, string>(PseudoHeaderNames.Scheme, "http"),
            };

        var requestStream = await Http3Api.InitializeConnectionAndStreamsAsync(async context =>
        {
            try
            {
                context.Response.OnStarting(() => { startingTcs.SetResult(); return Task.CompletedTask; });
                await context.Response.CompleteAsync().DefaultTimeout();

                Assert.True(startingTcs.Task.IsCompletedSuccessfully); // OnStarting got called.
                Assert.True(context.Response.Headers.IsReadOnly);
                Assert.True(context.Features.Get<IHttpResponseTrailersFeature>().Trailers.IsReadOnly);

                // Make sure the client gets our results from CompleteAsync instead of from the request delegate exiting.
                await clientTcs.Task.DefaultTimeout();
                appTcs.SetResult();
            }
            catch (Exception ex)
            {
                appTcs.SetException(ex);
            }
        }, headers, endStream: true);

        var decodedHeaders = await requestStream.ExpectHeadersAsync();

        clientTcs.SetResult();
        await appTcs.Task;

        Assert.Equal(3, decodedHeaders.Count);
        Assert.Contains("date", decodedHeaders.Keys, StringComparer.OrdinalIgnoreCase);
        Assert.Equal("200", decodedHeaders[PseudoHeaderNames.Status]);
        Assert.Equal("0", decodedHeaders["content-length"]);

        await requestStream.ExpectReceiveEndOfStream();
    }

    [Fact]
    public async Task CompleteAsync_BeforeBodyStarted_WithTrailers_SendsHeadersAndTrailersWithEndStream()
    {
        var startingTcs = new TaskCompletionSource(TaskCreationOptions.RunContinuationsAsynchronously);
        var appTcs = new TaskCompletionSource(TaskCreationOptions.RunContinuationsAsynchronously);
        var clientTcs = new TaskCompletionSource(TaskCreationOptions.RunContinuationsAsynchronously);
        var headers = new[]
        {
                new KeyValuePair<string, string>(PseudoHeaderNames.Method, "GET"),
                new KeyValuePair<string, string>(PseudoHeaderNames.Path, "/"),
                new KeyValuePair<string, string>(PseudoHeaderNames.Scheme, "http"),
            };
        var requestStream = await Http3Api.InitializeConnectionAndStreamsAsync(async context =>
        {
            try
            {
                context.Response.OnStarting(() => { startingTcs.SetResult(); return Task.CompletedTask; });
                context.Response.AppendTrailer("CustomName", "Custom Value");

                await context.Response.CompleteAsync().DefaultTimeout();
                await context.Response.CompleteAsync().DefaultTimeout(); // Can be called twice, no-ops

                Assert.True(startingTcs.Task.IsCompletedSuccessfully); // OnStarting got called.
                Assert.True(context.Response.Headers.IsReadOnly);
                Assert.True(context.Features.Get<IHttpResponseTrailersFeature>().Trailers.IsReadOnly);

                // Make sure the client gets our results from CompleteAsync instead of from the request delegate exiting.
                await clientTcs.Task.DefaultTimeout();
                appTcs.SetResult();
            }
            catch (Exception ex)
            {
                appTcs.SetException(ex);
            }
        }, headers, endStream: true);

        var decodedHeaders = await requestStream.ExpectHeadersAsync();
        var decodedTrailers = await requestStream.ExpectHeadersAsync();

        clientTcs.SetResult();
        await appTcs.Task;

        await requestStream.ExpectReceiveEndOfStream();

        Assert.Equal(3, decodedHeaders.Count);
        Assert.Contains("date", decodedHeaders.Keys, StringComparer.OrdinalIgnoreCase);
        Assert.Equal("200", decodedHeaders[PseudoHeaderNames.Status]);
        Assert.Equal("0", decodedHeaders["content-length"]);

        Assert.Single(decodedTrailers);
        Assert.Equal("Custom Value", decodedTrailers["CustomName"]);
    }

    [Fact]
    public async Task CompleteAsync_BeforeBodyStarted_WithTrailers_TruncatedContentLength_ThrowsAnd500()
    {
        var startingTcs = new TaskCompletionSource(TaskCreationOptions.RunContinuationsAsynchronously);
        var appTcs = new TaskCompletionSource(TaskCreationOptions.RunContinuationsAsynchronously);
        var headers = new[]
        {
                new KeyValuePair<string, string>(PseudoHeaderNames.Method, "GET"),
                new KeyValuePair<string, string>(PseudoHeaderNames.Path, "/"),
                new KeyValuePair<string, string>(PseudoHeaderNames.Scheme, "http"),
            };
        var requestStream = await Http3Api.InitializeConnectionAndStreamsAsync(async context =>
        {
            try
            {
                context.Response.OnStarting(() => { startingTcs.SetResult(); return Task.CompletedTask; });

                context.Response.ContentLength = 25;
                context.Response.AppendTrailer("CustomName", "Custom Value");

                var ex = await Assert.ThrowsAsync<InvalidOperationException>(() => context.Response.CompleteAsync().DefaultTimeout());
                Assert.Equal(CoreStrings.FormatTooFewBytesWritten(0, 25), ex.Message);

                Assert.True(startingTcs.Task.IsCompletedSuccessfully);
                Assert.False(context.Response.Headers.IsReadOnly);
                Assert.False(context.Features.Get<IHttpResponseTrailersFeature>().Trailers.IsReadOnly);

                appTcs.SetResult();
            }
            catch (Exception ex)
            {
                appTcs.SetException(ex);
            }
        }, headers, endStream: true);

        var decodedHeaders = await requestStream.ExpectHeadersAsync();

        await appTcs.Task;

        await requestStream.ExpectReceiveEndOfStream();

        Assert.Equal(3, decodedHeaders.Count);
        Assert.Contains("date", decodedHeaders.Keys, StringComparer.OrdinalIgnoreCase);
        Assert.Equal("500", decodedHeaders[PseudoHeaderNames.Status]);
        Assert.Equal("0", decodedHeaders[HeaderNames.ContentLength]);
    }

    [Fact]
    public async Task CompleteAsync_AfterBodyStarted_SendsBodyWithEndStream()
    {
        var startingTcs = new TaskCompletionSource(TaskCreationOptions.RunContinuationsAsynchronously);
        var appTcs = new TaskCompletionSource(TaskCreationOptions.RunContinuationsAsynchronously);
        var clientTcs = new TaskCompletionSource(TaskCreationOptions.RunContinuationsAsynchronously);
        var headers = new[]
        {
                new KeyValuePair<string, string>(PseudoHeaderNames.Method, "GET"),
                new KeyValuePair<string, string>(PseudoHeaderNames.Path, "/"),
                new KeyValuePair<string, string>(PseudoHeaderNames.Scheme, "http"),
            };
        var requestStream = await Http3Api.InitializeConnectionAndStreamsAsync(async context =>
        {
            try
            {
                context.Response.OnStarting(() => { startingTcs.SetResult(); return Task.CompletedTask; });

                await context.Response.WriteAsync("Hello World");
                Assert.True(startingTcs.Task.IsCompletedSuccessfully); // OnStarting got called.
                Assert.True(context.Response.Headers.IsReadOnly);

                await context.Response.CompleteAsync().DefaultTimeout();
                await context.Response.CompleteAsync().DefaultTimeout(); // Can be called twice, no-ops

                Assert.True(context.Features.Get<IHttpResponseTrailersFeature>().Trailers.IsReadOnly);

                // Make sure the client gets our results from CompleteAsync instead of from the request delegate exiting.
                await clientTcs.Task.DefaultTimeout();
                appTcs.SetResult();
            }
            catch (Exception ex)
            {
                appTcs.SetException(ex);
            }
        }, headers, endStream: true);

        var decodedHeaders = await requestStream.ExpectHeadersAsync();

        Assert.Equal(2, decodedHeaders.Count);
        Assert.Contains("date", decodedHeaders.Keys, StringComparer.OrdinalIgnoreCase);
        Assert.Equal("200", decodedHeaders[PseudoHeaderNames.Status]);

        var data = await requestStream.ExpectDataAsync();

        Assert.Equal("Hello World", Encoding.UTF8.GetString(data.Span));

        clientTcs.SetResult();
        await appTcs.Task;

        await requestStream.ExpectReceiveEndOfStream();
    }

    [Fact]
    public async Task CompleteAsync_WriteAfterComplete_Throws()
    {
        var startingTcs = new TaskCompletionSource(TaskCreationOptions.RunContinuationsAsynchronously);
        var appTcs = new TaskCompletionSource(TaskCreationOptions.RunContinuationsAsynchronously);
        var clientTcs = new TaskCompletionSource(TaskCreationOptions.RunContinuationsAsynchronously);
        var headers = new[]
        {
                new KeyValuePair<string, string>(PseudoHeaderNames.Method, "GET"),
                new KeyValuePair<string, string>(PseudoHeaderNames.Path, "/"),
                new KeyValuePair<string, string>(PseudoHeaderNames.Scheme, "http"),
            };
        var requestStream = await Http3Api.InitializeConnectionAndStreamsAsync(async context =>
        {
            try
            {
                context.Response.OnStarting(() => { startingTcs.SetResult(); return Task.CompletedTask; });
                await context.Response.CompleteAsync().DefaultTimeout();

                Assert.True(startingTcs.Task.IsCompletedSuccessfully); // OnStarting got called.
                Assert.True(context.Response.Headers.IsReadOnly);
                Assert.True(context.Features.Get<IHttpResponseTrailersFeature>().Trailers.IsReadOnly);

                var ex = await Assert.ThrowsAsync<InvalidOperationException>(() => context.Response.WriteAsync("2 Hello World").DefaultTimeout());
                Assert.Equal("Writing is not allowed after writer was completed.", ex.Message);

                // Make sure the client gets our results from CompleteAsync instead of from the request delegate exiting.
                await clientTcs.Task.DefaultTimeout();
                appTcs.SetResult();
            }
            catch (Exception ex)
            {
                appTcs.SetException(ex);
            }
        }, headers, endStream: true);

        var decodedHeaders = await requestStream.ExpectHeadersAsync();

        Assert.Equal(3, decodedHeaders.Count);
        Assert.Contains("date", decodedHeaders.Keys, StringComparer.OrdinalIgnoreCase);
        Assert.Equal("200", decodedHeaders[PseudoHeaderNames.Status]);
        Assert.Equal("0", decodedHeaders[HeaderNames.ContentLength]);

        clientTcs.SetResult();
        await appTcs.Task;

        await requestStream.ExpectReceiveEndOfStream();
    }

    [Fact]
    public async Task CompleteAsync_WriteAgainAfterComplete_Throws()
    {
        var startingTcs = new TaskCompletionSource(TaskCreationOptions.RunContinuationsAsynchronously);
        var appTcs = new TaskCompletionSource(TaskCreationOptions.RunContinuationsAsynchronously);
        var clientTcs = new TaskCompletionSource(TaskCreationOptions.RunContinuationsAsynchronously);
        var headers = new[]
        {
                new KeyValuePair<string, string>(PseudoHeaderNames.Method, "GET"),
                new KeyValuePair<string, string>(PseudoHeaderNames.Path, "/"),
                new KeyValuePair<string, string>(PseudoHeaderNames.Scheme, "http"),
            };
        var requestStream = await Http3Api.InitializeConnectionAndStreamsAsync(async context =>
        {
            try
            {
                context.Response.OnStarting(() => { startingTcs.SetResult(); return Task.CompletedTask; });

                await context.Response.WriteAsync("Hello World").DefaultTimeout();
                Assert.True(startingTcs.Task.IsCompletedSuccessfully); // OnStarting got called.
                Assert.True(context.Response.Headers.IsReadOnly);

                await context.Response.CompleteAsync().DefaultTimeout();

                Assert.True(context.Features.Get<IHttpResponseTrailersFeature>().Trailers.IsReadOnly);

                var ex = await Assert.ThrowsAsync<InvalidOperationException>(() => context.Response.WriteAsync("2 Hello World").DefaultTimeout());
                Assert.Equal("Writing is not allowed after writer was completed.", ex.Message);

                // Make sure the client gets our results from CompleteAsync instead of from the request delegate exiting.
                await clientTcs.Task.DefaultTimeout();
                appTcs.SetResult();
            }
            catch (Exception ex)
            {
                appTcs.SetException(ex);
            }
        }, headers, endStream: true);

        var decodedHeaders = await requestStream.ExpectHeadersAsync();

        Assert.Equal(2, decodedHeaders.Count);
        Assert.Contains("date", decodedHeaders.Keys, StringComparer.OrdinalIgnoreCase);
        Assert.Equal("200", decodedHeaders[PseudoHeaderNames.Status]);

        var data = await requestStream.ExpectDataAsync();
        Assert.Equal("Hello World", Encoding.UTF8.GetString(data.Span));

        clientTcs.SetResult();
        await appTcs.Task;

        await requestStream.ExpectReceiveEndOfStream();
    }

    [Fact]
    public async Task CompleteAsync_AdvanceAfterComplete_AdvanceThrows()
    {
        var tcs = new TaskCompletionSource();
        var headers = new[]
        {
                new KeyValuePair<string, string>(PseudoHeaderNames.Method, "GET"),
                new KeyValuePair<string, string>(PseudoHeaderNames.Path, "/"),
                new KeyValuePair<string, string>(PseudoHeaderNames.Scheme, "http"),
            };
        var requestStream = await Http3Api.InitializeConnectionAndStreamsAsync(async context =>
        {
            var memory = context.Response.BodyWriter.GetMemory(12);
            await context.Response.CompleteAsync();
            try
            {
                context.Response.BodyWriter.Advance(memory.Length);
            }
            catch (InvalidOperationException)
            {
                tcs.SetResult();
                return;
            }

            Assert.True(false);
        }, headers, endStream: true);

        var decodedHeaders = await requestStream.ExpectHeadersAsync();

        Assert.Equal(3, decodedHeaders.Count);
        Assert.Contains("date", decodedHeaders.Keys, StringComparer.OrdinalIgnoreCase);
        Assert.Equal("200", decodedHeaders[PseudoHeaderNames.Status]);
        Assert.Equal("0", decodedHeaders["content-length"]);

        await tcs.Task.DefaultTimeout();

        await requestStream.ExpectReceiveEndOfStream();
    }

    [Fact]
    public async Task CompleteAsync_AfterPipeWrite_WithTrailers_SendsBodyAndTrailersWithEndStream()
    {
        var startingTcs = new TaskCompletionSource(TaskCreationOptions.RunContinuationsAsynchronously);
        var appTcs = new TaskCompletionSource(TaskCreationOptions.RunContinuationsAsynchronously);
        var clientTcs = new TaskCompletionSource(TaskCreationOptions.RunContinuationsAsynchronously);
        var headers = new[]
        {
                new KeyValuePair<string, string>(PseudoHeaderNames.Method, "GET"),
                new KeyValuePair<string, string>(PseudoHeaderNames.Path, "/"),
                new KeyValuePair<string, string>(PseudoHeaderNames.Scheme, "http"),
            };
        var requestStream = await Http3Api.InitializeConnectionAndStreamsAsync(async context =>
        {
            try
            {
                context.Response.OnStarting(() => { startingTcs.SetResult(); return Task.CompletedTask; });

                var buffer = context.Response.BodyWriter.GetMemory();
                var length = Encoding.UTF8.GetBytes("Hello World", buffer.Span);
                context.Response.BodyWriter.Advance(length);

                Assert.False(startingTcs.Task.IsCompletedSuccessfully); // OnStarting did not get called.
                Assert.False(context.Response.Headers.IsReadOnly);

                context.Response.AppendTrailer("CustomName", "Custom Value");

                await context.Response.CompleteAsync().DefaultTimeout();
                Assert.True(startingTcs.Task.IsCompletedSuccessfully); // OnStarting got called.
                Assert.True(context.Response.Headers.IsReadOnly);

                Assert.True(context.Features.Get<IHttpResponseTrailersFeature>().Trailers.IsReadOnly);

                // Make sure the client gets our results from CompleteAsync instead of from the request delegate exiting.
                await clientTcs.Task.DefaultTimeout();
                appTcs.SetResult();
            }
            catch (Exception ex)
            {
                appTcs.SetException(ex);
            }
        }, headers, endStream: true);

        var decodedHeaders = await requestStream.ExpectHeadersAsync();
        Assert.Equal(2, decodedHeaders.Count);
        Assert.Contains("date", decodedHeaders.Keys, StringComparer.OrdinalIgnoreCase);
        Assert.Equal("200", decodedHeaders[PseudoHeaderNames.Status]);

        var data = await requestStream.ExpectDataAsync();
        Assert.Equal("Hello World", Encoding.UTF8.GetString(data.Span));

        var decodedTrailers = await requestStream.ExpectHeadersAsync();
        Assert.Equal("Custom Value", decodedTrailers["CustomName"]);

        clientTcs.SetResult();
        await appTcs.Task;

        await requestStream.ExpectReceiveEndOfStream();
    }

    [Fact]
    public async Task CompleteAsync_AfterBodyStarted_WithTrailers_SendsBodyAndTrailersWithEndStream()
    {
        var startingTcs = new TaskCompletionSource(TaskCreationOptions.RunContinuationsAsynchronously);
        var appTcs = new TaskCompletionSource(TaskCreationOptions.RunContinuationsAsynchronously);
        var clientTcs = new TaskCompletionSource(TaskCreationOptions.RunContinuationsAsynchronously);
        var headers = new[]
        {
                new KeyValuePair<string, string>(PseudoHeaderNames.Method, "GET"),
                new KeyValuePair<string, string>(PseudoHeaderNames.Path, "/"),
                new KeyValuePair<string, string>(PseudoHeaderNames.Scheme, "http"),
            };
        var requestStream = await Http3Api.InitializeConnectionAndStreamsAsync(async context =>
        {
            try
            {
                context.Response.OnStarting(() => { startingTcs.SetResult(); return Task.CompletedTask; });

                await context.Response.WriteAsync("Hello World");
                Assert.True(startingTcs.Task.IsCompletedSuccessfully); // OnStarting got called.
                Assert.True(context.Response.Headers.IsReadOnly);

                context.Response.AppendTrailer("CustomName", "Custom Value");

                await context.Response.CompleteAsync().DefaultTimeout();

                Assert.True(context.Features.Get<IHttpResponseTrailersFeature>().Trailers.IsReadOnly);

                // Make sure the client gets our results from CompleteAsync instead of from the request delegate exiting.
                await clientTcs.Task.DefaultTimeout();
                appTcs.SetResult();
            }
            catch (Exception ex)
            {
                appTcs.SetException(ex);
            }
        }, headers, endStream: true);

        var decodedHeaders = await requestStream.ExpectHeadersAsync();
        Assert.Equal(2, decodedHeaders.Count);
        Assert.Contains("date", decodedHeaders.Keys, StringComparer.OrdinalIgnoreCase);
        Assert.Equal("200", decodedHeaders[PseudoHeaderNames.Status]);

        var data = await requestStream.ExpectDataAsync();
        Assert.Equal("Hello World", Encoding.UTF8.GetString(data.Span));

        var decodedTrailers = await requestStream.ExpectHeadersAsync();
        Assert.Equal("Custom Value", decodedTrailers["CustomName"]);

        clientTcs.SetResult();
        await appTcs.Task;

        await requestStream.ExpectReceiveEndOfStream();
    }

    [Fact]
    public async Task CompleteAsync_AfterBodyStarted_WithTrailers_TruncatedContentLength_ThrowsAndReset()
    {
        var startingTcs = new TaskCompletionSource(TaskCreationOptions.RunContinuationsAsynchronously);
        var appTcs = new TaskCompletionSource(TaskCreationOptions.RunContinuationsAsynchronously);
        var clientTcs = new TaskCompletionSource(TaskCreationOptions.RunContinuationsAsynchronously);
        var headers = new[]
        {
                new KeyValuePair<string, string>(PseudoHeaderNames.Method, "GET"),
                new KeyValuePair<string, string>(PseudoHeaderNames.Path, "/"),
                new KeyValuePair<string, string>(PseudoHeaderNames.Scheme, "http"),
            };
        var requestStream = await Http3Api.InitializeConnectionAndStreamsAsync(async context =>
        {
            try
            {
                context.Response.OnStarting(() => { startingTcs.SetResult(); return Task.CompletedTask; });

                context.Response.ContentLength = 25;
                await context.Response.WriteAsync("Hello World");
                Assert.True(startingTcs.Task.IsCompletedSuccessfully); // OnStarting got called.
                Assert.True(context.Response.Headers.IsReadOnly);

                context.Response.AppendTrailer("CustomName", "Custom Value");

                var ex = await Assert.ThrowsAsync<InvalidOperationException>(() => context.Response.CompleteAsync().DefaultTimeout());
                Assert.Equal(CoreStrings.FormatTooFewBytesWritten(11, 25), ex.Message);

                Assert.False(context.Features.Get<IHttpResponseTrailersFeature>().Trailers.IsReadOnly);

                // Make sure the client gets our results from CompleteAsync instead of from the request delegate exiting.
                await clientTcs.Task.DefaultTimeout();
                appTcs.SetResult();
            }
            catch (Exception ex)
            {
                appTcs.SetException(ex);
            }
        }, headers, endStream: true);

        var decodedHeaders = await requestStream.ExpectHeadersAsync();
        Assert.Equal(3, decodedHeaders.Count);
        Assert.Contains("date", decodedHeaders.Keys, StringComparer.OrdinalIgnoreCase);
        Assert.Equal("200", decodedHeaders[PseudoHeaderNames.Status]);
        Assert.Equal("25", decodedHeaders[HeaderNames.ContentLength]);

        var data = await requestStream.ExpectDataAsync();
        Assert.Equal("Hello World", Encoding.UTF8.GetString(data.Span));

        clientTcs.SetResult();

        await requestStream.WaitForStreamErrorAsync(Http3ErrorCode.InternalError,
            expectedErrorMessage: CoreStrings.FormatTooFewBytesWritten(11, 25));

        await appTcs.Task;
    }

    [Fact]
    public async Task PipeWriterComplete_AfterBodyStarted_WithTrailers_TruncatedContentLength_ThrowsAndReset()
    {
        var startingTcs = new TaskCompletionSource(TaskCreationOptions.RunContinuationsAsynchronously);
        var appTcs = new TaskCompletionSource(TaskCreationOptions.RunContinuationsAsynchronously);
        var clientTcs = new TaskCompletionSource(TaskCreationOptions.RunContinuationsAsynchronously);
        var headers = new[]
        {
                new KeyValuePair<string, string>(PseudoHeaderNames.Method, "GET"),
                new KeyValuePair<string, string>(PseudoHeaderNames.Path, "/"),
                new KeyValuePair<string, string>(PseudoHeaderNames.Scheme, "http"),
            };

        var requestStream = await Http3Api.InitializeConnectionAndStreamsAsync(async context =>
        {
            try
            {
                context.Response.OnStarting(() => { startingTcs.SetResult(); return Task.CompletedTask; });

                context.Response.ContentLength = 25;
                await context.Response.WriteAsync("Hello World");
                Assert.True(startingTcs.Task.IsCompletedSuccessfully); // OnStarting got called.
                Assert.True(context.Response.Headers.IsReadOnly);

                context.Response.AppendTrailer("CustomName", "Custom Value");

                var ex = Assert.Throws<InvalidOperationException>(() => context.Response.BodyWriter.Complete());
                Assert.Equal(CoreStrings.FormatTooFewBytesWritten(11, 25), ex.Message);

                Assert.False(context.Features.Get<IHttpResponseTrailersFeature>().Trailers.IsReadOnly);

                // Make sure the client gets our results from CompleteAsync instead of from the request delegate exiting.
                await clientTcs.Task.DefaultTimeout();
                appTcs.SetResult();
            }
            catch (Exception ex)
            {
                appTcs.SetException(ex);
            }
        }, headers, endStream: true);

        var decodedHeaders = await requestStream.ExpectHeadersAsync();
        Assert.Equal(3, decodedHeaders.Count);
        Assert.Contains("date", decodedHeaders.Keys, StringComparer.OrdinalIgnoreCase);
        Assert.Equal("200", decodedHeaders[PseudoHeaderNames.Status]);
        Assert.Equal("25", decodedHeaders[HeaderNames.ContentLength]);

        var data = await requestStream.ExpectDataAsync();
        Assert.Equal("Hello World", Encoding.UTF8.GetString(data.Span));

        clientTcs.SetResult();

        await requestStream.WaitForStreamErrorAsync(Http3ErrorCode.InternalError,
            expectedErrorMessage: CoreStrings.FormatTooFewBytesWritten(11, 25));

        await appTcs.Task;
    }

    [Fact]
    public async Task AbortAfterCompleteAsync_GETWithResponseBodyAndTrailers_ResetsAfterResponse()
    {
        var startingTcs = new TaskCompletionSource(TaskCreationOptions.RunContinuationsAsynchronously);
        var appTcs = new TaskCompletionSource(TaskCreationOptions.RunContinuationsAsynchronously);
        var clientTcs = new TaskCompletionSource(TaskCreationOptions.RunContinuationsAsynchronously);
        var headers = new[]
        {
                new KeyValuePair<string, string>(PseudoHeaderNames.Method, "GET"),
                new KeyValuePair<string, string>(PseudoHeaderNames.Path, "/"),
                new KeyValuePair<string, string>(PseudoHeaderNames.Scheme, "http"),
            };
        var requestStream = await Http3Api.InitializeConnectionAndStreamsAsync(async context =>
        {
            try
            {
                context.Response.OnStarting(() => { startingTcs.SetResult(); return Task.CompletedTask; });

                await context.Response.WriteAsync("Hello World");
                Assert.True(startingTcs.Task.IsCompletedSuccessfully); // OnStarting got called.
                Assert.True(context.Response.Headers.IsReadOnly);

                context.Response.AppendTrailer("CustomName", "Custom Value");

                await context.Response.CompleteAsync().DefaultTimeout();

                Assert.True(context.Features.Get<IHttpResponseTrailersFeature>().Trailers.IsReadOnly);

                // RequestAborted will no longer fire after CompleteAsync.
                Assert.False(context.RequestAborted.CanBeCanceled);
                context.Abort();

                // Make sure the client gets our results from CompleteAsync instead of from the request delegate exiting.
                await clientTcs.Task.DefaultTimeout();
                appTcs.SetResult();
            }
            catch (Exception ex)
            {
                appTcs.SetException(ex);
            }
        }, headers, endStream: true);

        var decodedHeaders = await requestStream.ExpectHeadersAsync();
        Assert.Equal(2, decodedHeaders.Count);
        Assert.Contains("date", decodedHeaders.Keys, StringComparer.OrdinalIgnoreCase);
        Assert.Equal("200", decodedHeaders[PseudoHeaderNames.Status]);

        var data = await requestStream.ExpectDataAsync();
        Assert.Equal("Hello World", Encoding.UTF8.GetString(data.Span));

        var decodedTrailers = await requestStream.ExpectHeadersAsync();
        Assert.Equal("Custom Value", decodedTrailers["CustomName"]);

        await requestStream.WaitForStreamErrorAsync(Http3ErrorCode.InternalError, expectedErrorMessage: null);

        clientTcs.SetResult();
        await appTcs.Task;
    }

    [Fact]
    public async Task AbortAfterCompleteAsync_POSTWithResponseBodyAndTrailers_RequestBodyThrows()
    {
        var startingTcs = new TaskCompletionSource(TaskCreationOptions.RunContinuationsAsynchronously);
        var appTcs = new TaskCompletionSource(TaskCreationOptions.RunContinuationsAsynchronously);
        var clientTcs = new TaskCompletionSource(TaskCreationOptions.RunContinuationsAsynchronously);
        var headers = new[]
        {
                new KeyValuePair<string, string>(PseudoHeaderNames.Method, "POST"),
                new KeyValuePair<string, string>(PseudoHeaderNames.Path, "/"),
                new KeyValuePair<string, string>(PseudoHeaderNames.Scheme, "http"),
            };
        var requestStream = await Http3Api.InitializeConnectionAndStreamsAsync(async context =>
        {
            try
            {
                var requestBodyTask = context.Request.BodyReader.ReadAsync();

                context.Response.OnStarting(() => { startingTcs.SetResult(); return Task.CompletedTask; });

                await context.Response.WriteAsync("Hello World");
                Assert.True(startingTcs.Task.IsCompletedSuccessfully); // OnStarting got called.
                Assert.True(context.Response.Headers.IsReadOnly);

                context.Response.AppendTrailer("CustomName", "Custom Value");

                await context.Response.CompleteAsync().DefaultTimeout();

                Assert.True(context.Features.Get<IHttpResponseTrailersFeature>().Trailers.IsReadOnly);

                // RequestAborted will no longer fire after CompleteAsync.
                Assert.False(context.RequestAborted.CanBeCanceled);
                context.Abort();

                await Assert.ThrowsAsync<TaskCanceledException>(async () => await requestBodyTask);
                await Assert.ThrowsAsync<ConnectionAbortedException>(async () => await context.Request.BodyReader.ReadAsync());

                // Make sure the client gets our results from CompleteAsync instead of from the request delegate exiting.
                await clientTcs.Task.DefaultTimeout();
                appTcs.SetResult();
            }
            catch (Exception ex)
            {
                appTcs.SetException(ex);
            }
        }, headers, endStream: false);

        var decodedHeaders = await requestStream.ExpectHeadersAsync();
        Assert.Equal(2, decodedHeaders.Count);
        Assert.Contains("date", decodedHeaders.Keys, StringComparer.OrdinalIgnoreCase);
        Assert.Equal("200", decodedHeaders[PseudoHeaderNames.Status]);

        var data = await requestStream.ExpectDataAsync();
        Assert.Equal("Hello World", Encoding.UTF8.GetString(data.Span));

        var decodedTrailers = await requestStream.ExpectHeadersAsync();
        Assert.Equal("Custom Value", decodedTrailers["CustomName"]);

        await requestStream.WaitForStreamErrorAsync(Http3ErrorCode.InternalError, expectedErrorMessage: null);

        clientTcs.SetResult();
        await appTcs.Task;
    }

    [Fact]
    public async Task ResetAfterCompleteAsync_GETWithResponseBodyAndTrailers_ResetsAfterResponse()
    {
        var startingTcs = new TaskCompletionSource(TaskCreationOptions.RunContinuationsAsynchronously);
        var appTcs = new TaskCompletionSource(TaskCreationOptions.RunContinuationsAsynchronously);
        var clientTcs = new TaskCompletionSource(TaskCreationOptions.RunContinuationsAsynchronously);
        var headers = new[]
        {
                new KeyValuePair<string, string>(PseudoHeaderNames.Method, "GET"),
                new KeyValuePair<string, string>(PseudoHeaderNames.Path, "/"),
                new KeyValuePair<string, string>(PseudoHeaderNames.Scheme, "http"),
            };
        var requestStream = await Http3Api.InitializeConnectionAndStreamsAsync(async context =>
        {
            try
            {
                context.Response.OnStarting(() => { startingTcs.SetResult(); return Task.CompletedTask; });

                await context.Response.WriteAsync("Hello World");
                Assert.True(startingTcs.Task.IsCompletedSuccessfully); // OnStarting got called.
                Assert.True(context.Response.Headers.IsReadOnly);

                context.Response.AppendTrailer("CustomName", "Custom Value");

                await context.Response.CompleteAsync().DefaultTimeout();

                Assert.True(context.Features.Get<IHttpResponseTrailersFeature>().Trailers.IsReadOnly);

                // RequestAborted will no longer fire after CompleteAsync.
                Assert.False(context.RequestAborted.CanBeCanceled);
                var resetFeature = context.Features.Get<IHttpResetFeature>();
                Assert.NotNull(resetFeature);
                resetFeature.Reset((int)Http3ErrorCode.NoError);

                // Make sure the client gets our results from CompleteAsync instead of from the request delegate exiting.
                await clientTcs.Task.DefaultTimeout();
                appTcs.SetResult();
            }
            catch (Exception ex)
            {
                appTcs.SetException(ex);
            }
        }, headers, endStream: true);

        var decodedHeaders = await requestStream.ExpectHeadersAsync();
        Assert.Equal(2, decodedHeaders.Count);
        Assert.Contains("date", decodedHeaders.Keys, StringComparer.OrdinalIgnoreCase);
        Assert.Equal("200", decodedHeaders[PseudoHeaderNames.Status]);

        var data = await requestStream.ExpectDataAsync();
        Assert.Equal("Hello World", Encoding.UTF8.GetString(data.Span));

        var decodedTrailers = await requestStream.ExpectHeadersAsync();
        Assert.Equal("Custom Value", decodedTrailers["CustomName"]);

        await requestStream.WaitForStreamErrorAsync(
            Http3ErrorCode.NoError,
            expectedErrorMessage: "The HTTP/3 stream was reset by the application with error code H3_NO_ERROR.");

        clientTcs.SetResult();
        await appTcs.Task;
    }

    [Fact]
    public async Task ResetAfterCompleteAsync_POSTWithResponseBodyAndTrailers_RequestBodyThrows()
    {
        var startingTcs = new TaskCompletionSource(TaskCreationOptions.RunContinuationsAsynchronously);
        var appTcs = new TaskCompletionSource(TaskCreationOptions.RunContinuationsAsynchronously);
        var clientTcs = new TaskCompletionSource(TaskCreationOptions.RunContinuationsAsynchronously);
        var headers = new[]
        {
                new KeyValuePair<string, string>(PseudoHeaderNames.Method, "POST"),
                new KeyValuePair<string, string>(PseudoHeaderNames.Path, "/"),
                new KeyValuePair<string, string>(PseudoHeaderNames.Scheme, "http"),
            };
        var requestStream = await Http3Api.InitializeConnectionAndStreamsAsync(async context =>
        {
            try
            {
                var requestBodyTask = context.Request.BodyReader.ReadAsync();

                context.Response.OnStarting(() => { startingTcs.SetResult(); return Task.CompletedTask; });

                await context.Response.WriteAsync("Hello World");
                Assert.True(startingTcs.Task.IsCompletedSuccessfully); // OnStarting got called.
                Assert.True(context.Response.Headers.IsReadOnly);

                context.Response.AppendTrailer("CustomName", "Custom Value");

                await context.Response.CompleteAsync().DefaultTimeout();

                Assert.True(context.Features.Get<IHttpResponseTrailersFeature>().Trailers.IsReadOnly);

                // RequestAborted will no longer fire after CompleteAsync.
                Assert.False(context.RequestAborted.CanBeCanceled);
                var resetFeature = context.Features.Get<IHttpResetFeature>();
                Assert.NotNull(resetFeature);
                resetFeature.Reset((int)Http3ErrorCode.NoError);

                await Assert.ThrowsAsync<TaskCanceledException>(async () => await requestBodyTask);
                await Assert.ThrowsAsync<ConnectionAbortedException>(async () => await context.Request.BodyReader.ReadAsync());

                // Make sure the client gets our results from CompleteAsync instead of from the request delegate exiting.
                await clientTcs.Task.DefaultTimeout();
                appTcs.SetResult();
            }
            catch (Exception ex)
            {
                appTcs.SetException(ex);
            }
        }, headers, endStream: false);

        var decodedHeaders = await requestStream.ExpectHeadersAsync();
        Assert.Equal(2, decodedHeaders.Count);
        Assert.Contains("date", decodedHeaders.Keys, StringComparer.OrdinalIgnoreCase);
        Assert.Equal("200", decodedHeaders[PseudoHeaderNames.Status]);

        var data = await requestStream.ExpectDataAsync();
        Assert.Equal("Hello World", Encoding.UTF8.GetString(data.Span));

        var decodedTrailers = await requestStream.ExpectHeadersAsync();
        Assert.Equal("Custom Value", decodedTrailers["CustomName"]);

        await requestStream.WaitForStreamErrorAsync(
            Http3ErrorCode.NoError,
            expectedErrorMessage: "The HTTP/3 stream was reset by the application with error code H3_NO_ERROR.");

        clientTcs.SetResult();
        await appTcs.Task;
    }

    [Fact]
    public async Task DataBeforeHeaders_UnexpectedFrameError()
    {
        var requestStream = await Http3Api.InitializeConnectionAndStreamsAsync(_noopApplication, null);

        await requestStream.OnUnidentifiedStreamCreatedTask;

        await requestStream.SendDataAsync(Encoding.UTF8.GetBytes("This is invalid."));

        await requestStream.WaitForStreamErrorAsync(
            Http3ErrorCode.UnexpectedFrame,
            expectedErrorMessage: CoreStrings.Http3StreamErrorDataReceivedBeforeHeaders);
    }

    [Fact]
    public async Task RequestTrailers_CanReadTrailersFromRequest()
    {
        string testValue = null;

        var headers = new[]
        {
                new KeyValuePair<string, string>(PseudoHeaderNames.Method, "GET"),
                new KeyValuePair<string, string>(PseudoHeaderNames.Path, "/"),
                new KeyValuePair<string, string>(PseudoHeaderNames.Scheme, "http"),
            };
        var trailers = new[]
        {
                new KeyValuePair<string, string>("TestName", "TestValue"),
            };
        var requestStream = await Http3Api.InitializeConnectionAndStreamsAsync(async c =>
        {
            await c.Request.Body.DrainAsync(default);

            testValue = c.Request.GetTrailer("TestName");
        }, headers, endStream: false);
        await requestStream.SendDataAsync(Encoding.UTF8.GetBytes("Hello world"));
        await requestStream.SendHeadersAsync(trailers, endStream: true);

        await requestStream.ExpectHeadersAsync();

        Assert.Equal("TestValue", testValue);

        await requestStream.ExpectReceiveEndOfStream();
    }

    [Fact]
    public async Task FrameAfterTrailers_UnexpectedFrameError()
    {
        var headers = new[]
        {
                new KeyValuePair<string, string>(PseudoHeaderNames.Method, "GET"),
                new KeyValuePair<string, string>(PseudoHeaderNames.Path, "/"),
                new KeyValuePair<string, string>(PseudoHeaderNames.Scheme, "http"),
            };
        var trailers = new[]
        {
                new KeyValuePair<string, string>("TestName", "TestValue"),
            };
        var tcs = new TaskCompletionSource(TaskCreationOptions.RunContinuationsAsynchronously);
        var requestStream = await Http3Api.InitializeConnectionAndStreamsAsync(async c =>
        {
            // Send headers
            await c.Response.Body.FlushAsync();

            await tcs.Task;
        }, headers, endStream: false);

        await requestStream.ExpectHeadersAsync();

        await requestStream.SendDataAsync(Encoding.UTF8.GetBytes("Hello world"));
        await requestStream.SendHeadersAsync(trailers, endStream: false);
        await requestStream.SendDataAsync(Encoding.UTF8.GetBytes("This is invalid."));

        await requestStream.WaitForStreamErrorAsync(
            Http3ErrorCode.UnexpectedFrame,
            expectedErrorMessage: CoreStrings.FormatHttp3StreamErrorFrameReceivedAfterTrailers(Http3Formatting.ToFormattedType(Http3FrameType.Data)));

        tcs.SetResult();
    }

    [Fact]
    public async Task TrailersWithoutEndingStream_ErrorAccessingTrailers()
    {
        var readTrailersTcs = new TaskCompletionSource(TaskCreationOptions.RunContinuationsAsynchronously);
        var syncPoint = new SyncPoint();
        var headers = new[]
        {
                new KeyValuePair<string, string>(PseudoHeaderNames.Method, "GET"),
                new KeyValuePair<string, string>(PseudoHeaderNames.Path, "/"),
                new KeyValuePair<string, string>(PseudoHeaderNames.Scheme, "http"),
            };
        var trailers = new[]
        {
                new KeyValuePair<string, string>("TestName", "TestValue"),
            };
        var requestStream = await Http3Api.InitializeConnectionAndStreamsAsync(async c =>
        {
            var data = new byte[1024];
            await c.Request.Body.ReadAsync(data);

            await syncPoint.WaitToContinue();

            try
            {
                c.Request.GetTrailer("TestName");
            }
            catch (Exception ex)
            {
                readTrailersTcs.TrySetException(ex);
                throw;
            }
        }, headers, endStream: false);
        await requestStream.SendDataAsync(Encoding.UTF8.GetBytes("Hello world"));
        await requestStream.SendHeadersAsync(trailers, endStream: false);

        await syncPoint.WaitForSyncPoint().DefaultTimeout();
        syncPoint.Continue();

        // Stream not ended after trailing headers.
        var ex = await Assert.ThrowsAsync<InvalidOperationException>(() => readTrailersTcs.Task).DefaultTimeout();
        Assert.Equal("The request trailers are not available yet. They may not be available until the full request body is read.", ex.Message);
    }

    [Theory]
    [InlineData(nameof(Http3FrameType.MaxPushId))]
    [InlineData(nameof(Http3FrameType.Settings))]
    [InlineData(nameof(Http3FrameType.CancelPush))]
    [InlineData(nameof(Http3FrameType.GoAway))]
    public async Task UnexpectedRequestFrame(string frameType)
    {
        var requestStream = await Http3Api.InitializeConnectionAndStreamsAsync(_echoApplication, null);

        await requestStream.OnUnidentifiedStreamCreatedTask;

        var f = Enum.Parse<Http3FrameType>(frameType);
        await requestStream.SendFrameAsync(f, Memory<byte>.Empty);

        await requestStream.WaitForStreamErrorAsync(
            Http3ErrorCode.UnexpectedFrame,
            expectedErrorMessage: CoreStrings.FormatHttp3ErrorUnsupportedFrameOnRequestStream(Http3Formatting.ToFormattedType(f)));

        await Http3Api.WaitForConnectionErrorAsync<Http3ConnectionErrorException>(
            ignoreNonGoAwayFrames: true,
            expectedLastStreamId: 4,
            expectedErrorCode: Http3ErrorCode.UnexpectedFrame,
            expectedErrorMessage: CoreStrings.FormatHttp3ErrorUnsupportedFrameOnRequestStream(Http3Formatting.ToFormattedType(f)));
    }

    [Theory]
    [InlineData(nameof(Http3FrameType.PushPromise))]
    public async Task UnexpectedServerFrame(string frameType)
    {
        var headers = new[]
        {
                new KeyValuePair<string, string>(HeaderNames.Method, "GET"),
                new KeyValuePair<string, string>(HeaderNames.Path, "/"),
                new KeyValuePair<string, string>(HeaderNames.Scheme, "http"),
            };

        var requestStream = await Http3Api.InitializeConnectionAndStreamsAsync(_echoApplication, headers);

        await requestStream.OnStreamCreatedTask;

        var f = Enum.Parse<Http3FrameType>(frameType);
        await requestStream.SendFrameAsync(f, Memory<byte>.Empty);

        await requestStream.WaitForStreamErrorAsync(
            Http3ErrorCode.UnexpectedFrame,
            expectedErrorMessage: CoreStrings.FormatHttp3ErrorUnsupportedFrameOnServer(Http3Formatting.ToFormattedType(f)));
    }

    [Fact]
    public async Task RequestIncomplete()
    {
        var requestStream = await Http3Api.InitializeConnectionAndStreamsAsync(_echoApplication, null);

        await requestStream.EndStreamAsync();

        await requestStream.WaitForStreamErrorAsync(
            Http3ErrorCode.RequestIncomplete,
            expectedErrorMessage: CoreStrings.Http3StreamErrorRequestEndedNoHeaders);
    }

    [Fact]
    public Task HEADERS_Received_HeaderBlockContainsUnknownPseudoHeaderField_ConnectionError()
    {
        var headers = new[]
        {
                new KeyValuePair<string, string>(PseudoHeaderNames.Method, "GET"),
                new KeyValuePair<string, string>(PseudoHeaderNames.Path, "/"),
                new KeyValuePair<string, string>(PseudoHeaderNames.Scheme, "http"),
                new KeyValuePair<string, string>(":unknown", "0"),
            };

        return HEADERS_Received_InvalidHeaderFields_StreamError(headers, expectedErrorMessage: CoreStrings.HttpErrorUnknownPseudoHeaderField);
    }

    [Fact]
    public Task HEADERS_Received_HeaderBlockContainsResponsePseudoHeaderField_ConnectionError()
    {
        var headers = new[]
        {
                new KeyValuePair<string, string>(PseudoHeaderNames.Method, "GET"),
                new KeyValuePair<string, string>(PseudoHeaderNames.Path, "/"),
                new KeyValuePair<string, string>(PseudoHeaderNames.Scheme, "http"),
                new KeyValuePair<string, string>(PseudoHeaderNames.Status, "200"),
            };

        return HEADERS_Received_InvalidHeaderFields_StreamError(headers, expectedErrorMessage: CoreStrings.HttpErrorResponsePseudoHeaderField);
    }

    public static TheoryData<IEnumerable<KeyValuePair<string, string>>> DuplicatePseudoHeaderFieldData
    {
        get
        {
            var data = new TheoryData<IEnumerable<KeyValuePair<string, string>>>();
            var requestHeaders = new[]
            {
                    new KeyValuePair<string, string>(PseudoHeaderNames.Method, "GET"),
                    new KeyValuePair<string, string>(PseudoHeaderNames.Path, "/"),
                    new KeyValuePair<string, string>(PseudoHeaderNames.Authority, "127.0.0.1"),
                    new KeyValuePair<string, string>(PseudoHeaderNames.Scheme, "http"),
                };

            foreach (var headerField in requestHeaders)
            {
                var headers = requestHeaders.Concat(new[] { new KeyValuePair<string, string>(headerField.Key, headerField.Value) });
                data.Add(headers);
            }

            return data;
        }
    }

    public static TheoryData<IEnumerable<KeyValuePair<string, string>>> ConnectMissingPseudoHeaderFieldData
    {
        get
        {
            var data = new TheoryData<IEnumerable<KeyValuePair<string, string>>>();
            var methodHeader = new KeyValuePair<string, string>(PseudoHeaderNames.Method, "CONNECT");
            var headers = new[] { methodHeader };
            data.Add(headers);

            return data;
        }
    }

    public static TheoryData<IEnumerable<KeyValuePair<string, string>>> PseudoHeaderFieldAfterRegularHeadersData
    {
        get
        {
            var data = new TheoryData<IEnumerable<KeyValuePair<string, string>>>();
            var requestHeaders = new[]
            {
                    new KeyValuePair<string, string>(PseudoHeaderNames.Method, "GET"),
                    new KeyValuePair<string, string>(PseudoHeaderNames.Path, "/"),
                    new KeyValuePair<string, string>(PseudoHeaderNames.Authority, "127.0.0.1"),
                    new KeyValuePair<string, string>(PseudoHeaderNames.Scheme, "http"),
                    new KeyValuePair<string, string>("content-length", "0")
                };

            foreach (var headerField in requestHeaders.Where(h => h.Key.StartsWith(':')))
            {
                var headers = requestHeaders.Except(new[] { headerField }).Concat(new[] { headerField });
                data.Add(headers);
            }

            return data;
        }
    }

    public static TheoryData<IEnumerable<KeyValuePair<string, string>>> MissingPseudoHeaderFieldData
    {
        get
        {
            var data = new TheoryData<IEnumerable<KeyValuePair<string, string>>>();
            var requestHeaders = new[]
            {
                    new KeyValuePair<string, string>(PseudoHeaderNames.Method, "GET"),
                    new KeyValuePair<string, string>(PseudoHeaderNames.Path, "/"),
                    new KeyValuePair<string, string>(PseudoHeaderNames.Scheme, "http"),
                };

            foreach (var headerField in requestHeaders)
            {
                var headers = requestHeaders.Except(new[] { headerField });
                data.Add(headers);
            }

            return data;
        }
    }

    [Theory]
    [MemberData(nameof(DuplicatePseudoHeaderFieldData))]
    public Task HEADERS_Received_HeaderBlockContainsDuplicatePseudoHeaderField_ConnectionError(IEnumerable<KeyValuePair<string, string>> headers)
    {
        return HEADERS_Received_InvalidHeaderFields_StreamError(headers, expectedErrorMessage: CoreStrings.HttpErrorDuplicatePseudoHeaderField);
    }

    [Theory]
    [MemberData(nameof(ConnectMissingPseudoHeaderFieldData))]
    public async Task HEADERS_Received_HeaderBlockDoesNotContainMandatoryPseudoHeaderField_MethodIsCONNECT_NoError(IEnumerable<KeyValuePair<string, string>> headers)
    {
        var requestStream = await Http3Api.InitializeConnectionAndStreamsAsync(_noopApplication, headers, endStream: true);

        await requestStream.ExpectHeadersAsync();

        await requestStream.ExpectReceiveEndOfStream();
    }

    [Theory]
    [MemberData(nameof(PseudoHeaderFieldAfterRegularHeadersData))]
    public Task HEADERS_Received_HeaderBlockContainsPseudoHeaderFieldAfterRegularHeaders_ConnectionError(IEnumerable<KeyValuePair<string, string>> headers)
    {
        return HEADERS_Received_InvalidHeaderFields_StreamError(headers, expectedErrorMessage: CoreStrings.HttpErrorPseudoHeaderFieldAfterRegularHeaders);
    }

    private async Task HEADERS_Received_InvalidHeaderFields_StreamError(IEnumerable<KeyValuePair<string, string>> headers, string expectedErrorMessage, Http3ErrorCode? errorCode = null)
    {
        var requestStream = await Http3Api.InitializeConnectionAndStreamsAsync(_noopApplication, headers, endStream: true);

        await requestStream.WaitForStreamErrorAsync(
            errorCode ?? Http3ErrorCode.MessageError,
            AssertExpectedErrorMessages,
            expectedErrorMessage);
    }

    [Theory]
    [MemberData(nameof(MissingPseudoHeaderFieldData))]
    public async Task HEADERS_Received_HeaderBlockDoesNotContainMandatoryPseudoHeaderField_StreamError(IEnumerable<KeyValuePair<string, string>> headers)
    {
        var requestStream = await Http3Api.InitializeConnectionAndStreamsAsync(_noopApplication, headers, endStream: true);
        await requestStream.WaitForStreamErrorAsync(
             Http3ErrorCode.MessageError,
             expectedErrorMessage: CoreStrings.HttpErrorMissingMandatoryPseudoHeaderFields);
    }

    [Fact]
    public Task HEADERS_Received_HeaderBlockOverLimit_ConnectionError()
    {
        // > 32kb
        var headers = new[]
        {
                new KeyValuePair<string, string>(PseudoHeaderNames.Method, "GET"),
                new KeyValuePair<string, string>(PseudoHeaderNames.Path, "/"),
                new KeyValuePair<string, string>(PseudoHeaderNames.Scheme, "http"),
                new KeyValuePair<string, string>("a", _4kHeaderValue),
                new KeyValuePair<string, string>("b", _4kHeaderValue),
                new KeyValuePair<string, string>("c", _4kHeaderValue),
                new KeyValuePair<string, string>("d", _4kHeaderValue),
                new KeyValuePair<string, string>("e", _4kHeaderValue),
                new KeyValuePair<string, string>("f", _4kHeaderValue),
                new KeyValuePair<string, string>("g", _4kHeaderValue),
                new KeyValuePair<string, string>("h", _4kHeaderValue),
            };

        return HEADERS_Received_InvalidHeaderFields_StreamError(headers, CoreStrings.BadRequest_HeadersExceedMaxTotalSize, Http3ErrorCode.RequestRejected);
    }

    [Fact]
    public Task HEADERS_Received_TooManyHeaders_ConnectionError()
    {
        // > MaxRequestHeaderCount (100)
        var headers = new List<KeyValuePair<string, string>>();
        headers.AddRange(new[]
        {
                new KeyValuePair<string, string>(PseudoHeaderNames.Method, "GET"),
                new KeyValuePair<string, string>(PseudoHeaderNames.Path, "/"),
                new KeyValuePair<string, string>(PseudoHeaderNames.Scheme, "http"),
            });
        for (var i = 0; i < 100; i++)
        {
            headers.Add(new KeyValuePair<string, string>(i.ToString(CultureInfo.InvariantCulture), i.ToString(CultureInfo.InvariantCulture)));
        }

        return HEADERS_Received_InvalidHeaderFields_StreamError(headers, CoreStrings.BadRequest_TooManyHeaders);
    }

    [Fact]
    public Task HEADERS_Received_InvalidCharacters_ConnectionError()
    {
        var headers = new[]
        {
                new KeyValuePair<string, string>(PseudoHeaderNames.Method, "GET"),
                new KeyValuePair<string, string>(PseudoHeaderNames.Path, "/"),
                new KeyValuePair<string, string>(PseudoHeaderNames.Scheme, "http"),
                new KeyValuePair<string, string>("Custom", "val\0ue"),
            };

        return HEADERS_Received_InvalidHeaderFields_StreamError(headers, CoreStrings.BadRequest_MalformedRequestInvalidHeaders);
    }

    [Fact]
    public Task HEADERS_Received_HeaderBlockContainsConnectionHeader_ConnectionError()
    {
        var headers = new[]
        {
                new KeyValuePair<string, string>(PseudoHeaderNames.Method, "GET"),
                new KeyValuePair<string, string>(PseudoHeaderNames.Path, "/"),
                new KeyValuePair<string, string>(PseudoHeaderNames.Scheme, "http"),
                new KeyValuePair<string, string>("connection", "keep-alive")
            };

        return HEADERS_Received_InvalidHeaderFields_StreamError(headers, CoreStrings.HttpErrorConnectionSpecificHeaderField);
    }

    [Fact]
    public Task HEADERS_Received_HeaderBlockContainsTEHeader_ValueIsNotTrailers_ConnectionError()
    {
        var headers = new[]
        {
                new KeyValuePair<string, string>(PseudoHeaderNames.Method, "GET"),
                new KeyValuePair<string, string>(PseudoHeaderNames.Path, "/"),
                new KeyValuePair<string, string>(PseudoHeaderNames.Scheme, "http"),
                new KeyValuePair<string, string>("te", "trailers, deflate")
            };

        return HEADERS_Received_InvalidHeaderFields_StreamError(headers, CoreStrings.HttpErrorConnectionSpecificHeaderField);
    }

    [Fact]
    public async Task HEADERS_Received_HeaderBlockContainsTEHeader_ValueIsTrailers_NoError()
    {
        var headers = new[]
        {
                new KeyValuePair<string, string>(PseudoHeaderNames.Method, "GET"),
                new KeyValuePair<string, string>(PseudoHeaderNames.Path, "/"),
                new KeyValuePair<string, string>(PseudoHeaderNames.Scheme, "http"),
                new KeyValuePair<string, string>("te", "trailers")
            };

        var requestStream = await Http3Api.InitializeConnectionAndStreamsAsync(_noopApplication, headers, endStream: true);

        await requestStream.ExpectHeadersAsync();

        await requestStream.ExpectReceiveEndOfStream();
    }

    [Fact]
    public async Task MaxRequestBodySize_ContentLengthUnder_200()
    {
        _serviceContext.ServerOptions.Limits.MaxRequestBodySize = 15;
        var headers = new[]
        {
                new KeyValuePair<string, string>(PseudoHeaderNames.Method, "POST"),
                new KeyValuePair<string, string>(PseudoHeaderNames.Path, "/"),
                new KeyValuePair<string, string>(PseudoHeaderNames.Scheme, "http"),
                new KeyValuePair<string, string>(HeaderNames.ContentLength, "12"),
            };
        var requestStream = await Http3Api.InitializeConnectionAndStreamsAsync(async context =>
        {
            var buffer = new byte[100];
            var read = await context.Request.Body.ReadAsync(buffer, 0, buffer.Length);
            Assert.Equal(12, read);
            read = await context.Request.Body.ReadAsync(buffer, 0, buffer.Length);
            Assert.Equal(0, read);
        }, headers, endStream: false);
        await requestStream.SendDataAsync(new byte[12], endStream: true);

        var receivedHeaders = await requestStream.ExpectHeadersAsync();

        await requestStream.ExpectReceiveEndOfStream();

        Assert.Equal(3, receivedHeaders.Count);
        Assert.Contains("date", receivedHeaders.Keys, StringComparer.OrdinalIgnoreCase);
        Assert.Equal("200", receivedHeaders[PseudoHeaderNames.Status]);
        Assert.Equal("0", receivedHeaders[HeaderNames.ContentLength]);
    }

    [Fact]
    public async Task MaxRequestBodySize_ContentLengthOver_413()
    {
#pragma warning disable CS0618 // Type or member is obsolete
        BadHttpRequestException exception = null;
#pragma warning restore CS0618 // Type or member is obsolete
        _serviceContext.ServerOptions.Limits.MaxRequestBodySize = 10;
        var headers = new[]
        {
                new KeyValuePair<string, string>(PseudoHeaderNames.Method, "POST"),
                new KeyValuePair<string, string>(PseudoHeaderNames.Path, "/"),
                new KeyValuePair<string, string>(PseudoHeaderNames.Scheme, "http"),
                new KeyValuePair<string, string>(HeaderNames.ContentLength, "12"),
            };
        var requestStream = await Http3Api.InitializeConnectionAndStreamsAsync(async context =>
        {
#pragma warning disable CS0618 // Type or member is obsolete
            exception = await Assert.ThrowsAsync<BadHttpRequestException>(async () =>
#pragma warning restore CS0618 // Type or member is obsolete
            {
                var buffer = new byte[100];
                while (await context.Request.Body.ReadAsync(buffer, 0, buffer.Length) > 0) { }
            });
            ExceptionDispatchInfo.Capture(exception).Throw();
        }, headers, endStream: false);

        var receivedHeaders = await requestStream.ExpectHeadersAsync();

        await requestStream.ExpectReceiveEndOfStream();

        await requestStream.OnStreamCompletedTask.DefaultTimeout();

        Assert.Contains(LogMessages, m => m.Message.Contains("the application completed without reading the entire request body."));
        Assert.Equal("The application completed without reading the entire request body.", requestStream.AbortReadException.Message);

        Assert.Equal(3, receivedHeaders.Count);
        Assert.Contains("date", receivedHeaders.Keys, StringComparer.OrdinalIgnoreCase);
        Assert.Equal("413", receivedHeaders[PseudoHeaderNames.Status]);
        Assert.Equal("0", receivedHeaders[HeaderNames.ContentLength]);

        Assert.NotNull(exception);
    }

    [Fact]
    public async Task MaxRequestBodySize_NoContentLength_Under_200()
    {
        _serviceContext.ServerOptions.Limits.MaxRequestBodySize = 15;
        var headers = new[]
        {
                new KeyValuePair<string, string>(PseudoHeaderNames.Method, "POST"),
                new KeyValuePair<string, string>(PseudoHeaderNames.Path, "/"),
                new KeyValuePair<string, string>(PseudoHeaderNames.Scheme, "http"),
            };
        var requestStream = await Http3Api.InitializeConnectionAndStreamsAsync(async context =>
        {
            var buffer = new byte[100];
            var read = await context.Request.Body.ReadAsync(buffer, 0, buffer.Length);
            Assert.Equal(12, read);
            read = await context.Request.Body.ReadAsync(buffer, 0, buffer.Length);
            Assert.Equal(0, read);
        }, headers, endStream: false);
        await requestStream.SendDataAsync(new byte[12], endStream: true);

        var receivedHeaders = await requestStream.ExpectHeadersAsync();

        await requestStream.ExpectReceiveEndOfStream();

        Assert.Equal(3, receivedHeaders.Count);
        Assert.Contains("date", receivedHeaders.Keys, StringComparer.OrdinalIgnoreCase);
        Assert.Equal("200", receivedHeaders[PseudoHeaderNames.Status]);
        Assert.Equal("0", receivedHeaders[HeaderNames.ContentLength]);
    }

    [Fact]
    public async Task MaxRequestBodySize_NoContentLength_Over_413()
    {
#pragma warning disable CS0618 // Type or member is obsolete
        BadHttpRequestException exception = null;
#pragma warning restore CS0618 // Type or member is obsolete
        _serviceContext.ServerOptions.Limits.MaxRequestBodySize = 10;
        var headers = new[]
        {
                new KeyValuePair<string, string>(PseudoHeaderNames.Method, "POST"),
                new KeyValuePair<string, string>(PseudoHeaderNames.Path, "/"),
                new KeyValuePair<string, string>(PseudoHeaderNames.Scheme, "http"),
            };
        var requestStream = await Http3Api.InitializeConnectionAndStreamsAsync(async context =>
        {
#pragma warning disable CS0618 // Type or member is obsolete
            exception = await Assert.ThrowsAsync<BadHttpRequestException>(async () =>
#pragma warning restore CS0618 // Type or member is obsolete
            {
                var buffer = new byte[100];
                while (await context.Request.Body.ReadAsync(buffer, 0, buffer.Length) > 0) { }
            });
            ExceptionDispatchInfo.Capture(exception).Throw();
        }, headers, endStream: false);
        await requestStream.SendDataAsync(new byte[6], endStream: false);
        await requestStream.SendDataAsync(new byte[6], endStream: false);

        var receivedHeaders = await requestStream.ExpectHeadersAsync();

        await requestStream.ExpectReceiveEndOfStream();

        await requestStream.OnStreamCompletedTask.DefaultTimeout();
        Assert.Contains(LogMessages, m => m.Message.Contains("the application completed without reading the entire request body."));

        Assert.Equal(3, receivedHeaders.Count);
        Assert.Contains("date", receivedHeaders.Keys, StringComparer.OrdinalIgnoreCase);
        Assert.Equal("413", receivedHeaders[PseudoHeaderNames.Status]);
        Assert.Equal("0", receivedHeaders[HeaderNames.ContentLength]);

        Assert.NotNull(exception);
    }

    [Theory]
    [InlineData(true)]
    [InlineData(false)]
    public async Task MaxRequestBodySize_AppCanLowerLimit(bool includeContentLength)
    {
#pragma warning disable CS0618 // Type or member is obsolete
        BadHttpRequestException exception = null;
#pragma warning restore CS0618 // Type or member is obsolete
        _serviceContext.ServerOptions.Limits.MaxRequestBodySize = 20;
        var headers = new[]
        {
                new KeyValuePair<string, string>(PseudoHeaderNames.Method, "POST"),
                new KeyValuePair<string, string>(PseudoHeaderNames.Path, "/"),
                new KeyValuePair<string, string>(PseudoHeaderNames.Scheme, "http"),
            };
        if (includeContentLength)
        {
            headers.Concat(new[]
                {
                        new KeyValuePair<string, string>(HeaderNames.ContentLength, "18"),
                    });
        }
        var requestStream = await Http3Api.InitializeConnectionAndStreamsAsync(async context =>
        {
            Assert.False(context.Features.Get<IHttpMaxRequestBodySizeFeature>().IsReadOnly);
            context.Features.Get<IHttpMaxRequestBodySizeFeature>().MaxRequestBodySize = 17;
#pragma warning disable CS0618 // Type or member is obsolete
            exception = await Assert.ThrowsAsync<BadHttpRequestException>(async () =>
#pragma warning restore CS0618 // Type or member is obsolete
            {
                var buffer = new byte[100];
                while (await context.Request.Body.ReadAsync(buffer, 0, buffer.Length) > 0) { }
            });
            Assert.True(context.Features.Get<IHttpMaxRequestBodySizeFeature>().IsReadOnly);
            ExceptionDispatchInfo.Capture(exception).Throw();
        }, headers, endStream: false);
        await requestStream.SendDataAsync(new byte[6], endStream: false);
        await requestStream.SendDataAsync(new byte[6], endStream: false);
        await requestStream.SendDataAsync(new byte[6], endStream: false);

        var receivedHeaders = await requestStream.ExpectHeadersAsync();

        await requestStream.ExpectReceiveEndOfStream();

        await requestStream.OnStreamCompletedTask.DefaultTimeout();
        Assert.Contains(LogMessages, m => m.Message.Contains("the application completed without reading the entire request body."));

        Assert.Equal(3, receivedHeaders.Count);
        Assert.Contains("date", receivedHeaders.Keys, StringComparer.OrdinalIgnoreCase);
        Assert.Equal("413", receivedHeaders[PseudoHeaderNames.Status]);
        Assert.Equal("0", receivedHeaders[HeaderNames.ContentLength]);

        Assert.NotNull(exception);
    }

    [Theory]
    [InlineData(true)]
    [InlineData(false)]
    public async Task MaxRequestBodySize_AppCanRaiseLimit(bool includeContentLength)
    {
        _serviceContext.ServerOptions.Limits.MaxRequestBodySize = 10;
        var headers = new[]
        {
                new KeyValuePair<string, string>(PseudoHeaderNames.Method, "POST"),
                new KeyValuePair<string, string>(PseudoHeaderNames.Path, "/"),
                new KeyValuePair<string, string>(PseudoHeaderNames.Scheme, "http"),
            };
        if (includeContentLength)
        {
            headers.Concat(new[]
                {
                        new KeyValuePair<string, string>(HeaderNames.ContentLength, "12"),
                    });
        }
        var requestStream = await Http3Api.InitializeConnectionAndStreamsAsync(async context =>
        {
            Assert.False(context.Features.Get<IHttpMaxRequestBodySizeFeature>().IsReadOnly);
            context.Features.Get<IHttpMaxRequestBodySizeFeature>().MaxRequestBodySize = 12;
            var buffer = new byte[100];
            var read = await context.Request.Body.ReadAsync(buffer, 0, buffer.Length);
            Assert.Equal(12, read);
            Assert.True(context.Features.Get<IHttpMaxRequestBodySizeFeature>().IsReadOnly);
            read = await context.Request.Body.ReadAsync(buffer, 0, buffer.Length);
            Assert.Equal(0, read);
        }, headers, endStream: false);
        await requestStream.SendDataAsync(new byte[12], endStream: true);

        var receivedHeaders = await requestStream.ExpectHeadersAsync();

        await requestStream.ExpectReceiveEndOfStream();

        Assert.Equal(3, receivedHeaders.Count);
        Assert.Contains("date", receivedHeaders.Keys, StringComparer.OrdinalIgnoreCase);
        Assert.Equal("200", receivedHeaders[PseudoHeaderNames.Status]);
        Assert.Equal("0", receivedHeaders[HeaderNames.ContentLength]);
    }

    [Fact]
    public Task HEADERS_Received_RequestLineLength_Error()
    {
        var headers = new[]
        {
                new KeyValuePair<string, string>(PseudoHeaderNames.Method, new string('A', 8192 / 2)),
                new KeyValuePair<string, string>(PseudoHeaderNames.Path, "/" + new string('A', 8192 / 2)),
                new KeyValuePair<string, string>(PseudoHeaderNames.Scheme, "http")
            };

        return HEADERS_Received_InvalidHeaderFields_StreamError(headers, CoreStrings.BadRequest_RequestLineTooLong, Http3ErrorCode.RequestRejected);
    }

    [Theory]
    [InlineData(1)]
    [InlineData(4)]
    [InlineData(int.MaxValue)]
    public async Task UnsupportedControlStreamType(int typeId)
    {
        await Http3Api.InitializeConnectionAsync(_noopApplication);

        var outboundControlStream = await Http3Api.CreateControlStream().DefaultTimeout();
        await outboundControlStream.SendSettingsAsync(new List<Http3PeerSetting>());

        var inboundControlStream = await Http3Api.GetInboundControlStream();
        await inboundControlStream.ExpectSettingsAsync();

        // Create unsupported control stream
        var invalidStream = await Http3Api.CreateControlStream(typeId).DefaultTimeout();
        await invalidStream.WaitForStreamErrorAsync(
            Http3ErrorCode.StreamCreationError,
            AssertExpectedErrorMessages,
            CoreStrings.FormatHttp3ControlStreamErrorUnsupportedType(typeId)).DefaultTimeout();

        // Connection is still alive and available for requests
        var requestStream = await Http3Api.CreateRequestStream(new[]
        {
<<<<<<< HEAD
                new KeyValuePair<string, string>(HeaderNames.Path, "/"),
                new KeyValuePair<string, string>(HeaderNames.Scheme, "http"),
                new KeyValuePair<string, string>(HeaderNames.Method, "GET"),
                new KeyValuePair<string, string>(HeaderNames.Authority, "localhost:80"),
            }, endStream: true).DefaultTimeout();
=======
                new KeyValuePair<string, string>(PseudoHeaderNames.Path, "/"),
                new KeyValuePair<string, string>(PseudoHeaderNames.Scheme, "http"),
                new KeyValuePair<string, string>(PseudoHeaderNames.Method, "GET"),
                new KeyValuePair<string, string>(PseudoHeaderNames.Authority, "localhost:80"),
            }, endStream: true);
>>>>>>> 0240b1f6

        await requestStream.ExpectHeadersAsync().DefaultTimeout();
        await requestStream.ExpectReceiveEndOfStream().DefaultTimeout();
    }

    [Fact]
    public async Task HEADERS_ExceedsClientMaxFieldSectionSize_ErrorOnServer()
    {
        await Http3Api.InitializeConnectionAsync(context =>
        {
            context.Response.Headers["BigHeader"] = new string('!', 100);
            return Task.CompletedTask;
        });

        var outboundcontrolStream = await Http3Api.CreateControlStream();
        await outboundcontrolStream.SendSettingsAsync(new List<Http3PeerSetting>
            {
                new Http3PeerSetting(Core.Internal.Http3.Http3SettingType.MaxFieldSectionSize, 100)
            });

        var maxFieldSetting = await Http3Api.ServerReceivedSettingsReader.ReadAsync().DefaultTimeout();

        Assert.Equal(Core.Internal.Http3.Http3SettingType.MaxFieldSectionSize, maxFieldSetting.Key);
        Assert.Equal(100, maxFieldSetting.Value);

        var requestStream = await Http3Api.CreateRequestStream(new[]
        {
<<<<<<< HEAD
            new KeyValuePair<string, string>(HeaderNames.Path, "/"),
            new KeyValuePair<string, string>(HeaderNames.Scheme, "http"),
            new KeyValuePair<string, string>(HeaderNames.Method, "GET"),
            new KeyValuePair<string, string>(HeaderNames.Authority, "localhost:80"),
        }, endStream: true).DefaultTimeout();
=======
                new KeyValuePair<string, string>(PseudoHeaderNames.Path, "/"),
                new KeyValuePair<string, string>(PseudoHeaderNames.Scheme, "http"),
                new KeyValuePair<string, string>(PseudoHeaderNames.Method, "GET"),
                new KeyValuePair<string, string>(PseudoHeaderNames.Authority, "localhost:80"),
            }, endStream: true);
>>>>>>> 0240b1f6

        await requestStream.WaitForStreamErrorAsync(
            Http3ErrorCode.InternalError,
            AssertExpectedErrorMessages,
            "The encoded HTTP headers length exceeds the limit specified by the peer of 100 bytes.");
    }

    [Fact]
    public async Task PostRequest_ServerReadsPartialAndFinishes_SendsBodyWithEndStream()
    {
        var startingTcs = new TaskCompletionSource(TaskCreationOptions.RunContinuationsAsynchronously);
        var appTcs = new TaskCompletionSource(TaskCreationOptions.RunContinuationsAsynchronously);
        var clientTcs = new TaskCompletionSource(TaskCreationOptions.RunContinuationsAsynchronously);

        var requestStream = await Http3Api.InitializeConnectionAndStreamsAsync(async context =>
        {
            var buffer = new byte[1024];
            try
            {
                // Read 100 bytes
                var readCount = 0;
                while (readCount < 100)
                {
                    readCount += await context.Request.Body.ReadAsync(buffer.AsMemory(readCount, 100 - readCount));
                }

                await context.Response.Body.WriteAsync(buffer.AsMemory(0, 100));
                await clientTcs.Task.DefaultTimeout();
                appTcs.SetResult();
            }
            catch (Exception ex)
            {
                appTcs.SetException(ex);
            }
        }, new[]
        {
            new KeyValuePair<string, string>(HeaderNames.Method, "POST"),
            new KeyValuePair<string, string>(HeaderNames.Path, "/"),
            new KeyValuePair<string, string>(HeaderNames.Scheme, "http"),
        });

        var sourceData = new byte[1024];
        for (var i = 0; i < sourceData.Length; i++)
        {
            sourceData[i] = (byte)(i % byte.MaxValue);
        }

<<<<<<< HEAD
=======
        await requestStream.SendHeadersAsync(new[]
        {
                new KeyValuePair<string, string>(PseudoHeaderNames.Method, "POST"),
                new KeyValuePair<string, string>(PseudoHeaderNames.Path, "/"),
                new KeyValuePair<string, string>(PseudoHeaderNames.Scheme, "http"),
            });

>>>>>>> 0240b1f6
        await requestStream.SendDataAsync(sourceData);
        var decodedHeaders = await requestStream.ExpectHeadersAsync();
        Assert.Equal(2, decodedHeaders.Count);
        Assert.Equal("200", decodedHeaders[PseudoHeaderNames.Status]);

        var data = await requestStream.ExpectDataAsync();

        Assert.Equal(sourceData.AsMemory(0, 100).ToArray(), data.ToArray());

        clientTcs.SetResult();
        await appTcs.Task;

        await requestStream.ExpectReceiveEndOfStream();

        await requestStream.OnStreamCompletedTask.DefaultTimeout();

        Assert.Contains(LogMessages, m => m.Message.Contains("the application completed without reading the entire request body."));
        Assert.Equal("The application completed without reading the entire request body.", requestStream.AbortReadException.Message);
    }

    [Fact]
    public async Task HEADERS_WriteLargeResponseHeaderSection_Success()
    {
        var headers = new[]
        {
                new KeyValuePair<string, string>(PseudoHeaderNames.Method, "GET"),
                new KeyValuePair<string, string>(PseudoHeaderNames.Path, "/"),
                new KeyValuePair<string, string>(PseudoHeaderNames.Scheme, "http"),
                new KeyValuePair<string, string>(PseudoHeaderNames.Authority, "localhost:80"),
            };

        var headerText = string.Create(6 * 1024, new object(), (chars, state) =>
        {
            for (var i = 0; i < chars.Length; i++)
            {
                chars[i] = (char)('0' + i % 10);
            }
        });

        var requestStream = await Http3Api.InitializeConnectionAndStreamsAsync(c =>
        {
            for (var i = 0; i < 10; i++)
            {
                c.Response.Headers["Header" + i] = i + "-" + headerText;
            }

            return Task.CompletedTask;
        }, headers);

        var responseHeaders = await requestStream.ExpectHeadersAsync();
        Assert.Equal("200", responseHeaders[PseudoHeaderNames.Status]);

        for (var i = 0; i < 10; i++)
        {
            Assert.Equal(i + "-" + headerText, responseHeaders["Header" + i]);
        }

        await requestStream.ExpectReceiveEndOfStream();
    }

    [Fact]
    public async Task HEADERS_WriteLargeResponseHeaderSectionTrailers_Success()
    {
        var headers = new[]
        {
                new KeyValuePair<string, string>(PseudoHeaderNames.Method, "GET"),
                new KeyValuePair<string, string>(PseudoHeaderNames.Path, "/"),
                new KeyValuePair<string, string>(PseudoHeaderNames.Scheme, "http"),
                new KeyValuePair<string, string>(PseudoHeaderNames.Authority, "localhost:80"),
            };

        var headerText = string.Create(6 * 1024, new object(), (chars, state) =>
        {
            for (var i = 0; i < chars.Length; i++)
            {
                chars[i] = (char)('0' + i % 10);
            }
        });

        var requestStream = await Http3Api.InitializeConnectionAndStreamsAsync(c =>
        {
            for (var i = 0; i < 10; i++)
            {
                c.Response.AppendTrailer("Header" + i, i + "-" + headerText);
            }

            return Task.CompletedTask;
        }, headers);

        var responseHeaders = await requestStream.ExpectHeadersAsync();
        Assert.Equal("200", responseHeaders[PseudoHeaderNames.Status]);

        var responseTrailers = await requestStream.ExpectHeadersAsync();
        for (var i = 0; i < 10; i++)
        {
            Assert.Equal(i + "-" + headerText, responseTrailers["Header" + i]);
        }

        await requestStream.ExpectReceiveEndOfStream();
    }

    [Fact]
    public async Task HEADERS_NoResponseBody_RequestEndsOnHeaders()
    {
        var headers = new[]
        {
                new KeyValuePair<string, string>(PseudoHeaderNames.Method, "GET"),
                new KeyValuePair<string, string>(PseudoHeaderNames.Path, "/"),
                new KeyValuePair<string, string>(PseudoHeaderNames.Scheme, "http"),
                new KeyValuePair<string, string>(PseudoHeaderNames.Authority, "localhost:80"),
            };

        var requestStream = await Http3Api.InitializeConnectionAndStreamsAsync(c =>
        {
            return Task.CompletedTask;
        }, headers);

        var responseHeaders = await requestStream.ExpectHeadersAsync(expectEnd: true);
        Assert.Equal("200", responseHeaders[PseudoHeaderNames.Status]);
    }

    [Theory]
    [InlineData(1000)]
    [InlineData(4096)]
    [InlineData(8000)] // Greater than the default max pool size (4096)
    public async Task GetMemory_AfterAbort_GetsFakeMemory(int sizeHint)
    {
        var tcs = new TaskCompletionSource();
        var headers = new[]
        {
                new KeyValuePair<string, string>(PseudoHeaderNames.Method, "GET"),
                new KeyValuePair<string, string>(PseudoHeaderNames.Path, "/"),
                new KeyValuePair<string, string>(PseudoHeaderNames.Scheme, "http"),
            };
        var requestStream = await Http3Api.InitializeConnectionAndStreamsAsync(async context =>
        {
            context.Abort();

            var memory = context.Response.BodyWriter.GetMemory(sizeHint);

            Assert.True(memory.Length >= sizeHint);
            await context.Response.CompleteAsync();
            context.Response.BodyWriter.Advance(memory.Length);
        }, headers);
    }
}<|MERGE_RESOLUTION|>--- conflicted
+++ resolved
@@ -166,16 +166,9 @@
     [Fact]
     public async Task OptionsStar_LeftOutOfPath()
     {
-<<<<<<< HEAD
-        var headers = new[] { new KeyValuePair<string, string>(HeaderNames.Method, "OPTIONS"),
-                new KeyValuePair<string, string>(HeaderNames.Scheme, "http"),
-                new KeyValuePair<string, string>(HeaderNames.Path, "*")};
-=======
-        var requestStream = await Http3Api.InitializeConnectionAndStreamsAsync(_echoPath);
         var headers = new[] { new KeyValuePair<string, string>(PseudoHeaderNames.Method, "OPTIONS"),
                 new KeyValuePair<string, string>(PseudoHeaderNames.Scheme, "http"),
                 new KeyValuePair<string, string>(PseudoHeaderNames.Path, "*")};
->>>>>>> 0240b1f6
 
         var requestStream = await Http3Api.InitializeConnectionAndStreamsAsync(_echoPath, headers, endStream: true);
 
@@ -192,17 +185,9 @@
     [Fact]
     public async Task OptionsSlash_Accepted()
     {
-<<<<<<< HEAD
-        var headers = new[] { new KeyValuePair<string, string>(HeaderNames.Method, "OPTIONS"),
-                new KeyValuePair<string, string>(HeaderNames.Scheme, "http"),
-                new KeyValuePair<string, string>(HeaderNames.Path, "/")};
-=======
-        var requestStream = await Http3Api.InitializeConnectionAndStreamsAsync(_echoPath);
-
         var headers = new[] { new KeyValuePair<string, string>(PseudoHeaderNames.Method, "OPTIONS"),
                 new KeyValuePair<string, string>(PseudoHeaderNames.Scheme, "http"),
                 new KeyValuePair<string, string>(PseudoHeaderNames.Path, "/")};
->>>>>>> 0240b1f6
 
         var requestStream = await Http3Api.InitializeConnectionAndStreamsAsync(_echoPath, headers, endStream: true);
 
@@ -220,9 +205,9 @@
     public async Task PathAndQuery_Separated()
     {
         // :path and :scheme are not allowed, :authority is optional
-        var headers = new[] { new KeyValuePair<string, string>(HeaderNames.Method, "GET"),
-                new KeyValuePair<string, string>(HeaderNames.Scheme, "http"),
-                new KeyValuePair<string, string>(HeaderNames.Path, "/a/path?a&que%35ry")};
+        var headers = new[] { new KeyValuePair<string, string>(PseudoHeaderNames.Method, "GET"),
+                new KeyValuePair<string, string>(PseudoHeaderNames.Scheme, "http"),
+                new KeyValuePair<string, string>(PseudoHeaderNames.Path, "/a/path?a&que%35ry")};
 
         var requestStream = await Http3Api.InitializeConnectionAndStreamsAsync(context =>
         {
@@ -230,18 +215,7 @@
             context.Response.Headers["query"] = context.Request.QueryString.Value;
             context.Response.Headers["rawtarget"] = context.Features.Get<IHttpRequestFeature>().RawTarget;
             return Task.CompletedTask;
-<<<<<<< HEAD
         }, headers, endStream: true);
-=======
-        });
-
-        // :path and :scheme are not allowed, :authority is optional
-        var headers = new[] { new KeyValuePair<string, string>(PseudoHeaderNames.Method, "GET"),
-                new KeyValuePair<string, string>(PseudoHeaderNames.Scheme, "http"),
-                new KeyValuePair<string, string>(PseudoHeaderNames.Path, "/a/path?a&que%35ry")};
-
-        await requestStream.SendHeadersAsync(headers, endStream: true);
->>>>>>> 0240b1f6
 
         var responseHeaders = await requestStream.ExpectHeadersAsync();
 
@@ -307,17 +281,9 @@
     [InlineData("ftp")]
     public async Task SchemeMismatch_Reset(string scheme)
     {
-<<<<<<< HEAD
-        var headers = new[] { new KeyValuePair<string, string>(HeaderNames.Method, "GET"),
-                new KeyValuePair<string, string>(HeaderNames.Path, "/"),
-                new KeyValuePair<string, string>(HeaderNames.Scheme, scheme) }; // Not the expected "http"
-=======
-        var requestStream = await Http3Api.InitializeConnectionAndStreamsAsync(_noopApplication);
-
         var headers = new[] { new KeyValuePair<string, string>(PseudoHeaderNames.Method, "GET"),
                 new KeyValuePair<string, string>(PseudoHeaderNames.Path, "/"),
                 new KeyValuePair<string, string>(PseudoHeaderNames.Scheme, scheme) }; // Not the expected "http"
->>>>>>> 0240b1f6
 
         var requestStream = await Http3Api.InitializeConnectionAndStreamsAsync(_noopApplication, headers, endStream: true);
 
@@ -334,21 +300,9 @@
     {
         _serviceContext.ServerOptions.AllowAlternateSchemes = true;
 
-<<<<<<< HEAD
-        var headers = new[] { new KeyValuePair<string, string>(HeaderNames.Method, "GET"),
-                new KeyValuePair<string, string>(HeaderNames.Path, "/"),
-                new KeyValuePair<string, string>(HeaderNames.Scheme, scheme) }; // Not the expected "http"
-=======
-        var requestStream = await Http3Api.InitializeConnectionAndStreamsAsync(context =>
-        {
-            Assert.Equal(scheme, context.Request.Scheme);
-            return Task.CompletedTask;
-        });
-
         var headers = new[] { new KeyValuePair<string, string>(PseudoHeaderNames.Method, "GET"),
                 new KeyValuePair<string, string>(PseudoHeaderNames.Path, "/"),
                 new KeyValuePair<string, string>(PseudoHeaderNames.Scheme, scheme) }; // Not the expected "http"
->>>>>>> 0240b1f6
 
         var requestStream = await Http3Api.InitializeConnectionAndStreamsAsync(context =>
         {
@@ -371,17 +325,9 @@
     {
         _serviceContext.ServerOptions.AllowAlternateSchemes = true;
 
-<<<<<<< HEAD
-        var headers = new[] { new KeyValuePair<string, string>(HeaderNames.Method, "GET"),
-                new KeyValuePair<string, string>(HeaderNames.Path, "/"),
-                new KeyValuePair<string, string>(HeaderNames.Scheme, scheme) }; // Not the expected "http"
-=======
-        var requestStream = await Http3Api.InitializeConnectionAndStreamsAsync(_noopApplication);
-
         var headers = new[] { new KeyValuePair<string, string>(PseudoHeaderNames.Method, "GET"),
                 new KeyValuePair<string, string>(PseudoHeaderNames.Path, "/"),
                 new KeyValuePair<string, string>(PseudoHeaderNames.Scheme, scheme) }; // Not the expected "http"
->>>>>>> 0240b1f6
 
         var requestStream = await Http3Api.InitializeConnectionAndStreamsAsync(_noopApplication, headers, endStream: true);
 
@@ -2724,19 +2670,11 @@
         // Connection is still alive and available for requests
         var requestStream = await Http3Api.CreateRequestStream(new[]
         {
-<<<<<<< HEAD
-                new KeyValuePair<string, string>(HeaderNames.Path, "/"),
-                new KeyValuePair<string, string>(HeaderNames.Scheme, "http"),
-                new KeyValuePair<string, string>(HeaderNames.Method, "GET"),
-                new KeyValuePair<string, string>(HeaderNames.Authority, "localhost:80"),
-            }, endStream: true).DefaultTimeout();
-=======
-                new KeyValuePair<string, string>(PseudoHeaderNames.Path, "/"),
-                new KeyValuePair<string, string>(PseudoHeaderNames.Scheme, "http"),
-                new KeyValuePair<string, string>(PseudoHeaderNames.Method, "GET"),
-                new KeyValuePair<string, string>(PseudoHeaderNames.Authority, "localhost:80"),
-            }, endStream: true);
->>>>>>> 0240b1f6
+            new KeyValuePair<string, string>(PseudoHeaderNames.Path, "/"),
+            new KeyValuePair<string, string>(PseudoHeaderNames.Scheme, "http"),
+            new KeyValuePair<string, string>(PseudoHeaderNames.Method, "GET"),
+            new KeyValuePair<string, string>(PseudoHeaderNames.Authority, "localhost:80"),
+        }, endStream: true).DefaultTimeout();
 
         await requestStream.ExpectHeadersAsync().DefaultTimeout();
         await requestStream.ExpectReceiveEndOfStream().DefaultTimeout();
@@ -2764,19 +2702,11 @@
 
         var requestStream = await Http3Api.CreateRequestStream(new[]
         {
-<<<<<<< HEAD
-            new KeyValuePair<string, string>(HeaderNames.Path, "/"),
-            new KeyValuePair<string, string>(HeaderNames.Scheme, "http"),
-            new KeyValuePair<string, string>(HeaderNames.Method, "GET"),
-            new KeyValuePair<string, string>(HeaderNames.Authority, "localhost:80"),
+            new KeyValuePair<string, string>(PseudoHeaderNames.Path, "/"),
+            new KeyValuePair<string, string>(PseudoHeaderNames.Scheme, "http"),
+            new KeyValuePair<string, string>(PseudoHeaderNames.Method, "GET"),
+            new KeyValuePair<string, string>(PseudoHeaderNames.Authority, "localhost:80"),
         }, endStream: true).DefaultTimeout();
-=======
-                new KeyValuePair<string, string>(PseudoHeaderNames.Path, "/"),
-                new KeyValuePair<string, string>(PseudoHeaderNames.Scheme, "http"),
-                new KeyValuePair<string, string>(PseudoHeaderNames.Method, "GET"),
-                new KeyValuePair<string, string>(PseudoHeaderNames.Authority, "localhost:80"),
-            }, endStream: true);
->>>>>>> 0240b1f6
 
         await requestStream.WaitForStreamErrorAsync(
             Http3ErrorCode.InternalError,
@@ -2813,9 +2743,9 @@
             }
         }, new[]
         {
-            new KeyValuePair<string, string>(HeaderNames.Method, "POST"),
-            new KeyValuePair<string, string>(HeaderNames.Path, "/"),
-            new KeyValuePair<string, string>(HeaderNames.Scheme, "http"),
+            new KeyValuePair<string, string>(PseudoHeaderNames.Method, "POST"),
+            new KeyValuePair<string, string>(PseudoHeaderNames.Path, "/"),
+            new KeyValuePair<string, string>(PseudoHeaderNames.Scheme, "http"),
         });
 
         var sourceData = new byte[1024];
@@ -2824,16 +2754,6 @@
             sourceData[i] = (byte)(i % byte.MaxValue);
         }
 
-<<<<<<< HEAD
-=======
-        await requestStream.SendHeadersAsync(new[]
-        {
-                new KeyValuePair<string, string>(PseudoHeaderNames.Method, "POST"),
-                new KeyValuePair<string, string>(PseudoHeaderNames.Path, "/"),
-                new KeyValuePair<string, string>(PseudoHeaderNames.Scheme, "http"),
-            });
-
->>>>>>> 0240b1f6
         await requestStream.SendDataAsync(sourceData);
         var decodedHeaders = await requestStream.ExpectHeadersAsync();
         Assert.Equal(2, decodedHeaders.Count);
