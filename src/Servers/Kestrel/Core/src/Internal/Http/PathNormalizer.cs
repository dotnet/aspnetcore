// Copyright (c) .NET Foundation. All rights reserved.
// Licensed under the Apache License, Version 2.0. See License.txt in the project root for license information.

using System;
using System.Buffers;
using System.Diagnostics;
using System.Text;
using Microsoft.AspNetCore.Internal;
using Microsoft.AspNetCore.Server.Kestrel.Core.Internal.Infrastructure;

namespace Microsoft.AspNetCore.Server.Kestrel.Core.Internal.Http
{
    internal static class PathNormalizer
    {
        private const byte ByteSlash = (byte)'/';
        private const byte ByteDot = (byte)'.';

        public static string DecodePath(ReadOnlySpan<byte> path, bool pathEncoded, string rawTarget, int queryLength)
        {
            int pathLength;

            byte[] array = null;
            Span<byte> buffer = stackalloc byte[128];
            if (path.Length > 128)
            {
                array = ArrayPool<byte>.Shared.Rent(path.Length);
                buffer = array;
            }

            path.CopyTo(buffer);
            buffer = buffer.Slice(0, path.Length);

            string result = null;

            if (pathEncoded)
            {
                // URI was encoded, unescape and then parse as UTF-8
<<<<<<< HEAD
                // Disabling warning temporary
                pathLength = UrlDecoder.DecodeInPlace(buffer);
=======
                pathLength = UrlDecoder.DecodeInPlace(path, isFormEncoding: false);
>>>>>>> f9ca0ffd

                // Removing dot segments must be done after unescaping. From RFC 3986:
                //
                // URI producing applications should percent-encode data octets that
                // correspond to characters in the reserved set unless these characters
                // are specifically allowed by the URI scheme to represent data in that
                // component.  If a reserved character is found in a URI component and
                // no delimiting role is known for that character, then it must be
                // interpreted as representing the data octet corresponding to that
                // character's encoding in US-ASCII.
                //
                // https://tools.ietf.org/html/rfc3986#section-2.2
                pathLength = RemoveDotSegments(buffer.Slice(0, pathLength));

<<<<<<< HEAD
                result = GetUtf8String(buffer.Slice(0, pathLength));
=======
                return Encoding.UTF8.GetString(path.Slice(0, pathLength));
>>>>>>> f9ca0ffd
            }
            else
            {
                pathLength = RemoveDotSegments(buffer);

                if (path.Length == pathLength && queryLength == 0)
                {
                    // If no decoding was required, no dot segments were removed and
                    // there is no query, the request path is the same as the raw target
                    result = rawTarget;
                }
                else
                {
                    result = buffer.Slice(0, pathLength).GetAsciiStringNonNullCharacters();
                }
            }

            if (array != null)
            {
                ArrayPool<byte>.Shared.Return(array);
            }

            return result;
        }

        // In-place implementation of the algorithm from https://tools.ietf.org/html/rfc3986#section-5.2.4
        public static unsafe int RemoveDotSegments(Span<byte> input)
        {
            fixed (byte* start = input)
            {
                var end = start + input.Length;
                return RemoveDotSegments(start, end);
            }
        }

        public static unsafe int RemoveDotSegments(byte* start, byte* end)
        {
            if (!ContainsDotSegments(start, end))
            {
                return (int)(end - start);
            }

            var src = start;
            var dst = start;

            while (src < end)
            {
                var ch1 = *src;
                Debug.Assert(ch1 == '/', "Path segment must always start with a '/'");

                byte ch2, ch3, ch4;

                switch (end - src)
                {
                    case 1:
                        break;
                    case 2:
                        ch2 = *(src + 1);

                        if (ch2 == ByteDot)
                        {
                            // B.  if the input buffer begins with a prefix of "/./" or "/.",
                            //     where "." is a complete path segment, then replace that
                            //     prefix with "/" in the input buffer; otherwise,
                            src += 1;
                            *src = ByteSlash;
                            continue;
                        }

                        break;
                    case 3:
                        ch2 = *(src + 1);
                        ch3 = *(src + 2);

                        if (ch2 == ByteDot && ch3 == ByteDot)
                        {
                            // C.  if the input buffer begins with a prefix of "/../" or "/..",
                            //     where ".." is a complete path segment, then replace that
                            //     prefix with "/" in the input buffer and remove the last
                            //     segment and its preceding "/" (if any) from the output
                            //     buffer; otherwise,
                            src += 2;
                            *src = ByteSlash;

                            if (dst > start)
                            {
                                do
                                {
                                    dst--;
                                } while (dst > start && *dst != ByteSlash);
                            }

                            continue;
                        }
                        else if (ch2 == ByteDot && ch3 == ByteSlash)
                        {
                            // B.  if the input buffer begins with a prefix of "/./" or "/.",
                            //     where "." is a complete path segment, then replace that
                            //     prefix with "/" in the input buffer; otherwise,
                            src += 2;
                            continue;
                        }

                        break;
                    default:
                        ch2 = *(src + 1);
                        ch3 = *(src + 2);
                        ch4 = *(src + 3);

                        if (ch2 == ByteDot && ch3 == ByteDot && ch4 == ByteSlash)
                        {
                            // C.  if the input buffer begins with a prefix of "/../" or "/..",
                            //     where ".." is a complete path segment, then replace that
                            //     prefix with "/" in the input buffer and remove the last
                            //     segment and its preceding "/" (if any) from the output
                            //     buffer; otherwise,
                            src += 3;

                            if (dst > start)
                            {
                                do
                                {
                                    dst--;
                                } while (dst > start && *dst != ByteSlash);
                            }

                            continue;
                        }
                        else if (ch2 == ByteDot && ch3 == ByteSlash)
                        {
                            // B.  if the input buffer begins with a prefix of "/./" or "/.",
                            //     where "." is a complete path segment, then replace that
                            //     prefix with "/" in the input buffer; otherwise,
                            src += 2;
                            continue;
                        }

                        break;
                }

                // E.  move the first path segment in the input buffer to the end of
                //     the output buffer, including the initial "/" character (if
                //     any) and any subsequent characters up to, but not including,
                //     the next "/" character or the end of the input buffer.
                do
                {
                    *dst++ = ch1;
                    ch1 = *++src;
                } while (src < end && ch1 != ByteSlash);
            }

            if (dst == start)
            {
                *dst++ = ByteSlash;
            }

            return (int)(dst - start);
        }

        public static unsafe bool ContainsDotSegments(byte* start, byte* end)
        {
            var src = start;
            var dst = start;

            while (src < end)
            {
                var ch1 = *src;
                Debug.Assert(ch1 == '/', "Path segment must always start with a '/'");

                byte ch2, ch3, ch4;

                switch (end - src)
                {
                    case 1:
                        break;
                    case 2:
                        ch2 = *(src + 1);

                        if (ch2 == ByteDot)
                        {
                            return true;
                        }

                        break;
                    case 3:
                        ch2 = *(src + 1);
                        ch3 = *(src + 2);

                        if ((ch2 == ByteDot && ch3 == ByteDot) ||
                            (ch2 == ByteDot && ch3 == ByteSlash))
                        {
                            return true;
                        }

                        break;
                    default:
                        ch2 = *(src + 1);
                        ch3 = *(src + 2);
                        ch4 = *(src + 3);

                        if ((ch2 == ByteDot && ch3 == ByteDot && ch4 == ByteSlash) ||
                            (ch2 == ByteDot && ch3 == ByteSlash))
                        {
                            return true;
                        }

                        break;
                }

                do
                {
                    ch1 = *++src;
                } while (src < end && ch1 != ByteSlash);
            }

            return false;
        }
    }
}<|MERGE_RESOLUTION|>--- conflicted
+++ resolved
@@ -2,7 +2,6 @@
 // Licensed under the Apache License, Version 2.0. See License.txt in the project root for license information.
 
 using System;
-using System.Buffers;
 using System.Diagnostics;
 using System.Text;
 using Microsoft.AspNetCore.Internal;
@@ -15,32 +14,13 @@
         private const byte ByteSlash = (byte)'/';
         private const byte ByteDot = (byte)'.';
 
-        public static string DecodePath(ReadOnlySpan<byte> path, bool pathEncoded, string rawTarget, int queryLength)
+        public static string DecodePath(Span<byte> path, bool pathEncoded, string rawTarget, int queryLength)
         {
             int pathLength;
-
-            byte[] array = null;
-            Span<byte> buffer = stackalloc byte[128];
-            if (path.Length > 128)
-            {
-                array = ArrayPool<byte>.Shared.Rent(path.Length);
-                buffer = array;
-            }
-
-            path.CopyTo(buffer);
-            buffer = buffer.Slice(0, path.Length);
-
-            string result = null;
-
             if (pathEncoded)
             {
                 // URI was encoded, unescape and then parse as UTF-8
-<<<<<<< HEAD
-                // Disabling warning temporary
-                pathLength = UrlDecoder.DecodeInPlace(buffer);
-=======
                 pathLength = UrlDecoder.DecodeInPlace(path, isFormEncoding: false);
->>>>>>> f9ca0ffd
 
                 // Removing dot segments must be done after unescaping. From RFC 3986:
                 //
@@ -53,36 +33,21 @@
                 // character's encoding in US-ASCII.
                 //
                 // https://tools.ietf.org/html/rfc3986#section-2.2
-                pathLength = RemoveDotSegments(buffer.Slice(0, pathLength));
-
-<<<<<<< HEAD
-                result = GetUtf8String(buffer.Slice(0, pathLength));
-=======
+                pathLength = RemoveDotSegments(path.Slice(0, pathLength));
+
                 return Encoding.UTF8.GetString(path.Slice(0, pathLength));
->>>>>>> f9ca0ffd
-            }
-            else
-            {
-                pathLength = RemoveDotSegments(buffer);
-
-                if (path.Length == pathLength && queryLength == 0)
-                {
-                    // If no decoding was required, no dot segments were removed and
-                    // there is no query, the request path is the same as the raw target
-                    result = rawTarget;
-                }
-                else
-                {
-                    result = buffer.Slice(0, pathLength).GetAsciiStringNonNullCharacters();
-                }
-            }
-
-            if (array != null)
-            {
-                ArrayPool<byte>.Shared.Return(array);
-            }
-
-            return result;
+            }
+
+            pathLength = RemoveDotSegments(path);
+
+            if (path.Length == pathLength && queryLength == 0)
+            {
+                // If no decoding was required, no dot segments were removed and
+                // there is no query, the request path is the same as the raw target
+                return rawTarget;
+            }
+
+            return path.Slice(0, pathLength).GetAsciiStringNonNullCharacters();
         }
 
         // In-place implementation of the algorithm from https://tools.ietf.org/html/rfc3986#section-5.2.4
