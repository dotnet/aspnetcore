// Copyright (c) .NET Foundation. All rights reserved.
// Licensed under the Apache License, Version 2.0. See License.txt in the project root for license information.

using System;
using System.Buffers;
using System.Diagnostics;
using System.Runtime.CompilerServices;
using System.Runtime.InteropServices;
using Microsoft.AspNetCore.Server.Kestrel.Core.Internal.Infrastructure;

namespace Microsoft.AspNetCore.Server.Kestrel.Core.Internal.Http
{
    public class HttpParser<TRequestHandler> : IHttpParser<TRequestHandler> where TRequestHandler : IHttpHeadersHandler, IHttpRequestLineHandler
    {
        private bool _showErrorDetails;

        public HttpParser() : this(showErrorDetails: true)
        {
        }

        public HttpParser(bool showErrorDetails)
        {
            _showErrorDetails = showErrorDetails;
        }

        // byte types don't have a data type annotation so we pre-cast them; to avoid in-place casts
        private const byte ByteCR = (byte)'\r';
        private const byte ByteLF = (byte)'\n';
        private const byte ByteColon = (byte)':';
        private const byte ByteSpace = (byte)' ';
        private const byte ByteTab = (byte)'\t';
        private const byte ByteQuestionMark = (byte)'?';
        private const byte BytePercentage = (byte)'%';

        private static ReadOnlySpan<byte> Eol => new byte[] { ByteCR, ByteLF };

        public bool ParseRequestLine(TRequestHandler handler, ref BufferReader<byte> reader)
        {
            // Look for CR/LF
            var startPosition = reader.Consumed;

            if (!reader.TryReadToAny(out ReadOnlySpan<byte> requestLine, Eol, advancePastDelimiter: false))
            {
                // Couldn't find a delimiter
                return false;
            }

            if (!reader.IsNext(Eol, advancePast: true))
            {
                if (reader.TryRead(out byte value) && value == ByteCR && !reader.TryRead(out value))
                {
                    reader.Rewind(reader.Consumed - startPosition);

                    // Incomplete if ends in CR
                    return false;
                }

                // Not CR/LF
                RejectRequestLine(requestLine);
            }

            ParseRequestLine(handler, requestLine);
            return true;
        }

        private void ParseRequestLine(TRequestHandler handler, in ReadOnlySpan<byte> data)
        {
<<<<<<< HEAD
            ReadOnlySpan<byte> customMethod = default;

            // Get Method and set the offset
            if (!HttpUtilities.GetKnownMethod(data, out HttpMethod method, out int offset))
            {
                customMethod = GetUnknownMethod(data, out offset);
            }

            // Skip the space after the method
            offset++;
            var target = data.Slice(offset);

            var pathEncoded = false;
            var pathEnd = target.IndexOfAny(ByteSpace, ByteQuestionMark);
            if (pathEnd < 1 || pathEnd > target.Length - 1)
            {
                // Cant start or end with space/? or eat the entire target
                RejectRequestLine(data);
            }

            var path = target.Slice(0, pathEnd);

            var escapeIndex = path.IndexOf(BytePercentage);
            if (escapeIndex == 0)
            {
                // Can't start with %
                RejectRequestLine(data);
            }
            else if (escapeIndex > 0)
            {
                pathEncoded = true;
=======
            // Get Method and set the offset
            var method = HttpUtilities.GetKnownMethod(data, length, out var pathStartOffset);

            Span<byte> customMethod = default;
            if (method == HttpMethod.Custom)
            {
                customMethod = GetUnknownMethod(data, length, out pathStartOffset);
            }

            // Use a new offset var as pathStartOffset needs to be on stack
            // as its passed by reference above so can't be in register.
            // Skip space
            var offset = pathStartOffset + 1;
            if (offset >= length)
            {
                // Start of path not found
                RejectRequestLine(data, length);
            }

            byte ch = data[offset];
            if (ch == ByteSpace || ch == ByteQuestionMark || ch == BytePercentage)
            {
                // Empty path is illegal, or path starting with percentage
                RejectRequestLine(data, length);
            }

            // Target = Path and Query
            var pathEncoded = false;
            var pathStart = offset;

            // Skip first char (just checked)
            offset++;

            // Find end of path and if path is encoded
            for (; offset < length; offset++)
            {
                ch = data[offset];
                if (ch == ByteSpace || ch == ByteQuestionMark)
                {
                    // End of path
                    break;
                }
                else if (ch == BytePercentage)
                {
                    pathEncoded = true;
                }
>>>>>>> f9ca0ffd
            }

            ReadOnlySpan<byte> query = default;
            if (target[pathEnd] == ByteQuestionMark)
            {
                // Query string
                query = target.Slice(path.Length);
                var spaceIndex = query.IndexOf(ByteSpace);
                if (spaceIndex < 1)
                {
                    // End of query string not found
                    RejectRequestLine(data);
                }
                query = query.Slice(0, spaceIndex);
            }

            target = target.Slice(0, path.Length + query.Length);

            // Version

            // Skip space
            var version = data.Slice(offset + target.Length + 1);

            if (!HttpUtilities.GetKnownVersion(version, out HttpVersion httpVersion))
            {
                if (version.Length == 0)
                {
                    RejectRequestLine(data);
                }

                RejectUnknownVersion(version);
            }

            handler.OnStartLine(method, httpVersion, target, path, query, customMethod, pathEncoded);
        }

<<<<<<< HEAD
        public bool ParseHeaders(
            TRequestHandler handler,
            ref BufferReader<byte> reader)
        {
            bool success = false;

            while (!reader.End)
            {
                var consumed = reader.Consumed;

                if (!reader.TryReadToAny(out ReadOnlySpan<byte> headerLine, Eol, advancePastDelimiter: false))
                {
                    // Couldn't find another delimiter
                    break;
                }
=======
        public unsafe bool ParseHeaders(TRequestHandler handler, ref SequenceReader<byte> reader)
        {
            while (!reader.End)
            {
                var span = reader.UnreadSpan;
                while (span.Length > 0)
                {
                    var ch1 = (byte)0;
                    var ch2 = (byte)0;
                    var readAhead = 0;

                    // Fast path, we're still looking at the same span
                    if (span.Length >= 2)
                    {
                        ch1 = span[0];
                        ch2 = span[1];
                    }
                    else if (reader.TryRead(out ch1)) // Possibly split across spans
                    {
                        // Note if we read ahead by 1 or 2 bytes
                        readAhead = (reader.TryRead(out ch2)) ? 2 : 1;
                    }

                    if (ch1 == ByteCR)
                    {
                        // Check for final CRLF.
                        if (ch2 == ByteLF)
                        {
                            // If we got 2 bytes from the span directly so skip ahead 2 so that
                            // the reader's state matches what we expect
                            if (readAhead == 0)
                            {
                                reader.Advance(2);
                            }

                            // Double CRLF found, so end of headers.
                            handler.OnHeadersComplete();
                            return true;
                        }
                        else if (readAhead == 1)
                        {
                            // Didn't read 2 bytes, reset the reader so we don't consume anything
                            reader.Rewind(1);
                            return false;
                        }

                        Debug.Assert(readAhead == 0 || readAhead == 2);
                        // Headers don't end in CRLF line.
                        BadHttpRequestException.Throw(RequestRejectionReason.InvalidRequestHeadersNoCRLF);
                    }

                    var length = 0;
                    // We only need to look for the end if we didn't read ahead; otherwise there isn't enough in
                    // in the span to contain a header.
                    if (readAhead == 0)
                    {
                        length = span.IndexOf(ByteLF) + 1;
                        if (length > 0)
                        {
                            // Potentially found the end, or an invalid header.
                            fixed (byte* pHeader = span)
                            {
                                TakeSingleHeader(pHeader, length, handler);
                            }
                            // Read the header sucessfully, skip the reader forward past the header line.
                            reader.Advance(length);
                            span = span.Slice(length);
                        }
                    }

                    // End not found in current span
                    if (length <= 0)
                    {
                        // We moved the reader to look ahead 2 bytes so rewind the reader
                        if (readAhead > 0)
                        {
                            reader.Rewind(readAhead);
                        }

                        length = ParseMultiSpanHeader(handler, ref reader);
                        if (length < 0)
                        {
                            // Not there
                            return false;
                        }

                        reader.Advance(length);
                        // As we crossed spans set the current span to default
                        // so we move to the next span on the next iteration
                        span = default;
                    }
                }
            }

            return false;
        }

        private unsafe int ParseMultiSpanHeader(TRequestHandler handler, ref SequenceReader<byte> reader)
        {
            var buffer = reader.Sequence;
            var currentSlice = buffer.Slice(reader.Position, reader.Remaining);
            var lineEndPosition = currentSlice.PositionOf(ByteLF);
            // Split buffers
            if (lineEndPosition == null)
            {
                // Not there
                return -1;
            }

            var lineEnd = lineEndPosition.Value;

            // Make sure LF is included in lineEnd
            lineEnd = buffer.GetPosition(1, lineEnd);
            var headerSpan = buffer.Slice(reader.Position, lineEnd).ToSpan();
            var length = headerSpan.Length;

            fixed (byte* pHeader = headerSpan)
            {
                TakeSingleHeader(pHeader, length, handler);
            }

            return length;
        }
>>>>>>> f9ca0ffd

                int headerLength = headerLine.Length;
                if (!reader.IsNext(Eol, advancePast: true))
                {
                    // Not a good CR/LF pair
                    RejectCRLF(ref reader, headerLine);
                    reader.Rewind(reader.Consumed - consumed);
                    break;
                }

                if (headerLength == 0)
                {
                    // Consider an empty line to be the end
                    success = true;
                    break;
                }

<<<<<<< HEAD
                TakeSingleHeader(headerLine, handler);
=======
            if (index == length || sawWhitespace)
            {
                // Set to -1 to indicate invalid.
                index = -1;
>>>>>>> f9ca0ffd
            }

            return success;
        }

        [MethodImpl(MethodImplOptions.NoInlining)]
        private void RejectCRLF(ref BufferReader<byte> reader, ReadOnlySpan<byte> headerLine)
        {
<<<<<<< HEAD
            if (reader.TryRead(out byte value) && value == ByteCR && reader.End)
            {
                // Incomplete if ends in CR
                return;
            }

            if (headerLine.Length == 0 && value != ByteLF)
            {
                BadHttpRequestException.Throw(RequestRejectionReason.InvalidRequestHeadersNoCRLF);
            }
            else
=======
            // Skip CR, LF from end position
            var valueEnd = length - 3;
            var nameEnd = FindEndOfName(headerLine, length);

            // Header name is empty, invalid, or doesn't end in CRLF
            if (nameEnd <= 0 || headerLine[valueEnd + 2] != ByteLF || headerLine[valueEnd + 1] != ByteCR)
>>>>>>> f9ca0ffd
            {
                RejectRequestHeader(headerLine);
            }
        }

        [MethodImpl(MethodImplOptions.AggressiveInlining)]
        private void TakeSingleHeader<T>(ReadOnlySpan<byte> headerLine, T handler) where T : IHttpHeadersHandler
        {
            Debug.Assert(headerLine.IndexOf(ByteCR) == -1);

            // Find the end of the name (name:value)
            var nameEnd = 0;
            for (; nameEnd < headerLine.Length; nameEnd++)
            {
                var ch = headerLine[nameEnd];
                if (ch == ByteColon)
                {
                    break;
                }
                else if (ch == ByteTab || ch == ByteSpace)
                {
                    RejectRequestHeader(headerLine);
                }
            }

            if (nameEnd == 0 || nameEnd == headerLine.Length)
            {
                // Couldn't find the colon, or no name
                RejectRequestHeader(headerLine);
            }

            // Move past the colon
            var valueStart = nameEnd + 1;

            // Trim any whitespace from the start and end of the value
            for (; valueStart < headerLine.Length; valueStart++)
            {
                var ch = headerLine[valueStart];
                if (ch != ByteSpace && ch != ByteTab)
                {
                    break;
                }
            }

            var valueEnd = headerLine.Length - 1;
            for (; valueEnd > valueStart; valueEnd--)
            {
                byte ch = headerLine[valueEnd];
                if (ch != ByteSpace && ch != ByteTab)
                {
                    break;
                }
            }

            handler.OnHeader(
                headerLine.Slice(0, nameEnd),
                headerLine.Slice(valueStart, valueEnd - valueStart + 1));
        }

        [MethodImpl(MethodImplOptions.NoInlining)]
        private ReadOnlySpan<byte> GetUnknownMethod(ReadOnlySpan<byte> span, out int methodLength)
        {
            var invalidIndex = HttpCharacters.IndexOfInvalidTokenChar(span);

            if (invalidIndex <= 0 || span[invalidIndex] != ByteSpace)
            {
                RejectRequestLine(span);
            }

            methodLength = invalidIndex;
            return span.Slice(0, methodLength);
        }

        [StackTraceHidden]
        private void RejectRequestLine(ReadOnlySpan<byte> requestLine)
            => throw GetInvalidRequestException(RequestRejectionReason.InvalidRequestLine, requestLine);

        [StackTraceHidden]
        private void RejectRequestHeader(ReadOnlySpan<byte> headerLine)
            => throw GetInvalidRequestException(RequestRejectionReason.InvalidRequestHeader, headerLine);

        [StackTraceHidden]
        private void RejectUnknownVersion(ReadOnlySpan<byte> version)
            => throw GetInvalidRequestException(RequestRejectionReason.UnrecognizedHTTPVersion, version);

        [MethodImpl(MethodImplOptions.NoInlining)]
        private BadHttpRequestException GetInvalidRequestException(RequestRejectionReason reason, ReadOnlySpan<byte> detail)
            => BadHttpRequestException.GetException(
                reason,
                _showErrorDetails
                    ? detail.GetAsciiStringEscaped(Constants.MaxExceptionDetailSize)
                    : string.Empty);
    }
}<|MERGE_RESOLUTION|>--- conflicted
+++ resolved
@@ -32,72 +32,47 @@
         private const byte ByteQuestionMark = (byte)'?';
         private const byte BytePercentage = (byte)'%';
 
-        private static ReadOnlySpan<byte> Eol => new byte[] { ByteCR, ByteLF };
-
-        public bool ParseRequestLine(TRequestHandler handler, ref BufferReader<byte> reader)
-        {
-            // Look for CR/LF
-            var startPosition = reader.Consumed;
-
-            if (!reader.TryReadToAny(out ReadOnlySpan<byte> requestLine, Eol, advancePastDelimiter: false))
-            {
-                // Couldn't find a delimiter
+        public unsafe bool ParseRequestLine(TRequestHandler handler, in ReadOnlySequence<byte> buffer, out SequencePosition consumed, out SequencePosition examined)
+        {
+            consumed = buffer.Start;
+            examined = buffer.End;
+
+            // Prepare the first span
+            var span = buffer.First.Span;
+            var lineIndex = span.IndexOf(ByteLF);
+            if (lineIndex >= 0)
+            {
+                consumed = buffer.GetPosition(lineIndex + 1, consumed);
+                span = span.Slice(0, lineIndex + 1);
+            }
+            else if (buffer.IsSingleSegment)
+            {
+                // No request line end
                 return false;
             }
-
-            if (!reader.IsNext(Eol, advancePast: true))
-            {
-                if (reader.TryRead(out byte value) && value == ByteCR && !reader.TryRead(out value))
-                {
-                    reader.Rewind(reader.Consumed - startPosition);
-
-                    // Incomplete if ends in CR
-                    return false;
-                }
-
-                // Not CR/LF
-                RejectRequestLine(requestLine);
-            }
-
-            ParseRequestLine(handler, requestLine);
+            else if (TryGetNewLine(buffer, out var found))
+            {
+                span = buffer.Slice(consumed, found).ToSpan();
+                consumed = found;
+            }
+            else
+            {
+                // No request line end
+                return false;
+            }
+
+            // Fix and parse the span
+            fixed (byte* data = span)
+            {
+                ParseRequestLine(handler, data, span.Length);
+            }
+
+            examined = consumed;
             return true;
         }
 
-        private void ParseRequestLine(TRequestHandler handler, in ReadOnlySpan<byte> data)
-        {
-<<<<<<< HEAD
-            ReadOnlySpan<byte> customMethod = default;
-
-            // Get Method and set the offset
-            if (!HttpUtilities.GetKnownMethod(data, out HttpMethod method, out int offset))
-            {
-                customMethod = GetUnknownMethod(data, out offset);
-            }
-
-            // Skip the space after the method
-            offset++;
-            var target = data.Slice(offset);
-
-            var pathEncoded = false;
-            var pathEnd = target.IndexOfAny(ByteSpace, ByteQuestionMark);
-            if (pathEnd < 1 || pathEnd > target.Length - 1)
-            {
-                // Cant start or end with space/? or eat the entire target
-                RejectRequestLine(data);
-            }
-
-            var path = target.Slice(0, pathEnd);
-
-            var escapeIndex = path.IndexOf(BytePercentage);
-            if (escapeIndex == 0)
-            {
-                // Can't start with %
-                RejectRequestLine(data);
-            }
-            else if (escapeIndex > 0)
-            {
-                pathEncoded = true;
-=======
+        private unsafe void ParseRequestLine(TRequestHandler handler, byte* data, int length)
+        {
             // Get Method and set the offset
             var method = HttpUtilities.GetKnownMethod(data, length, out var pathStartOffset);
 
@@ -144,60 +119,62 @@
                 {
                     pathEncoded = true;
                 }
->>>>>>> f9ca0ffd
-            }
-
-            ReadOnlySpan<byte> query = default;
-            if (target[pathEnd] == ByteQuestionMark)
-            {
-                // Query string
-                query = target.Slice(path.Length);
-                var spaceIndex = query.IndexOf(ByteSpace);
-                if (spaceIndex < 1)
-                {
-                    // End of query string not found
-                    RejectRequestLine(data);
-                }
-                query = query.Slice(0, spaceIndex);
-            }
-
-            target = target.Slice(0, path.Length + query.Length);
+            }
+
+            var pathBuffer = new Span<byte>(data + pathStart, offset - pathStart);
+
+            // Query string
+            var queryStart = offset;
+            if (ch == ByteQuestionMark)
+            {
+                // We have a query string
+                for (; offset < length; offset++)
+                {
+                    ch = data[offset];
+                    if (ch == ByteSpace)
+                    {
+                        break;
+                    }
+                }
+            }
+
+            // End of query string not found
+            if (offset == length)
+            {
+                RejectRequestLine(data, length);
+            }
+
+            var targetBuffer = new Span<byte>(data + pathStart, offset - pathStart);
+            var query = new Span<byte>(data + queryStart, offset - queryStart);
+
+            // Consume space
+            offset++;
 
             // Version
-
-            // Skip space
-            var version = data.Slice(offset + target.Length + 1);
-
-            if (!HttpUtilities.GetKnownVersion(version, out HttpVersion httpVersion))
-            {
-                if (version.Length == 0)
-                {
-                    RejectRequestLine(data);
-                }
-
-                RejectUnknownVersion(version);
-            }
-
-            handler.OnStartLine(method, httpVersion, target, path, query, customMethod, pathEncoded);
-        }
-
-<<<<<<< HEAD
-        public bool ParseHeaders(
-            TRequestHandler handler,
-            ref BufferReader<byte> reader)
-        {
-            bool success = false;
-
-            while (!reader.End)
-            {
-                var consumed = reader.Consumed;
-
-                if (!reader.TryReadToAny(out ReadOnlySpan<byte> headerLine, Eol, advancePastDelimiter: false))
-                {
-                    // Couldn't find another delimiter
-                    break;
-                }
-=======
+            var httpVersion = HttpUtilities.GetKnownVersion(data + offset, length - offset);
+            if (httpVersion == HttpVersion.Unknown)
+            {
+                if (data[offset] == ByteCR || data[length - 2] != ByteCR)
+                {
+                    // If missing delimiter or CR before LF, reject and log entire line
+                    RejectRequestLine(data, length);
+                }
+                else
+                {
+                    // else inform HTTP version is unsupported.
+                    RejectUnknownVersion(data + offset, length - offset - 2);
+                }
+            }
+
+            // After version's 8 bytes and CR, expect LF
+            if (data[offset + 8 + 1] != ByteLF)
+            {
+                RejectRequestLine(data, length);
+            }
+
+            handler.OnStartLine(method, httpVersion, targetBuffer, pathBuffer, query, customMethod, pathEncoded);
+        }
+
         public unsafe bool ParseHeaders(TRequestHandler handler, ref SequenceReader<byte> reader)
         {
             while (!reader.End)
@@ -321,151 +298,141 @@
 
             return length;
         }
->>>>>>> f9ca0ffd
-
-                int headerLength = headerLine.Length;
-                if (!reader.IsNext(Eol, advancePast: true))
-                {
-                    // Not a good CR/LF pair
-                    RejectCRLF(ref reader, headerLine);
-                    reader.Rewind(reader.Consumed - consumed);
+
+        [MethodImpl(MethodImplOptions.AggressiveInlining)]
+        private unsafe int FindEndOfName(byte* headerLine, int length)
+        {
+            var index = 0;
+            var sawWhitespace = false;
+            for (; index < length; index++)
+            {
+                var ch = headerLine[index];
+                if (ch == ByteColon)
+                {
                     break;
                 }
-
-                if (headerLength == 0)
-                {
-                    // Consider an empty line to be the end
-                    success = true;
-                    break;
-                }
-
-<<<<<<< HEAD
-                TakeSingleHeader(headerLine, handler);
-=======
+                if (ch == ByteTab || ch == ByteSpace || ch == ByteCR)
+                {
+                    sawWhitespace = true;
+                }
+            }
+
             if (index == length || sawWhitespace)
             {
                 // Set to -1 to indicate invalid.
                 index = -1;
->>>>>>> f9ca0ffd
-            }
-
-            return success;
-        }
-
-        [MethodImpl(MethodImplOptions.NoInlining)]
-        private void RejectCRLF(ref BufferReader<byte> reader, ReadOnlySpan<byte> headerLine)
-        {
-<<<<<<< HEAD
-            if (reader.TryRead(out byte value) && value == ByteCR && reader.End)
-            {
-                // Incomplete if ends in CR
-                return;
-            }
-
-            if (headerLine.Length == 0 && value != ByteLF)
-            {
-                BadHttpRequestException.Throw(RequestRejectionReason.InvalidRequestHeadersNoCRLF);
-            }
-            else
-=======
+            }
+
+            return index;
+        }
+
+        [MethodImpl(MethodImplOptions.AggressiveInlining)]
+        private unsafe void TakeSingleHeader(byte* headerLine, int length, TRequestHandler handler)
+        {
             // Skip CR, LF from end position
             var valueEnd = length - 3;
             var nameEnd = FindEndOfName(headerLine, length);
 
             // Header name is empty, invalid, or doesn't end in CRLF
             if (nameEnd <= 0 || headerLine[valueEnd + 2] != ByteLF || headerLine[valueEnd + 1] != ByteCR)
->>>>>>> f9ca0ffd
-            {
-                RejectRequestHeader(headerLine);
-            }
-        }
-
-        [MethodImpl(MethodImplOptions.AggressiveInlining)]
-        private void TakeSingleHeader<T>(ReadOnlySpan<byte> headerLine, T handler) where T : IHttpHeadersHandler
-        {
-            Debug.Assert(headerLine.IndexOf(ByteCR) == -1);
-
-            // Find the end of the name (name:value)
-            var nameEnd = 0;
-            for (; nameEnd < headerLine.Length; nameEnd++)
-            {
-                var ch = headerLine[nameEnd];
-                if (ch == ByteColon)
+            {
+                RejectRequestHeader(headerLine, length);
+            }
+
+            // Skip colon from value start
+            var valueStart = nameEnd + 1;
+            // Ignore start whitespace
+            for (; valueStart < valueEnd; valueStart++)
+            {
+                var ch = headerLine[valueStart];
+                if (ch != ByteTab && ch != ByteSpace && ch != ByteCR)
                 {
                     break;
                 }
-                else if (ch == ByteTab || ch == ByteSpace)
-                {
-                    RejectRequestHeader(headerLine);
-                }
-            }
-
-            if (nameEnd == 0 || nameEnd == headerLine.Length)
-            {
-                // Couldn't find the colon, or no name
-                RejectRequestHeader(headerLine);
-            }
-
-            // Move past the colon
-            var valueStart = nameEnd + 1;
-
-            // Trim any whitespace from the start and end of the value
-            for (; valueStart < headerLine.Length; valueStart++)
-            {
-                var ch = headerLine[valueStart];
-                if (ch != ByteSpace && ch != ByteTab)
+                else if (ch == ByteCR)
+                {
+                    RejectRequestHeader(headerLine, length);
+                }
+            }
+
+            // Check for CR in value
+            var valueBuffer = new Span<byte>(headerLine + valueStart, valueEnd - valueStart + 1);
+            if (valueBuffer.Contains(ByteCR))
+            {
+                RejectRequestHeader(headerLine, length);
+            }
+
+            // Ignore end whitespace
+            var lengthChanged = false;
+            for (; valueEnd >= valueStart; valueEnd--)
+            {
+                var ch = headerLine[valueEnd];
+                if (ch != ByteTab && ch != ByteSpace)
                 {
                     break;
                 }
-            }
-
-            var valueEnd = headerLine.Length - 1;
-            for (; valueEnd > valueStart; valueEnd--)
-            {
-                byte ch = headerLine[valueEnd];
-                if (ch != ByteSpace && ch != ByteTab)
-                {
-                    break;
-                }
-            }
-
-            handler.OnHeader(
-                headerLine.Slice(0, nameEnd),
-                headerLine.Slice(valueStart, valueEnd - valueStart + 1));
+
+                lengthChanged = true;
+            }
+
+            if (lengthChanged)
+            {
+                // Length changed
+                valueBuffer = new Span<byte>(headerLine + valueStart, valueEnd - valueStart + 1);
+            }
+
+            var nameBuffer = new Span<byte>(headerLine, nameEnd);
+
+            handler.OnHeader(nameBuffer, valueBuffer);
         }
 
         [MethodImpl(MethodImplOptions.NoInlining)]
-        private ReadOnlySpan<byte> GetUnknownMethod(ReadOnlySpan<byte> span, out int methodLength)
-        {
-            var invalidIndex = HttpCharacters.IndexOfInvalidTokenChar(span);
-
-            if (invalidIndex <= 0 || span[invalidIndex] != ByteSpace)
-            {
-                RejectRequestLine(span);
+        private static bool TryGetNewLine(in ReadOnlySequence<byte> buffer, out SequencePosition found)
+        {
+            var byteLfPosition = buffer.PositionOf(ByteLF);
+            if (byteLfPosition != null)
+            {
+                // Move 1 byte past the \n
+                found = buffer.GetPosition(1, byteLfPosition.Value);
+                return true;
+            }
+
+            found = default;
+            return false;
+        }
+
+        [MethodImpl(MethodImplOptions.NoInlining)]
+        private unsafe Span<byte> GetUnknownMethod(byte* data, int length, out int methodLength)
+        {
+            var invalidIndex = HttpCharacters.IndexOfInvalidTokenChar(data, length);
+
+            if (invalidIndex <= 0 || data[invalidIndex] != ByteSpace)
+            {
+                RejectRequestLine(data, length);
             }
 
             methodLength = invalidIndex;
-            return span.Slice(0, methodLength);
+            return new Span<byte>(data, methodLength);
         }
 
         [StackTraceHidden]
-        private void RejectRequestLine(ReadOnlySpan<byte> requestLine)
-            => throw GetInvalidRequestException(RequestRejectionReason.InvalidRequestLine, requestLine);
+        private unsafe void RejectRequestLine(byte* requestLine, int length)
+            => throw GetInvalidRequestException(RequestRejectionReason.InvalidRequestLine, requestLine, length);
 
         [StackTraceHidden]
-        private void RejectRequestHeader(ReadOnlySpan<byte> headerLine)
-            => throw GetInvalidRequestException(RequestRejectionReason.InvalidRequestHeader, headerLine);
+        private unsafe void RejectRequestHeader(byte* headerLine, int length)
+            => throw GetInvalidRequestException(RequestRejectionReason.InvalidRequestHeader, headerLine, length);
 
         [StackTraceHidden]
-        private void RejectUnknownVersion(ReadOnlySpan<byte> version)
-            => throw GetInvalidRequestException(RequestRejectionReason.UnrecognizedHTTPVersion, version);
+        private unsafe void RejectUnknownVersion(byte* version, int length)
+            => throw GetInvalidRequestException(RequestRejectionReason.UnrecognizedHTTPVersion, version, length);
 
         [MethodImpl(MethodImplOptions.NoInlining)]
-        private BadHttpRequestException GetInvalidRequestException(RequestRejectionReason reason, ReadOnlySpan<byte> detail)
+        private unsafe BadHttpRequestException GetInvalidRequestException(RequestRejectionReason reason, byte* detail, int length)
             => BadHttpRequestException.GetException(
                 reason,
                 _showErrorDetails
-                    ? detail.GetAsciiStringEscaped(Constants.MaxExceptionDetailSize)
+                    ? new Span<byte>(detail, length).GetAsciiStringEscaped(Constants.MaxExceptionDetailSize)
                     : string.Empty);
     }
 }