// Copyright (c) .NET Foundation. All rights reserved.
// Licensed under the Apache License, Version 2.0. See License.txt in the project root for license information.

using System;
using System.Buffers;

namespace Microsoft.AspNetCore.Server.Kestrel.Core.Internal.Http
{
    public interface IHttpParser<TRequestHandler> where TRequestHandler : IHttpHeadersHandler, IHttpRequestLineHandler
    {
        bool ParseRequestLine(TRequestHandler handler, ref BufferReader<byte> reader);

<<<<<<< HEAD
        bool ParseHeaders(TRequestHandler handler, ref BufferReader<byte> reader);
=======
        bool ParseHeaders(TRequestHandler handler, ref SequenceReader<byte> reader);
>>>>>>> f9ca0ffd
    }
}<|MERGE_RESOLUTION|>--- conflicted
+++ resolved
@@ -8,12 +8,8 @@
 {
     public interface IHttpParser<TRequestHandler> where TRequestHandler : IHttpHeadersHandler, IHttpRequestLineHandler
     {
-        bool ParseRequestLine(TRequestHandler handler, ref BufferReader<byte> reader);
+        bool ParseRequestLine(TRequestHandler handler, in ReadOnlySequence<byte> buffer, out SequencePosition consumed, out SequencePosition examined);
 
-<<<<<<< HEAD
-        bool ParseHeaders(TRequestHandler handler, ref BufferReader<byte> reader);
-=======
         bool ParseHeaders(TRequestHandler handler, ref SequenceReader<byte> reader);
->>>>>>> f9ca0ffd
     }
 }