// Copyright (c) .NET Foundation. All rights reserved.
// Licensed under the Apache License, Version 2.0. See License.txt in the project root for license information.

using System;

namespace Microsoft.AspNetCore.Server.Kestrel.Core.Internal.Http
{
    public interface IHttpHeadersHandler
    {
<<<<<<< HEAD
        void OnHeader(ReadOnlySpan<byte> name, ReadOnlySpan<byte> value);
=======
        void OnHeader(Span<byte> name, Span<byte> value);
        void OnHeadersComplete();
>>>>>>> f9ca0ffd
    }
}<|MERGE_RESOLUTION|>--- conflicted
+++ resolved
@@ -7,11 +7,7 @@
 {
     public interface IHttpHeadersHandler
     {
-<<<<<<< HEAD
-        void OnHeader(ReadOnlySpan<byte> name, ReadOnlySpan<byte> value);
-=======
         void OnHeader(Span<byte> name, Span<byte> value);
         void OnHeadersComplete();
->>>>>>> f9ca0ffd
     }
 }