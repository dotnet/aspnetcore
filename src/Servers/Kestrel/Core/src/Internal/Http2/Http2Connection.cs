--- conflicted
+++ resolved
@@ -1060,7 +1060,7 @@
         // We can't throw a Http2StreamErrorException here, it interrupts the header decompression state and may corrupt subsequent header frames on other streams.
         // For now these either need to be connection errors or BadRequests. If we want to downgrade any of them to stream errors later then we need to
         // rework the flow so that the remaining headers are drained and the decompression state is maintained.
-        public void OnHeader(ReadOnlySpan<byte> name, ReadOnlySpan<byte> value)
+        public void OnHeader(Span<byte> name, Span<byte> value)
         {
             // https://tools.ietf.org/html/rfc7540#section-6.5.2
             // "The value is based on the uncompressed size of header fields, including the length of the name and value in octets plus an overhead of 32 octets for each header field.";
@@ -1094,14 +1094,10 @@
             }
         }
 
-<<<<<<< HEAD
-        private void ValidateHeader(ReadOnlySpan<byte> name, ReadOnlySpan<byte> value)
-=======
         public void OnHeadersComplete()
             => _currentHeadersStream.OnHeadersComplete();
 
         private void ValidateHeader(Span<byte> name, Span<byte> value)
->>>>>>> f9ca0ffd
         {
             // http://httpwg.org/specs/rfc7540.html#rfc.section.8.1.2.1
             /*
@@ -1191,7 +1187,7 @@
             }
         }
 
-        private bool IsPseudoHeaderField(ReadOnlySpan<byte> name, out PseudoHeaderFields headerField)
+        private bool IsPseudoHeaderField(Span<byte> name, out PseudoHeaderFields headerField)
         {
             headerField = PseudoHeaderFields.None;
 
@@ -1228,7 +1224,7 @@
             return true;
         }
 
-        private static bool IsConnectionSpecificHeaderField(ReadOnlySpan<byte> name, ReadOnlySpan<byte> value)
+        private static bool IsConnectionSpecificHeaderField(Span<byte> name, Span<byte> value)
         {
             return name.SequenceEqual(_connectionBytes) || (name.SequenceEqual(_teBytes) && !value.SequenceEqual(_trailersBytes));
         }
