// Copyright (c) .NET Foundation. All rights reserved.
// Licensed under the Apache License, Version 2.0. See License.txt in the project root for license information.

using System;
<<<<<<< HEAD
using System.Globalization;
=======
using System.Diagnostics;
>>>>>>> ec69111c
using System.IO.Pipelines;
using System.Threading;
using System.Threading.Tasks;
using Microsoft.AspNetCore.Connections;
using Microsoft.AspNetCore.Internal;
using Microsoft.AspNetCore.Server.Kestrel.Core.Internal.Http;

namespace Microsoft.AspNetCore.Server.Kestrel.Core.Internal.Http2
{
    internal sealed class Http2MessageBody : MessageBody
    {
        private readonly Http2Stream _context;
        private ReadResult _readResult;

        public Http2MessageBody(Http2Stream context)
            : base(context)
        {
            _context = context;
        }

        protected override void OnReadStarting()
        {
            // Note ContentLength or MaxRequestBodySize may be null
            var maxRequestBodySize = _context.MaxRequestBodySize;

            if (_context.RequestHeaders.ContentLength > maxRequestBodySize)
            {
                KestrelBadHttpRequestException.Throw(RequestRejectionReason.RequestBodyTooLarge, maxRequestBodySize.GetValueOrDefault().ToString(CultureInfo.InvariantCulture));
            }
        }

        protected override Task OnReadStartedAsync()
        {
            // Produce 100-continue if no request body data for the stream has arrived yet.
            if (!_context.RequestBodyStarted)
            {
                ValueTask<FlushResult> continueTask = TryProduceContinueAsync();
                if (!continueTask.IsCompletedSuccessfully)
                {
                    return continueTask.GetAsTask();
                }
            }

            return Task.CompletedTask;
        }

        public override void Reset()
        {
            base.Reset();
            _readResult = default;
        }

        public override void AdvanceTo(SequencePosition consumed, SequencePosition examined)
        {
            var newlyExaminedBytes = TrackConsumedAndExaminedBytes(_readResult, consumed, examined);

            // Ensure we consume data from the RequestBodyPipe before sending WINDOW_UPDATES to the client.
            _context.RequestBodyPipe.Reader.AdvanceTo(consumed, examined);

            // The HTTP/2 flow control window cannot be larger than 2^31-1 which limits bytesRead.
            _context.OnDataRead((int)newlyExaminedBytes);
            AddAndCheckObservedBytes(newlyExaminedBytes);
        }

        public override bool TryRead(out ReadResult readResult)
        {
            TryStartAsync();

            var hasResult = _context.RequestBodyPipe.Reader.TryRead(out readResult);

            if (hasResult)
            {
                _readResult = readResult;

                CountBytesRead(readResult.Buffer.Length);

                if (readResult.IsCompleted)
                {
                    TryStop();
                }
            }

            return hasResult;
        }

        public override async ValueTask<ReadResult> ReadAsync(CancellationToken cancellationToken = default)
        {
            await TryStartAsync();

            try
            {
                var readAwaitable = _context.RequestBodyPipe.Reader.ReadAsync(cancellationToken);

                _readResult = await StartTimingReadAsync(readAwaitable, cancellationToken);
            }
            catch (ConnectionAbortedException ex)
            {
                throw new TaskCanceledException("The request was aborted", ex);
            }

            StopTimingRead(_readResult.Buffer.Length);

            if (_readResult.IsCompleted)
            {
                TryStop();
            }

            return _readResult;
        }

        public override void Complete(Exception? exception)
        {
            _context.ReportApplicationError(exception);
            _context.RequestBodyPipe.Reader.Complete();
        }

        public override ValueTask CompleteAsync(Exception? exception)
        {
            _context.ReportApplicationError(exception);
            return _context.RequestBodyPipe.Reader.CompleteAsync();
        }

        public override void CancelPendingRead()
        {
            _context.RequestBodyPipe.Reader.CancelPendingRead();
        }

        protected override ValueTask OnStopAsync()
        {
            if (!_context.HasStartedConsumingRequestBody)
            {
                return default;
            }

            _context.RequestBodyPipe.Reader.Complete();

            return default;
        }
    }
}<|MERGE_RESOLUTION|>--- conflicted
+++ resolved
@@ -2,11 +2,8 @@
 // Licensed under the Apache License, Version 2.0. See License.txt in the project root for license information.
 
 using System;
-<<<<<<< HEAD
+using System.Diagnostics;
 using System.Globalization;
-=======
-using System.Diagnostics;
->>>>>>> ec69111c
 using System.IO.Pipelines;
 using System.Threading;
 using System.Threading.Tasks;
