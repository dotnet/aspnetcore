--- conflicted
+++ resolved
@@ -74,12 +74,8 @@
         [MemberData(nameof(TestData), MemberType = typeof(KnownStringsTests))]
         public void GetsKnownMethod(byte[] methodData, int intExpectedMethod, int expectedLength, bool expectedResult)
         {
-<<<<<<< HEAD
-            var data = new ReadOnlySpan<byte>(methodData);
-=======
             var expectedMethod = (HttpMethod)intExpectedMethod;
             var data = new Span<byte>(methodData);
->>>>>>> f9ca0ffd
 
             var result = data.GetKnownMethod(out var method, out var length);
 
