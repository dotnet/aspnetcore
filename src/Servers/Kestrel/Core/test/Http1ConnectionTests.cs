// Copyright (c) .NET Foundation. All rights reserved.
// Licensed under the Apache License, Version 2.0. See License.txt in the project root for license information.

using System;
using System.Buffers;
using System.Collections;
using System.Collections.Generic;
using System.IO;
using System.IO.Pipelines;
using System.Linq;
using System.Text;
using System.Threading;
using System.Threading.Tasks;
using Microsoft.AspNetCore.Connections;
using Microsoft.AspNetCore.Connections.Features;
using Microsoft.AspNetCore.Http;
using Microsoft.AspNetCore.Http.Features;
using Microsoft.AspNetCore.Server.Kestrel.Core.Features;
using Microsoft.AspNetCore.Server.Kestrel.Core.Internal;
using Microsoft.AspNetCore.Server.Kestrel.Core.Internal.Http;
using Microsoft.AspNetCore.Server.Kestrel.Core.Internal.Infrastructure;
using Microsoft.AspNetCore.Testing;
using Microsoft.Extensions.Logging;
using Microsoft.Extensions.Primitives;
using Microsoft.Net.Http.Headers;
using Moq;
using Xunit;

namespace Microsoft.AspNetCore.Server.Kestrel.Core.Tests
{
    public class Http1ConnectionTests : IDisposable
    {
        private readonly IDuplexPipe _transport;
        private readonly IDuplexPipe _application;
        private readonly TestHttp1Connection _http1Connection;
        private readonly ServiceContext _serviceContext;
        private readonly HttpConnectionContext _http1ConnectionContext;
        private readonly MemoryPool<byte> _pipelineFactory;
        private SequencePosition _consumed;
        private SequencePosition _examined;
        private Mock<ITimeoutControl> _timeoutControl;

        public Http1ConnectionTests()
        {
            _pipelineFactory = SlabMemoryPoolFactory.Create();
            var options = new PipeOptions(_pipelineFactory, readerScheduler: PipeScheduler.Inline, writerScheduler: PipeScheduler.Inline, useSynchronizationContext: false);
            var pair = DuplexPipe.CreateConnectionPair(options, options);

            _transport = pair.Transport;
            _application = pair.Application;

            var connectionFeatures = new FeatureCollection();
            connectionFeatures.Set(Mock.Of<IConnectionLifetimeFeature>());

            _serviceContext = new TestServiceContext()
            {
                Scheduler = PipeScheduler.Inline
            };

            _timeoutControl = new Mock<ITimeoutControl>();
            _http1ConnectionContext = new HttpConnectionContext
            {
                ServiceContext = _serviceContext,
                ConnectionContext = Mock.Of<ConnectionContext>(),
                ConnectionFeatures = connectionFeatures,
                MemoryPool = _pipelineFactory,
                TimeoutControl = _timeoutControl.Object,
                Transport = pair.Transport
            };

            _http1Connection = new TestHttp1Connection(_http1ConnectionContext);
            _http1Connection.Reset();
        }

        public void Dispose()
        {
            _transport.Input.Complete();
            _transport.Output.Complete();

            _application.Input.Complete();
            _application.Output.Complete();

            _pipelineFactory.Dispose();
        }

        [Fact]
        public async Task TakeMessageHeadersSucceedsWhenHeaderValueContainsUTF8()
        {
            var headerName = "Header";
            var headerValueBytes = new byte[] { 0x46, 0x72, 0x61, 0x6e, 0xc3, 0xa7, 0x6f, 0x69, 0x73 };
            var headerValue = Encoding.UTF8.GetString(headerValueBytes);
            _http1Connection.Reset();

            await _application.Output.WriteAsync(Encoding.UTF8.GetBytes($"{headerName}: "));
            await _application.Output.WriteAsync(headerValueBytes);
            await _application.Output.WriteAsync(Encoding.UTF8.GetBytes("\r\n\r\n"));
            var readableBuffer = (await _transport.Input.ReadAsync()).Buffer;

<<<<<<< HEAD
            TakeMessageHeaders(_http1Connection, readableBuffer, out _consumed, out _examined);
=======
            _http1Connection.TakeMessageHeaders(readableBuffer, trailers: false, out _consumed, out _examined);
>>>>>>> f9ca0ffd
            _transport.Input.AdvanceTo(_consumed, _examined);

            Assert.Equal(headerValue, _http1Connection.RequestHeaders[headerName]);
        }

        private static bool TakeMessageHeaders(
            Http1Connection connection,
            ReadOnlySequence<byte> sequence,
            out SequencePosition consumed,
            out SequencePosition examined)
        {
            var reader = new BufferReader<byte>(sequence);
            if (connection.TakeMessageHeaders(ref reader, sequence.Length))
            {
                examined = reader.Position;
                consumed = reader.Position;
                return true;
            }
            else
            {
                examined = sequence.End;
                consumed = reader.Position;
                return false;
            }
        }

        private static bool TakeStartLine(
            Http1Connection connection,
            ReadOnlySequence<byte> sequence,
            out SequencePosition consumed,
            out SequencePosition examined)
        {
            var reader = new BufferReader<byte>(sequence);
            var length = sequence.Length;

            if (connection.TakeStartLine(ref reader, length))
            {
                examined = reader.Position;
                consumed = reader.Position;
                return true;
            }
            else
            {
                examined = sequence.End;
                consumed = reader.Position;
                return false;
            }
        }

        [Fact]
        public async Task TakeMessageHeadersThrowsWhenHeaderValueContainsExtendedASCII()
        {
            var extendedAsciiEncoding = Encoding.GetEncoding("ISO-8859-1");
            var headerName = "Header";
            var headerValueBytes = new byte[] { 0x46, 0x72, 0x61, 0x6e, 0xe7, 0x6f, 0x69, 0x73 };
            _http1Connection.Reset();

            await _application.Output.WriteAsync(extendedAsciiEncoding.GetBytes($"{headerName}: "));
            await _application.Output.WriteAsync(headerValueBytes);
            await _application.Output.WriteAsync(extendedAsciiEncoding.GetBytes("\r\n\r\n"));
            var readableBuffer = (await _transport.Input.ReadAsync()).Buffer;

<<<<<<< HEAD
            var exception = Assert.Throws<InvalidOperationException>(() => TakeMessageHeaders(_http1Connection, readableBuffer, out _consumed, out _examined));
=======
            var exception = Assert.Throws<InvalidOperationException>(() => _http1Connection.TakeMessageHeaders(readableBuffer, trailers: false, out _consumed, out _examined));
>>>>>>> f9ca0ffd
        }

        [Fact]
        public async Task TakeMessageHeadersThrowsWhenHeadersExceedTotalSizeLimit()
        {
            const string headerLine = "Header: value\r\n";
            _serviceContext.ServerOptions.Limits.MaxRequestHeadersTotalSize = headerLine.Length - 1;
            _http1Connection.Reset();

            await _application.Output.WriteAsync(Encoding.ASCII.GetBytes($"{headerLine}\r\n"));
            var readableBuffer = (await _transport.Input.ReadAsync()).Buffer;

<<<<<<< HEAD
            var exception = Assert.Throws<BadHttpRequestException>(() => TakeMessageHeaders(_http1Connection, readableBuffer, out _consumed, out _examined));
=======
            var exception = Assert.Throws<BadHttpRequestException>(() => _http1Connection.TakeMessageHeaders(readableBuffer, trailers: false, out _consumed, out _examined));
>>>>>>> f9ca0ffd
            _transport.Input.AdvanceTo(_consumed, _examined);

            Assert.Equal(CoreStrings.BadRequest_HeadersExceedMaxTotalSize, exception.Message);
            Assert.Equal(StatusCodes.Status431RequestHeaderFieldsTooLarge, exception.StatusCode);
        }

        [Fact]
        public async Task TakeMessageHeadersThrowsWhenHeadersExceedCountLimit()
        {
            const string headerLines = "Header-1: value1\r\nHeader-2: value2\r\n";
            _serviceContext.ServerOptions.Limits.MaxRequestHeaderCount = 1;

            await _application.Output.WriteAsync(Encoding.ASCII.GetBytes($"{headerLines}\r\n"));
            var readableBuffer = (await _transport.Input.ReadAsync()).Buffer;

<<<<<<< HEAD
            var exception = Assert.Throws<BadHttpRequestException>(() => TakeMessageHeaders(_http1Connection, readableBuffer, out _consumed, out _examined));
=======
            var exception = Assert.Throws<BadHttpRequestException>(() => _http1Connection.TakeMessageHeaders(readableBuffer, trailers: false, out _consumed, out _examined));
>>>>>>> f9ca0ffd
            _transport.Input.AdvanceTo(_consumed, _examined);

            Assert.Equal(CoreStrings.BadRequest_TooManyHeaders, exception.Message);
            Assert.Equal(StatusCodes.Status431RequestHeaderFieldsTooLarge, exception.StatusCode);
        }

        [Fact]
        public void ResetResetsScheme()
        {
            _http1Connection.Scheme = "https";

            // Act
            _http1Connection.Reset();

            // Assert
            Assert.Equal("http", ((IFeatureCollection)_http1Connection).Get<IHttpRequestFeature>().Scheme);
        }

        [Fact]
        public void ResetResetsTraceIdentifier()
        {
            _http1Connection.TraceIdentifier = "xyz";

            _http1Connection.Reset();

            var nextId = ((IFeatureCollection)_http1Connection).Get<IHttpRequestIdentifierFeature>().TraceIdentifier;
            Assert.NotEqual("xyz", nextId);

            _http1Connection.Reset();
            var secondId = ((IFeatureCollection)_http1Connection).Get<IHttpRequestIdentifierFeature>().TraceIdentifier;
            Assert.NotEqual(nextId, secondId);
        }

        [Fact]
        public void ResetResetsMinRequestBodyDataRate()
        {
            _http1Connection.MinRequestBodyDataRate = new MinDataRate(bytesPerSecond: 1, gracePeriod: TimeSpan.MaxValue);

            _http1Connection.Reset();

            Assert.Same(_serviceContext.ServerOptions.Limits.MinRequestBodyDataRate, _http1Connection.MinRequestBodyDataRate);
        }

        [Fact]
        public void ResetResetsMinResponseDataRate()
        {
            _http1Connection.MinResponseDataRate = new MinDataRate(bytesPerSecond: 1, gracePeriod: TimeSpan.MaxValue);

            _http1Connection.Reset();

            Assert.Same(_serviceContext.ServerOptions.Limits.MinResponseDataRate, _http1Connection.MinResponseDataRate);
        }

        [Fact]
        public void TraceIdentifierCountsRequestsPerHttp1Connection()
        {
            var connectionId = _http1ConnectionContext.ConnectionId;
            var feature = ((IFeatureCollection)_http1Connection).Get<IHttpRequestIdentifierFeature>();
            // Reset() is called once in the test ctor
            var count = 1;
            void Reset()
            {
                _http1Connection.Reset();
                count++;
            }

            var nextId = feature.TraceIdentifier;
            Assert.Equal($"{connectionId}:00000001", nextId);

            Reset();
            var secondId = feature.TraceIdentifier;
            Assert.Equal($"{connectionId}:00000002", secondId);

            var big = 1_000_000;
            while (big-- > 0) Reset();
            Assert.Equal($"{connectionId}:{count:X8}", feature.TraceIdentifier);
        }

        [Fact]
        public void TraceIdentifierGeneratesWhenNull()
        {
            _http1Connection.TraceIdentifier = null;
            var id = _http1Connection.TraceIdentifier;
            Assert.NotNull(id);
            Assert.Equal(id, _http1Connection.TraceIdentifier);

            _http1Connection.Reset();
            Assert.NotEqual(id, _http1Connection.TraceIdentifier);
        }

        [Fact]
        public async Task ResetResetsHeaderLimits()
        {
            const string headerLine1 = "Header-1: value1\r\n";
            const string headerLine2 = "Header-2: value2\r\n";

            var options = new KestrelServerOptions();
            options.Limits.MaxRequestHeadersTotalSize = headerLine1.Length;
            options.Limits.MaxRequestHeaderCount = 1;
            _serviceContext.ServerOptions = options;

            await _application.Output.WriteAsync(Encoding.ASCII.GetBytes($"{headerLine1}\r\n"));
            var readableBuffer = (await _transport.Input.ReadAsync()).Buffer;

<<<<<<< HEAD
            var takeMessageHeaders = TakeMessageHeaders(_http1Connection, readableBuffer, out _consumed, out _examined);
=======
            var takeMessageHeaders = _http1Connection.TakeMessageHeaders(readableBuffer, trailers: false, out _consumed, out _examined);
>>>>>>> f9ca0ffd
            _transport.Input.AdvanceTo(_consumed, _examined);

            Assert.True(takeMessageHeaders);
            Assert.Equal(1, _http1Connection.RequestHeaders.Count);
            Assert.Equal("value1", _http1Connection.RequestHeaders["Header-1"]);

            _http1Connection.Reset();

            await _application.Output.WriteAsync(Encoding.ASCII.GetBytes($"{headerLine2}\r\n"));
            readableBuffer = (await _transport.Input.ReadAsync()).Buffer;

<<<<<<< HEAD
            takeMessageHeaders = TakeMessageHeaders(_http1Connection, readableBuffer, out _consumed, out _examined);
=======
            takeMessageHeaders = _http1Connection.TakeMessageHeaders(readableBuffer, trailers: false, out _consumed, out _examined);
>>>>>>> f9ca0ffd
            _transport.Input.AdvanceTo(_consumed, _examined);

            Assert.True(takeMessageHeaders);
            Assert.Equal(1, _http1Connection.RequestHeaders.Count);
            Assert.Equal("value2", _http1Connection.RequestHeaders["Header-2"]);
        }

        [Fact]
        public async Task ThrowsWhenStatusCodeIsSetAfterResponseStarted()
        {
            // Act
            await _http1Connection.WriteAsync(new ArraySegment<byte>(new byte[1]));

            // Assert
            Assert.True(_http1Connection.HasResponseStarted);
            Assert.Throws<InvalidOperationException>(() => ((IHttpResponseFeature)_http1Connection).StatusCode = StatusCodes.Status404NotFound);
        }

        [Fact]
        public async Task ThrowsWhenReasonPhraseIsSetAfterResponseStarted()
        {
            // Act
            await _http1Connection.WriteAsync(new ArraySegment<byte>(new byte[1]));

            // Assert
            Assert.True(_http1Connection.HasResponseStarted);
            Assert.Throws<InvalidOperationException>(() => ((IHttpResponseFeature)_http1Connection).ReasonPhrase = "Reason phrase");
        }

        [Fact]
        public async Task ThrowsWhenOnStartingIsSetAfterResponseStarted()
        {
            await _http1Connection.WriteAsync(new ArraySegment<byte>(new byte[1]));

            // Act/Assert
            Assert.True(_http1Connection.HasResponseStarted);
            Assert.Throws<InvalidOperationException>(() => ((IHttpResponseFeature)_http1Connection).OnStarting(_ => Task.CompletedTask, null));
        }

        [Theory]
        [MemberData(nameof(MinDataRateData))]
        public void ConfiguringIHttpMinRequestBodyDataRateFeatureSetsMinRequestBodyDataRate(MinDataRate minDataRate)
        {
            ((IFeatureCollection)_http1Connection).Get<IHttpMinRequestBodyDataRateFeature>().MinDataRate = minDataRate;

            Assert.Same(minDataRate, _http1Connection.MinRequestBodyDataRate);
        }

        [Theory]
        [MemberData(nameof(MinDataRateData))]
        public void ConfiguringIHttpMinResponseDataRateFeatureSetsMinResponseDataRate(MinDataRate minDataRate)
        {
            ((IFeatureCollection)_http1Connection).Get<IHttpMinResponseDataRateFeature>().MinDataRate = minDataRate;

            Assert.Same(minDataRate, _http1Connection.MinResponseDataRate);
        }

        [Fact]
        public void ResetResetsRequestHeaders()
        {
            // Arrange
            var originalRequestHeaders = _http1Connection.RequestHeaders;
            _http1Connection.RequestHeaders = new HttpRequestHeaders();

            // Act
            _http1Connection.Reset();

            // Assert
            Assert.Same(originalRequestHeaders, _http1Connection.RequestHeaders);
        }

        [Fact]
        public void ResetResetsResponseHeaders()
        {
            // Arrange
            var originalResponseHeaders = _http1Connection.ResponseHeaders;
            _http1Connection.ResponseHeaders = new HttpResponseHeaders();

            // Act
            _http1Connection.Reset();

            // Assert
            Assert.Same(originalResponseHeaders, _http1Connection.ResponseHeaders);
        }

        [Fact]
        public void InitializeStreamsResetsStreams()
        {
            // Arrange
            var messageBody = Http1MessageBody.For(Kestrel.Core.Internal.Http.HttpVersion.Http11, (HttpRequestHeaders)_http1Connection.RequestHeaders, _http1Connection);
            _http1Connection.InitializeBodyControl(messageBody);

            var originalRequestBody = _http1Connection.RequestBody;
            var originalResponseBody = _http1Connection.ResponseBody;
            _http1Connection.RequestBody = new MemoryStream();
            _http1Connection.ResponseBody = new MemoryStream();

            // Act
            _http1Connection.InitializeBodyControl(messageBody);

            // Assert
            Assert.Same(originalRequestBody, _http1Connection.RequestBody);
            Assert.Same(originalResponseBody, _http1Connection.ResponseBody);
        }

        [Theory]
        [MemberData(nameof(RequestLineValidData))]
        public async Task TakeStartLineSetsHttpProtocolProperties(
            string requestLine,
            string expectedMethod,
            string expectedRawTarget,
            // This warns that theory methods should use all of their parameters,
            // but this method is using a shared data collection with HttpParserTests.ParsesRequestLine and others.
#pragma warning disable xUnit1026
            string expectedRawPath,
#pragma warning restore xUnit1026
            string expectedDecodedPath,
            string expectedQueryString,
            string expectedHttpVersion)
        {
            var requestLineBytes = Encoding.ASCII.GetBytes(requestLine);
            await _application.Output.WriteAsync(requestLineBytes);
            var readableBuffer = (await _transport.Input.ReadAsync()).Buffer;

            var returnValue = TakeStartLine(_http1Connection, readableBuffer, out _consumed, out _examined);
            _transport.Input.AdvanceTo(_consumed, _examined);

            Assert.True(returnValue);
            Assert.Equal(expectedMethod, ((IHttpRequestFeature)_http1Connection).Method);
            Assert.Equal(expectedRawTarget, _http1Connection.RawTarget);
            Assert.Equal(expectedDecodedPath, _http1Connection.Path);
            Assert.Equal(expectedQueryString, _http1Connection.QueryString);
            Assert.Equal(expectedHttpVersion, _http1Connection.HttpVersion);
        }

        [Theory]
        [MemberData(nameof(RequestLineDotSegmentData))]
        public async Task TakeStartLineRemovesDotSegmentsFromTarget(
            string requestLine,
            string expectedRawTarget,
            string expectedDecodedPath,
            string expectedQueryString)
        {
            var requestLineBytes = Encoding.ASCII.GetBytes(requestLine);
            await _application.Output.WriteAsync(requestLineBytes);
            var readableBuffer = (await _transport.Input.ReadAsync()).Buffer;

            var returnValue = TakeStartLine(_http1Connection, readableBuffer, out _consumed, out _examined);
            _transport.Input.AdvanceTo(_consumed, _examined);

            Assert.True(returnValue);
            Assert.Equal(expectedRawTarget, _http1Connection.RawTarget);
            Assert.Equal(expectedDecodedPath, _http1Connection.Path);
            Assert.Equal(expectedQueryString, _http1Connection.QueryString);
        }

        [Fact]
        public async Task ParseRequestStartsRequestHeadersTimeoutOnFirstByteAvailable()
        {
            await _application.Output.WriteAsync(Encoding.ASCII.GetBytes("G"));

            _http1Connection.ParseRequest((await _transport.Input.ReadAsync()).Buffer, out _consumed, out _examined);
            _transport.Input.AdvanceTo(_consumed, _examined);

            var expectedRequestHeadersTimeout = _serviceContext.ServerOptions.Limits.RequestHeadersTimeout.Ticks;
            _timeoutControl.Verify(cc => cc.ResetTimeout(expectedRequestHeadersTimeout, TimeoutReason.RequestHeaders));
        }

        [Fact]
        public async Task TakeStartLineThrowsWhenTooLong()
        {
            _serviceContext.ServerOptions.Limits.MaxRequestLineSize = "GET / HTTP/1.1\r\n".Length;

            var requestLineBytes = Encoding.ASCII.GetBytes("GET /a HTTP/1.1\r\n");
            await _application.Output.WriteAsync(requestLineBytes);

            var readableBuffer = (await _transport.Input.ReadAsync()).Buffer;
            var exception = Assert.Throws<BadHttpRequestException>(() => TakeStartLine(_http1Connection, readableBuffer, out _consumed, out _examined));
            _transport.Input.AdvanceTo(_consumed, _examined);

            Assert.Equal(CoreStrings.BadRequest_RequestLineTooLong, exception.Message);
            Assert.Equal(StatusCodes.Status414UriTooLong, exception.StatusCode);
        }

        [Theory]
        [MemberData(nameof(TargetWithEncodedNullCharData))]
        public async Task TakeStartLineThrowsOnEncodedNullCharInTarget(string target)
        {
            await _application.Output.WriteAsync(Encoding.ASCII.GetBytes($"GET {target} HTTP/1.1\r\n"));
            var readableBuffer = (await _transport.Input.ReadAsync()).Buffer;

            var exception = Assert.Throws<BadHttpRequestException>(() =>
                TakeStartLine(_http1Connection, readableBuffer, out _consumed, out _examined));
            _transport.Input.AdvanceTo(_consumed, _examined);

            Assert.Equal(CoreStrings.FormatBadRequest_InvalidRequestTarget_Detail(target), exception.Message);
        }

        [Theory]
        [MemberData(nameof(TargetWithNullCharData))]
        public async Task TakeStartLineThrowsOnNullCharInTarget(string target)
        {
            await _application.Output.WriteAsync(Encoding.ASCII.GetBytes($"GET {target} HTTP/1.1\r\n"));
            var readableBuffer = (await _transport.Input.ReadAsync()).Buffer;

            var exception = Assert.Throws<BadHttpRequestException>(() =>
                TakeStartLine(_http1Connection, readableBuffer, out _consumed, out _examined));
            _transport.Input.AdvanceTo(_consumed, _examined);

            Assert.Equal(CoreStrings.FormatBadRequest_InvalidRequestTarget_Detail(target.EscapeNonPrintable()), exception.Message);
        }

        [Theory]
        [MemberData(nameof(MethodWithNullCharData))]
        public async Task TakeStartLineThrowsOnNullCharInMethod(string method)
        {
            var requestLine = $"{method} / HTTP/1.1\r\n";

            await _application.Output.WriteAsync(Encoding.ASCII.GetBytes(requestLine));
            var readableBuffer = (await _transport.Input.ReadAsync()).Buffer;

            var exception = Assert.Throws<BadHttpRequestException>(() =>
                TakeStartLine(_http1Connection, readableBuffer, out _consumed, out _examined));
            _transport.Input.AdvanceTo(_consumed, _examined);

            Assert.Equal(CoreStrings.FormatBadRequest_InvalidRequestLine_Detail($"{method} / HTTP/1.1".EscapeNonPrintable()), exception.Message);
        }

        [Theory]
        [MemberData(nameof(QueryStringWithNullCharData))]
        public async Task TakeStartLineThrowsOnNullCharInQueryString(string queryString)
        {
            var target = $"/{queryString}";

            await _application.Output.WriteAsync(Encoding.ASCII.GetBytes($"GET {target} HTTP/1.1\r\n"));
            var readableBuffer = (await _transport.Input.ReadAsync()).Buffer;

            var exception = Assert.Throws<BadHttpRequestException>(() =>
                TakeStartLine(_http1Connection, readableBuffer, out _consumed, out _examined));
            _transport.Input.AdvanceTo(_consumed, _examined);

            Assert.Equal(CoreStrings.FormatBadRequest_InvalidRequestTarget_Detail(target.EscapeNonPrintable()), exception.Message);
        }

        [Theory]
        [MemberData(nameof(TargetInvalidData))]
        public async Task TakeStartLineThrowsWhenRequestTargetIsInvalid(string method, string target)
        {
            var requestLine = $"{method} {target} HTTP/1.1\r\n";

            await _application.Output.WriteAsync(Encoding.ASCII.GetBytes(requestLine));
            var readableBuffer = (await _transport.Input.ReadAsync()).Buffer;

            var exception = Assert.Throws<BadHttpRequestException>(() =>
                TakeStartLine(_http1Connection, readableBuffer, out _consumed, out _examined));
            _transport.Input.AdvanceTo(_consumed, _examined);

            Assert.Equal(CoreStrings.FormatBadRequest_InvalidRequestTarget_Detail(target.EscapeNonPrintable()), exception.Message);
        }

        [Theory]
        [MemberData(nameof(MethodNotAllowedTargetData))]
        public async Task TakeStartLineThrowsWhenMethodNotAllowed(string requestLine, int intAllowedMethod)
        {
            var allowedMethod = (HttpMethod)intAllowedMethod;
            await _application.Output.WriteAsync(Encoding.ASCII.GetBytes(requestLine));
            var readableBuffer = (await _transport.Input.ReadAsync()).Buffer;

            var exception = Assert.Throws<BadHttpRequestException>(() =>
                TakeStartLine(_http1Connection, readableBuffer, out _consumed, out _examined));
            _transport.Input.AdvanceTo(_consumed, _examined);

            Assert.Equal(405, exception.StatusCode);
            Assert.Equal(CoreStrings.BadRequest_MethodNotAllowed, exception.Message);
            Assert.Equal(HttpUtilities.MethodToString(allowedMethod), exception.AllowedHeader);
        }

        [Fact]
        public async Task ProcessRequestsAsyncEnablesKeepAliveTimeout()
        {
            var requestProcessingTask = _http1Connection.ProcessRequestsAsync<object>(null);

            var expectedKeepAliveTimeout = _serviceContext.ServerOptions.Limits.KeepAliveTimeout.Ticks;
            _timeoutControl.Verify(cc => cc.SetTimeout(expectedKeepAliveTimeout, TimeoutReason.KeepAlive));

            _http1Connection.StopProcessingNextRequest();
            _application.Output.Complete();

            await requestProcessingTask.DefaultTimeout();
        }

        [Fact]
        public async Task WriteThrowsForNonBodyResponse()
        {
            // Arrange
            ((IHttpResponseFeature)_http1Connection).StatusCode = StatusCodes.Status304NotModified;

            // Act/Assert
            await Assert.ThrowsAsync<InvalidOperationException>(() => _http1Connection.WriteAsync(new ArraySegment<byte>(new byte[1])));
        }

        [Fact]
        public async Task WriteAsyncThrowsForNonBodyResponse()
        {
            // Arrange
            _http1Connection.HttpVersion = "HTTP/1.1";
            ((IHttpResponseFeature)_http1Connection).StatusCode = StatusCodes.Status304NotModified;

            // Act/Assert
            await Assert.ThrowsAsync<InvalidOperationException>(() => _http1Connection.WriteAsync(new ArraySegment<byte>(new byte[1]), default(CancellationToken)));
        }

        [Fact]
        public async Task WriteDoesNotThrowForHeadResponse()
        {
            // Arrange
            _http1Connection.HttpVersion = "HTTP/1.1";
            _http1Connection.Method = HttpMethod.Head;

            // Act/Assert
            await _http1Connection.WriteAsync(new ArraySegment<byte>(new byte[1]));
        }

        [Fact]
        public async Task WriteAsyncDoesNotThrowForHeadResponse()
        {
            // Arrange
            _http1Connection.HttpVersion = "HTTP/1.1";
            _http1Connection.Method = HttpMethod.Head;

            // Act/Assert
            await _http1Connection.WriteAsync(new ArraySegment<byte>(new byte[1]), default(CancellationToken));
        }

        [Fact]
        public async Task ManuallySettingTransferEncodingThrowsForHeadResponse()
        {
            // Arrange
            _http1Connection.HttpVersion = "HTTP/1.1";
            _http1Connection.Method = HttpMethod.Head;

            // Act
            _http1Connection.ResponseHeaders.Add("Transfer-Encoding", "chunked");

            // Assert
            await Assert.ThrowsAsync<InvalidOperationException>(() => _http1Connection.FlushAsync());
        }

        [Fact]
        public async Task ManuallySettingTransferEncodingThrowsForNoBodyResponse()
        {
            // Arrange
            _http1Connection.HttpVersion = "HTTP/1.1";
            ((IHttpResponseFeature)_http1Connection).StatusCode = StatusCodes.Status304NotModified;

            // Act
            _http1Connection.ResponseHeaders.Add("Transfer-Encoding", "chunked");

            // Assert
            await Assert.ThrowsAsync<InvalidOperationException>(() => _http1Connection.FlushAsync());
        }

        [Fact]
        public async Task RequestProcessingTaskIsUnwrapped()
        {
            var requestProcessingTask = _http1Connection.ProcessRequestsAsync<object>(null);

            var data = Encoding.ASCII.GetBytes("GET / HTTP/1.1\r\nHost:\r\n\r\n");
            await _application.Output.WriteAsync(data);

            _http1Connection.StopProcessingNextRequest();
            Assert.IsNotType<Task<Task>>(requestProcessingTask);

            await requestProcessingTask.DefaultTimeout();
            _application.Output.Complete();
        }

        [Fact]
        public async Task RequestAbortedTokenIsResetBeforeLastWriteWithContentLength()
        {
            _http1Connection.ResponseHeaders["Content-Length"] = "12";

            var original = _http1Connection.RequestAborted;

            foreach (var ch in "hello, worl")
            {
                await _http1Connection.WriteAsync(new ArraySegment<byte>(new[] { (byte)ch }));
                Assert.Equal(original, _http1Connection.RequestAborted);
            }

            await _http1Connection.WriteAsync(new ArraySegment<byte>(new[] { (byte)'d' }));
            Assert.NotEqual(original, _http1Connection.RequestAborted);

            _http1Connection.Abort(new ConnectionAbortedException());

            Assert.False(original.IsCancellationRequested);
            Assert.False(_http1Connection.RequestAborted.IsCancellationRequested);
        }

        [Fact]
        public async Task RequestAbortedTokenIsResetBeforeLastWriteAsyncWithContentLength()
        {
            _http1Connection.ResponseHeaders["Content-Length"] = "12";

            var original = _http1Connection.RequestAborted;

            foreach (var ch in "hello, worl")
            {
                await _http1Connection.WriteAsync(new ArraySegment<byte>(new[] { (byte)ch }), default(CancellationToken));
                Assert.Equal(original, _http1Connection.RequestAborted);
            }

            await _http1Connection.WriteAsync(new ArraySegment<byte>(new[] { (byte)'d' }), default(CancellationToken));
            Assert.NotEqual(original, _http1Connection.RequestAborted);

            _http1Connection.Abort(new ConnectionAbortedException());

            Assert.False(original.IsCancellationRequested);
            Assert.False(_http1Connection.RequestAborted.IsCancellationRequested);
        }

        [Fact]
        public async Task RequestAbortedTokenIsResetBeforeLastWriteAsyncAwaitedWithContentLength()
        {
            _http1Connection.ResponseHeaders["Content-Length"] = "12";

            var original = _http1Connection.RequestAborted;

            // Only first write can be WriteAsyncAwaited
            var startingTask = _http1Connection.InitializeResponseAwaited(Task.CompletedTask, 1);
            await _http1Connection.WriteAsyncAwaited(startingTask, new ArraySegment<byte>(new[] { (byte)'h' }), default(CancellationToken));
            Assert.Equal(original, _http1Connection.RequestAborted);

            foreach (var ch in "ello, worl")
            {
                await _http1Connection.WriteAsync(new ArraySegment<byte>(new[] { (byte)ch }), default(CancellationToken));
                Assert.Equal(original, _http1Connection.RequestAborted);
            }

            await _http1Connection.WriteAsync(new ArraySegment<byte>(new[] { (byte)'d' }), default(CancellationToken));
            Assert.NotEqual(original, _http1Connection.RequestAborted);

            _http1Connection.Abort(new ConnectionAbortedException());

            Assert.False(original.IsCancellationRequested);
            Assert.False(_http1Connection.RequestAborted.IsCancellationRequested);
        }

        [Fact]
        public async Task RequestAbortedTokenIsResetBeforeLastWriteWithChunkedEncoding()
        {
            var original = _http1Connection.RequestAborted;

            _http1Connection.HttpVersion = "HTTP/1.1";
            await _http1Connection.WriteAsync(new ArraySegment<byte>(Encoding.ASCII.GetBytes("hello, world")), default(CancellationToken));
            Assert.Equal(original, _http1Connection.RequestAborted);

            await _http1Connection.ProduceEndAsync();
            Assert.NotEqual(original, _http1Connection.RequestAborted);

            _http1Connection.Abort(new ConnectionAbortedException());

            Assert.False(original.IsCancellationRequested);
            Assert.False(_http1Connection.RequestAborted.IsCancellationRequested);
        }

        [Fact]
        public void RequestAbortedTokenIsFullyUsableAfterCancellation()
        {
            var originalToken = _http1Connection.RequestAborted;
            var originalRegistration = originalToken.Register(() => { });

            _http1Connection.Abort(new ConnectionAbortedException());

            Assert.True(originalToken.WaitHandle.WaitOne(TestConstants.DefaultTimeout));
            Assert.True(_http1Connection.RequestAborted.WaitHandle.WaitOne(TestConstants.DefaultTimeout));

            Assert.Equal(originalToken, originalRegistration.Token);
        }

        [Fact]
        public void RequestAbortedTokenIsUsableAfterCancellation()
        {
            var originalToken = _http1Connection.RequestAborted;
            var originalRegistration = originalToken.Register(() => { });

            _http1Connection.Abort(new ConnectionAbortedException());

            // The following line will throw an ODE because the original CTS backing the token has been diposed.
            // See https://github.com/aspnet/AspNetCore/pull/4447 for the history behind this test.
            //Assert.True(originalToken.WaitHandle.WaitOne(TestConstants.DefaultTimeout));
            Assert.True(_http1Connection.RequestAborted.WaitHandle.WaitOne(TestConstants.DefaultTimeout));

            Assert.Equal(originalToken, originalRegistration.Token);
        }

        [Fact]
        public async Task ExceptionDetailNotIncludedWhenLogLevelInformationNotEnabled()
        {
            var previousLog = _serviceContext.Log;

            try
            {
                var mockTrace = new Mock<IKestrelTrace>();
                mockTrace
                    .Setup(trace => trace.IsEnabled(LogLevel.Information))
                    .Returns(false);

                _serviceContext.Log = mockTrace.Object;

                await _application.Output.WriteAsync(Encoding.ASCII.GetBytes($"GET /%00 HTTP/1.1\r\n"));
                var readableBuffer = (await _transport.Input.ReadAsync()).Buffer;

                var exception = Assert.Throws<BadHttpRequestException>(() =>
                    TakeStartLine(_http1Connection, readableBuffer, out _consumed, out _examined));
                _transport.Input.AdvanceTo(_consumed, _examined);

                Assert.Equal(CoreStrings.FormatBadRequest_InvalidRequestTarget_Detail(string.Empty), exception.Message);
                Assert.Equal(StatusCodes.Status400BadRequest, exception.StatusCode);
            }
            finally
            {
                _serviceContext.Log = previousLog;
            }
        }

        [Theory]
        [InlineData(1, 1)]
        [InlineData(5, 5)]
        [InlineData(100, 100)]
        [InlineData(600, 100)]
        [InlineData(700, 1)]
        [InlineData(1, 700)]
        public async Task AcceptsHeadersAcrossSends(int header0Count, int header1Count)
        {
            _serviceContext.ServerOptions.Limits.MaxRequestHeaderCount = header0Count + header1Count;

            var headers0 = MakeHeaders(header0Count);
            var headers1 = MakeHeaders(header1Count, header0Count);

            var requestProcessingTask = _http1Connection.ProcessRequestsAsync<object>(null);

            await _application.Output.WriteAsync(Encoding.ASCII.GetBytes("GET / HTTP/1.0\r\n"));
            await WaitForCondition(TestConstants.DefaultTimeout, () => _http1Connection.RequestHeaders != null);
            Assert.Equal(0, _http1Connection.RequestHeaders.Count);

            await _application.Output.WriteAsync(Encoding.ASCII.GetBytes(headers0));
            await WaitForCondition(TestConstants.DefaultTimeout, () => _http1Connection.RequestHeaders.Count >= header0Count);
            Assert.Equal(header0Count, _http1Connection.RequestHeaders.Count);

            await _application.Output.WriteAsync(Encoding.ASCII.GetBytes(headers1));
            await WaitForCondition(TestConstants.DefaultTimeout, () => _http1Connection.RequestHeaders.Count >= header0Count + header1Count);
            Assert.Equal(header0Count + header1Count, _http1Connection.RequestHeaders.Count);

            await _application.Output.WriteAsync(Encoding.ASCII.GetBytes("\r\n"));
            await requestProcessingTask.DefaultTimeout();
        }

        [Theory]
        [InlineData(1, 1)]
        [InlineData(5, 5)]
        [InlineData(100, 100)]
        [InlineData(600, 100)]
        [InlineData(700, 1)]
        [InlineData(1, 700)]
        public async Task KeepsSameHeaderCollectionAcrossSends(int header0Count, int header1Count)
        {
            _serviceContext.ServerOptions.Limits.MaxRequestHeaderCount = header0Count + header1Count;

            var headers0 = MakeHeaders(header0Count);
            var headers1 = MakeHeaders(header1Count, header0Count);

            var requestProcessingTask = _http1Connection.ProcessRequestsAsync<object>(null);

            await _application.Output.WriteAsync(Encoding.ASCII.GetBytes("GET / HTTP/1.0\r\n"));
            await WaitForCondition(TestConstants.DefaultTimeout, () => _http1Connection.RequestHeaders != null);
            Assert.Equal(0, _http1Connection.RequestHeaders.Count);

            var newRequestHeaders = new RequestHeadersWrapper(_http1Connection.RequestHeaders);
            _http1Connection.RequestHeaders = newRequestHeaders;
            Assert.Same(newRequestHeaders, _http1Connection.RequestHeaders);

            await _application.Output.WriteAsync(Encoding.ASCII.GetBytes(headers0));
            await WaitForCondition(TestConstants.DefaultTimeout, () => _http1Connection.RequestHeaders.Count >= header0Count);
            Assert.Same(newRequestHeaders, _http1Connection.RequestHeaders);
            Assert.Equal(header0Count, _http1Connection.RequestHeaders.Count);

            await _application.Output.WriteAsync(Encoding.ASCII.GetBytes(headers1));
            await WaitForCondition(TestConstants.DefaultTimeout, () => _http1Connection.RequestHeaders.Count >= header0Count + header1Count);
            Assert.Same(newRequestHeaders, _http1Connection.RequestHeaders);
            Assert.Equal(header0Count + header1Count, _http1Connection.RequestHeaders.Count);

            await _application.Output.WriteAsync(Encoding.ASCII.GetBytes("\r\n"));
            await requestProcessingTask.TimeoutAfter(TimeSpan.FromSeconds(10));
        }

        [Fact]
        public void ThrowsWhenMaxRequestBodySizeIsSetAfterReadingFromRequestBody()
        {
            // Act
            // This would normally be set by the MessageBody during the first read.
            _http1Connection.HasStartedConsumingRequestBody = true;

            // Assert
            Assert.True(((IHttpMaxRequestBodySizeFeature)_http1Connection).IsReadOnly);
            var ex = Assert.Throws<InvalidOperationException>(() => ((IHttpMaxRequestBodySizeFeature)_http1Connection).MaxRequestBodySize = 1);
            Assert.Equal(CoreStrings.MaxRequestBodySizeCannotBeModifiedAfterRead, ex.Message);
        }

        [Fact]
        public void ThrowsWhenMaxRequestBodySizeIsSetToANegativeValue()
        {
            // Assert
            var ex = Assert.Throws<ArgumentOutOfRangeException>(() => ((IHttpMaxRequestBodySizeFeature)_http1Connection).MaxRequestBodySize = -1);
            Assert.StartsWith(CoreStrings.NonNegativeNumberOrNullRequired, ex.Message);
        }

        [Fact]
        public async Task ConsumesRequestWhenApplicationDoesNotConsumeIt()
        {
            var httpApplication = new DummyApplication(async context =>
            {
                var buffer = new byte[10];
                await context.Response.Body.WriteAsync(buffer, 0, 10);
            });
            var mockMessageBody = new Mock<MessageBody>(null);
            _http1Connection.NextMessageBody = mockMessageBody.Object;

            var requestProcessingTask = _http1Connection.ProcessRequestsAsync(httpApplication);

            var data = Encoding.ASCII.GetBytes("POST / HTTP/1.1\r\nHost:\r\nConnection: close\r\ncontent-length: 1\r\n\r\n");
            await _application.Output.WriteAsync(data);
            await requestProcessingTask.DefaultTimeout();

            mockMessageBody.Verify(body => body.ConsumeAsync(), Times.Once);
        }

        [Fact]
        public void Http10HostHeaderNotRequired()
        {
            _http1Connection.HttpVersion = "HTTP/1.0";
            _http1Connection.EnsureHostHeaderExists();
        }

        [Fact]
        public void Http10HostHeaderAllowed()
        {
            _http1Connection.HttpVersion = "HTTP/1.0";
            _http1Connection.RequestHeaders[HeaderNames.Host] = "localhost:5000";
            _http1Connection.EnsureHostHeaderExists();
        }

        [Fact]
        public void Http11EmptyHostHeaderAccepted()
        {
            _http1Connection.HttpVersion = "HTTP/1.1";
            _http1Connection.RequestHeaders[HeaderNames.Host] = "";
            _http1Connection.EnsureHostHeaderExists();
        }

        [Fact]
        public void Http11ValidHostHeadersAccepted()
        {
            _http1Connection.HttpVersion = "HTTP/1.1";
            _http1Connection.RequestHeaders[HeaderNames.Host] = "localhost:5000";
            _http1Connection.EnsureHostHeaderExists();
        }

        [Fact]
        public void BadRequestFor10BadHostHeaderFormat()
        {
            _http1Connection.HttpVersion = "HTTP/1.0";
            _http1Connection.RequestHeaders[HeaderNames.Host] = "a=b";
            var ex = Assert.Throws<BadHttpRequestException>(() => _http1Connection.EnsureHostHeaderExists());
            Assert.Equal(CoreStrings.FormatBadRequest_InvalidHostHeader_Detail("a=b"), ex.Message);
        }

        [Fact]
        public void BadRequestFor11BadHostHeaderFormat()
        {
            _http1Connection.HttpVersion = "HTTP/1.1";
            _http1Connection.RequestHeaders[HeaderNames.Host] = "a=b";
            var ex = Assert.Throws<BadHttpRequestException>(() => _http1Connection.EnsureHostHeaderExists());
            Assert.Equal(CoreStrings.FormatBadRequest_InvalidHostHeader_Detail("a=b"), ex.Message);
        }

        private static async Task WaitForCondition(TimeSpan timeout, Func<bool> condition)
        {
            const int MaxWaitLoop = 150;

            var delay = (int)Math.Ceiling(timeout.TotalMilliseconds / MaxWaitLoop);

            var waitLoop = 0;
            while (waitLoop < MaxWaitLoop && !condition())
            {
                // Wait for parsing condition to trigger
                await Task.Delay(delay);
                waitLoop++;
            }
        }

        private static string MakeHeaders(int count, int startAt = 0)
        {
            return string.Join("", Enumerable
                .Range(0, count)
                .Select(i => $"Header-{startAt + i}: value{startAt + i}\r\n"));
        }

        public static IEnumerable<object[]> RequestLineValidData => HttpParsingData.RequestLineValidData;

        public static IEnumerable<object[]> RequestLineDotSegmentData => HttpParsingData.RequestLineDotSegmentData;

        public static TheoryData<string> TargetWithEncodedNullCharData
        {
            get
            {
                var data = new TheoryData<string>();

                foreach (var target in HttpParsingData.TargetWithEncodedNullCharData)
                {
                    data.Add(target);
                }

                return data;
            }
        }

        public static TheoryData<string, string> TargetInvalidData
            => HttpParsingData.TargetInvalidData;

        public static TheoryData<string, int> MethodNotAllowedTargetData
            => HttpParsingData.MethodNotAllowedRequestLine;

        public static TheoryData<string> TargetWithNullCharData
        {
            get
            {
                var data = new TheoryData<string>();

                foreach (var target in HttpParsingData.TargetWithNullCharData)
                {
                    data.Add(target);
                }

                return data;
            }
        }

        public static TheoryData<string> MethodWithNullCharData
        {
            get
            {
                var data = new TheoryData<string>();

                foreach (var target in HttpParsingData.MethodWithNullCharData)
                {
                    data.Add(target);
                }

                return data;
            }
        }

        public static TheoryData<string> QueryStringWithNullCharData
        {
            get
            {
                var data = new TheoryData<string>();

                foreach (var target in HttpParsingData.QueryStringWithNullCharData)
                {
                    data.Add(target);
                }

                return data;
            }
        }

        public static TheoryData<MinDataRate> MinDataRateData => new TheoryData<MinDataRate>
        {
            null,
            new MinDataRate(bytesPerSecond: 1, gracePeriod: TimeSpan.MaxValue)
        };

        private class RequestHeadersWrapper : IHeaderDictionary
        {
            IHeaderDictionary _innerHeaders;

            public RequestHeadersWrapper(IHeaderDictionary headers)
            {
                _innerHeaders = headers;
            }

            public StringValues this[string key] { get => _innerHeaders[key]; set => _innerHeaders[key] = value; }
            public long? ContentLength { get => _innerHeaders.ContentLength; set => _innerHeaders.ContentLength = value; }
            public ICollection<string> Keys => _innerHeaders.Keys;
            public ICollection<StringValues> Values => _innerHeaders.Values;
            public int Count => _innerHeaders.Count;
            public bool IsReadOnly => _innerHeaders.IsReadOnly;
            public void Add(string key, StringValues value) => _innerHeaders.Add(key, value);
            public void Add(KeyValuePair<string, StringValues> item) => _innerHeaders.Add(item);
            public void Clear() => _innerHeaders.Clear();
            public bool Contains(KeyValuePair<string, StringValues> item) => _innerHeaders.Contains(item);
            public bool ContainsKey(string key) => _innerHeaders.ContainsKey(key);
            public void CopyTo(KeyValuePair<string, StringValues>[] array, int arrayIndex) => _innerHeaders.CopyTo(array, arrayIndex);
            public IEnumerator<KeyValuePair<string, StringValues>> GetEnumerator() => _innerHeaders.GetEnumerator();
            public bool Remove(string key) => _innerHeaders.Remove(key);
            public bool Remove(KeyValuePair<string, StringValues> item) => _innerHeaders.Remove(item);
            public bool TryGetValue(string key, out StringValues value) => _innerHeaders.TryGetValue(key, out value);
            IEnumerator IEnumerable.GetEnumerator() => _innerHeaders.GetEnumerator();
        }
    }
}<|MERGE_RESOLUTION|>--- conflicted
+++ resolved
@@ -96,58 +96,10 @@
             await _application.Output.WriteAsync(Encoding.UTF8.GetBytes("\r\n\r\n"));
             var readableBuffer = (await _transport.Input.ReadAsync()).Buffer;
 
-<<<<<<< HEAD
-            TakeMessageHeaders(_http1Connection, readableBuffer, out _consumed, out _examined);
-=======
             _http1Connection.TakeMessageHeaders(readableBuffer, trailers: false, out _consumed, out _examined);
->>>>>>> f9ca0ffd
             _transport.Input.AdvanceTo(_consumed, _examined);
 
             Assert.Equal(headerValue, _http1Connection.RequestHeaders[headerName]);
-        }
-
-        private static bool TakeMessageHeaders(
-            Http1Connection connection,
-            ReadOnlySequence<byte> sequence,
-            out SequencePosition consumed,
-            out SequencePosition examined)
-        {
-            var reader = new BufferReader<byte>(sequence);
-            if (connection.TakeMessageHeaders(ref reader, sequence.Length))
-            {
-                examined = reader.Position;
-                consumed = reader.Position;
-                return true;
-            }
-            else
-            {
-                examined = sequence.End;
-                consumed = reader.Position;
-                return false;
-            }
-        }
-
-        private static bool TakeStartLine(
-            Http1Connection connection,
-            ReadOnlySequence<byte> sequence,
-            out SequencePosition consumed,
-            out SequencePosition examined)
-        {
-            var reader = new BufferReader<byte>(sequence);
-            var length = sequence.Length;
-
-            if (connection.TakeStartLine(ref reader, length))
-            {
-                examined = reader.Position;
-                consumed = reader.Position;
-                return true;
-            }
-            else
-            {
-                examined = sequence.End;
-                consumed = reader.Position;
-                return false;
-            }
         }
 
         [Fact]
@@ -163,11 +115,7 @@
             await _application.Output.WriteAsync(extendedAsciiEncoding.GetBytes("\r\n\r\n"));
             var readableBuffer = (await _transport.Input.ReadAsync()).Buffer;
 
-<<<<<<< HEAD
-            var exception = Assert.Throws<InvalidOperationException>(() => TakeMessageHeaders(_http1Connection, readableBuffer, out _consumed, out _examined));
-=======
             var exception = Assert.Throws<InvalidOperationException>(() => _http1Connection.TakeMessageHeaders(readableBuffer, trailers: false, out _consumed, out _examined));
->>>>>>> f9ca0ffd
         }
 
         [Fact]
@@ -180,11 +128,7 @@
             await _application.Output.WriteAsync(Encoding.ASCII.GetBytes($"{headerLine}\r\n"));
             var readableBuffer = (await _transport.Input.ReadAsync()).Buffer;
 
-<<<<<<< HEAD
-            var exception = Assert.Throws<BadHttpRequestException>(() => TakeMessageHeaders(_http1Connection, readableBuffer, out _consumed, out _examined));
-=======
             var exception = Assert.Throws<BadHttpRequestException>(() => _http1Connection.TakeMessageHeaders(readableBuffer, trailers: false, out _consumed, out _examined));
->>>>>>> f9ca0ffd
             _transport.Input.AdvanceTo(_consumed, _examined);
 
             Assert.Equal(CoreStrings.BadRequest_HeadersExceedMaxTotalSize, exception.Message);
@@ -200,11 +144,7 @@
             await _application.Output.WriteAsync(Encoding.ASCII.GetBytes($"{headerLines}\r\n"));
             var readableBuffer = (await _transport.Input.ReadAsync()).Buffer;
 
-<<<<<<< HEAD
-            var exception = Assert.Throws<BadHttpRequestException>(() => TakeMessageHeaders(_http1Connection, readableBuffer, out _consumed, out _examined));
-=======
             var exception = Assert.Throws<BadHttpRequestException>(() => _http1Connection.TakeMessageHeaders(readableBuffer, trailers: false, out _consumed, out _examined));
->>>>>>> f9ca0ffd
             _transport.Input.AdvanceTo(_consumed, _examined);
 
             Assert.Equal(CoreStrings.BadRequest_TooManyHeaders, exception.Message);
@@ -309,11 +249,7 @@
             await _application.Output.WriteAsync(Encoding.ASCII.GetBytes($"{headerLine1}\r\n"));
             var readableBuffer = (await _transport.Input.ReadAsync()).Buffer;
 
-<<<<<<< HEAD
-            var takeMessageHeaders = TakeMessageHeaders(_http1Connection, readableBuffer, out _consumed, out _examined);
-=======
             var takeMessageHeaders = _http1Connection.TakeMessageHeaders(readableBuffer, trailers: false, out _consumed, out _examined);
->>>>>>> f9ca0ffd
             _transport.Input.AdvanceTo(_consumed, _examined);
 
             Assert.True(takeMessageHeaders);
@@ -325,11 +261,7 @@
             await _application.Output.WriteAsync(Encoding.ASCII.GetBytes($"{headerLine2}\r\n"));
             readableBuffer = (await _transport.Input.ReadAsync()).Buffer;
 
-<<<<<<< HEAD
-            takeMessageHeaders = TakeMessageHeaders(_http1Connection, readableBuffer, out _consumed, out _examined);
-=======
             takeMessageHeaders = _http1Connection.TakeMessageHeaders(readableBuffer, trailers: false, out _consumed, out _examined);
->>>>>>> f9ca0ffd
             _transport.Input.AdvanceTo(_consumed, _examined);
 
             Assert.True(takeMessageHeaders);
@@ -454,7 +386,7 @@
             await _application.Output.WriteAsync(requestLineBytes);
             var readableBuffer = (await _transport.Input.ReadAsync()).Buffer;
 
-            var returnValue = TakeStartLine(_http1Connection, readableBuffer, out _consumed, out _examined);
+            var returnValue = _http1Connection.TakeStartLine(readableBuffer, out _consumed, out _examined);
             _transport.Input.AdvanceTo(_consumed, _examined);
 
             Assert.True(returnValue);
@@ -477,7 +409,7 @@
             await _application.Output.WriteAsync(requestLineBytes);
             var readableBuffer = (await _transport.Input.ReadAsync()).Buffer;
 
-            var returnValue = TakeStartLine(_http1Connection, readableBuffer, out _consumed, out _examined);
+            var returnValue = _http1Connection.TakeStartLine(readableBuffer, out _consumed, out _examined);
             _transport.Input.AdvanceTo(_consumed, _examined);
 
             Assert.True(returnValue);
@@ -507,7 +439,7 @@
             await _application.Output.WriteAsync(requestLineBytes);
 
             var readableBuffer = (await _transport.Input.ReadAsync()).Buffer;
-            var exception = Assert.Throws<BadHttpRequestException>(() => TakeStartLine(_http1Connection, readableBuffer, out _consumed, out _examined));
+            var exception = Assert.Throws<BadHttpRequestException>(() => _http1Connection.TakeStartLine(readableBuffer, out _consumed, out _examined));
             _transport.Input.AdvanceTo(_consumed, _examined);
 
             Assert.Equal(CoreStrings.BadRequest_RequestLineTooLong, exception.Message);
@@ -522,7 +454,7 @@
             var readableBuffer = (await _transport.Input.ReadAsync()).Buffer;
 
             var exception = Assert.Throws<BadHttpRequestException>(() =>
-                TakeStartLine(_http1Connection, readableBuffer, out _consumed, out _examined));
+                _http1Connection.TakeStartLine(readableBuffer, out _consumed, out _examined));
             _transport.Input.AdvanceTo(_consumed, _examined);
 
             Assert.Equal(CoreStrings.FormatBadRequest_InvalidRequestTarget_Detail(target), exception.Message);
@@ -536,7 +468,7 @@
             var readableBuffer = (await _transport.Input.ReadAsync()).Buffer;
 
             var exception = Assert.Throws<BadHttpRequestException>(() =>
-                TakeStartLine(_http1Connection, readableBuffer, out _consumed, out _examined));
+                _http1Connection.TakeStartLine(readableBuffer, out _consumed, out _examined));
             _transport.Input.AdvanceTo(_consumed, _examined);
 
             Assert.Equal(CoreStrings.FormatBadRequest_InvalidRequestTarget_Detail(target.EscapeNonPrintable()), exception.Message);
@@ -552,10 +484,10 @@
             var readableBuffer = (await _transport.Input.ReadAsync()).Buffer;
 
             var exception = Assert.Throws<BadHttpRequestException>(() =>
-                TakeStartLine(_http1Connection, readableBuffer, out _consumed, out _examined));
-            _transport.Input.AdvanceTo(_consumed, _examined);
-
-            Assert.Equal(CoreStrings.FormatBadRequest_InvalidRequestLine_Detail($"{method} / HTTP/1.1".EscapeNonPrintable()), exception.Message);
+                _http1Connection.TakeStartLine(readableBuffer, out _consumed, out _examined));
+            _transport.Input.AdvanceTo(_consumed, _examined);
+
+            Assert.Equal(CoreStrings.FormatBadRequest_InvalidRequestLine_Detail(requestLine.EscapeNonPrintable()), exception.Message);
         }
 
         [Theory]
@@ -568,7 +500,7 @@
             var readableBuffer = (await _transport.Input.ReadAsync()).Buffer;
 
             var exception = Assert.Throws<BadHttpRequestException>(() =>
-                TakeStartLine(_http1Connection, readableBuffer, out _consumed, out _examined));
+                _http1Connection.TakeStartLine(readableBuffer, out _consumed, out _examined));
             _transport.Input.AdvanceTo(_consumed, _examined);
 
             Assert.Equal(CoreStrings.FormatBadRequest_InvalidRequestTarget_Detail(target.EscapeNonPrintable()), exception.Message);
@@ -584,7 +516,7 @@
             var readableBuffer = (await _transport.Input.ReadAsync()).Buffer;
 
             var exception = Assert.Throws<BadHttpRequestException>(() =>
-                TakeStartLine(_http1Connection, readableBuffer, out _consumed, out _examined));
+                _http1Connection.TakeStartLine(readableBuffer, out _consumed, out _examined));
             _transport.Input.AdvanceTo(_consumed, _examined);
 
             Assert.Equal(CoreStrings.FormatBadRequest_InvalidRequestTarget_Detail(target.EscapeNonPrintable()), exception.Message);
@@ -599,7 +531,7 @@
             var readableBuffer = (await _transport.Input.ReadAsync()).Buffer;
 
             var exception = Assert.Throws<BadHttpRequestException>(() =>
-                TakeStartLine(_http1Connection, readableBuffer, out _consumed, out _examined));
+                _http1Connection.TakeStartLine(readableBuffer, out _consumed, out _examined));
             _transport.Input.AdvanceTo(_consumed, _examined);
 
             Assert.Equal(405, exception.StatusCode);
@@ -844,7 +776,7 @@
                 var readableBuffer = (await _transport.Input.ReadAsync()).Buffer;
 
                 var exception = Assert.Throws<BadHttpRequestException>(() =>
-                    TakeStartLine(_http1Connection, readableBuffer, out _consumed, out _examined));
+                    _http1Connection.TakeStartLine(readableBuffer, out _consumed, out _examined));
                 _transport.Input.AdvanceTo(_consumed, _examined);
 
                 Assert.Equal(CoreStrings.FormatBadRequest_InvalidRequestTarget_Detail(string.Empty), exception.Message);
