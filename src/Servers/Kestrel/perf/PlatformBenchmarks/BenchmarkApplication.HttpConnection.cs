--- conflicted
+++ resolved
@@ -53,7 +53,7 @@
                 var buffer = result.Buffer;
                 while (true)
                 {
-                    if (!ParseHttpRequest(ref buffer, result.IsCompleted, out var consumed, out var examined))
+                    if (!ParseHttpRequest(ref buffer, result.IsCompleted, out var examined))
                     {
                         return;
                     }
@@ -72,28 +72,26 @@
                     }
 
                     // No more input or incomplete data, Advance the Reader
-                    Reader.AdvanceTo(consumed, examined);
+                    Reader.AdvanceTo(buffer.Start, examined);
                     break;
                 }
             }
         }
 
-        private bool ParseHttpRequest(ref ReadOnlySequence<byte> buffer, bool isCompleted, out SequencePosition consumed, out SequencePosition examined)
+        private bool ParseHttpRequest(ref ReadOnlySequence<byte> buffer, bool isCompleted, out SequencePosition examined)
         {
             examined = buffer.End;
-            consumed = buffer.Start;
+
+            var consumed = buffer.Start;
             var state = _state;
-            var reader = new BufferReader<byte>(buffer);
-
-            if (!reader.End)
+
+            if (!buffer.IsEmpty)
             {
                 if (state == State.StartLine)
                 {
-                    if (Parser.ParseRequestLine(new ParsingAdapter(this), ref reader))
+                    if (Parser.ParseRequestLine(new ParsingAdapter(this), buffer, out consumed, out examined))
                     {
                         state = State.Headers;
-                        consumed = reader.Position;
-                        examined = consumed;
                     }
 
                     buffer = buffer.Slice(consumed);
@@ -101,20 +99,14 @@
 
                 if (state == State.Headers)
                 {
-<<<<<<< HEAD
-                    if (Parser.ParseHeaders(new ParsingAdapter(this), ref reader))
-=======
                     var reader = new SequenceReader<byte>(buffer);
                     var success = Parser.ParseHeaders(new ParsingAdapter(this), ref reader);
 
                     consumed = reader.Position;
                     if (success)
->>>>>>> f9ca0ffd
                     {
                         examined = consumed;
                         state = State.Body;
-                        consumed = reader.Position;
-                        examined = consumed;
                     }
                     else
                     {
@@ -138,7 +130,7 @@
             return true;
         }
 
-        public void OnHeader(ReadOnlySpan<byte> name, ReadOnlySpan<byte> value)
+        public void OnHeader(Span<byte> name, Span<byte> value)
         {
         }
 
@@ -191,10 +183,10 @@
             public ParsingAdapter(BenchmarkApplication requestHandler)
                 => RequestHandler = requestHandler;
 
-            public void OnHeader(ReadOnlySpan<byte> name, ReadOnlySpan<byte> value)
+            public void OnHeader(Span<byte> name, Span<byte> value)
                 => RequestHandler.OnHeader(name, value);
 
-            public void OnStartLine(HttpMethod method, HttpVersion version, ReadOnlySpan<byte> target, ReadOnlySpan<byte> path, ReadOnlySpan<byte> query, ReadOnlySpan<byte> customMethod, bool pathEncoded)
+            public void OnStartLine(HttpMethod method, HttpVersion version, Span<byte> target, Span<byte> path, Span<byte> query, Span<byte> customMethod, bool pathEncoded)
                 => RequestHandler.OnStartLine(method, version, target, path, query, customMethod, pathEncoded);
 
             public void OnHeadersComplete()
