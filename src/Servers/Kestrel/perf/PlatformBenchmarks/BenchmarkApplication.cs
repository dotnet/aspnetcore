--- conflicted
+++ resolved
@@ -117,13 +117,8 @@
 
             // Content-Length header
             writer.Write(_headerContentLength);
-<<<<<<< HEAD
-            var jsonPayload = JsonSerializer.SerializeUnsafe(new JsonMessage { message = "Hello, World!" });
-            writer.WriteNumeric((uint)jsonPayload.Count);
-=======
-            var jsonPayload = JsonSerializer.ToBytes(new { message = "Hello, World!" }, SerializerOptions);
+            var jsonPayload = JsonSerializer.ToBytes(new JsonMessage { message = "Hello, World!" }, SerializerOptions);
             writer.WriteNumeric((uint)jsonPayload.Length);
->>>>>>> 49c01eef
 
             // End of headers
             writer.Write(_eoh);
