// Copyright (c) .NET Foundation. All rights reserved.
// Licensed under the Apache License, Version 2.0. See License.txt in the project root for license information.

using System.Buffers;
using System.IO.Pipelines;
using BenchmarkDotNet.Attributes;
using Microsoft.AspNetCore.Http.Features;
using Microsoft.AspNetCore.Server.Kestrel.Core;
using Microsoft.AspNetCore.Server.Kestrel.Core.Internal;
using Microsoft.AspNetCore.Server.Kestrel.Core.Internal.Http;
using Microsoft.AspNetCore.Server.Kestrel.Core.Internal.Infrastructure;

namespace Microsoft.AspNetCore.Server.Kestrel.Performance
{
    public class RequestParsingBenchmark
    {
        private MemoryPool<byte> _memoryPool;

        public Pipe Pipe { get; set; }

        internal Http1Connection Http1Connection { get; set; }

        [IterationSetup]
        public void Setup()
        {
            _memoryPool = SlabMemoryPoolFactory.Create();
            var options = new PipeOptions(_memoryPool, readerScheduler: PipeScheduler.Inline, writerScheduler: PipeScheduler.Inline, useSynchronizationContext: false);
            var pair = DuplexPipe.CreateConnectionPair(options, options);

            var serviceContext = new ServiceContext
            {
                DateHeaderValueManager = new DateHeaderValueManager(),
                ServerOptions = new KestrelServerOptions(),
                Log = new MockTrace(),
                HttpParser = new HttpParser<Http1ParsingHandler>()
            };

            var http1Connection = new Http1Connection(new HttpConnectionContext
            {
                ServiceContext = serviceContext,
                ConnectionFeatures = new FeatureCollection(),
                MemoryPool = _memoryPool,
                Transport = pair.Transport,
                TimeoutControl = new TimeoutControl(timeoutHandler: null)
            });

            http1Connection.Reset();

            Http1Connection = http1Connection;
            Pipe = new Pipe(new PipeOptions(_memoryPool));
        }

        [Benchmark(Baseline = true, OperationsPerInvoke = RequestParsingData.InnerLoopCount)]
        public void PlaintextTechEmpower()
        {
            for (var i = 0; i < RequestParsingData.InnerLoopCount; i++)
            {
                InsertData(RequestParsingData.PlaintextTechEmpowerRequest);
                ParseData();
            }
        }

        [Benchmark(OperationsPerInvoke = RequestParsingData.InnerLoopCount)]
        public void PlaintextAbsoluteUri()
        {
            for (var i = 0; i < RequestParsingData.InnerLoopCount; i++)
            {
                InsertData(RequestParsingData.PlaintextAbsoluteUriRequest);
                ParseData();
            }
        }

        [Benchmark(OperationsPerInvoke = RequestParsingData.InnerLoopCount * RequestParsingData.Pipelining)]
        public void PipelinedPlaintextTechEmpower()
        {
            for (var i = 0; i < RequestParsingData.InnerLoopCount; i++)
            {
                InsertData(RequestParsingData.PlaintextTechEmpowerPipelinedRequests);
                ParseData();
            }
        }

        [Benchmark(OperationsPerInvoke = RequestParsingData.InnerLoopCount * RequestParsingData.Pipelining)]
        public void PipelinedPlaintextTechEmpowerDrainBuffer()
        {
            for (var i = 0; i < RequestParsingData.InnerLoopCount; i++)
            {
                InsertData(RequestParsingData.PlaintextTechEmpowerPipelinedRequests);
                ParseDataDrainBuffer();
            }
        }

        [Benchmark(OperationsPerInvoke = RequestParsingData.InnerLoopCount)]
        public void LiveAspNet()
        {
            for (var i = 0; i < RequestParsingData.InnerLoopCount; i++)
            {
                InsertData(RequestParsingData.LiveaspnetRequest);
                ParseData();
            }
        }

        [Benchmark(OperationsPerInvoke = RequestParsingData.InnerLoopCount * RequestParsingData.Pipelining)]
        public void PipelinedLiveAspNet()
        {
            for (var i = 0; i < RequestParsingData.InnerLoopCount; i++)
            {
                InsertData(RequestParsingData.LiveaspnetPipelinedRequests);
                ParseData();
            }
        }

        [Benchmark(OperationsPerInvoke = RequestParsingData.InnerLoopCount)]
        public void Unicode()
        {
            for (var i = 0; i < RequestParsingData.InnerLoopCount; i++)
            {
                InsertData(RequestParsingData.UnicodeRequest);
                ParseData();
            }
        }

        [Benchmark(OperationsPerInvoke = RequestParsingData.InnerLoopCount * RequestParsingData.Pipelining)]
        public void UnicodePipelined()
        {
            for (var i = 0; i < RequestParsingData.InnerLoopCount; i++)
            {
                InsertData(RequestParsingData.UnicodePipelinedRequests);
                ParseData();
            }
        }

        private void InsertData(byte[] bytes)
        {
            Pipe.Writer.Write(bytes);
            // There should not be any backpressure and task completes immediately
            Pipe.Writer.FlushAsync().GetAwaiter().GetResult();
        }

        private void ParseDataDrainBuffer()
        {
            var awaitable = Pipe.Reader.ReadAsync();
            if (!awaitable.IsCompleted)
            {
                // No more data
                return;
            }

            var readableBuffer = awaitable.GetAwaiter().GetResult().Buffer;
            var reader = new BufferReader<byte>(readableBuffer);
            var length = readableBuffer.Length;

            do
            {
                Http1Connection.Reset();

                if (!Http1Connection.TakeStartLine(ref reader, length))
                {
                    ErrorUtilities.ThrowInvalidRequestLine();
                }

<<<<<<< HEAD
                if (!Http1Connection.TakeMessageHeaders(ref reader, length))
=======
                readableBuffer = readableBuffer.Slice(consumed);

                if (!Http1Connection.TakeMessageHeaders(readableBuffer, trailers: false, out consumed, out examined))
>>>>>>> f9ca0ffd
                {
                    ErrorUtilities.ThrowInvalidRequestHeaders();
                }
            }
            while (!reader.End);

            Pipe.Reader.AdvanceTo(readableBuffer.End);
        }

        private void ParseData()
        {
            do
            {
                var awaitable = Pipe.Reader.ReadAsync();
                if (!awaitable.IsCompleted)
                {
                    // No more data
                    return;
                }

                var result = awaitable.GetAwaiter().GetResult();
                var readableBuffer = result.Buffer;
                var length = readableBuffer.Length;
                var reader = new BufferReader<byte>(readableBuffer);

                Http1Connection.Reset();

                if (!Http1Connection.TakeStartLine(ref reader, length))
                {
                    ErrorUtilities.ThrowInvalidRequestLine();
                }
                Pipe.Reader.AdvanceTo(reader.Position);

                result = Pipe.Reader.ReadAsync().GetAwaiter().GetResult();
                readableBuffer = result.Buffer;
                reader = new BufferReader<byte>(readableBuffer);

<<<<<<< HEAD
                if (!Http1Connection.TakeMessageHeaders(ref reader, length))
=======
                if (!Http1Connection.TakeMessageHeaders(readableBuffer, trailers: false, out consumed, out examined))
>>>>>>> f9ca0ffd
                {
                    ErrorUtilities.ThrowInvalidRequestHeaders();
                }
                Pipe.Reader.AdvanceTo(reader.Position);
            }
            while (true);
        }


        [IterationCleanup]
        public void Cleanup()
        {
            _memoryPool.Dispose();
        }
    }
}<|MERGE_RESOLUTION|>--- conflicted
+++ resolved
@@ -147,30 +147,25 @@
             }
 
             var readableBuffer = awaitable.GetAwaiter().GetResult().Buffer;
-            var reader = new BufferReader<byte>(readableBuffer);
-            var length = readableBuffer.Length;
-
             do
             {
                 Http1Connection.Reset();
 
-                if (!Http1Connection.TakeStartLine(ref reader, length))
+                if (!Http1Connection.TakeStartLine(readableBuffer, out var consumed, out var examined))
                 {
                     ErrorUtilities.ThrowInvalidRequestLine();
                 }
 
-<<<<<<< HEAD
-                if (!Http1Connection.TakeMessageHeaders(ref reader, length))
-=======
                 readableBuffer = readableBuffer.Slice(consumed);
 
                 if (!Http1Connection.TakeMessageHeaders(readableBuffer, trailers: false, out consumed, out examined))
->>>>>>> f9ca0ffd
                 {
                     ErrorUtilities.ThrowInvalidRequestHeaders();
                 }
-            }
-            while (!reader.End);
+
+                readableBuffer = readableBuffer.Slice(consumed);
+            }
+            while (readableBuffer.Length > 0);
 
             Pipe.Reader.AdvanceTo(readableBuffer.End);
         }
@@ -188,30 +183,23 @@
 
                 var result = awaitable.GetAwaiter().GetResult();
                 var readableBuffer = result.Buffer;
-                var length = readableBuffer.Length;
-                var reader = new BufferReader<byte>(readableBuffer);
 
                 Http1Connection.Reset();
 
-                if (!Http1Connection.TakeStartLine(ref reader, length))
+                if (!Http1Connection.TakeStartLine(readableBuffer, out var consumed, out var examined))
                 {
                     ErrorUtilities.ThrowInvalidRequestLine();
                 }
-                Pipe.Reader.AdvanceTo(reader.Position);
+                Pipe.Reader.AdvanceTo(consumed, examined);
 
                 result = Pipe.Reader.ReadAsync().GetAwaiter().GetResult();
                 readableBuffer = result.Buffer;
-                reader = new BufferReader<byte>(readableBuffer);
-
-<<<<<<< HEAD
-                if (!Http1Connection.TakeMessageHeaders(ref reader, length))
-=======
+
                 if (!Http1Connection.TakeMessageHeaders(readableBuffer, trailers: false, out consumed, out examined))
->>>>>>> f9ca0ffd
                 {
                     ErrorUtilities.ThrowInvalidRequestHeaders();
                 }
-                Pipe.Reader.AdvanceTo(reader.Position);
+                Pipe.Reader.AdvanceTo(consumed, examined);
             }
             while (true);
         }
