// Copyright (c) .NET Foundation. All rights reserved.
// Licensed under the Apache License, Version 2.0. See License.txt in the project root for license information.

using System;
using System.Buffers;
using System.IO.Pipelines;
using BenchmarkDotNet.Attributes;
using Microsoft.AspNetCore.Http.Features;
using Microsoft.AspNetCore.Server.Kestrel.Core;
using Microsoft.AspNetCore.Server.Kestrel.Core.Internal;
using Microsoft.AspNetCore.Server.Kestrel.Core.Internal.Http;
using Microsoft.AspNetCore.Server.Kestrel.Core.Internal.Infrastructure;

namespace Microsoft.AspNetCore.Server.Kestrel.Performance
{
    public class Http1ConnectionBenchmark
    {
        private const int InnerLoopCount = 512;

        private readonly HttpParser<Adapter> _parser = new HttpParser<Adapter>();

        private ReadOnlySequence<byte> _buffer;

        internal Http1Connection Connection { get; set; }

        [GlobalSetup]
        public void Setup()
        {
            var memoryPool = SlabMemoryPoolFactory.Create();
            var options = new PipeOptions(memoryPool, readerScheduler: PipeScheduler.Inline, writerScheduler: PipeScheduler.Inline, useSynchronizationContext: false);
            var pair = DuplexPipe.CreateConnectionPair(options, options);

            var serviceContext = new ServiceContext
            {
                ServerOptions = new KestrelServerOptions(),
                HttpParser = NullParser<Http1ParsingHandler>.Instance
            };

            var http1Connection = new Http1Connection(context: new HttpConnectionContext
            {
                ServiceContext = serviceContext,
                ConnectionFeatures = new FeatureCollection(),
                MemoryPool = memoryPool,
                TimeoutControl = new TimeoutControl(timeoutHandler: null),
                Transport = pair.Transport
            });

            http1Connection.Reset();

            Connection = http1Connection;
        }

        [Benchmark(Baseline = true, OperationsPerInvoke = RequestParsingData.InnerLoopCount)]
        public void PlaintextTechEmpower()
        {
            for (var i = 0; i < RequestParsingData.InnerLoopCount; i++)
            {
                InsertData(RequestParsingData.PlaintextTechEmpowerRequest);
                ParseData();
            }
        }

        [Benchmark(OperationsPerInvoke = RequestParsingData.InnerLoopCount)]
        public void LiveAspNet()
        {
            for (var i = 0; i < RequestParsingData.InnerLoopCount; i++)
            {
                InsertData(RequestParsingData.LiveaspnetRequest);
                ParseData();
            }
        }

        private void InsertData(byte[] data)
        {
            _buffer = new ReadOnlySequence<byte>(data);
        }

        private void ParseData()
        {
            var reader = new BufferReader<byte>(_buffer);

            if (!_parser.ParseRequestLine(new Adapter(this), ref reader))
            {
                ErrorUtilities.ThrowInvalidRequestHeaders();
            }

<<<<<<< HEAD
=======
            _buffer = _buffer.Slice(consumed, _buffer.End);
            var reader = new SequenceReader<byte>(_buffer);

>>>>>>> f9ca0ffd
            if (!_parser.ParseHeaders(new Adapter(this), ref reader))
            {
                ErrorUtilities.ThrowInvalidRequestHeaders();
            }

            Connection.EnsureHostHeaderExists();

            Connection.Reset();
        }

        private struct Adapter : IHttpRequestLineHandler, IHttpHeadersHandler
        {
            public Http1ConnectionBenchmark RequestHandler;

            public Adapter(Http1ConnectionBenchmark requestHandler)
            {
                RequestHandler = requestHandler;
            }

            public void OnHeader(ReadOnlySpan<byte> name, ReadOnlySpan<byte> value)
                => RequestHandler.Connection.OnHeader(name, value);

<<<<<<< HEAD
            public void OnStartLine(HttpMethod method, HttpVersion version, ReadOnlySpan<byte> target, ReadOnlySpan<byte> path, ReadOnlySpan<byte> query, ReadOnlySpan<byte> customMethod, bool pathEncoded)
=======
            public void OnHeadersComplete()
                => RequestHandler.Connection.OnHeadersComplete();

            public void OnStartLine(HttpMethod method, HttpVersion version, Span<byte> target, Span<byte> path, Span<byte> query, Span<byte> customMethod, bool pathEncoded)
>>>>>>> f9ca0ffd
                => RequestHandler.Connection.OnStartLine(method, version, target, path, query, customMethod, pathEncoded);
        }
    }
}<|MERGE_RESOLUTION|>--- conflicted
+++ resolved
@@ -77,19 +77,14 @@
 
         private void ParseData()
         {
-            var reader = new BufferReader<byte>(_buffer);
-
-            if (!_parser.ParseRequestLine(new Adapter(this), ref reader))
+            if (!_parser.ParseRequestLine(new Adapter(this), _buffer, out var consumed, out var examined))
             {
                 ErrorUtilities.ThrowInvalidRequestHeaders();
             }
 
-<<<<<<< HEAD
-=======
             _buffer = _buffer.Slice(consumed, _buffer.End);
             var reader = new SequenceReader<byte>(_buffer);
 
->>>>>>> f9ca0ffd
             if (!_parser.ParseHeaders(new Adapter(this), ref reader))
             {
                 ErrorUtilities.ThrowInvalidRequestHeaders();
@@ -109,17 +104,13 @@
                 RequestHandler = requestHandler;
             }
 
-            public void OnHeader(ReadOnlySpan<byte> name, ReadOnlySpan<byte> value)
+            public void OnHeader(Span<byte> name, Span<byte> value)
                 => RequestHandler.Connection.OnHeader(name, value);
 
-<<<<<<< HEAD
-            public void OnStartLine(HttpMethod method, HttpVersion version, ReadOnlySpan<byte> target, ReadOnlySpan<byte> path, ReadOnlySpan<byte> query, ReadOnlySpan<byte> customMethod, bool pathEncoded)
-=======
             public void OnHeadersComplete()
                 => RequestHandler.Connection.OnHeadersComplete();
 
             public void OnStartLine(HttpMethod method, HttpVersion version, Span<byte> target, Span<byte> path, Span<byte> query, Span<byte> customMethod, bool pathEncoded)
->>>>>>> f9ca0ffd
                 => RequestHandler.Connection.OnStartLine(method, version, target, path, query, customMethod, pathEncoded);
         }
     }
