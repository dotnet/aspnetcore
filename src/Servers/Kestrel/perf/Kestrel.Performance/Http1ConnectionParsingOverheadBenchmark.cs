// Copyright (c) .NET Foundation. All rights reserved.
// Licensed under the Apache License, Version 2.0. See License.txt in the project root for license information.

using System.Buffers;
using System.IO.Pipelines;
using BenchmarkDotNet.Attributes;
using Microsoft.AspNetCore.Http.Features;
using Microsoft.AspNetCore.Server.Kestrel.Core;
using Microsoft.AspNetCore.Server.Kestrel.Core.Internal;
using Microsoft.AspNetCore.Server.Kestrel.Core.Internal.Http;
using Microsoft.AspNetCore.Server.Kestrel.Core.Internal.Infrastructure;

namespace Microsoft.AspNetCore.Server.Kestrel.Performance
{
    public class Http1ConnectionParsingOverheadBenchmark
    {
        private const int InnerLoopCount = 512;

        public ReadOnlySequence<byte> _buffer;
        private Http1Connection _http1Connection;

        [IterationSetup]
        public void Setup()
        {
            var memoryPool = SlabMemoryPoolFactory.Create();
            var options = new PipeOptions(memoryPool, readerScheduler: PipeScheduler.Inline, writerScheduler: PipeScheduler.Inline, useSynchronizationContext: false);
            var pair = DuplexPipe.CreateConnectionPair(options, options);

            var serviceContext = new ServiceContext
            {
                ServerOptions = new KestrelServerOptions(),
                HttpParser = NullParser<Http1ParsingHandler>.Instance
            };

            var http1Connection = new Http1Connection(new HttpConnectionContext
            {
                ServiceContext = serviceContext,
                ConnectionFeatures = new FeatureCollection(),
                MemoryPool = memoryPool,
                TimeoutControl = new TimeoutControl(timeoutHandler: null),
                Transport = pair.Transport
            });

            http1Connection.Reset();

            _http1Connection = http1Connection;
        }

        [Benchmark(Baseline = true, OperationsPerInvoke = InnerLoopCount)]
        public void Http1ConnectionOverheadTotal()
        {
            for (var i = 0; i < InnerLoopCount; i++)
            {
                ParseRequest();
            }
        }

        [Benchmark(OperationsPerInvoke = InnerLoopCount)]
        public void Http1ConnectionOverheadRequestLine()
        {
            for (var i = 0; i < InnerLoopCount; i++)
            {
                ParseRequestLine();
            }
        }

        [Benchmark(OperationsPerInvoke = InnerLoopCount)]
        public void Http1ConnectionOverheadRequestHeaders()
        {
            for (var i = 0; i < InnerLoopCount; i++)
            {
                ParseRequestHeaders();
            }
        }

        private void ParseRequest()
        {
            _http1Connection.Reset();
            var reader = new BufferReader<byte>(_buffer);
            var length = _buffer.Length;

            if (!_http1Connection.TakeStartLine(ref reader, length))
            {
                ErrorUtilities.ThrowInvalidRequestLine();
            }

<<<<<<< HEAD
            if (!_http1Connection.TakeMessageHeaders(ref reader, length))
=======
            if (!_http1Connection.TakeMessageHeaders(_buffer, trailers: false, out consumed, out examined))
>>>>>>> f9ca0ffd
            {
                ErrorUtilities.ThrowInvalidRequestHeaders();
            }
        }

        private void ParseRequestLine()
        {
            _http1Connection.Reset();
            var reader = new BufferReader<byte>(_buffer);
            var length = _buffer.Length;

            if (!_http1Connection.TakeStartLine(ref reader, length))
            {
                ErrorUtilities.ThrowInvalidRequestLine();
            }
        }

        private void ParseRequestHeaders()
        {
            _http1Connection.Reset();
            var reader = new BufferReader<byte>(_buffer);
            var length = _buffer.Length;

<<<<<<< HEAD
            if (!_http1Connection.TakeMessageHeaders(ref reader, length))
=======
            if (!_http1Connection.TakeMessageHeaders(_buffer, trailers: false, out var consumed, out var examined))
>>>>>>> f9ca0ffd
            {
                ErrorUtilities.ThrowInvalidRequestHeaders();
            }
        }
    }
}<|MERGE_RESOLUTION|>--- conflicted
+++ resolved
@@ -76,19 +76,13 @@
         private void ParseRequest()
         {
             _http1Connection.Reset();
-            var reader = new BufferReader<byte>(_buffer);
-            var length = _buffer.Length;
 
-            if (!_http1Connection.TakeStartLine(ref reader, length))
+            if (!_http1Connection.TakeStartLine(_buffer, out var consumed, out var examined))
             {
                 ErrorUtilities.ThrowInvalidRequestLine();
             }
 
-<<<<<<< HEAD
-            if (!_http1Connection.TakeMessageHeaders(ref reader, length))
-=======
             if (!_http1Connection.TakeMessageHeaders(_buffer, trailers: false, out consumed, out examined))
->>>>>>> f9ca0ffd
             {
                 ErrorUtilities.ThrowInvalidRequestHeaders();
             }
@@ -97,10 +91,8 @@
         private void ParseRequestLine()
         {
             _http1Connection.Reset();
-            var reader = new BufferReader<byte>(_buffer);
-            var length = _buffer.Length;
 
-            if (!_http1Connection.TakeStartLine(ref reader, length))
+            if (!_http1Connection.TakeStartLine(_buffer, out var consumed, out var examined))
             {
                 ErrorUtilities.ThrowInvalidRequestLine();
             }
@@ -109,14 +101,8 @@
         private void ParseRequestHeaders()
         {
             _http1Connection.Reset();
-            var reader = new BufferReader<byte>(_buffer);
-            var length = _buffer.Length;
 
-<<<<<<< HEAD
-            if (!_http1Connection.TakeMessageHeaders(ref reader, length))
-=======
             if (!_http1Connection.TakeMessageHeaders(_buffer, trailers: false, out var consumed, out var examined))
->>>>>>> f9ca0ffd
             {
                 ErrorUtilities.ThrowInvalidRequestHeaders();
             }
