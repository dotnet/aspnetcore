// Licensed to the .NET Foundation under one or more agreements.
// The .NET Foundation licenses this file to you under the MIT license.

#pragma warning disable CA1810 // Initialize all static fields inline. This is a code generator.

using System.Diagnostics;
using System.Globalization;
using System.Net.Http.HPack;
using System.Net.Http.QPack;
using System.Reflection;
using System.Text;
using Microsoft.AspNetCore.Server.Kestrel.Core.Internal.Http;
using Microsoft.Net.Http.Headers;

namespace CodeGenerator;

public class KnownHeaders
{
    public static readonly KnownHeader[] RequestHeaders;
    public static readonly KnownHeader[] ResponseHeaders;
    public static readonly KnownHeader[] ResponseTrailers;
    public static readonly string[] InternalHeaderAccessors = new[]
    {
        HeaderNames.Allow,
        HeaderNames.AltSvc,
        HeaderNames.TransferEncoding,
        HeaderNames.ContentLength,
        HeaderNames.Connection,
<<<<<<< HEAD
        PseudoHeaderNames.Scheme,
        PseudoHeaderNames.Path,
        PseudoHeaderNames.Method,
        PseudoHeaderNames.Authority,
=======
        HeaderNames.Scheme,
        HeaderNames.Path,
        HeaderNames.Protocol,
        HeaderNames.Method,
        HeaderNames.Authority,
>>>>>>> 561b0c90
        HeaderNames.Host,
    };

    public static readonly string[] DefinedHeaderNames = typeof(HeaderNames).GetFields(BindingFlags.Static | BindingFlags.Public).Select(h => h.Name).ToArray();

    public static readonly string[] ObsoleteHeaderNames = new[]
    {
        HeaderNames.DNT,
    };

    public static readonly string[] PseudoHeaderIdentifierNames = new[]
    {
        "Authority", // :authority
        "Method", // :method
        "Path", // :path
        "Scheme", // :scheme
        "Status", // :status
        "Protocol" // :protocol
    };

    public static readonly string[] NonApiHeaders =
        ObsoleteHeaderNames
        .Concat(PseudoHeaderIdentifierNames)
        .ToArray();

    public static readonly string[] ApiHeaderNames =
        DefinedHeaderNames
        .Except(NonApiHeaders)
        .ToArray();

    public static readonly long InvalidH2H3ResponseHeadersBits;
    public static readonly long PseudoRequestHeadersBits;

    static KnownHeaders()
    {
        var requestPrimaryHeaders = new[]
        {
            HeaderNames.Accept,
            HeaderNames.Connection,
            HeaderNames.Host,
            HeaderNames.UserAgent
        };
        var responsePrimaryHeaders = new[]
        {
            HeaderNames.Connection,
            HeaderNames.Date,
            HeaderNames.ContentType,
            HeaderNames.Server,
            HeaderNames.ContentLength,
        };
        var commonHeaders = new[]
        {
            HeaderNames.CacheControl,
            HeaderNames.Connection,
            HeaderNames.Date,
            HeaderNames.GrpcEncoding,
            HeaderNames.KeepAlive,
            HeaderNames.Pragma,
            HeaderNames.TransferEncoding,
            HeaderNames.Upgrade,
            HeaderNames.Via,
            HeaderNames.Warning,
            HeaderNames.ContentType,
        };
        // http://www.w3.org/TR/cors/#syntax
        var corsRequestHeaders = new[]
        {
            HeaderNames.Origin,
            HeaderNames.AccessControlRequestMethod,
            HeaderNames.AccessControlRequestHeaders,
        };
        var requestHeadersExistence = new[]
        {
            HeaderNames.Cookie,
            HeaderNames.Connection,
            HeaderNames.TransferEncoding,
        };
        var requestHeadersCount = new[]
        {
            HeaderNames.Host
        };
        RequestHeaders = commonHeaders.Concat(new[]
        {
            PseudoHeaderNames.Scheme,
            PseudoHeaderNames.Path,
            PseudoHeaderNames.Method,
            PseudoHeaderNames.Authority,
            HeaderNames.Accept,
            HeaderNames.AcceptCharset,
            HeaderNames.AcceptEncoding,
            HeaderNames.AcceptLanguage,
            HeaderNames.Authorization,
            HeaderNames.Cookie,
            HeaderNames.Expect,
            HeaderNames.From,
            HeaderNames.GrpcAcceptEncoding,
            HeaderNames.GrpcTimeout,
            HeaderNames.Host,
            HeaderNames.IfMatch,
            HeaderNames.IfModifiedSince,
            HeaderNames.IfNoneMatch,
            HeaderNames.IfRange,
            HeaderNames.IfUnmodifiedSince,
            HeaderNames.MaxForwards,
            HeaderNames.Protocol,
            HeaderNames.ProxyAuthorization,
            HeaderNames.Referer,
            HeaderNames.Range,
            HeaderNames.TE,
            HeaderNames.Translate,
            HeaderNames.UserAgent,
            HeaderNames.UpgradeInsecureRequests,
            HeaderNames.RequestId,
            HeaderNames.CorrelationContext,
            HeaderNames.TraceParent,
            HeaderNames.TraceState,
            HeaderNames.Baggage,
        })
        .Concat(corsRequestHeaders)
        .OrderBy(header => !requestPrimaryHeaders.Contains(header))
        .ThenBy(header => header)
        .Select((header, index) => new KnownHeader
        {
            ClassName = PseudoHeaderIdentifierNames.Contains(header) ? "PseudoHeaderNames" : "HeaderNames",
            Name = header,
            Index = index,
            PrimaryHeader = requestPrimaryHeaders.Contains(header),
            ExistenceCheck = requestHeadersExistence.Contains(header),
            FastCount = requestHeadersCount.Contains(header)
        })
        .Concat(new[] { new KnownHeader
            {
                ClassName = "HeaderNames",
                Name = HeaderNames.ContentLength,
                Index = -1,
                PrimaryHeader = requestPrimaryHeaders.Contains(HeaderNames.ContentLength)
            }})
        .ToArray();

        var responseHeadersExistence = new[]
        {
            HeaderNames.Connection,
            HeaderNames.Server,
            HeaderNames.Date,
            HeaderNames.TransferEncoding,
            HeaderNames.AltSvc
        };
        var enhancedHeaders = new[]
        {
            HeaderNames.Connection,
            HeaderNames.Server,
            HeaderNames.Date,
            HeaderNames.TransferEncoding,
            HeaderNames.AltSvc
        };
        // http://www.w3.org/TR/cors/#syntax
        var corsResponseHeaders = new[]
        {
            HeaderNames.AccessControlAllowCredentials,
            HeaderNames.AccessControlAllowHeaders,
            HeaderNames.AccessControlAllowMethods,
            HeaderNames.AccessControlAllowOrigin,
            HeaderNames.AccessControlExposeHeaders,
            HeaderNames.AccessControlMaxAge,
        };
        ResponseHeaders = commonHeaders.Concat(new[]
        {
            HeaderNames.AcceptRanges,
            HeaderNames.Age,
            HeaderNames.Allow,
            HeaderNames.AltSvc,
            HeaderNames.ETag,
            HeaderNames.Location,
            HeaderNames.ProxyAuthenticate,
            HeaderNames.ProxyConnection,
            HeaderNames.RetryAfter,
            HeaderNames.Server,
            HeaderNames.SetCookie,
            HeaderNames.Vary,
            HeaderNames.Expires,
            HeaderNames.WWWAuthenticate,
            HeaderNames.ContentRange,
            HeaderNames.ContentEncoding,
            HeaderNames.ContentLanguage,
            HeaderNames.ContentLocation,
            HeaderNames.ContentMD5,
            HeaderNames.LastModified,
            HeaderNames.Trailer,
        })
        .Concat(corsResponseHeaders)
        .OrderBy(header => !responsePrimaryHeaders.Contains(header))
        .ThenBy(header => header)
        .Select((header, index) => new KnownHeader
        {
            ClassName = PseudoHeaderIdentifierNames.Contains(header) ? "PseudoHeaderNames" : "HeaderNames",
            Name = header,
            Index = index,
            EnhancedSetter = enhancedHeaders.Contains(header),
            ExistenceCheck = responseHeadersExistence.Contains(header),
            PrimaryHeader = responsePrimaryHeaders.Contains(header)
        })
        .Concat(new[] { new KnownHeader
            {
                ClassName = "HeaderNames",
                Name = HeaderNames.ContentLength,
                Index = 63,
                EnhancedSetter = enhancedHeaders.Contains(HeaderNames.ContentLength),
                PrimaryHeader = responsePrimaryHeaders.Contains(HeaderNames.ContentLength)
            }})
        .ToArray();

        ResponseTrailers = new[]
        {
            HeaderNames.ETag,
            HeaderNames.GrpcMessage,
            HeaderNames.GrpcStatus
        }
        .OrderBy(header => !responsePrimaryHeaders.Contains(header))
        .ThenBy(header => header)
        .Select((header, index) => new KnownHeader
        {
            ClassName = PseudoHeaderIdentifierNames.Contains(header) ? "PseudoHeaderNames" : "HeaderNames",
            Name = header,
            Index = index,
            EnhancedSetter = enhancedHeaders.Contains(header),
            ExistenceCheck = responseHeadersExistence.Contains(header),
            PrimaryHeader = responsePrimaryHeaders.Contains(header)
        })
        .ToArray();

        var invalidH2H3ResponseHeaders = new[]
        {
            HeaderNames.Connection,
            HeaderNames.TransferEncoding,
            HeaderNames.KeepAlive,
            HeaderNames.Upgrade,
            HeaderNames.ProxyConnection
        };

        InvalidH2H3ResponseHeadersBits = ResponseHeaders
            .Where(header => invalidH2H3ResponseHeaders.Contains(header.Name))
            .Select(header => 1L << header.Index)
            .Aggregate((a, b) => a | b);

        PseudoRequestHeadersBits = RequestHeaders
            .Where(header => PseudoHeaderIdentifierNames.Contains(header.Identifier))
            .Select(header => 1L << header.Index)
            .Aggregate((a, b) => a | b);
    }

    static string Each<T>(IEnumerable<T> values, Func<T, string> formatter)
    {
        return values.Any() ? values.Select(formatter).Aggregate((a, b) => a + b) : "";
    }

    static string Each<T>(IEnumerable<T> values, Func<T, int, string> formatter)
    {
        return values.Any() ? values.Select(formatter).Aggregate((a, b) => a + b) : "";
    }

    static string AppendSwitch(IEnumerable<IGrouping<int, KnownHeader>> values) =>
         $@"switch (name.Length)
            {{{Each(values, byLength => $@"
                case {byLength.Key}:{AppendSwitchSection(byLength.Key, byLength.OrderBy(h => h, KnownHeaderComparer.Instance).ToList())}
                    break;")}
            }}";

    static string AppendHPackSwitch(IEnumerable<HPackGroup> values) =>
         $@"switch (index)
            {{{Each(values, header => $@"{Each(header.HPackStaticTableIndexes, index => $@"
                case {index}:")}
                    {AppendIndexedSwitchSection(header.Header)}")}
            }}";

    static string AppendQPackSwitch(IEnumerable<QPackGroup> values) =>
         $@"switch (index)
            {{{Each(values, header => $@"{Each(header.QPackStaticTableFields, fields => $@"
                case {fields.Index}:")}
                    {AppendIndexedSwitchSection(header.Header)}")}
            }}";

    static string AppendValue(bool returnTrue = false) =>
         $@"// Matched a known header
                if ((_previousBits & flag) != 0)
                {{
                    // Had a previous string for this header, mark it as used so we don't clear it OnHeadersComplete or consider it if we get a second header
                    _previousBits ^= flag;

                    // We will only reuse this header if there was only one previous header
                    if (values.Count == 1)
                    {{
                        var previousValue = values.ToString();
                        // Check lengths are the same, then if the bytes were converted to an ascii string if they would be the same.
                        // We do not consider Utf8 headers for reuse.
                        if (previousValue.Length == value.Length &&
                            StringUtilities.BytesOrdinalEqualsStringAndAscii(previousValue, value))
                        {{
                            // The previous string matches what the bytes would convert to, so we will just use that one.
                            _bits |= flag;
                            return{(returnTrue ? " true" : "")};
                        }}
                    }}
                }}

                // We didn't have a previous matching header value, or have already added a header, so get the string for this value.
                var valueStr = value.GetRequestHeaderString(nameStr, EncodingSelector, checkForNewlineChars);
                if ((_bits & flag) == 0)
                {{
                    // We didn't already have a header set, so add a new one.
                    _bits |= flag;
                    values = new StringValues(valueStr);
                }}
                else
                {{
                    // We already had a header set, so concatenate the new one.
                    values = AppendValue(values, valueStr);
                }}";

    static string AppendIndexedSwitchSection(KnownHeader header)
    {
        if (header.Name == HeaderNames.ContentLength)
        {
            return $@"var customEncoding = ReferenceEquals(EncodingSelector, KestrelServerOptions.DefaultHeaderEncodingSelector)
                        ? null : EncodingSelector(HeaderNames.ContentLength);
                    if (customEncoding == null)
                    {{
                        AppendContentLength(value);
                    }}
                    else
                    {{
                        AppendContentLengthCustomEncoding(value, customEncoding);
                    }}
                    return true;";
        }
        else
        {
            return $@"flag = {header.FlagBit()};
                    values = ref _headers._{header.Identifier};
                    nameStr = {header.StaticIdentifier};
                    break;";
        }
    }

    static string AppendSwitchSection(int length, IList<KnownHeader> values)
    {
        var useVarForFirstTerm = values.Count > 1 && values.Select(h => h.FirstNameIgnoreCaseSegment()).Distinct().Count() == 1;
        var firstTermVarExpression = values.Select(h => h.FirstNameIgnoreCaseSegment()).FirstOrDefault();
        var firstTermVar = $"firstTerm{length}";

        var start = "";
        if (useVarForFirstTerm)
        {
            start = $@"
                    var {firstTermVar} = {firstTermVarExpression};";
        }
        else
        {
            firstTermVar = "";
        }

        static string GenerateIfBody(KnownHeader header, string extraIndent = "")
        {
            if (header.Name == HeaderNames.ContentLength)
            {
                return $@"
                        {extraIndent}var customEncoding = ReferenceEquals(EncodingSelector, KestrelServerOptions.DefaultHeaderEncodingSelector)
                        {extraIndent}   ? null : EncodingSelector(HeaderNames.ContentLength);
                        {extraIndent}if (customEncoding == null)
                        {extraIndent}{{
                        {extraIndent}    AppendContentLength(value);
                        {extraIndent}}}
                        {extraIndent}else
                        {extraIndent}{{
                        {extraIndent}    AppendContentLengthCustomEncoding(value, customEncoding);
                        {extraIndent}}}
                        {extraIndent}return;";
            }
            else
            {
                return $@"
                        {extraIndent}flag = {header.FlagBit()};
                        {extraIndent}values = ref _headers._{header.Identifier};
                        {extraIndent}nameStr = {header.StaticIdentifier};";
            }
        }

        // Group headers together that have the same ignore equal case equals check for the first term.
        // There will probably only be more than one item in a group for Content-Encoding, Content-Language, Content-Location.
        var groups = values.GroupBy(header => header.EqualIgnoreCaseBytesFirstTerm())
            .OrderBy(g => g.First(), KnownHeaderComparer.Instance)
            .ToList();

        return start + $@"{Each(groups, (byFirstTerm, i) => $@"{(byFirstTerm.Count() == 1 ? $@"{Each(byFirstTerm, header => $@"
                    {(i > 0 ? "else " : "")}if ({header.EqualIgnoreCaseBytes(firstTermVar)})
                    {{{GenerateIfBody(header)}
                    }}")}" : $@"
                    if ({byFirstTerm.Key.Replace(firstTermVarExpression, firstTermVar)})
                    {{{Each(byFirstTerm, (header, i) => $@"
                        {(i > 0 ? "else " : "")}if ({header.EqualIgnoreCaseBytesSecondTermOnwards()})
                        {{{GenerateIfBody(header, extraIndent: "    ")}
                        }}")}
                    }}")}")}";
    }

    [DebuggerDisplay("{Name}")]
    public class KnownHeader
    {
        public string ClassName { get; set; }
        public string Name { get; set; }
        public int Index { get; set; }
        public string Identifier => ResolveIdentifier(Name);
        public string StaticIdentifier => ResolveIdentifier(Name, ClassName);

        public byte[] Bytes => Encoding.ASCII.GetBytes($"\r\n{Name}: ");
        public int BytesOffset { get; set; }
        public int BytesCount { get; set; }
        public bool ExistenceCheck { get; set; }
        public bool FastCount { get; set; }
        public bool EnhancedSetter { get; set; }
        public bool PrimaryHeader { get; set; }
        public string FlagBit() => $"{"0x" + (1L << Index).ToString("x", CultureInfo.InvariantCulture)}L";
        public string TestBitCore(string name) => $"({name} & {"0x" + (1L << Index).ToString("x", CultureInfo.InvariantCulture)}L) != 0";
        public string TestBit() => TestBitCore("_bits");
        public string TestTempBit() => TestBitCore("tempBits");
        public string TestNotTempBit() => $"(tempBits & ~{"0x" + (1L << Index).ToString("x", CultureInfo.InvariantCulture)}L) == 0";
        public string TestNotBit() => $"(_bits & {"0x" + (1L << Index).ToString("x", CultureInfo.InvariantCulture)}L) == 0";
        public string SetBit() => $"_bits |= {"0x" + (1L << Index).ToString("x", CultureInfo.InvariantCulture)}L";
        public string ClearBit() => $"_bits &= ~{"0x" + (1L << Index).ToString("x", CultureInfo.InvariantCulture)}L";

        private static string ResolveIdentifier(string name, string prefix = "")
        {
            var identifier = name switch
            {
                "baggage" => "Baggage",
                "traceparent" => "TraceParent",
                "tracestate" => "TraceState",
                _ => name.Replace("-", "")
            };

            // Pseudo headers start with a colon. A colon isn't valid in C# names so
            // remove it and pascal case the header name. e.g. :path -> Path, :scheme -> Scheme.
            // This identifier will match the names in HeadersNames.cs
            if (identifier.StartsWith(':'))
            {
                identifier = char.ToUpperInvariant(identifier[1]) + identifier.Substring(2);
            }

            return prefix.Length != 0 ? $"{prefix}.{identifier}" : identifier;
        }

        private static void GetMaskAndComp(string name, int offset, int count, out ulong mask, out ulong comp)
        {
            mask = 0;
            comp = 0;
            for (var scan = 0; scan < count; scan++)
            {
                var ch = (byte)name[offset + count - scan - 1];
                var isAlpha = (ch >= 'A' && ch <= 'Z') || (ch >= 'a' && ch <= 'z');
                comp = (comp << 8) + (ch & (isAlpha ? 0xdfu : 0xffu));
                mask = (mask << 8) + (isAlpha ? 0xdfu : 0xffu);
            }
        }

        private static string NameTerm(string name, int offset, int count, string type, string suffix)
        {
            GetMaskAndComp(name, offset, count, out var mask, out _);

            if (offset == 0)
            {
                if (type == "byte")
                {
                    return $"(nameStart & 0x{mask:x}{suffix})";
                }
                else
                {
                    return $"(ReadUnalignedLittleEndian_{type}(ref nameStart) & 0x{mask:x}{suffix})";
                }
            }
            else
            {
                if (type == "byte")
                {
                    return $"(Unsafe.AddByteOffset(ref nameStart, (IntPtr){offset / count}) & 0x{mask:x}{suffix})";
                }
                else if ((offset / count) == 1)
                {
                    return $"(ReadUnalignedLittleEndian_{type}(ref Unsafe.AddByteOffset(ref nameStart, (IntPtr)sizeof({type}))) & 0x{mask:x}{suffix})";
                }
                else
                {
                    return $"(ReadUnalignedLittleEndian_{type}(ref Unsafe.AddByteOffset(ref nameStart, (IntPtr)({offset / count} * sizeof({type})))) & 0x{mask:x}{suffix})";
                }
            }

        }

        private static string EqualityTerm(string name, int offset, int count, string suffix)
        {
            GetMaskAndComp(name, offset, count, out _, out var comp);

            return $"0x{comp:x}{suffix}";
        }

        private static string Term(string name, int offset, int count, string type, string suffix)
        {
            GetMaskAndComp(name, offset, count, out _, out _);

            return $"({NameTerm(name, offset, count, type, suffix)} == {EqualityTerm(name, offset, count, suffix)})";
        }

        public string FirstNameIgnoreCaseSegment()
        {
            string result;
            if (Name.Length >= 8)
            {
                result = NameTerm(Name, 0, 8, "ulong", "uL");
            }
            else if (Name.Length >= 4)
            {
                result = NameTerm(Name, 0, 4, "uint", "u");
            }
            else if (Name.Length >= 2)
            {
                result = NameTerm(Name, 0, 2, "ushort", "u");
            }
            else
            {
                result = NameTerm(Name, 0, 1, "byte", "u");
            }

            return result;
        }

        public string EqualIgnoreCaseBytes(string firstTermVar = "")
        {
            if (!string.IsNullOrEmpty(firstTermVar))
            {
                return EqualIgnoreCaseBytesWithVar(firstTermVar);
            }

            var result = "";
            var delim = "";
            var index = 0;
            while (index != Name.Length)
            {
                if (Name.Length - index >= 8)
                {
                    result += delim + Term(Name, index, 8, "ulong", "uL");
                    index += 8;
                }
                else if (Name.Length - index >= 4)
                {
                    result += delim + Term(Name, index, 4, "uint", "u");
                    index += 4;
                }
                else if (Name.Length - index >= 2)
                {
                    result += delim + Term(Name, index, 2, "ushort", "u");
                    index += 2;
                }
                else
                {
                    result += delim + Term(Name, index, 1, "byte", "u");
                    index += 1;
                }
                delim = " && ";
            }
            return result;

            string EqualIgnoreCaseBytesWithVar(string firstTermVar)
            {
                var result = "";
                var delim = " && ";
                var index = 0;
                var isFirst = true;
                while (index != Name.Length)
                {
                    if (Name.Length - index >= 8)
                    {
                        if (isFirst)
                        {
                            result = $"({firstTermVar} == {EqualityTerm(Name, index, 8, "uL")})";
                        }
                        else
                        {
                            result += delim + Term(Name, index, 8, "ulong", "uL");
                        }

                        index += 8;
                    }
                    else if (Name.Length - index >= 4)
                    {
                        if (isFirst)
                        {
                            result = $"({firstTermVar} == {EqualityTerm(Name, index, 4, "u")})";
                        }
                        else
                        {
                            result += delim + Term(Name, index, 4, "uint", "u");
                        }
                        index += 4;
                    }
                    else if (Name.Length - index >= 2)
                    {
                        if (isFirst)
                        {
                            result = $"({firstTermVar} == {EqualityTerm(Name, index, 2, "u")})";
                        }
                        else
                        {
                            result += delim + Term(Name, index, 2, "ushort", "u");
                        }
                        index += 2;
                    }
                    else
                    {
                        if (isFirst)
                        {
                            result = $"({firstTermVar} == {EqualityTerm(Name, index, 1, "u")})";
                        }
                        else
                        {
                            result += delim + Term(Name, index, 1, "byte", "u");
                        }
                        index += 1;
                    }

                    isFirst = false;
                }
                return result;
            }
        }

        public string EqualIgnoreCaseBytesFirstTerm()
        {
            string result;
            if (Name.Length >= 8)
            {
                result = Term(Name, 0, 8, "ulong", "uL");
            }
            else if (Name.Length >= 4)
            {
                result = Term(Name, 0, 4, "uint", "u");
            }
            else if (Name.Length >= 2)
            {
                result = Term(Name, 0, 2, "ushort", "u");
            }
            else
            {
                result = Term(Name, 0, 1, "byte", "u");
            }

            return result;
        }

        public string EqualIgnoreCaseBytesSecondTermOnwards()
        {
            var result = "";
            var delim = "";
            var index = 0;
            var isFirst = true;
            while (index != Name.Length)
            {
                if (Name.Length - index >= 8)
                {
                    if (!isFirst)
                    {
                        result += delim + Term(Name, index, 8, "ulong", "uL");
                    }

                    index += 8;
                }
                else if (Name.Length - index >= 4)
                {
                    if (!isFirst)
                    {
                        result += delim + Term(Name, index, 4, "uint", "u");
                    }
                    index += 4;
                }
                else if (Name.Length - index >= 2)
                {
                    if (!isFirst)
                    {
                        result += delim + Term(Name, index, 2, "ushort", "u");
                    }
                    index += 2;
                }
                else
                {
                    if (!isFirst)
                    {
                        result += delim + Term(Name, index, 1, "byte", "u");
                    }
                    index += 1;
                }

                if (isFirst)
                {
                    isFirst = false;
                }
                else
                {
                    delim = " && ";
                }
            }
            return result;
        }
    }

    public static string GeneratedFile()
    {
        var requestHeaders = RequestHeaders;
        Debug.Assert(requestHeaders.Length <= 64);
        Debug.Assert(requestHeaders.Max(x => x.Index) <= 62);

        // 63 for responseHeaders as it steals one bit for Content-Length in CopyTo(ref MemoryPoolIterator output)
        var responseHeaders = ResponseHeaders;
        Debug.Assert(responseHeaders.Length <= 63);
        Debug.Assert(responseHeaders.Count(x => x.Index == 63) == 1);

        var responseTrailers = ResponseTrailers;

        var allHeaderNames = RequestHeaders.Concat(ResponseHeaders).Concat(ResponseTrailers)
            .Select(h => h.Identifier).Distinct().OrderBy(n => n, StringComparer.InvariantCulture).ToArray();

        var loops = new[]
        {
                new
                {
                    Headers = requestHeaders,
                    HeadersByLength = requestHeaders.OrderBy(x => x.Name.Length).GroupBy(x => x.Name.Length),
                    ClassName = "HttpRequestHeaders",
                    Bytes = default(byte[])
                },
                new
                {
                    Headers = responseHeaders,
                    HeadersByLength = responseHeaders.OrderBy(x => x.Name.Length).GroupBy(x => x.Name.Length),
                    ClassName = "HttpResponseHeaders",
                    Bytes = responseHeaders.SelectMany(header => header.Bytes).ToArray()
                },
                new
                {
                    Headers = responseTrailers,
                    HeadersByLength = responseTrailers.OrderBy(x => x.Name.Length).GroupBy(x => x.Name.Length),
                    ClassName = "HttpResponseTrailers",
                    Bytes = responseTrailers.SelectMany(header => header.Bytes).ToArray()
                }
            };
        foreach (var loop in loops.Where(l => l.Bytes != null))
        {
            var offset = 0;
            foreach (var header in loop.Headers)
            {
                header.BytesOffset = offset;
                header.BytesCount += header.Bytes.Length;
                offset += header.BytesCount;
            }
        }
        var s = $@"// Licensed to the .NET Foundation under one or more agreements.
// The .NET Foundation licenses this file to you under the MIT license.

using System;
using System.Collections.Generic;
using System.Diagnostics;
using System.Buffers;
using System.Buffers.Binary;
using System.IO.Pipelines;
using System.Numerics;
using System.Runtime.CompilerServices;
using System.Runtime.InteropServices;
using System.Text;
using Microsoft.Extensions.Primitives;
using Microsoft.Net.Http.Headers;
using Microsoft.AspNetCore.Http;
using Microsoft.AspNetCore.Server.Kestrel.Core.Internal.Infrastructure;

#nullable enable

namespace Microsoft.AspNetCore.Server.Kestrel.Core.Internal.Http
{{
    internal enum KnownHeaderType
    {{
        Unknown,{Each(allHeaderNames, n => @"
        " + n + ",")}
    }}

    internal static class HttpHeadersCompression
    {{
        {GetQPackStaticTableMatch()}
    }}

    internal partial class HttpHeaders
    {{
        {GetHeaderLookup()}
    }}

    internal static class PseudoHeaderNames
    {{
        {Each(PseudoHeaderIdentifierNames, pseudoHeader =>
        {
            var value = $":{char.ToLowerInvariant(pseudoHeader[0]) + pseudoHeader[1..]}";
            return $@"/// <summary>Gets the <c>{value}</c> HTTP header name.</summary>
        public static readonly string {pseudoHeader} = ""{value}"";

        ";
        }).Trim()}
    }}

{Each(loops, loop => $@"
    internal partial class {loop.ClassName} : IHeaderDictionary
    {{{(loop.Bytes != null ?
        $@"
        private static ReadOnlySpan<byte> HeaderBytes => new byte[]
        {{
            {Each(loop.Bytes, b => $"{b},")}
        }};"
        : "")}
        private HeaderReferences _headers;
{Each(loop.Headers.Where(header => header.ExistenceCheck), header => $@"
        public bool Has{header.Identifier} => {header.TestBit()};")}
{Each(loop.Headers.Where(header => header.FastCount), header => $@"
        public int {header.Identifier}Count => _headers._{header.Identifier}.Count;")}
{Each(loop.Headers.Where(header => Array.IndexOf(InternalHeaderAccessors, header.Name) >= 0), header => $@"
        public {(header.Name == HeaderNames.Connection ? "override " : "")}StringValues Header{header.Identifier}
        {{{(header.Name == HeaderNames.ContentLength ? $@"
            get
            {{
                StringValues value = default;
                if (_contentLength.HasValue)
                {{
                    value = new StringValues(HeaderUtilities.FormatNonNegativeInt64(_contentLength.Value));
                }}
                return value;
            }}
            set
            {{
                _contentLength = ParseContentLength(value.ToString());
            }}" : $@"
            get
            {{
                StringValues value = default;
                if ({header.TestBit()})
                {{
                    value = _headers._{header.Identifier};
                }}
                return value;
            }}
            set
            {{
                if (!StringValues.IsNullOrEmpty(value))
                {{
                    {header.SetBit()};
                }}
                else
                {{
                    {header.ClearBit()};
                }}
                _headers._{header.Identifier} = value; {(header.EnhancedSetter == false ? "" : $@"
                _headers._raw{header.Identifier} = null;")}
            }}")}
        }}")}
        {Each(loop.Headers.Where(header => header.Name != HeaderNames.ContentLength && !NonApiHeaders.Contains(header.Identifier)), header => $@"
        StringValues IHeaderDictionary.{header.Identifier}
        {{
            get
            {{
                var value = _headers._{header.Identifier};
                if ({header.TestBit()})
                {{
                    return value;
                }}
                return default;
            }}
            set
            {{
                if (_isReadOnly) {{ ThrowHeadersReadOnlyException(); }}

                var flag = {header.FlagBit()};
                if (value.Count > 0)
                {{{(loop.ClassName != "HttpRequestHeaders" ? $@"
                    ValidateHeaderValueCharacters({header.StaticIdentifier}, value, EncodingSelector);" : "")}
                    _bits |= flag;
                    _headers._{header.Identifier} = value;
                }}
                else
                {{
                    _bits &= ~flag;
                    _headers._{header.Identifier} = default;
                }}{(header.EnhancedSetter == false ? "" : $@"
                    _headers._raw{header.Identifier} = null;")}
            }}
        }}")}
        {Each(ApiHeaderNames.Where(header => header != "ContentLength" && !loop.Headers.Select(kh => kh.Identifier).Contains(header)), header => $@"
        StringValues IHeaderDictionary.{header}
        {{
            get
            {{
                StringValues value = default;
                if (!TryGetUnknown(HeaderNames.{header}, ref value))
                {{
                    value = default;
                }}
                return value;
            }}
            set
            {{
                if (_isReadOnly) {{ ThrowHeadersReadOnlyException(); }}{(loop.ClassName != "HttpRequestHeaders" ? $@"
                ValidateHeaderValueCharacters(HeaderNames.{header}, value, EncodingSelector);" : "")}
                SetValueUnknown(HeaderNames.{header}, value);
            }}
        }}")}
{Each(loop.Headers.Where(header => header.EnhancedSetter), header => $@"
        public void SetRaw{header.Identifier}(StringValues value, byte[] raw)
        {{
            {header.SetBit()};
            _headers._{header.Identifier} = value;
            _headers._raw{header.Identifier} = raw;
        }}")}
        protected override int GetCountFast()
        {{
            return (_contentLength.HasValue ? 1 : 0 ) + BitOperations.PopCount((ulong)_bits) + (MaybeUnknown?.Count ?? 0);
        }}

        protected override bool TryGetValueFast(string key, out StringValues value)
        {{
            value = default;
            switch (key.Length)
            {{{Each(loop.HeadersByLength, byLength => $@"
                case {byLength.Key}:
                {{{Each(byLength.OrderBy(h => !h.PrimaryHeader), header => $@"
                    if (ReferenceEquals({header.StaticIdentifier}, key))
                    {{{(header.Name == HeaderNames.ContentLength ? @"
                        if (_contentLength.HasValue)
                        {
                            value = HeaderUtilities.FormatNonNegativeInt64(_contentLength.Value);
                            return true;
                        }
                        return false;" : $@"
                        if ({header.TestBit()})
                        {{
                            value = _headers._{header.Identifier};
                            return true;
                        }}
                        return false;")}
                    }}")}
{Each(byLength.OrderBy(h => !h.PrimaryHeader), header => $@"
                    if ({header.StaticIdentifier}.Equals(key, StringComparison.OrdinalIgnoreCase))
                    {{{(header.Name == HeaderNames.ContentLength ? @"
                        if (_contentLength.HasValue)
                        {
                            value = HeaderUtilities.FormatNonNegativeInt64(_contentLength.Value);
                            return true;
                        }
                        return false;" : $@"
                        if ({header.TestBit()})
                        {{
                            value = _headers._{header.Identifier};
                            return true;
                        }}
                        return false;")}
                    }}")}
                    break;
                }}")}
            }}

            return TryGetUnknown(key, ref value);
        }}

        protected override void SetValueFast(string key, StringValues value)
        {{{(loop.ClassName != "HttpRequestHeaders" ? @"
            ValidateHeaderValueCharacters(key, value, EncodingSelector);" : "")}
            switch (key.Length)
            {{{Each(loop.HeadersByLength, byLength => $@"
                case {byLength.Key}:
                {{{Each(byLength.OrderBy(h => !h.PrimaryHeader), header => $@"
                    if (ReferenceEquals({header.StaticIdentifier}, key))
                    {{{(header.Name == HeaderNames.ContentLength ? $@"
                        _contentLength = ParseContentLength(value.ToString());" : $@"
                        {header.SetBit()};
                        _headers._{header.Identifier} = value;{(header.EnhancedSetter == false ? "" : $@"
                        _headers._raw{header.Identifier} = null;")}")}
                        return;
                    }}")}
{Each(byLength.OrderBy(h => !h.PrimaryHeader), header => $@"
                    if ({header.StaticIdentifier}.Equals(key, StringComparison.OrdinalIgnoreCase))
                    {{{(header.Name == HeaderNames.ContentLength ? $@"
                        _contentLength = ParseContentLength(value.ToString());" : $@"
                        {header.SetBit()};
                        _headers._{header.Identifier} = value;{(header.EnhancedSetter == false ? "" : $@"
                        _headers._raw{header.Identifier} = null;")}")}
                        return;
                    }}")}
                    break;
                }}")}
            }}

            SetValueUnknown(key, value);
        }}

        protected override bool AddValueFast(string key, StringValues value)
        {{{(loop.ClassName != "HttpRequestHeaders" ? @"
            ValidateHeaderValueCharacters(key, value, EncodingSelector);" : "")}
            switch (key.Length)
            {{{Each(loop.HeadersByLength, byLength => $@"
                case {byLength.Key}:
                {{{Each(byLength.OrderBy(h => !h.PrimaryHeader), header => $@"
                    if (ReferenceEquals({header.StaticIdentifier}, key))
                    {{{(header.Name == HeaderNames.ContentLength ? $@"
                        if (!_contentLength.HasValue)
                        {{
                            _contentLength = ParseContentLength(value.ToString());
                            return true;
                        }}
                        return false;" : $@"
                        if ({header.TestNotBit()})
                        {{
                            {header.SetBit()};
                            _headers._{header.Identifier} = value;{(header.EnhancedSetter == false ? "" : $@"
                            _headers._raw{header.Identifier} = null;")}
                            return true;
                        }}
                        return false;")}
                    }}")}
    {Each(byLength.OrderBy(h => !h.PrimaryHeader), header => $@"
                    if ({header.StaticIdentifier}.Equals(key, StringComparison.OrdinalIgnoreCase))
                    {{{(header.Name == HeaderNames.ContentLength ? $@"
                        if (!_contentLength.HasValue)
                        {{
                            _contentLength = ParseContentLength(value.ToString());
                            return true;
                        }}
                        return false;" : $@"
                        if ({header.TestNotBit()})
                        {{
                            {header.SetBit()};
                            _headers._{header.Identifier} = value;{(header.EnhancedSetter == false ? "" : $@"
                            _headers._raw{header.Identifier} = null;")}
                            return true;
                        }}
                        return false;")}
                    }}")}
                    break;
                }}")}
            }}

            return AddValueUnknown(key, value);
        }}

        protected override bool RemoveFast(string key)
        {{
            switch (key.Length)
            {{{Each(loop.HeadersByLength, byLength => $@"
                case {byLength.Key}:
                {{{Each(byLength.OrderBy(h => !h.PrimaryHeader), header => $@"
                    if (ReferenceEquals({header.StaticIdentifier}, key))
                    {{{(header.Name == HeaderNames.ContentLength ? @"
                        if (_contentLength.HasValue)
                        {
                            _contentLength = null;
                            return true;
                        }
                        return false;" : $@"
                        if ({header.TestBit()})
                        {{
                            {header.ClearBit()};
                            _headers._{header.Identifier} = default(StringValues);{(header.EnhancedSetter == false ? "" : $@"
                            _headers._raw{header.Identifier} = null;")}
                            return true;
                        }}
                        return false;")}
                    }}")}
    {Each(byLength.OrderBy(h => !h.PrimaryHeader), header => $@"
                    if ({header.StaticIdentifier}.Equals(key, StringComparison.OrdinalIgnoreCase))
                    {{{(header.Name == HeaderNames.ContentLength ? @"
                        if (_contentLength.HasValue)
                        {
                            _contentLength = null;
                            return true;
                        }
                        return false;" : $@"
                        if ({header.TestBit()})
                        {{
                            {header.ClearBit()};
                            _headers._{header.Identifier} = default(StringValues);{(header.EnhancedSetter == false ? "" : $@"
                            _headers._raw{header.Identifier} = null;")}
                            return true;
                        }}
                        return false;")}
                    }}")}
                    break;
                }}")}
            }}

            return RemoveUnknown(key);
        }}
{(loop.ClassName != "HttpRequestHeaders" ?
 $@"        protected override void ClearFast()
        {{
            MaybeUnknown?.Clear();
            _contentLength = null;
            var tempBits = _bits;
            _bits = 0;
            if(BitOperations.PopCount((ulong)tempBits) > 12)
            {{
                _headers = default(HeaderReferences);
                return;
            }}
            {Each(loop.Headers.Where(header => header.Identifier != "ContentLength").OrderBy(h => !h.PrimaryHeader), header => $@"
            if ({header.TestTempBit()})
            {{
                _headers._{header.Identifier} = default;
                if({header.TestNotTempBit()})
                {{
                    return;
                }}
                tempBits &= ~{"0x" + (1L << header.Index).ToString("x", CultureInfo.InvariantCulture)}L;
            }}
            ")}
        }}
" :
$@"        private void Clear(long bitsToClear)
        {{
            var tempBits = bitsToClear;
            {Each(loop.Headers.Where(header => header.Identifier != "ContentLength").OrderBy(h => !h.PrimaryHeader), header => $@"
            if ({header.TestTempBit()})
            {{
                _headers._{header.Identifier} = default;
                if({header.TestNotTempBit()})
                {{
                    return;
                }}
                tempBits &= ~{"0x" + (1L << header.Index).ToString("x", CultureInfo.InvariantCulture)}L;
            }}
            ")}
        }}
")}
        protected override bool CopyToFast(KeyValuePair<string, StringValues>[] array, int arrayIndex)
        {{
            if (arrayIndex < 0)
            {{
                return false;
            }}
            {Each(loop.Headers.Where(header => header.Identifier != "ContentLength"), header => $@"
                if ({header.TestBit()})
                {{
                    if (arrayIndex == array.Length)
                    {{
                        return false;
                    }}
                    array[arrayIndex] = new KeyValuePair<string, StringValues>({header.StaticIdentifier}, _headers._{header.Identifier});
                    ++arrayIndex;
                }}")}
                if (_contentLength.HasValue)
                {{
                    if (arrayIndex == array.Length)
                    {{
                        return false;
                    }}
                    array[arrayIndex] = new KeyValuePair<string, StringValues>(HeaderNames.ContentLength, HeaderUtilities.FormatNonNegativeInt64(_contentLength.Value));
                    ++arrayIndex;
                }}
            ((ICollection<KeyValuePair<string, StringValues>>?)MaybeUnknown)?.CopyTo(array, arrayIndex);

            return true;
        }}
        {(loop.ClassName == "HttpResponseHeaders" ? $@"
        internal bool HasInvalidH2H3Headers => (_bits & {InvalidH2H3ResponseHeadersBits}) != 0;
        internal void ClearInvalidH2H3Headers()
        {{
            _bits &= ~{InvalidH2H3ResponseHeadersBits};
        }}
        internal unsafe void CopyToFast(ref BufferWriter<PipeWriter> output)
        {{
            var tempBits = (ulong)_bits;
            // Set exact next
            var next = BitOperations.TrailingZeroCount(tempBits);

            // Output Content-Length now as it isn't contained in the bit flags.
            if (_contentLength.HasValue)
            {{
                output.Write(HeaderBytes.Slice(640, 18));
                output.WriteNumeric((ulong)ContentLength.GetValueOrDefault());
            }}
            if (tempBits == 0)
            {{
                return;
            }}

            ref readonly StringValues values = ref Unsafe.AsRef<StringValues>(null);
            do
            {{
                int keyStart;
                int keyLength;
                var headerName = string.Empty;
                switch (next)
                {{{Each(loop.Headers.OrderBy(h => h.Index).Where(h => h.Identifier != "ContentLength"), header => $@"
                    case {header.Index}: // Header: ""{header.Name}""
                        Debug.Assert({header.TestTempBit()});{(header.EnhancedSetter == false ? $@"
                        values = ref _headers._{header.Identifier};
                        keyStart = {header.BytesOffset};
                        keyLength = {header.BytesCount};" : $@"
                        if (_headers._raw{header.Identifier} != null)
                        {{
                            // Clear and set next as not using common output.
                            tempBits ^= {"0x" + (1L << header.Index).ToString("x", CultureInfo.InvariantCulture)}L;
                            next = BitOperations.TrailingZeroCount(tempBits);
                            output.Write(_headers._raw{header.Identifier});
                            continue; // Jump to next, already output header
                        }}
                        else
                        {{
                            values = ref _headers._{header.Identifier};
                            keyStart = {header.BytesOffset};
                            keyLength = {header.BytesCount};
                            headerName = {header.StaticIdentifier};
                        }}")}
                        break; // OutputHeader
")}
                    default:
                        ThrowInvalidHeaderBits();
                        return;
                }}

                // OutputHeader
                {{
                    // Clear bit
                    tempBits ^= (1UL << next);
                    var encoding = ReferenceEquals(EncodingSelector, KestrelServerOptions.DefaultHeaderEncodingSelector)
                        ? null : EncodingSelector(headerName);
                    var valueCount = values.Count;
                    Debug.Assert(valueCount > 0);

                    var headerKey = HeaderBytes.Slice(keyStart, keyLength);
                    for (var i = 0; i < valueCount; i++)
                    {{
                        var value = values[i];
                        if (value != null)
                        {{
                            output.Write(headerKey);
                            if (encoding is null)
                            {{
                                output.WriteAscii(value);
                            }}
                            else
                            {{
                                output.WriteEncoded(value, encoding);
                            }}
                        }}
                    }}
                    // Set exact next
                    next = BitOperations.TrailingZeroCount(tempBits);
                }}
            }} while (tempBits != 0);
        }}" : "")}{(loop.ClassName == "HttpRequestHeaders" ? $@"
        internal void ClearPseudoRequestHeaders()
        {{
            _pseudoBits = _bits & {PseudoRequestHeadersBits};
            _bits &= ~{PseudoRequestHeadersBits};
        }}
        {Each(new string[] { "ushort", "uint", "ulong" }, type => $@"
        [MethodImpl(MethodImplOptions.AggressiveInlining)]
        internal static unsafe {type} ReadUnalignedLittleEndian_{type}(ref byte source)
        {{
            {type} result = Unsafe.ReadUnaligned<{type}>(ref source);
            if (!BitConverter.IsLittleEndian)
            {{
                result = BinaryPrimitives.ReverseEndianness(result);
            }}
            return result;
        }}")}
        [MethodImpl(MethodImplOptions.AggressiveOptimization)]
        public unsafe void Append(ReadOnlySpan<byte> name, ReadOnlySpan<byte> value, bool checkForNewlineChars)
        {{
            ref byte nameStart = ref MemoryMarshal.GetReference(name);
            var nameStr = string.Empty;
            ref StringValues values = ref Unsafe.AsRef<StringValues>(null);
            var flag = 0L;

            // Does the name match any ""known"" headers
            {AppendSwitch(loop.Headers.GroupBy(x => x.Name.Length).OrderBy(x => x.Key))}

            if (flag != 0)
            {{
                {AppendValue()}
            }}
            else
            {{
                // The header was not one of the ""known"" headers.
                // Convert value to string first, because passing two spans causes 8 bytes stack zeroing in
                // this method with rep stosd, which is slower than necessary.
                nameStr = name.GetHeaderName();
                var valueStr = value.GetRequestHeaderString(nameStr, EncodingSelector, checkForNewlineChars);
                AppendUnknownHeaders(nameStr, valueStr);
            }}
        }}

        [MethodImpl(MethodImplOptions.AggressiveOptimization)]
        public unsafe bool TryHPackAppend(int index, ReadOnlySpan<byte> value, bool checkForNewlineChars)
        {{
            ref StringValues values = ref Unsafe.AsRef<StringValues>(null);
            var nameStr = string.Empty;
            var flag = 0L;

            // Does the HPack static index match any ""known"" headers
            {AppendHPackSwitch(GroupHPack(loop.Headers))}

            if (flag != 0)
            {{
                {AppendValue(returnTrue: true)}
                return true;
            }}
            else
            {{
                return false;
            }}
        }}

        [MethodImpl(MethodImplOptions.AggressiveOptimization)]
        public unsafe bool TryQPackAppend(int index, ReadOnlySpan<byte> value, bool checkForNewlineChars)
        {{
            ref StringValues values = ref Unsafe.AsRef<StringValues>(null);
            var nameStr = string.Empty;
            var flag = 0L;

            // Does the QPack static index match any ""known"" headers
            {AppendQPackSwitch(GroupQPack(loop.Headers))}

            if (flag != 0)
            {{
                {AppendValue(returnTrue: true)}
                return true;
            }}
            else
            {{
                return false;
            }}
        }}" : "")}

        private struct HeaderReferences
        {{{Each(loop.Headers.Where(header => header.Identifier != "ContentLength"), header => @"
            public StringValues _" + header.Identifier + ";")}
            {Each(loop.Headers.Where(header => header.EnhancedSetter), header => @"
            public byte[]? _raw" + header.Identifier + ";")}
        }}

        public partial struct Enumerator
        {{
            // Compiled to Jump table
            public bool MoveNext()
            {{
                switch (_next)
                {{{Each(loop.Headers.Where(header => header.Identifier != "ContentLength"), header => $@"
                    case {header.Index}: // Header: ""{header.Name}""
                        Debug.Assert({header.TestBitCore("_currentBits")});
                        _current = new KeyValuePair<string, StringValues>({header.StaticIdentifier}, _collection._headers._{header.Identifier});
                        {(loop.ClassName.Contains("Request") ? "" : @$"_currentKnownType = KnownHeaderType.{header.Identifier};
                        ")}_currentBits ^= {"0x" + (1L << header.Index).ToString("x", CultureInfo.InvariantCulture)}L;
                        break;")}
                    {(!loop.ClassName.Contains("Trailers") ? $@"case {loop.Headers.Length - 1}: // Header: ""Content-Length""
                        Debug.Assert(_currentBits == 0);
                        _current = new KeyValuePair<string, StringValues>(HeaderNames.ContentLength, HeaderUtilities.FormatNonNegativeInt64(_collection._contentLength.GetValueOrDefault()));
                        {(loop.ClassName.Contains("Request") ? "" : @"_currentKnownType = KnownHeaderType.ContentLength;
                        ")}_next = -1;
                        return true;" : "")}
                    default:
                        if (!_hasUnknown || !_unknownEnumerator.MoveNext())
                        {{
                            _current = default(KeyValuePair<string, StringValues>);
                            {(loop.ClassName.Contains("Request") ? "" : @"_currentKnownType = default;
                            ")}return false;
                        }}
                        _current = _unknownEnumerator.Current;
                        {(loop.ClassName.Contains("Request") ? "" : @"_currentKnownType = KnownHeaderType.Unknown;
                        ")}return true;
                }}

                if (_currentBits != 0)
                {{
                    _next = BitOperations.TrailingZeroCount(_currentBits);
                    return true;
                }}
                else
                {{
                    {(!loop.ClassName.Contains("Trailers") ? $@"_next = _collection._contentLength.HasValue ? {loop.Headers.Length - 1} : -1;" : "_next = -1;")}
                    return true;
                }}
            }}
        }}
    }}
")}}}";

        return s;
    }

    private static string GetHeaderLookup()
    {
        return @$"private readonly static HashSet<string> _internedHeaderNames = new HashSet<string>({DefinedHeaderNames.Length}, StringComparer.OrdinalIgnoreCase)
        {{{Each(DefinedHeaderNames, (h) => @"
            HeaderNames." + h + ",")}
        }};";
    }

    private static string GetQPackStaticTableMatch()
    {
        var group = GroupQPack(ResponseHeaders);

        return @$"internal static (int index, bool matchedValue) MatchKnownHeaderQPack(KnownHeaderType knownHeader, string value)
        {{
            switch (knownHeader)
            {{
                {Each(group, (h) => @$"case KnownHeaderType.{h.Header.Identifier}:
                    {AppendQPackSwitch(h.QPackStaticTableFields.OrderBy(t => t.Index).ToList())}
                ")}
                default:
                    return (-1, false);
            }}
        }}";
    }

    private static string AppendQPackSwitch(IList<(int Index, System.Net.Http.QPack.HeaderField Field)> values)
    {
        if (values.Count == 1 && values[0].Field.Value.Length == 0)
        {
            // Skip check if the only value is empty string. Empty string wasn't chosen because it is common.
            // Instead it is the default value when there isn't a common value for the header.
            return $"return ({values[0].Index}, false);";
        }
        else
        {
            // Use smallest index if there is no match. Smaller number is more likely to fit into a single byte.
            return $@"switch (value)
                    {{{Each(values, value => $@"
                        case ""{Encoding.ASCII.GetString(value.Field.Value)}"":
                            return ({value.Index}, true);")}
                        default:
                            return ({values.Min(v => v.Index)}, false);
                    }}";
        }
    }

    private static IEnumerable<QPackGroup> GroupQPack(KnownHeader[] headers)
    {
        var staticHeaders = new (int Index, System.Net.Http.QPack.HeaderField HeaderField)[H3StaticTable.Count];
        for (var i = 0; i < H3StaticTable.Count; i++)
        {
            staticHeaders[i] = (i, H3StaticTable.Get(i));
        }

        var groupedHeaders = staticHeaders.GroupBy(h => Encoding.ASCII.GetString(h.HeaderField.Name)).Select(g =>
        {
            return new QPackGroup
            {
                Name = g.Key,
                Header = headers.SingleOrDefault(knownHeader => string.Equals(knownHeader.Name, g.Key, StringComparison.OrdinalIgnoreCase)),
                QPackStaticTableFields = g.ToArray()
            };
        }).Where(g => g.Header != null).ToList();

        return groupedHeaders;
    }

    private static IEnumerable<HPackGroup> GroupHPack(KnownHeader[] headers)
    {
        var staticHeaders = new (int Index, System.Net.Http.HPack.HeaderField HeaderField)[H2StaticTable.Count];
        for (var i = 0; i < H2StaticTable.Count; i++)
        {
            staticHeaders[i] = (i + 1, H2StaticTable.Get(i));
        }

        var groupedHeaders = staticHeaders.GroupBy(h => Encoding.ASCII.GetString(h.HeaderField.Name)).Select(g =>
        {
            return new HPackGroup
            {
                Name = g.Key,
                Header = headers.SingleOrDefault(knownHeader => string.Equals(knownHeader.Name, g.Key, StringComparison.OrdinalIgnoreCase)),
                HPackStaticTableIndexes = g.Select(h => h.Index).ToArray()
            };
        }).Where(g => g.Header != null).ToList();

        return groupedHeaders;
    }

    private sealed class QPackGroup
    {
        public (int Index, System.Net.Http.QPack.HeaderField Field)[] QPackStaticTableFields { get; set; }
        public KnownHeader Header { get; set; }
        public string Name { get; set; }
    }

    private sealed class HPackGroup
    {
        public int[] HPackStaticTableIndexes { get; set; }
        public KnownHeader Header { get; set; }
        public string Name { get; set; }
    }

    private sealed class KnownHeaderComparer : IComparer<KnownHeader>
    {
        public static readonly KnownHeaderComparer Instance = new KnownHeaderComparer();

        public int Compare(KnownHeader x, KnownHeader y)
        {
            // Primary headers appear first
            if (x.PrimaryHeader && !y.PrimaryHeader)
            {
                return -1;
            }
            if (y.PrimaryHeader && !x.PrimaryHeader)
            {
                return 1;
            }

            // Then alphabetical
            return StringComparer.InvariantCulture.Compare(x.Name, y.Name);
        }
    }
}<|MERGE_RESOLUTION|>--- conflicted
+++ resolved
@@ -26,18 +26,11 @@
         HeaderNames.TransferEncoding,
         HeaderNames.ContentLength,
         HeaderNames.Connection,
-<<<<<<< HEAD
         PseudoHeaderNames.Scheme,
         PseudoHeaderNames.Path,
+        PseudoHeaderNames.Protocol,
         PseudoHeaderNames.Method,
         PseudoHeaderNames.Authority,
-=======
-        HeaderNames.Scheme,
-        HeaderNames.Path,
-        HeaderNames.Protocol,
-        HeaderNames.Method,
-        HeaderNames.Authority,
->>>>>>> 561b0c90
         HeaderNames.Host,
     };
 
