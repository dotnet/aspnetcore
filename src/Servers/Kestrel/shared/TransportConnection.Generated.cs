--- conflicted
+++ resolved
@@ -18,23 +18,16 @@
                                                  IConnectionTransportFeature,
                                                  IConnectionItemsFeature,
                                                  IMemoryPoolFeature,
-                                                 IConnectionLifetimeFeature
+                                                 IConnectionLifetimeFeature,
+                                                 IConnectionSocketFeature
     {
-<<<<<<< HEAD
-        private object? _currentIConnectionIdFeature;
-        private object? _currentIConnectionTransportFeature;
-        private object? _currentIConnectionItemsFeature;
-        private object? _currentIMemoryPoolFeature;
-        private object? _currentIConnectionLifetimeFeature;
-        private object? _currentIConnectionSocketFeature;
-=======
         // Implemented features
         internal protected IConnectionIdFeature? _currentIConnectionIdFeature;
         internal protected IConnectionTransportFeature? _currentIConnectionTransportFeature;
         internal protected IConnectionItemsFeature? _currentIConnectionItemsFeature;
         internal protected IMemoryPoolFeature? _currentIMemoryPoolFeature;
         internal protected IConnectionLifetimeFeature? _currentIConnectionLifetimeFeature;
->>>>>>> 8f630650
+        internal protected IConnectionSocketFeature? _currentIConnectionSocketFeature;
 
         private int _featureRevision;
 
