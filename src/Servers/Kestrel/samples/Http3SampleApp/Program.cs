// Licensed to the .NET Foundation under one or more agreements.
// The .NET Foundation licenses this file to you under the MIT license.

using System.Net.Security;
using System.Security.Cryptography.X509Certificates;
using Microsoft.AspNetCore.Connections;
using Microsoft.AspNetCore.Server.Kestrel.Core;
using Microsoft.AspNetCore.Server.Kestrel.Https;

namespace Http3SampleApp
{
    public class Program
    {
        public static void Main(string[] args)
        {
            var hostBuilder = new HostBuilder()
                .ConfigureLogging((_, factory) =>
                {
                    factory.SetMinimumLevel(LogLevel.Trace);
                    factory.AddConsole();
                })
                .ConfigureWebHost(webHost =>
                {
                    webHost.UseKestrel()
                    .ConfigureKestrel((context, options) =>
                    {
<<<<<<< HEAD
                        var cert = CertificateLoader.LoadFromStoreCert("localhost", StoreName.My.ToString(), StoreLocation.CurrentUser, false);
                        options.EnableAltSvc = true;
                        options.ConfigureHttpsDefaults(httpsOptions =>
                        {
                            httpsOptions.ServerCertificate = cert;
                        });

                        options.ListenAnyIP(5000, listenOptions =>
                        {
                            listenOptions.UseConnectionLogging();
                            listenOptions.Protocols = HttpProtocols.Http1AndHttp2;
                        });

                        options.ListenAnyIP(5001, listenOptions =>
                        {
                            listenOptions.UseHttps();
                            listenOptions.UseConnectionLogging();
                            listenOptions.Protocols = HttpProtocols.Http1AndHttp2AndHttp3;
                        });
=======
                        var basePort = 5557;
>>>>>>> 8d3a8af8

                        options.ListenAnyIP(5002, listenOptions =>
                        {
                            listenOptions.UseHttps(StoreName.My, "localhost");
                            listenOptions.UseConnectionLogging();
                            listenOptions.Protocols = HttpProtocols.Http3;
                        });

                        options.ListenAnyIP(5003, listenOptions =>
                        {
                            listenOptions.UseHttps(httpsOptions =>
                            {
                                httpsOptions.ServerCertificateSelector = (_, _) => cert;
                            });
                            listenOptions.UseConnectionLogging();
                            listenOptions.Protocols = HttpProtocols.Http1AndHttp2; // TODO: http3
                        });

                        options.ListenAnyIP(5004, listenOptions =>
                        {
                            listenOptions.UseHttps(new TlsHandshakeCallbackOptions()
                            {
                                OnConnection = context =>
                                {
                                    var options = new SslServerAuthenticationOptions()
                                    {
                                        ServerCertificate = cert,
                                    };
                                    return new ValueTask<SslServerAuthenticationOptions>(options);
                                },
                            });
                            listenOptions.UseConnectionLogging();
                            listenOptions.Protocols = HttpProtocols.Http1AndHttp2; // TODO: http3
                        });
                    })
                    .UseStartup<Startup>();
                });

            hostBuilder.Build().Run();
        }
    }
}<|MERGE_RESOLUTION|>--- conflicted
+++ resolved
@@ -24,9 +24,7 @@
                     webHost.UseKestrel()
                     .ConfigureKestrel((context, options) =>
                     {
-<<<<<<< HEAD
                         var cert = CertificateLoader.LoadFromStoreCert("localhost", StoreName.My.ToString(), StoreLocation.CurrentUser, false);
-                        options.EnableAltSvc = true;
                         options.ConfigureHttpsDefaults(httpsOptions =>
                         {
                             httpsOptions.ServerCertificate = cert;
@@ -44,9 +42,6 @@
                             listenOptions.UseConnectionLogging();
                             listenOptions.Protocols = HttpProtocols.Http1AndHttp2AndHttp3;
                         });
-=======
-                        var basePort = 5557;
->>>>>>> 8d3a8af8
 
                         options.ListenAnyIP(5002, listenOptions =>
                         {
