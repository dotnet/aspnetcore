--- conflicted
+++ resolved
@@ -6,11 +6,7 @@
 using System.Collections.Generic;
 using System.Diagnostics;
 using System.Linq;
-<<<<<<< HEAD
-using System.Runtime.InteropServices;
-=======
 using Microsoft.AspNetCore.Http;
->>>>>>> 93bfe1c5
 using Microsoft.AspNetCore.HttpSys.Internal;
 
 namespace Microsoft.AspNetCore.Server.HttpSys
@@ -181,7 +177,6 @@
                 // go through the uri list and register for each one of them
                 // Call ToList to avoid modification when enumerating.
                 foreach (var pair in _prefixes.ToList())
-<<<<<<< HEAD
                 {
                     var urlPrefix = pair.Value;
                     if (urlPrefix.PortValue == 0)
@@ -223,49 +218,6 @@
                 }
                 catch (HttpSysException ex)
                 {
-=======
-                {
-                    var urlPrefix = pair.Value;
-                    if (urlPrefix.PortValue == 0)
-                    {
-                        if (urlPrefix.IsHttps)
-                        {
-                            throw new InvalidOperationException("Cannot bind to port 0 with https.");
-                        }
-
-                        FindHttpPortUnsynchronized(pair.Key, urlPrefix);
-                    }
-                    else
-                    {
-                        // We'll get this index back on each request and use it to look up the prefix to calculate PathBase.
-                        _urlGroup.RegisterPrefix(pair.Value.FullPrefix, pair.Key);
-                    }
-                }
-            }
-        }
-
-        private void FindHttpPortUnsynchronized(int key, UrlPrefix urlPrefix)
-        {
-            for (var index = 0; index < MaxRetries; index++)
-            {
-                try
-                {
-                    // Bit of complicated math to always try 3000 ports, starting from NextPortIndex + 5000,
-                    // circling back around if we go above 8000 back to 5000, and so on.
-                    var port = ((index + NextPortIndex) % MaxPortIndex) + BasePort;
-
-                    Debug.Assert(port >= 5000 || port < 8000);
-
-                    var newPrefix = UrlPrefix.Create(urlPrefix.Scheme, urlPrefix.Host, port, urlPrefix.Path);
-                    _urlGroup.RegisterPrefix(newPrefix.FullPrefix, key);
-                    _prefixes[key] = newPrefix;
-
-                    NextPortIndex += index + 1;
-                    return;
-                }
-                catch (HttpSysException ex)
-                {
->>>>>>> 93bfe1c5
                     if ((ex.ErrorCode != UnsafeNclNativeMethods.ErrorCodes.ERROR_ACCESS_DENIED
                         && ex.ErrorCode != UnsafeNclNativeMethods.ErrorCodes.ERROR_SHARING_VIOLATION
                         && ex.ErrorCode != UnsafeNclNativeMethods.ErrorCodes.ERROR_ALREADY_EXISTS) || index == MaxRetries - 1)
