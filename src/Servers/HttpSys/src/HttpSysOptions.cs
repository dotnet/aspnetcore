--- conflicted
+++ resolved
@@ -31,12 +31,11 @@
         }
 
         /// <summary>
-<<<<<<< HEAD
         /// If true the server should set HttpContext.User. If false the server will only provide an
         /// identity when explicitly requested by the AuthenticationScheme.
         /// </summary>
         public bool AutomaticAuthentication { get; set; } = true;
-=======
+
         /// The name of the Http.Sys request queue
         /// </summary>
         public string RequestQueueName
@@ -59,7 +58,6 @@
         /// of if it should attach to an existing queue. The default is to create.
         /// </summary>
         public RequestQueueMode RequestQueueMode { get; set; }
->>>>>>> 88ca28ba
 
         /// <summary>
         /// The maximum number of concurrent accepts.
