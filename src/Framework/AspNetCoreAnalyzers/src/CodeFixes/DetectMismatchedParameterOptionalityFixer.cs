// Licensed to the .NET Foundation under one or more agreements.
// The .NET Foundation licenses this file to you under the MIT license.

using System.Collections.Immutable;
using System.Composition;
using System.Threading;
using System.Threading.Tasks;
using Microsoft.CodeAnalysis;
using Microsoft.CodeAnalysis.CodeActions;
using Microsoft.CodeAnalysis.CodeFixes;
using Microsoft.CodeAnalysis.CSharp;
using Microsoft.CodeAnalysis.CSharp.Syntax;
using Microsoft.CodeAnalysis.Editing;

namespace Microsoft.AspNetCore.Analyzers.RouteHandlers.Fixers;

[ExportCodeFixProvider(LanguageNames.CSharp), Shared]
public class DetectMismatchedParameterOptionalityFixer : CodeFixProvider
{
    public override ImmutableArray<string> FixableDiagnosticIds { get; } = ImmutableArray.Create(DiagnosticDescriptors.DetectMismatchedParameterOptionality.Id);

    public sealed override FixAllProvider GetFixAllProvider() => WellKnownFixAllProviders.BatchFixer;

    public sealed override Task RegisterCodeFixesAsync(CodeFixContext context)
    {
        foreach (var diagnostic in context.Diagnostics)
        {
            context.RegisterCodeFix(
                CodeAction.Create("Fix mismatched route parameter and argument optionality",
                    cancellationToken => FixMismatchedParameterOptionality(diagnostic, context.Document, cancellationToken),
                    equivalenceKey: DiagnosticDescriptors.DetectMismatchedParameterOptionality.Id),
                diagnostic);
        }

        return Task.CompletedTask;
    }

    private static async Task<Document> FixMismatchedParameterOptionality(Diagnostic diagnostic, Document document, CancellationToken cancellationToken)
    {
<<<<<<< HEAD
=======
        DocumentEditor editor = await DocumentEditor.CreateAsync(document, cancellationToken);
>>>>>>> 6dd39799
        var root = await document.GetSyntaxRootAsync(cancellationToken).ConfigureAwait(false);

        if (root == null)
        {
            return document;
        }

        var param = root.FindNode(diagnostic.Location.SourceSpan);
        if (param is ParameterSyntax { Type: { } parameterType } parameterSyntax)
        {
            var newParam = parameterSyntax.WithType(SyntaxFactory.NullableType(parameterType));
            return document.WithSyntaxRoot(root.ReplaceNode(parameterSyntax, newParam));
        }

        return document;
    }
}<|MERGE_RESOLUTION|>--- conflicted
+++ resolved
@@ -37,10 +37,6 @@
 
     private static async Task<Document> FixMismatchedParameterOptionality(Diagnostic diagnostic, Document document, CancellationToken cancellationToken)
     {
-<<<<<<< HEAD
-=======
-        DocumentEditor editor = await DocumentEditor.CreateAsync(document, cancellationToken);
->>>>>>> 6dd39799
         var root = await document.GetSyntaxRootAsync(cancellationToken).ConfigureAwait(false);
 
         if (root == null)
