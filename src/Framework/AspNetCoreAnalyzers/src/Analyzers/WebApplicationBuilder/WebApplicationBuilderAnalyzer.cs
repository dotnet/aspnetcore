--- conflicted
+++ resolved
@@ -21,11 +21,8 @@
         DiagnosticDescriptors.DoNotUseConfigureWebHostWithConfigureHostBuilder,
         DiagnosticDescriptors.DoNotUseConfigureWithConfigureWebHostBuilder,
         DiagnosticDescriptors.DoNotUseUseStartupWithConfigureWebHostBuilder,
-<<<<<<< HEAD
         DiagnosticDescriptors.DoNotUseHostConfigureServices
-=======
         DiagnosticDescriptors.DoNotUseHostConfigureLogging
->>>>>>> f4f48356
     });
 
     public override void Initialize(AnalysisContext context)
@@ -49,17 +46,10 @@
                 wellKnownTypes.HostingAbstractionsWebHostBuilderExtensions,
                 wellKnownTypes.WebHostBuilderExtensions,
             };
-<<<<<<< HEAD
-            INamedTypeSymbol[] configureServicesTypes =
-            {
-                wellKnownTypes.HostingHostBuilderExtensions,
-                wellKnownTypes.ConfigureWebHostBuilder
-=======
             INamedTypeSymbol[] configureLoggingTypes =
             {
                 wellKnownTypes.HostingHostBuilderExtensions,
                 wellKnownTypes.WebHostBuilderExtensions
->>>>>>> f4f48356
             };
 
             compilationStartAnalysisContext.RegisterOperationAction(operationAnalysisContext =>
@@ -114,20 +104,46 @@
                             DiagnosticDescriptors.DoNotUseUseStartupWithConfigureWebHostBuilder,
                             invocation));
                 }
-
-<<<<<<< HEAD
+                
+                //var builder = WebApplication.CreateBuilder(args);
+                //builder.Host.ConfigureLogging(x => {})
+                if (IsDisallowedMethod(
+                        operationAnalysisContext,
+                        invocation,
+                        targetMethod,
+                        wellKnownTypes.ConfigureHostBuilder,
+                        "ConfigureLogging",
+                        configureLoggingTypes))
+                {
+                    operationAnalysisContext.ReportDiagnostic(
+                        CreateDiagnostic(
+                            DiagnosticDescriptors.DoNotUseHostConfigureLogging,
+                            invocation));
+                }
+
+                //var builder = WebApplication.CreateBuilder(args);
+                //builder.WebHost.ConfigureLogging(x => {})
+                if (IsDisallowedMethod(
+                        operationAnalysisContext,
+                        invocation,
+                        targetMethod,
+                        wellKnownTypes.ConfigureWebHostBuilder,
+                        "ConfigureLogging",
+                        configureLoggingTypes))
+                {
+                    operationAnalysisContext.ReportDiagnostic(
+                        CreateDiagnostic(
+                            DiagnosticDescriptors.DoNotUseHostConfigureLogging,
+                            invocation));
+                }
+
                 // var builder = WebApplication.CreateBuilder(args);
                 // builder.Host.ConfigureServices(x => {});
-=======
-                //var builder = WebApplication.CreateBuilder(args);
-                //builder.Host.ConfigureLogging(x => {})
->>>>>>> f4f48356
                 if (IsDisallowedMethod(
                         operationAnalysisContext,
                         invocation,
                         targetMethod,
                         wellKnownTypes.ConfigureHostBuilder,
-<<<<<<< HEAD
                         "ConfigureServices",
                         configureServicesTypes
                         ))
@@ -140,25 +156,11 @@
 
                 // var builder = WebApplication.CreateBuilder(args);
                 // builder.WebHost.ConfigureServices(x => {});
-=======
-                        "ConfigureLogging",
-                        configureLoggingTypes))
-                {
-                    operationAnalysisContext.ReportDiagnostic(
-                        CreateDiagnostic(
-                            DiagnosticDescriptors.DoNotUseHostConfigureLogging,
-                            invocation));
-                }
-
-                //var builder = WebApplication.CreateBuilder(args);
-                //builder.WebHost.ConfigureLogging(x => {})
->>>>>>> f4f48356
-                if (IsDisallowedMethod(
-                        operationAnalysisContext,
-                        invocation,
-                        targetMethod,
-                        wellKnownTypes.ConfigureWebHostBuilder,
-<<<<<<< HEAD
+                if (IsDisallowedMethod(
+                        operationAnalysisContext,
+                        invocation,
+                        targetMethod,
+                        wellKnownTypes.ConfigureWebHostBuilder,
                         "ConfigureServices",
                         configureServicesTypes
                         ))
@@ -166,14 +168,6 @@
                     operationAnalysisContext.ReportDiagnostic(
                         CreateDiagnostic(
                             DiagnosticDescriptors.DoNotUseHostConfigureServices,
-=======
-                        "ConfigureLogging",
-                        configureLoggingTypes))
-                {
-                    operationAnalysisContext.ReportDiagnostic(
-                        CreateDiagnostic(
-                            DiagnosticDescriptors.DoNotUseHostConfigureLogging,
->>>>>>> f4f48356
                             invocation));
                 }
 
