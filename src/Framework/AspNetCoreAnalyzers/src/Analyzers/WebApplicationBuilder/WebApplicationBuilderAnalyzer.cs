// Licensed to the .NET Foundation under one or more agreements.
// The .NET Foundation licenses this file to you under the MIT license.

using System;
using System.Collections.Immutable;
using System.Diagnostics;
using System.Linq;
using Microsoft.CodeAnalysis;
using Microsoft.CodeAnalysis.CSharp.Syntax;
using Microsoft.CodeAnalysis.Diagnostics;
using Microsoft.CodeAnalysis.Operations;
using Microsoft.CodeAnalysis.Text;

namespace Microsoft.AspNetCore.Analyzers.WebApplicationBuilder;

[DiagnosticAnalyzer(LanguageNames.CSharp)]
public class WebApplicationBuilderAnalyzer : DiagnosticAnalyzer
{
    public override ImmutableArray<DiagnosticDescriptor> SupportedDiagnostics { get; } = ImmutableArray.Create(new[]
    {
        DiagnosticDescriptors.DoNotUseConfigureWebHostWithConfigureHostBuilder,
        DiagnosticDescriptors.DoNotUseConfigureWithConfigureWebHostBuilder,
        DiagnosticDescriptors.DoNotUseUseStartupWithConfigureWebHostBuilder,
<<<<<<< HEAD
        DiagnosticDescriptors.DoNotUseHostConfigureServices
        DiagnosticDescriptors.DisallowConfigureAppConfigureHostBuilder,
=======
        DiagnosticDescriptors.DoNotUseHostConfigureLogging,
        DiagnosticDescriptors.DoNotUseHostConfigureServices,
        DiagnosticDescriptors.DisallowConfigureAppConfigureHostBuilder
>>>>>>> 048a3fb7
    });

    public override void Initialize(AnalysisContext context)
    {
        context.ConfigureGeneratedCodeAnalysis(GeneratedCodeAnalysisFlags.None);
        context.EnableConcurrentExecution();

        context.RegisterCompilationStartAction(compilationStartAnalysisContext =>
        {
            var compilation = compilationStartAnalysisContext.Compilation;
            if (!WellKnownTypes.TryCreate(compilation, out var wellKnownTypes))
            {
                Debug.Fail("One or more types could not be found. This usually means you are bad at spelling C# type names.");
                return;
            }

            INamedTypeSymbol[] configureTypes = { wellKnownTypes.WebHostBuilderExtensions };
            INamedTypeSymbol[] configureWebHostTypes = { wellKnownTypes.GenericHostWebHostBuilderExtensions };
            INamedTypeSymbol[] userStartupTypes =
            {
                wellKnownTypes.HostingAbstractionsWebHostBuilderExtensions,
                wellKnownTypes.WebHostBuilderExtensions,
            };
<<<<<<< HEAD
<<<<<<<<< Temporary merge branch 1
=======
            INamedTypeSymbol[] configureLoggingTypes =
            {
                wellKnownTypes.HostingHostBuilderExtensions,
                wellKnownTypes.WebHostBuilderExtensions
            };
            INamedTypeSymbol[] configureServicesTypes =
            {
                wellKnownTypes.HostingHostBuilderExtensions,
                wellKnownTypes.ConfigureWebHostBuilder
            };
>>>>>>> 048a3fb7
            INamedTypeSymbol[] configureAppTypes =
            {
                wellKnownTypes.ConfigureHostBuilder,
                wellKnownTypes.ConfigureWebHostBuilder,
                wellKnownTypes.WebHostBuilderExtensions,
                wellKnownTypes.HostingHostBuilderExtensions,
            };
            INamedTypeSymbol[] configureServicesTypes =
            {
                wellKnownTypes.HostingHostBuilderExtensions,
                wellKnownTypes.ConfigureWebHostBuilder
            };
            INamedTypeSymbol[] configureHostTypes = { wellKnownTypes.ConfigureHostBuilder };

            compilationStartAnalysisContext.RegisterOperationAction(operationAnalysisContext =>
            {
                var invocation = (IInvocationOperation)operationAnalysisContext.Operation;
                var targetMethod = invocation.TargetMethod;

                // var builder = WebApplication.CreateBuilder();
                // builder.Host.ConfigureWebHost(x => {});
                if (IsDisallowedMethod(
                        operationAnalysisContext,
                        invocation,
                        targetMethod,
                        wellKnownTypes.ConfigureHostBuilder,
                        "ConfigureWebHost",
                        configureWebHostTypes))
                {
                    operationAnalysisContext.ReportDiagnostic(
                        CreateDiagnostic(
                            DiagnosticDescriptors.DoNotUseConfigureWebHostWithConfigureHostBuilder,
                            invocation));
                }

                // var builder = WebApplication.CreateBuilder();
                // builder.WebHost.Configure(x => {});
                if (IsDisallowedMethod(
                        operationAnalysisContext,
                        invocation,
                        targetMethod,
                        wellKnownTypes.ConfigureWebHostBuilder,
                        "Configure",
                        configureTypes))
                {
                    operationAnalysisContext.ReportDiagnostic(
                        CreateDiagnostic(
                            DiagnosticDescriptors.DoNotUseConfigureWithConfigureWebHostBuilder,
                            invocation));
                }

                // var builder = WebApplication.CreateBuilder();
                // builder.WebHost.UseStartup<Startup>();
                if (IsDisallowedMethod(
                        operationAnalysisContext,
                        invocation,
                        targetMethod,
                        wellKnownTypes.ConfigureWebHostBuilder,
                        "UseStartup",
                        userStartupTypes))
                {
                    operationAnalysisContext.ReportDiagnostic(
                        CreateDiagnostic(
                            DiagnosticDescriptors.DoNotUseUseStartupWithConfigureWebHostBuilder,
                            invocation));
                }

                // var builder = WebApplication.CreateBuilder(args);
                // builder.Host.ConfigureServices(x => {});
                if (IsDisallowedMethod(
                        operationAnalysisContext,
                        invocation,
                        targetMethod,
                        wellKnownTypes.ConfigureHostBuilder,
                        "ConfigureServices",
                        configureServicesTypes))
                {
                    operationAnalysisContext.ReportDiagnostic(
                        CreateDiagnostic(
                            DiagnosticDescriptors.DoNotUseHostConfigureServices,
                            invocation));
                }

                // var builder = WebApplication.CreateBuilder(args);
                // builder.WebHost.ConfigureServices(x => {});
                if (IsDisallowedMethod(
                        operationAnalysisContext,
                        invocation,
                        targetMethod,
                        wellKnownTypes.ConfigureWebHostBuilder,
                        "ConfigureServices",
                        configureServicesTypes
                        ))
                {
                    operationAnalysisContext.ReportDiagnostic(
                        CreateDiagnostic(
                            DiagnosticDescriptors.DoNotUseHostConfigureServices,
                            invocation));
                }
<<<<<<< HEAD

=======
                
                // var builder = WebApplication.CreateBuilder(args);
                // builder.Host.ConfigureServices(x => {});
                if (IsDisallowedMethod(
                        operationAnalysisContext,
                        invocation,
                        targetMethod,
                        wellKnownTypes.ConfigureHostBuilder,
                        "ConfigureServices",
                        configureServicesTypes))
                {
                    operationAnalysisContext.ReportDiagnostic(
                        CreateDiagnostic(
                            DiagnosticDescriptors.DoNotUseHostConfigureServices,
                            invocation));
                }

                // var builder = WebApplication.CreateBuilder(args);
                // builder.WebHost.ConfigureServices(x => {});
                if (IsDisallowedMethod(
                        operationAnalysisContext,
                        invocation,
                        targetMethod,
                        wellKnownTypes.ConfigureWebHostBuilder,
                        "ConfigureServices",
                        configureServicesTypes))
                {
                    operationAnalysisContext.ReportDiagnostic(
                        CreateDiagnostic(
                            DiagnosticDescriptors.DoNotUseHostConfigureServices,
                            invocation));
                }
                
>>>>>>> 048a3fb7
                // var builder = WebApplication.CreateBuilder();
                // builder.WebHost.ConfigureAppConfiguration(builder => {});
                if (IsDisallowedMethod(
                        operationAnalysisContext,
                        invocation,
                        targetMethod,
                        wellKnownTypes.ConfigureWebHostBuilder,
                        "ConfigureAppConfiguration",
                        configureAppTypes))
                {
                    operationAnalysisContext.ReportDiagnostic(
                        CreateDiagnostic(
                            DiagnosticDescriptors.DisallowConfigureAppConfigureHostBuilder,
                            invocation));
                }

                // var builder = WebApplication.CreateBuilder();
                // builder.Host.ConfigureAppConfiguration(builder => {});
                if (IsDisallowedMethod(
                        operationAnalysisContext,
                        invocation,
                        targetMethod,
                        wellKnownTypes.ConfigureHostBuilder,
                        "ConfigureAppConfiguration",
                        configureAppTypes))
                {
                    operationAnalysisContext.ReportDiagnostic(
                        CreateDiagnostic(
                            DiagnosticDescriptors.DisallowConfigureAppConfigureHostBuilder,
                            invocation));
                }

                // var builder = WebApplication.CreateBuilder();
                // builder.Host.ConfigureHostConfiguration(builder => {});
                if (IsDisallowedMethod(
                        operationAnalysisContext,
                        invocation,
                        targetMethod,
                        wellKnownTypes.ConfigureHostBuilder,
                        "ConfigureHostConfiguration",
                        configureHostTypes))
                {
                    operationAnalysisContext.ReportDiagnostic(
                        CreateDiagnostic(
                            DiagnosticDescriptors.DisallowConfigureAppConfigureHostBuilder,
                            invocation));
                }

                static Diagnostic CreateDiagnostic(DiagnosticDescriptor descriptor, IInvocationOperation operation)
                {
                    // Take the location for the whole invocation operation as a starting point.
                    var location = operation.Syntax.GetLocation();

                    // As we're analyzing an extension method that might be chained off a number of
                    // properties, we need the location to be where the invocation of the targeted
                    // extension method is, not the beginning of the line where the chain begins.
                    // So in the example `foo.bar.Baz(x => {})` we want the span to be for `Baz(x => {})`.
                    // Otherwise the location can contain other unrelated bits of an invocation chain.
                    // Take for example the below block of C#.
                    //
                    // builder.Host
                    //   .ConfigureWebHost(webHostBuilder => { })
                    //   .ConfigureSomethingElse()
                    //   .ConfigureYetAnotherThing(x => x());
                    //
                    // If we did not just select the method name, the location would end up including
                    // the start of the chain and the leading trivia before the method invocation:
                    //
                    // builder.Host
                    //   .ConfigureWebHost(webHostBuilder => { })
                    //
                    // IdentifierNameSyntax finds non-generic methods (e.g. `Foo()`), whereas
                    // GenericNameSyntax finds generic methods (e.g. `Foo<T>()`).
                    var methodName = operation.Syntax
                        .DescendantNodes()
                        .OfType<SimpleNameSyntax>()
                        .Where(node => node is IdentifierNameSyntax || node is GenericNameSyntax)
                        .Where(node => string.Equals(node.Identifier.Value as string, operation.TargetMethod.Name, StringComparison.Ordinal))
                        .FirstOrDefault();

                    if (methodName is not null)
                    {
                        // If we found the method's name, we can truncate the original location
                        // of any leading chain and any trivia to leave the location as the method
                        // invocation and its arguments: `ConfigureWebHost(webHostBuilder => { })`
                        var methodLocation = methodName.GetLocation();

                        var fullSyntaxLength = location.SourceSpan.Length;
                        var chainAndTriviaLength = methodLocation.SourceSpan.Start - location.SourceSpan.Start;

                        var targetSpan = new TextSpan(
                            methodLocation.SourceSpan.Start,
                            fullSyntaxLength - chainAndTriviaLength);

                        location = Location.Create(operation.Syntax.SyntaxTree, targetSpan);
                    }

                    return Diagnostic.Create(descriptor, location, methodName);
                }

            }, OperationKind.Invocation);
        });
    }

    private static bool IsDisallowedMethod(
        in OperationAnalysisContext context,
        IInvocationOperation invocation,
        IMethodSymbol methodSymbol,
        INamedTypeSymbol disallowedReceiverType,
        string disallowedMethodName,
        INamedTypeSymbol[] disallowedMethodTypes)
    {
        if (!IsDisallowedMethod(methodSymbol, disallowedMethodName, disallowedMethodTypes))
        {
            return false;
        }

        var receiverType = invocation.GetReceiverType(context.CancellationToken);

        if (!SymbolEqualityComparer.Default.Equals(receiverType, disallowedReceiverType))
        {
            return false;
        }

        return true;

        static bool IsDisallowedMethod(
            IMethodSymbol methodSymbol,
            string disallowedMethodName,
            INamedTypeSymbol[] disallowedMethodTypes)
        {
            if (!string.Equals(methodSymbol?.Name, disallowedMethodName, StringComparison.Ordinal))
            {
                return false;
            }

            var length = disallowedMethodTypes.Length;
            for (var i = 0; i < length; i++)
            {
                var type = disallowedMethodTypes[i];
                if (SymbolEqualityComparer.Default.Equals(type, methodSymbol.ContainingType))
                {
                    return true;
                }
            }

            return false;
        }
    }
}<|MERGE_RESOLUTION|>--- conflicted
+++ resolved
@@ -21,14 +21,9 @@
         DiagnosticDescriptors.DoNotUseConfigureWebHostWithConfigureHostBuilder,
         DiagnosticDescriptors.DoNotUseConfigureWithConfigureWebHostBuilder,
         DiagnosticDescriptors.DoNotUseUseStartupWithConfigureWebHostBuilder,
-<<<<<<< HEAD
-        DiagnosticDescriptors.DoNotUseHostConfigureServices
-        DiagnosticDescriptors.DisallowConfigureAppConfigureHostBuilder,
-=======
         DiagnosticDescriptors.DoNotUseHostConfigureLogging,
         DiagnosticDescriptors.DoNotUseHostConfigureServices,
         DiagnosticDescriptors.DisallowConfigureAppConfigureHostBuilder
->>>>>>> 048a3fb7
     });
 
     public override void Initialize(AnalysisContext context)
@@ -52,9 +47,6 @@
                 wellKnownTypes.HostingAbstractionsWebHostBuilderExtensions,
                 wellKnownTypes.WebHostBuilderExtensions,
             };
-<<<<<<< HEAD
-<<<<<<<<< Temporary merge branch 1
-=======
             INamedTypeSymbol[] configureLoggingTypes =
             {
                 wellKnownTypes.HostingHostBuilderExtensions,
@@ -65,7 +57,6 @@
                 wellKnownTypes.HostingHostBuilderExtensions,
                 wellKnownTypes.ConfigureWebHostBuilder
             };
->>>>>>> 048a3fb7
             INamedTypeSymbol[] configureAppTypes =
             {
                 wellKnownTypes.ConfigureHostBuilder,
@@ -133,41 +124,36 @@
                             invocation));
                 }
 
-                // var builder = WebApplication.CreateBuilder(args);
-                // builder.Host.ConfigureServices(x => {});
-                if (IsDisallowedMethod(
-                        operationAnalysisContext,
-                        invocation,
-                        targetMethod,
-                        wellKnownTypes.ConfigureHostBuilder,
-                        "ConfigureServices",
-                        configureServicesTypes))
-                {
-                    operationAnalysisContext.ReportDiagnostic(
-                        CreateDiagnostic(
-                            DiagnosticDescriptors.DoNotUseHostConfigureServices,
-                            invocation));
-                }
-
-                // var builder = WebApplication.CreateBuilder(args);
-                // builder.WebHost.ConfigureServices(x => {});
-                if (IsDisallowedMethod(
-                        operationAnalysisContext,
-                        invocation,
-                        targetMethod,
-                        wellKnownTypes.ConfigureWebHostBuilder,
-                        "ConfigureServices",
-                        configureServicesTypes
-                        ))
-                {
-                    operationAnalysisContext.ReportDiagnostic(
-                        CreateDiagnostic(
-                            DiagnosticDescriptors.DoNotUseHostConfigureServices,
-                            invocation));
-                }
-<<<<<<< HEAD
-
-=======
+                //var builder = WebApplication.CreateBuilder(args);
+                //builder.Host.ConfigureLogging(x => {})
+                if (IsDisallowedMethod(
+                        operationAnalysisContext,
+                        invocation,
+                        targetMethod,
+                        wellKnownTypes.ConfigureHostBuilder,
+                        "ConfigureLogging",
+                        configureLoggingTypes))
+                {
+                    operationAnalysisContext.ReportDiagnostic(
+                        CreateDiagnostic(
+                            DiagnosticDescriptors.DoNotUseHostConfigureLogging,
+                            invocation));
+                }
+                //var builder = WebApplication.CreateBuilder(args);
+                //builder.WebHost.ConfigureLogging(x => {})
+                if (IsDisallowedMethod(
+                        operationAnalysisContext,
+                        invocation,
+                        targetMethod,
+                        wellKnownTypes.ConfigureWebHostBuilder,
+                        "ConfigureLogging",
+                        configureLoggingTypes))
+                {
+                    operationAnalysisContext.ReportDiagnostic(
+                        CreateDiagnostic(
+                            DiagnosticDescriptors.DoNotUseHostConfigureLogging,
+                            invocation));
+                }
                 
                 // var builder = WebApplication.CreateBuilder(args);
                 // builder.Host.ConfigureServices(x => {});
@@ -201,7 +187,7 @@
                             invocation));
                 }
                 
->>>>>>> 048a3fb7
+
                 // var builder = WebApplication.CreateBuilder();
                 // builder.WebHost.ConfigureAppConfiguration(builder => {});
                 if (IsDisallowedMethod(
