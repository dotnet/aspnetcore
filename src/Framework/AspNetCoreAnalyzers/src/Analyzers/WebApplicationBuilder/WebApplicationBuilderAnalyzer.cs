// Licensed to the .NET Foundation under one or more agreements.
// The .NET Foundation licenses this file to you under the MIT license.

using System;
using System.Collections.Immutable;
using System.Diagnostics;
using System.Linq;
using Microsoft.CodeAnalysis;
using Microsoft.CodeAnalysis.CSharp.Syntax;
using Microsoft.CodeAnalysis.Diagnostics;
using Microsoft.CodeAnalysis.Operations;
using Microsoft.CodeAnalysis.Text;

namespace Microsoft.AspNetCore.Analyzers.WebApplicationBuilder;

[DiagnosticAnalyzer(LanguageNames.CSharp)]
public class WebApplicationBuilderAnalyzer : DiagnosticAnalyzer
{
    public override ImmutableArray<DiagnosticDescriptor> SupportedDiagnostics { get; } = ImmutableArray.Create(new[]
    {
        DiagnosticDescriptors.DoNotUseConfigureWebHostWithConfigureHostBuilder,
        DiagnosticDescriptors.DoNotUseConfigureWithConfigureWebHostBuilder,
        DiagnosticDescriptors.DoNotUseUseStartupWithConfigureWebHostBuilder,
        DiagnosticDescriptors.DoNotUseHostConfigureLogging,
<<<<<<< HEAD
        DiagnosticDescriptors.DoNotUseHostConfigureServices
=======
        DiagnosticDescriptors.DisallowConfigureAppConfigureHostBuilder
>>>>>>> 621326bc
    });

    public override void Initialize(AnalysisContext context)
    {
        context.ConfigureGeneratedCodeAnalysis(GeneratedCodeAnalysisFlags.None);
        context.EnableConcurrentExecution();

        context.RegisterCompilationStartAction(compilationStartAnalysisContext =>
        {
            var compilation = compilationStartAnalysisContext.Compilation;
            if (!WellKnownTypes.TryCreate(compilation, out var wellKnownTypes))
            {
                Debug.Fail("One or more types could not be found. This usually means you are bad at spelling C# type names.");
                return;
            }

            INamedTypeSymbol[] configureTypes = { wellKnownTypes.WebHostBuilderExtensions };
            INamedTypeSymbol[] configureWebHostTypes = { wellKnownTypes.GenericHostWebHostBuilderExtensions };
            INamedTypeSymbol[] userStartupTypes =
            {
                wellKnownTypes.HostingAbstractionsWebHostBuilderExtensions,
                wellKnownTypes.WebHostBuilderExtensions,
            };
            INamedTypeSymbol[] configureLoggingTypes =
            {
                wellKnownTypes.HostingHostBuilderExtensions,
                wellKnownTypes.WebHostBuilderExtensions
            };
<<<<<<< HEAD
            INamedTypeSymbol[] configureServicesTypes =
            {
                wellKnownTypes.HostingHostBuilderExtensions,
                wellKnownTypes.ConfigureWebHostBuilder
            };
=======
            INamedTypeSymbol[] configureAppTypes =
            {
                wellKnownTypes.ConfigureHostBuilder,
                wellKnownTypes.ConfigureWebHostBuilder,
                wellKnownTypes.WebHostBuilderExtensions,
                wellKnownTypes.HostingHostBuilderExtensions,
            };
            INamedTypeSymbol[] configureHostTypes = { wellKnownTypes.ConfigureHostBuilder };
>>>>>>> 621326bc

            compilationStartAnalysisContext.RegisterOperationAction(operationAnalysisContext =>
            {
                var invocation = (IInvocationOperation)operationAnalysisContext.Operation;
                var targetMethod = invocation.TargetMethod;

                // var builder = WebApplication.CreateBuilder();
                // builder.Host.ConfigureWebHost(x => {});
                if (IsDisallowedMethod(
                        operationAnalysisContext,
                        invocation,
                        targetMethod,
                        wellKnownTypes.ConfigureHostBuilder,
                        "ConfigureWebHost",
                        configureWebHostTypes))
                {
                    operationAnalysisContext.ReportDiagnostic(
                        CreateDiagnostic(
                            DiagnosticDescriptors.DoNotUseConfigureWebHostWithConfigureHostBuilder,
                            invocation));
                }

                // var builder = WebApplication.CreateBuilder();
                // builder.WebHost.Configure(x => {});
                if (IsDisallowedMethod(
                        operationAnalysisContext,
                        invocation,
                        targetMethod,
                        wellKnownTypes.ConfigureWebHostBuilder,
                        "Configure",
                        configureTypes))
                {
                    operationAnalysisContext.ReportDiagnostic(
                        CreateDiagnostic(
                            DiagnosticDescriptors.DoNotUseConfigureWithConfigureWebHostBuilder,
                            invocation));
                }

                // var builder = WebApplication.CreateBuilder();
                // builder.WebHost.UseStartup<Startup>();
                if (IsDisallowedMethod(
                        operationAnalysisContext,
                        invocation,
                        targetMethod,
                        wellKnownTypes.ConfigureWebHostBuilder,
                        "UseStartup",
                        userStartupTypes))
                {
                    operationAnalysisContext.ReportDiagnostic(
                        CreateDiagnostic(
                            DiagnosticDescriptors.DoNotUseUseStartupWithConfigureWebHostBuilder,
                            invocation));
                }
                
                //var builder = WebApplication.CreateBuilder(args);
                //builder.Host.ConfigureLogging(x => {})
                if (IsDisallowedMethod(
                        operationAnalysisContext,
                        invocation,
                        targetMethod,
                        wellKnownTypes.ConfigureHostBuilder,
                        "ConfigureLogging",
                        configureLoggingTypes))
                {
                    operationAnalysisContext.ReportDiagnostic(
                        CreateDiagnostic(
                            DiagnosticDescriptors.DoNotUseHostConfigureLogging,
                            invocation));
                }

                //var builder = WebApplication.CreateBuilder(args);
                //builder.WebHost.ConfigureLogging(x => {})
                if (IsDisallowedMethod(
                        operationAnalysisContext,
                        invocation,
                        targetMethod,
                        wellKnownTypes.ConfigureWebHostBuilder,
                        "ConfigureLogging",
                        configureLoggingTypes))
                {
                    operationAnalysisContext.ReportDiagnostic(
                        CreateDiagnostic(
                            DiagnosticDescriptors.DoNotUseHostConfigureLogging,
                            invocation));
                }
                
                // var builder = WebApplication.CreateBuilder();
                // builder.WebHost.ConfigureAppConfiguration(builder => {});
                if (IsDisallowedMethod(
                        operationAnalysisContext,
                        invocation,
                        targetMethod,
                        wellKnownTypes.ConfigureWebHostBuilder,
                        "ConfigureAppConfiguration",
                        configureAppTypes))
                {
                    operationAnalysisContext.ReportDiagnostic(
                        CreateDiagnostic(
                            DiagnosticDescriptors.DisallowConfigureAppConfigureHostBuilder,
                            invocation));
                }

                // var builder = WebApplication.CreateBuilder();
                // builder.Host.ConfigureAppConfiguration(builder => {});
                if (IsDisallowedMethod(
                        operationAnalysisContext,
                        invocation,
                        targetMethod,
                        wellKnownTypes.ConfigureHostBuilder,
                        "ConfigureAppConfiguration",
                        configureAppTypes))
                {
                    operationAnalysisContext.ReportDiagnostic(
                        CreateDiagnostic(
                            DiagnosticDescriptors.DisallowConfigureAppConfigureHostBuilder,
                            invocation));
                }

                // var builder = WebApplication.CreateBuilder();
                // builder.Host.ConfigureHostConfiguration(builder => {});
                if (IsDisallowedMethod(
                        operationAnalysisContext,
                        invocation,
                        targetMethod,
                        wellKnownTypes.ConfigureHostBuilder,
                        "ConfigureHostConfiguration",
                        configureHostTypes))
                {
                    operationAnalysisContext.ReportDiagnostic(
                        CreateDiagnostic(
                            DiagnosticDescriptors.DisallowConfigureAppConfigureHostBuilder,
                            invocation));
                }

                // var builder = WebApplication.CreateBuilder(args);
                // builder.Host.ConfigureServices(x => {});
                if (IsDisallowedMethod(
                        operationAnalysisContext,
                        invocation,
                        targetMethod,
                        wellKnownTypes.ConfigureHostBuilder,
                        "ConfigureServices",
                        configureServicesTypes))
                {
                    operationAnalysisContext.ReportDiagnostic(
                        CreateDiagnostic(
                            DiagnosticDescriptors.DoNotUseHostConfigureServices,
                            invocation));
                }

                // var builder = WebApplication.CreateBuilder(args);
                // builder.WebHost.ConfigureServices(x => {});
                if (IsDisallowedMethod(
                        operationAnalysisContext,
                        invocation,
                        targetMethod,
                        wellKnownTypes.ConfigureWebHostBuilder,
                        "ConfigureServices",
                        configureServicesTypes))
                {
                    operationAnalysisContext.ReportDiagnostic(
                        CreateDiagnostic(
                            DiagnosticDescriptors.DoNotUseHostConfigureServices,
                            invocation));
                }

                static Diagnostic CreateDiagnostic(DiagnosticDescriptor descriptor, IInvocationOperation operation)
                {
                    // Take the location for the whole invocation operation as a starting point.
                    var location = operation.Syntax.GetLocation();

                    // As we're analyzing an extension method that might be chained off a number of
                    // properties, we need the location to be where the invocation of the targeted
                    // extension method is, not the beginning of the line where the chain begins.
                    // So in the example `foo.bar.Baz(x => {})` we want the span to be for `Baz(x => {})`.
                    // Otherwise the location can contain other unrelated bits of an invocation chain.
                    // Take for example the below block of C#.
                    //
                    // builder.Host
                    //   .ConfigureWebHost(webHostBuilder => { })
                    //   .ConfigureSomethingElse()
                    //   .ConfigureYetAnotherThing(x => x());
                    //
                    // If we did not just select the method name, the location would end up including
                    // the start of the chain and the leading trivia before the method invocation:
                    //
                    // builder.Host
                    //   .ConfigureWebHost(webHostBuilder => { })
                    //
                    // IdentifierNameSyntax finds non-generic methods (e.g. `Foo()`), whereas
                    // GenericNameSyntax finds generic methods (e.g. `Foo<T>()`).
                    var methodName = operation.Syntax
                        .DescendantNodes()
                        .OfType<SimpleNameSyntax>()
                        .Where(node => node is IdentifierNameSyntax || node is GenericNameSyntax)
                        .Where(node => string.Equals(node.Identifier.Value as string, operation.TargetMethod.Name, StringComparison.Ordinal))
                        .FirstOrDefault();

                    if (methodName is not null)
                    {
                        // If we found the method's name, we can truncate the original location
                        // of any leading chain and any trivia to leave the location as the method
                        // invocation and its arguments: `ConfigureWebHost(webHostBuilder => { })`
                        var methodLocation = methodName.GetLocation();

                        var fullSyntaxLength = location.SourceSpan.Length;
                        var chainAndTriviaLength = methodLocation.SourceSpan.Start - location.SourceSpan.Start;

                        var targetSpan = new TextSpan(
                            methodLocation.SourceSpan.Start,
                            fullSyntaxLength - chainAndTriviaLength);

                        location = Location.Create(operation.Syntax.SyntaxTree, targetSpan);
                    }

                    return Diagnostic.Create(descriptor, location, methodName);
                }

            }, OperationKind.Invocation);
        });
    }

    private static bool IsDisallowedMethod(
        in OperationAnalysisContext context,
        IInvocationOperation invocation,
        IMethodSymbol methodSymbol,
        INamedTypeSymbol disallowedReceiverType,
        string disallowedMethodName,
        INamedTypeSymbol[] disallowedMethodTypes)
    {
        if (!IsDisallowedMethod(methodSymbol, disallowedMethodName, disallowedMethodTypes))
        {
            return false;
        }

        var receiverType = invocation.GetReceiverType(context.CancellationToken);

        if (!SymbolEqualityComparer.Default.Equals(receiverType, disallowedReceiverType))
        {
            return false;
        }

        return true;

        static bool IsDisallowedMethod(
            IMethodSymbol methodSymbol,
            string disallowedMethodName,
            INamedTypeSymbol[] disallowedMethodTypes)
        {
            if (!string.Equals(methodSymbol?.Name, disallowedMethodName, StringComparison.Ordinal))
            {
                return false;
            }

            var length = disallowedMethodTypes.Length;
            for (var i = 0; i < length; i++)
            {
                var type = disallowedMethodTypes[i];
                if (SymbolEqualityComparer.Default.Equals(type, methodSymbol.ContainingType))
                {
                    return true;
                }
            }

            return false;
        }
    }
}<|MERGE_RESOLUTION|>--- conflicted
+++ resolved
@@ -22,11 +22,8 @@
         DiagnosticDescriptors.DoNotUseConfigureWithConfigureWebHostBuilder,
         DiagnosticDescriptors.DoNotUseUseStartupWithConfigureWebHostBuilder,
         DiagnosticDescriptors.DoNotUseHostConfigureLogging,
-<<<<<<< HEAD
-        DiagnosticDescriptors.DoNotUseHostConfigureServices
-=======
+        DiagnosticDescriptors.DoNotUseHostConfigureServices,
         DiagnosticDescriptors.DisallowConfigureAppConfigureHostBuilder
->>>>>>> 621326bc
     });
 
     public override void Initialize(AnalysisContext context)
@@ -55,13 +52,11 @@
                 wellKnownTypes.HostingHostBuilderExtensions,
                 wellKnownTypes.WebHostBuilderExtensions
             };
-<<<<<<< HEAD
             INamedTypeSymbol[] configureServicesTypes =
             {
                 wellKnownTypes.HostingHostBuilderExtensions,
                 wellKnownTypes.ConfigureWebHostBuilder
             };
-=======
             INamedTypeSymbol[] configureAppTypes =
             {
                 wellKnownTypes.ConfigureHostBuilder,
@@ -70,7 +65,6 @@
                 wellKnownTypes.HostingHostBuilderExtensions,
             };
             INamedTypeSymbol[] configureHostTypes = { wellKnownTypes.ConfigureHostBuilder };
->>>>>>> 621326bc
 
             compilationStartAnalysisContext.RegisterOperationAction(operationAnalysisContext =>
             {
@@ -157,6 +151,38 @@
                             invocation));
                 }
                 
+                // var builder = WebApplication.CreateBuilder(args);
+                // builder.Host.ConfigureServices(x => {});
+                if (IsDisallowedMethod(
+                        operationAnalysisContext,
+                        invocation,
+                        targetMethod,
+                        wellKnownTypes.ConfigureHostBuilder,
+                        "ConfigureServices",
+                        configureServicesTypes))
+                {
+                    operationAnalysisContext.ReportDiagnostic(
+                        CreateDiagnostic(
+                            DiagnosticDescriptors.DoNotUseHostConfigureServices,
+                            invocation));
+                }
+
+                // var builder = WebApplication.CreateBuilder(args);
+                // builder.WebHost.ConfigureServices(x => {});
+                if (IsDisallowedMethod(
+                        operationAnalysisContext,
+                        invocation,
+                        targetMethod,
+                        wellKnownTypes.ConfigureWebHostBuilder,
+                        "ConfigureServices",
+                        configureServicesTypes))
+                {
+                    operationAnalysisContext.ReportDiagnostic(
+                        CreateDiagnostic(
+                            DiagnosticDescriptors.DoNotUseHostConfigureServices,
+                            invocation));
+                }
+                
                 // var builder = WebApplication.CreateBuilder();
                 // builder.WebHost.ConfigureAppConfiguration(builder => {});
                 if (IsDisallowedMethod(
@@ -202,38 +228,6 @@
                     operationAnalysisContext.ReportDiagnostic(
                         CreateDiagnostic(
                             DiagnosticDescriptors.DisallowConfigureAppConfigureHostBuilder,
-                            invocation));
-                }
-
-                // var builder = WebApplication.CreateBuilder(args);
-                // builder.Host.ConfigureServices(x => {});
-                if (IsDisallowedMethod(
-                        operationAnalysisContext,
-                        invocation,
-                        targetMethod,
-                        wellKnownTypes.ConfigureHostBuilder,
-                        "ConfigureServices",
-                        configureServicesTypes))
-                {
-                    operationAnalysisContext.ReportDiagnostic(
-                        CreateDiagnostic(
-                            DiagnosticDescriptors.DoNotUseHostConfigureServices,
-                            invocation));
-                }
-
-                // var builder = WebApplication.CreateBuilder(args);
-                // builder.WebHost.ConfigureServices(x => {});
-                if (IsDisallowedMethod(
-                        operationAnalysisContext,
-                        invocation,
-                        targetMethod,
-                        wellKnownTypes.ConfigureWebHostBuilder,
-                        "ConfigureServices",
-                        configureServicesTypes))
-                {
-                    operationAnalysisContext.ReportDiagnostic(
-                        CreateDiagnostic(
-                            DiagnosticDescriptors.DoNotUseHostConfigureServices,
                             invocation));
                 }
 
