// Licensed to the .NET Foundation under one or more agreements.
// The .NET Foundation licenses this file to you under the MIT license.

using System;
using System.Collections.Immutable;
using System.Diagnostics;
using System.Linq;
using Microsoft.CodeAnalysis;
using Microsoft.CodeAnalysis.CSharp.Syntax;
using Microsoft.CodeAnalysis.Diagnostics;
using Microsoft.CodeAnalysis.Operations;
using Microsoft.CodeAnalysis.Text;

namespace Microsoft.AspNetCore.Analyzers.WebApplicationBuilder;

[DiagnosticAnalyzer(LanguageNames.CSharp)]
public class WebApplicationBuilderAnalyzer : DiagnosticAnalyzer
{
    public override ImmutableArray<DiagnosticDescriptor> SupportedDiagnostics { get; } = ImmutableArray.Create(new[]
    {
        DiagnosticDescriptors.DoNotUseConfigureWebHostWithConfigureHostBuilder,
        DiagnosticDescriptors.DoNotUseConfigureWithConfigureWebHostBuilder,
        DiagnosticDescriptors.DoNotUseUseStartupWithConfigureWebHostBuilder,
<<<<<<< HEAD
        DiagnosticDescriptors.DoNotUseHostConfigureServices
=======
        DiagnosticDescriptors.DisallowConfigureAppConfigureHostBuilder,
>>>>>>> dfeef71f
    });

    public override void Initialize(AnalysisContext context)
    {
        context.ConfigureGeneratedCodeAnalysis(GeneratedCodeAnalysisFlags.None);
        context.EnableConcurrentExecution();

        context.RegisterCompilationStartAction(compilationStartAnalysisContext =>
        {
            var compilation = compilationStartAnalysisContext.Compilation;
            if (!WellKnownTypes.TryCreate(compilation, out var wellKnownTypes))
            {
                Debug.Fail("One or more types could not be found. This usually means you are bad at spelling C# type names.");
                return;
            }

            INamedTypeSymbol[] configureTypes = { wellKnownTypes.WebHostBuilderExtensions };
            INamedTypeSymbol[] configureWebHostTypes = { wellKnownTypes.GenericHostWebHostBuilderExtensions };
            INamedTypeSymbol[] userStartupTypes =
            {
                wellKnownTypes.HostingAbstractionsWebHostBuilderExtensions,
                wellKnownTypes.WebHostBuilderExtensions,
            };
<<<<<<< HEAD
            INamedTypeSymbol[] configureServicesTypes =
            {
                wellKnownTypes.HostingHostBuilderExtensions,
                wellKnownTypes.ConfigureWebHostBuilder
            };
=======
            INamedTypeSymbol[] configureAppTypes =
            {
                wellKnownTypes.ConfigureHostBuilder,
                wellKnownTypes.ConfigureWebHostBuilder,
                wellKnownTypes.WebHostBuilderExtensions,
                wellKnownTypes.HostingHostBuilderExtensions,
            };
            INamedTypeSymbol[] configureHostTypes = { wellKnownTypes.ConfigureHostBuilder };
>>>>>>> dfeef71f

            compilationStartAnalysisContext.RegisterOperationAction(operationAnalysisContext =>
            {
                var invocation = (IInvocationOperation)operationAnalysisContext.Operation;
                var targetMethod = invocation.TargetMethod;

                // var builder = WebApplication.CreateBuilder();
                // builder.Host.ConfigureWebHost(x => {});
                if (IsDisallowedMethod(
                        operationAnalysisContext,
                        invocation,
                        targetMethod,
                        wellKnownTypes.ConfigureHostBuilder,
                        "ConfigureWebHost",
                        configureWebHostTypes))
                {
                    operationAnalysisContext.ReportDiagnostic(
                        CreateDiagnostic(
                            DiagnosticDescriptors.DoNotUseConfigureWebHostWithConfigureHostBuilder,
                            invocation));
                }

                // var builder = WebApplication.CreateBuilder();
                // builder.WebHost.Configure(x => {});
                if (IsDisallowedMethod(
                        operationAnalysisContext,
                        invocation,
                        targetMethod,
                        wellKnownTypes.ConfigureWebHostBuilder,
                        "Configure",
                        configureTypes))
                {
                    operationAnalysisContext.ReportDiagnostic(
                        CreateDiagnostic(
                            DiagnosticDescriptors.DoNotUseConfigureWithConfigureWebHostBuilder,
                            invocation));
                }

                // var builder = WebApplication.CreateBuilder();
                // builder.WebHost.UseStartup<Startup>();
                if (IsDisallowedMethod(
                        operationAnalysisContext,
                        invocation,
                        targetMethod,
                        wellKnownTypes.ConfigureWebHostBuilder,
                        "UseStartup",
                        userStartupTypes))
                {
                    operationAnalysisContext.ReportDiagnostic(
                        CreateDiagnostic(
                            DiagnosticDescriptors.DoNotUseUseStartupWithConfigureWebHostBuilder,
                            invocation));
                }

<<<<<<< HEAD
                // var builder = WebApplication.CreateBuilder(args);
                // builder.Host.ConfigureServices(x => {});
=======
                // var builder = WebApplication.CreateBuilder();
                // builder.WebHost.ConfigureAppConfiguration(builder => {});
                if (IsDisallowedMethod(
                        operationAnalysisContext,
                        invocation,
                        targetMethod,
                        wellKnownTypes.ConfigureWebHostBuilder,
                        "ConfigureAppConfiguration",
                        configureAppTypes))
                {
                    operationAnalysisContext.ReportDiagnostic(
                        CreateDiagnostic(
                            DiagnosticDescriptors.DisallowConfigureAppConfigureHostBuilder,
                            invocation));
                }

                // var builder = WebApplication.CreateBuilder();
                // builder.Host.ConfigureAppConfiguration(builder => {});
>>>>>>> dfeef71f
                if (IsDisallowedMethod(
                        operationAnalysisContext,
                        invocation,
                        targetMethod,
                        wellKnownTypes.ConfigureHostBuilder,
<<<<<<< HEAD
                        "ConfigureServices",
                        configureServicesTypes
                        ))
                {
                    operationAnalysisContext.ReportDiagnostic(
                        CreateDiagnostic(
                            DiagnosticDescriptors.DoNotUseHostConfigureServices,
                            invocation));
                }

                // var builder = WebApplication.CreateBuilder(args);
                // builder.WebHost.ConfigureServices(x => {});
=======
                        "ConfigureAppConfiguration",
                        configureAppTypes))
                {
                    operationAnalysisContext.ReportDiagnostic(
                        CreateDiagnostic(
                            DiagnosticDescriptors.DisallowConfigureAppConfigureHostBuilder,
                            invocation));
                }

                // var builder = WebApplication.CreateBuilder();
                // builder.Host.ConfigureHostConfiguration(builder => {});
>>>>>>> dfeef71f
                if (IsDisallowedMethod(
                        operationAnalysisContext,
                        invocation,
                        targetMethod,
<<<<<<< HEAD
                        wellKnownTypes.ConfigureWebHostBuilder,
                        "ConfigureServices",
                        configureServicesTypes
                        ))
                {
                    operationAnalysisContext.ReportDiagnostic(
                        CreateDiagnostic(
                            DiagnosticDescriptors.DoNotUseHostConfigureServices,
=======
                        wellKnownTypes.ConfigureHostBuilder,
                        "ConfigureHostConfiguration",
                        configureHostTypes))
                {
                    operationAnalysisContext.ReportDiagnostic(
                        CreateDiagnostic(
                            DiagnosticDescriptors.DisallowConfigureAppConfigureHostBuilder,
>>>>>>> dfeef71f
                            invocation));
                }

                static Diagnostic CreateDiagnostic(DiagnosticDescriptor descriptor, IInvocationOperation operation)
                {
                    // Take the location for the whole invocation operation as a starting point.
                    var location = operation.Syntax.GetLocation();

                    // As we're analyzing an extension method that might be chained off a number of
                    // properties, we need the location to be where the invocation of the targeted
                    // extension method is, not the beginning of the line where the chain begins.
                    // So in the example `foo.bar.Baz(x => {})` we want the span to be for `Baz(x => {})`.
                    // Otherwise the location can contain other unrelated bits of an invocation chain.
                    // Take for example the below block of C#.
                    //
                    // builder.Host
                    //   .ConfigureWebHost(webHostBuilder => { })
                    //   .ConfigureSomethingElse()
                    //   .ConfigureYetAnotherThing(x => x());
                    //
                    // If we did not just select the method name, the location would end up including
                    // the start of the chain and the leading trivia before the method invocation:
                    //
                    // builder.Host
                    //   .ConfigureWebHost(webHostBuilder => { })
                    //
                    // IdentifierNameSyntax finds non-generic methods (e.g. `Foo()`), whereas
                    // GenericNameSyntax finds generic methods (e.g. `Foo<T>()`).
                    var methodName = operation.Syntax
                        .DescendantNodes()
                        .OfType<SimpleNameSyntax>()
                        .Where(node => node is IdentifierNameSyntax || node is GenericNameSyntax)
                        .Where(node => string.Equals(node.Identifier.Value as string, operation.TargetMethod.Name, StringComparison.Ordinal))
                        .FirstOrDefault();

                    if (methodName is not null)
                    {
                        // If we found the method's name, we can truncate the original location
                        // of any leading chain and any trivia to leave the location as the method
                        // invocation and its arguments: `ConfigureWebHost(webHostBuilder => { })`
                        var methodLocation = methodName.GetLocation();

                        var fullSyntaxLength = location.SourceSpan.Length;
                        var chainAndTriviaLength = methodLocation.SourceSpan.Start - location.SourceSpan.Start;

                        var targetSpan = new TextSpan(
                            methodLocation.SourceSpan.Start,
                            fullSyntaxLength - chainAndTriviaLength);

                        location = Location.Create(operation.Syntax.SyntaxTree, targetSpan);
                    }

                    return Diagnostic.Create(descriptor, location, methodName);
                }

            }, OperationKind.Invocation);
        });
    }

    private static bool IsDisallowedMethod(
        in OperationAnalysisContext context,
        IInvocationOperation invocation,
        IMethodSymbol methodSymbol,
        INamedTypeSymbol disallowedReceiverType,
        string disallowedMethodName,
        INamedTypeSymbol[] disallowedMethodTypes)
    {
        if (!IsDisallowedMethod(methodSymbol, disallowedMethodName, disallowedMethodTypes))
        {
            return false;
        }

        var receiverType = invocation.GetReceiverType(context.CancellationToken);

        if (!SymbolEqualityComparer.Default.Equals(receiverType, disallowedReceiverType))
        {
            return false;
        }

        return true;

        static bool IsDisallowedMethod(
            IMethodSymbol methodSymbol,
            string disallowedMethodName,
            INamedTypeSymbol[] disallowedMethodTypes)
        {
            if (!string.Equals(methodSymbol?.Name, disallowedMethodName, StringComparison.Ordinal))
            {
                return false;
            }

            var length = disallowedMethodTypes.Length;
            for (var i = 0; i < length; i++)
            {
                var type = disallowedMethodTypes[i];
                if (SymbolEqualityComparer.Default.Equals(type, methodSymbol.ContainingType))
                {
                    return true;
                }
            }

            return false;
        }
    }
}<|MERGE_RESOLUTION|>--- conflicted
+++ resolved
@@ -21,11 +21,8 @@
         DiagnosticDescriptors.DoNotUseConfigureWebHostWithConfigureHostBuilder,
         DiagnosticDescriptors.DoNotUseConfigureWithConfigureWebHostBuilder,
         DiagnosticDescriptors.DoNotUseUseStartupWithConfigureWebHostBuilder,
-<<<<<<< HEAD
         DiagnosticDescriptors.DoNotUseHostConfigureServices
-=======
         DiagnosticDescriptors.DisallowConfigureAppConfigureHostBuilder,
->>>>>>> dfeef71f
     });
 
     public override void Initialize(AnalysisContext context)
@@ -49,13 +46,6 @@
                 wellKnownTypes.HostingAbstractionsWebHostBuilderExtensions,
                 wellKnownTypes.WebHostBuilderExtensions,
             };
-<<<<<<< HEAD
-            INamedTypeSymbol[] configureServicesTypes =
-            {
-                wellKnownTypes.HostingHostBuilderExtensions,
-                wellKnownTypes.ConfigureWebHostBuilder
-            };
-=======
             INamedTypeSymbol[] configureAppTypes =
             {
                 wellKnownTypes.ConfigureHostBuilder,
@@ -63,8 +53,12 @@
                 wellKnownTypes.WebHostBuilderExtensions,
                 wellKnownTypes.HostingHostBuilderExtensions,
             };
+            INamedTypeSymbol[] configureServicesTypes =
+            {
+                wellKnownTypes.HostingHostBuilderExtensions,
+                wellKnownTypes.ConfigureWebHostBuilder
+            };
             INamedTypeSymbol[] configureHostTypes = { wellKnownTypes.ConfigureHostBuilder };
->>>>>>> dfeef71f
 
             compilationStartAnalysisContext.RegisterOperationAction(operationAnalysisContext =>
             {
@@ -119,35 +113,13 @@
                             invocation));
                 }
 
-<<<<<<< HEAD
                 // var builder = WebApplication.CreateBuilder(args);
                 // builder.Host.ConfigureServices(x => {});
-=======
-                // var builder = WebApplication.CreateBuilder();
-                // builder.WebHost.ConfigureAppConfiguration(builder => {});
-                if (IsDisallowedMethod(
-                        operationAnalysisContext,
-                        invocation,
-                        targetMethod,
-                        wellKnownTypes.ConfigureWebHostBuilder,
-                        "ConfigureAppConfiguration",
-                        configureAppTypes))
-                {
-                    operationAnalysisContext.ReportDiagnostic(
-                        CreateDiagnostic(
-                            DiagnosticDescriptors.DisallowConfigureAppConfigureHostBuilder,
-                            invocation));
-                }
-
-                // var builder = WebApplication.CreateBuilder();
-                // builder.Host.ConfigureAppConfiguration(builder => {});
->>>>>>> dfeef71f
-                if (IsDisallowedMethod(
-                        operationAnalysisContext,
-                        invocation,
-                        targetMethod,
-                        wellKnownTypes.ConfigureHostBuilder,
-<<<<<<< HEAD
+                if (IsDisallowedMethod(
+                        operationAnalysisContext,
+                        invocation,
+                        targetMethod,
+                        wellKnownTypes.ConfigureHostBuilder,
                         "ConfigureServices",
                         configureServicesTypes
                         ))
@@ -160,24 +132,10 @@
 
                 // var builder = WebApplication.CreateBuilder(args);
                 // builder.WebHost.ConfigureServices(x => {});
-=======
-                        "ConfigureAppConfiguration",
-                        configureAppTypes))
-                {
-                    operationAnalysisContext.ReportDiagnostic(
-                        CreateDiagnostic(
-                            DiagnosticDescriptors.DisallowConfigureAppConfigureHostBuilder,
-                            invocation));
-                }
-
-                // var builder = WebApplication.CreateBuilder();
-                // builder.Host.ConfigureHostConfiguration(builder => {});
->>>>>>> dfeef71f
-                if (IsDisallowedMethod(
-                        operationAnalysisContext,
-                        invocation,
-                        targetMethod,
-<<<<<<< HEAD
+                if (IsDisallowedMethod(
+                        operationAnalysisContext,
+                        invocation,
+                        targetMethod,
                         wellKnownTypes.ConfigureWebHostBuilder,
                         "ConfigureServices",
                         configureServicesTypes
@@ -186,7 +144,47 @@
                     operationAnalysisContext.ReportDiagnostic(
                         CreateDiagnostic(
                             DiagnosticDescriptors.DoNotUseHostConfigureServices,
-=======
+                            invocation));
+                }
+
+                // var builder = WebApplication.CreateBuilder();
+                // builder.WebHost.ConfigureAppConfiguration(builder => {});
+                if (IsDisallowedMethod(
+                        operationAnalysisContext,
+                        invocation,
+                        targetMethod,
+                        wellKnownTypes.ConfigureWebHostBuilder,
+                        "ConfigureAppConfiguration",
+                        configureAppTypes))
+                {
+                    operationAnalysisContext.ReportDiagnostic(
+                        CreateDiagnostic(
+                            DiagnosticDescriptors.DisallowConfigureAppConfigureHostBuilder,
+                            invocation));
+                }
+
+                // var builder = WebApplication.CreateBuilder();
+                // builder.Host.ConfigureAppConfiguration(builder => {});
+                if (IsDisallowedMethod(
+                        operationAnalysisContext,
+                        invocation,
+                        targetMethod,
+                        wellKnownTypes.ConfigureHostBuilder,
+                        "ConfigureAppConfiguration",
+                        configureAppTypes))
+                {
+                    operationAnalysisContext.ReportDiagnostic(
+                        CreateDiagnostic(
+                            DiagnosticDescriptors.DisallowConfigureAppConfigureHostBuilder,
+                            invocation));
+                }
+
+                // var builder = WebApplication.CreateBuilder();
+                // builder.Host.ConfigureHostConfiguration(builder => {});
+                if (IsDisallowedMethod(
+                        operationAnalysisContext,
+                        invocation,
+                        targetMethod,
                         wellKnownTypes.ConfigureHostBuilder,
                         "ConfigureHostConfiguration",
                         configureHostTypes))
@@ -194,7 +192,6 @@
                     operationAnalysisContext.ReportDiagnostic(
                         CreateDiagnostic(
                             DiagnosticDescriptors.DisallowConfigureAppConfigureHostBuilder,
->>>>>>> dfeef71f
                             invocation));
                 }
 
