// Licensed to the .NET Foundation under one or more agreements.
// The .NET Foundation licenses this file to you under the MIT license.

using Microsoft.CodeAnalysis;

namespace Microsoft.AspNetCore.Analyzers;

[System.Diagnostics.CodeAnalysis.SuppressMessage("MicrosoftCodeAnalysisReleaseTracking", "RS2008:Enable analyzer release tracking")]
internal static class DiagnosticDescriptors
{
    internal static readonly DiagnosticDescriptor DoNotUseModelBindingAttributesOnRouteHandlerParameters = new(
        "ASP0003",
        "Do not use model binding attributes with route handlers",
        "{0} should not be specified for a {1} Delegate parameter",
        "Usage",
        DiagnosticSeverity.Warning,
        isEnabledByDefault: true,
        helpLinkUri: "https://aka.ms/aspnet/analyzers");

    internal static readonly DiagnosticDescriptor DoNotReturnActionResultsFromRouteHandlers = new(
        "ASP0004",
        "Do not use action results with route handlers",
        "IActionResult instances should not be returned from a {0} Delegate parameter. Consider returning an equivalent result from Microsoft.AspNetCore.Http.Results.",
        "Usage",
        DiagnosticSeverity.Warning,
        isEnabledByDefault: true,
        helpLinkUri: "https://aka.ms/aspnet/analyzers");

    internal static readonly DiagnosticDescriptor DetectMisplacedLambdaAttribute = new(
        "ASP0005",
        "Do not place attribute on method called by route handler lambda",
        "'{0}' should be placed directly on the route handler lambda to be effective",
        "Usage",
        DiagnosticSeverity.Warning,
        isEnabledByDefault: true,
        helpLinkUri: "https://aka.ms/aspnet/analyzers");

    internal static readonly DiagnosticDescriptor DoNotUseNonLiteralSequenceNumbers = new(
        "ASP0006",
        "Do not use non-literal sequence numbers",
        "'{0}' should not be used as a sequence number. Instead, use an integer literal representing source code order.",
        "Usage",
        DiagnosticSeverity.Warning,
        isEnabledByDefault: true,
        helpLinkUri: "https://aka.ms/aspnet/analyzers");

    internal static readonly DiagnosticDescriptor DetectMismatchedParameterOptionality = new(
        "ASP0007",
        "Route parameter and argument optionality is mismatched",
        "'{0}' argument should be annotated as optional or nullable to match route parameter",
        "Usage",
        DiagnosticSeverity.Warning,
        isEnabledByDefault: true,
        helpLinkUri: "https://aka.ms/aspnet/analyzers");

    internal static readonly DiagnosticDescriptor DoNotUseConfigureWebHostWithConfigureHostBuilder = new(
        "ASP0008",
        "Do not use ConfigureWebHost with WebApplicationBuilder.Host",
        "ConfigureWebHost cannot be used with WebApplicationBuilder.Host",
        "Usage",
        DiagnosticSeverity.Error,
        isEnabledByDefault: true,
        helpLinkUri: "https://aka.ms/aspnet/analyzers");

    internal static readonly DiagnosticDescriptor DoNotUseConfigureWithConfigureWebHostBuilder = new(
        "ASP0009",
        "Do not use Configure with WebApplicationBuilder.WebHost",
        "Configure cannot be used with WebApplicationBuilder.WebHost",
        "Usage",
        DiagnosticSeverity.Error,
        isEnabledByDefault: true,
        helpLinkUri: "https://aka.ms/aspnet/analyzers");

    internal static readonly DiagnosticDescriptor DoNotUseUseStartupWithConfigureWebHostBuilder = new(
        "ASP0010",
        "Do not use UseStartup with WebApplicationBuilder.WebHost",
        "UseStartup cannot be used with WebApplicationBuilder.WebHost",
        "Usage",
        DiagnosticSeverity.Error,
        isEnabledByDefault: true,
        helpLinkUri: "https://aka.ms/aspnet/analyzers");

<<<<<<< HEAD
    internal static readonly DiagnosticDescriptor DoNotUseHostConfigureServices = new(
        "ASP0012",
        "Suggest using builder.Services over Host.ConfigureServices or WebHost.ConfigureServices",
        "Suggest using builder.Services instead of {0}",
=======
    internal static readonly DiagnosticDescriptor DisallowConfigureAppConfigureHostBuilder = new(
        "ASP0013",
        "Suggest switching from using Configure methods to WebApplicationBuilder.Configuration",
        "Suggest using WebApplicationBuilder.Configuration instead of {0}",
>>>>>>> dfeef71f
        "Usage",
        DiagnosticSeverity.Warning,
        isEnabledByDefault: true,
        helpLinkUri: "https://aka.ms/aspnet/analyzers");
<<<<<<< HEAD
=======

>>>>>>> dfeef71f
}<|MERGE_RESOLUTION|>--- conflicted
+++ resolved
@@ -80,23 +80,22 @@
         isEnabledByDefault: true,
         helpLinkUri: "https://aka.ms/aspnet/analyzers");
 
-<<<<<<< HEAD
     internal static readonly DiagnosticDescriptor DoNotUseHostConfigureServices = new(
         "ASP0012",
         "Suggest using builder.Services over Host.ConfigureServices or WebHost.ConfigureServices",
         "Suggest using builder.Services instead of {0}",
-=======
+        "Usage",
+        DiagnosticSeverity.Warning,
+        isEnabledByDefault: true,
+        helpLinkUri: "https://aka.ms/aspnet/analyzers");
+
     internal static readonly DiagnosticDescriptor DisallowConfigureAppConfigureHostBuilder = new(
         "ASP0013",
         "Suggest switching from using Configure methods to WebApplicationBuilder.Configuration",
         "Suggest using WebApplicationBuilder.Configuration instead of {0}",
->>>>>>> dfeef71f
         "Usage",
         DiagnosticSeverity.Warning,
         isEnabledByDefault: true,
         helpLinkUri: "https://aka.ms/aspnet/analyzers");
-<<<<<<< HEAD
-=======
 
->>>>>>> dfeef71f
 }