// Licensed to the .NET Foundation under one or more agreements.
// The .NET Foundation licenses this file to you under the MIT license.

using Microsoft.CodeAnalysis;

namespace Microsoft.AspNetCore.Analyzers;

[System.Diagnostics.CodeAnalysis.SuppressMessage("MicrosoftCodeAnalysisReleaseTracking", "RS2008:Enable analyzer release tracking")]
internal static class DiagnosticDescriptors
{
    internal static readonly DiagnosticDescriptor DoNotUseModelBindingAttributesOnRouteHandlerParameters = new(
        "ASP0003",
        "Do not use model binding attributes with route handlers",
        "{0} should not be specified for a {1} Delegate parameter",
        "Usage",
        DiagnosticSeverity.Warning,
        isEnabledByDefault: true,
        helpLinkUri: "https://aka.ms/aspnet/analyzers");

    internal static readonly DiagnosticDescriptor DoNotReturnActionResultsFromRouteHandlers = new(
        "ASP0004",
        "Do not use action results with route handlers",
        "IActionResult instances should not be returned from a {0} Delegate parameter. Consider returning an equivalent result from Microsoft.AspNetCore.Http.Results.",
        "Usage",
        DiagnosticSeverity.Warning,
        isEnabledByDefault: true,
        helpLinkUri: "https://aka.ms/aspnet/analyzers");

    internal static readonly DiagnosticDescriptor DetectMisplacedLambdaAttribute = new(
        "ASP0005",
        "Do not place attribute on method called by route handler lambda",
        "'{0}' should be placed directly on the route handler lambda to be effective",
        "Usage",
        DiagnosticSeverity.Warning,
        isEnabledByDefault: true,
        helpLinkUri: "https://aka.ms/aspnet/analyzers");

    internal static readonly DiagnosticDescriptor DoNotUseNonLiteralSequenceNumbers = new(
        "ASP0006",
        "Do not use non-literal sequence numbers",
        "'{0}' should not be used as a sequence number. Instead, use an integer literal representing source code order.",
        "Usage",
        DiagnosticSeverity.Warning,
        isEnabledByDefault: true,
        helpLinkUri: "https://aka.ms/aspnet/analyzers");

    internal static readonly DiagnosticDescriptor DetectMismatchedParameterOptionality = new(
        "ASP0007",
        "Route parameter and argument optionality is mismatched",
        "'{0}' argument should be annotated as optional or nullable to match route parameter",
        "Usage",
        DiagnosticSeverity.Warning,
        isEnabledByDefault: true,
        helpLinkUri: "https://aka.ms/aspnet/analyzers");

    internal static readonly DiagnosticDescriptor DoNotUseConfigureWebHostWithConfigureHostBuilder = new(
        "ASP0008",
        "Do not use ConfigureWebHost with WebApplicationBuilder.Host",
        "ConfigureWebHost cannot be used with WebApplicationBuilder.Host",
        "Usage",
        DiagnosticSeverity.Error,
        isEnabledByDefault: true,
        helpLinkUri: "https://aka.ms/aspnet/analyzers");

    internal static readonly DiagnosticDescriptor DoNotUseConfigureWithConfigureWebHostBuilder = new(
        "ASP0009",
        "Do not use Configure with WebApplicationBuilder.WebHost",
        "Configure cannot be used with WebApplicationBuilder.WebHost",
        "Usage",
        DiagnosticSeverity.Error,
        isEnabledByDefault: true,
        helpLinkUri: "https://aka.ms/aspnet/analyzers");

    internal static readonly DiagnosticDescriptor DoNotUseUseStartupWithConfigureWebHostBuilder = new(
        "ASP0010",
        "Do not use UseStartup with WebApplicationBuilder.WebHost",
        "UseStartup cannot be used with WebApplicationBuilder.WebHost",
        "Usage",
        DiagnosticSeverity.Error,
        isEnabledByDefault: true,
        helpLinkUri: "https://aka.ms/aspnet/analyzers");

    internal static readonly DiagnosticDescriptor DoNotUseHostConfigureServices = new(
        "ASP0012",
        "Suggest using builder.Services over Host.ConfigureServices or WebHost.ConfigureServices",
        "Suggest using builder.Services instead of {0}",
        "Usage",
        DiagnosticSeverity.Warning,
        isEnabledByDefault: true,
        helpLinkUri: "https://aka.ms/aspnet/analyzers");
<<<<<<< HEAD
=======
  
    internal static readonly DiagnosticDescriptor DoNotUseHostConfigureServices = new(
        "ASP0012",
        "Suggest using builder.Services over Host.ConfigureServices or WebHost.ConfigureServices",
        "Suggest using builder.Services instead of {0}",
        "Usage",
        DiagnosticSeverity.Warning,
        isEnabledByDefault: true,
        helpLinkUri: "https://aka.ms/aspnet/analyzers");
>>>>>>> 048a3fb7

    internal static readonly DiagnosticDescriptor DisallowConfigureAppConfigureHostBuilder = new(
        "ASP0013",
        "Suggest switching from using Configure methods to WebApplicationBuilder.Configuration",
        "Suggest using WebApplicationBuilder.Configuration instead of {0}",
        "Usage",
        DiagnosticSeverity.Warning,
        isEnabledByDefault: true,
        helpLinkUri: "https://aka.ms/aspnet/analyzers");

=========
>>>>>>>>> Temporary merge branch 2
}<|MERGE_RESOLUTION|>--- conflicted
+++ resolved
@@ -79,6 +79,15 @@
         DiagnosticSeverity.Error,
         isEnabledByDefault: true,
         helpLinkUri: "https://aka.ms/aspnet/analyzers");
+  
+  internal static readonly DiagnosticDescriptor DoNotUseHostConfigureLogging = new(
+        "ASP0011",
+        "Suggest using builder.Logging over Host.ConfigureLogging or WebHost.ConfigureLogging",
+        "Suggest using builder.Logging instead of {0}",
+        "Usage",
+        DiagnosticSeverity.Warning,
+        isEnabledByDefault: true,
+        helpLinkUri: "https://aka.ms/aspnet/analyzers");
 
     internal static readonly DiagnosticDescriptor DoNotUseHostConfigureServices = new(
         "ASP0012",
@@ -88,18 +97,6 @@
         DiagnosticSeverity.Warning,
         isEnabledByDefault: true,
         helpLinkUri: "https://aka.ms/aspnet/analyzers");
-<<<<<<< HEAD
-=======
-  
-    internal static readonly DiagnosticDescriptor DoNotUseHostConfigureServices = new(
-        "ASP0012",
-        "Suggest using builder.Services over Host.ConfigureServices or WebHost.ConfigureServices",
-        "Suggest using builder.Services instead of {0}",
-        "Usage",
-        DiagnosticSeverity.Warning,
-        isEnabledByDefault: true,
-        helpLinkUri: "https://aka.ms/aspnet/analyzers");
->>>>>>> 048a3fb7
 
     internal static readonly DiagnosticDescriptor DisallowConfigureAppConfigureHostBuilder = new(
         "ASP0013",
@@ -109,7 +106,4 @@
         DiagnosticSeverity.Warning,
         isEnabledByDefault: true,
         helpLinkUri: "https://aka.ms/aspnet/analyzers");
-
-=========
->>>>>>>>> Temporary merge branch 2
 }