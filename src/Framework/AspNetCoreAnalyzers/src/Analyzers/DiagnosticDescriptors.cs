// Licensed to the .NET Foundation under one or more agreements.
// The .NET Foundation licenses this file to you under the MIT license.

using Microsoft.CodeAnalysis;

namespace Microsoft.AspNetCore.Analyzers;

[System.Diagnostics.CodeAnalysis.SuppressMessage("MicrosoftCodeAnalysisReleaseTracking", "RS2008:Enable analyzer release tracking")]
internal static class DiagnosticDescriptors
{
    internal static readonly DiagnosticDescriptor DoNotUseModelBindingAttributesOnRouteHandlerParameters = new(
        "ASP0003",
        "Do not use model binding attributes with route handlers",
        "{0} should not be specified for a {1} Delegate parameter",
        "Usage",
        DiagnosticSeverity.Warning,
        isEnabledByDefault: true,
        helpLinkUri: "https://aka.ms/aspnet/analyzers");

    internal static readonly DiagnosticDescriptor DoNotReturnActionResultsFromRouteHandlers = new(
        "ASP0004",
        "Do not use action results with route handlers",
        "IActionResult instances should not be returned from a {0} Delegate parameter. Consider returning an equivalent result from Microsoft.AspNetCore.Http.Results.",
        "Usage",
        DiagnosticSeverity.Warning,
        isEnabledByDefault: true,
        helpLinkUri: "https://aka.ms/aspnet/analyzers");

    internal static readonly DiagnosticDescriptor DetectMisplacedLambdaAttribute = new(
        "ASP0005",
        "Do not place attribute on method called by route handler lambda",
        "'{0}' should be placed directly on the route handler lambda to be effective",
        "Usage",
        DiagnosticSeverity.Warning,
        isEnabledByDefault: true,
        helpLinkUri: "https://aka.ms/aspnet/analyzers");

    internal static readonly DiagnosticDescriptor DoNotUseNonLiteralSequenceNumbers = new(
        "ASP0006",
        "Do not use non-literal sequence numbers",
        "'{0}' should not be used as a sequence number. Instead, use an integer literal representing source code order.",
        "Usage",
        DiagnosticSeverity.Warning,
        isEnabledByDefault: true,
        helpLinkUri: "https://aka.ms/aspnet/analyzers");

    internal static readonly DiagnosticDescriptor DetectMismatchedParameterOptionality = new(
        "ASP0007",
        "Route parameter and argument optionality is mismatched",
        "'{0}' argument should be annotated as optional or nullable to match route parameter",
        "Usage",
        DiagnosticSeverity.Warning,
        isEnabledByDefault: true,
        helpLinkUri: "https://aka.ms/aspnet/analyzers");

    internal static readonly DiagnosticDescriptor DoNotUseConfigureWebHostWithConfigureHostBuilder = new(
        "ASP0008",
        "Do not use ConfigureWebHost with WebApplicationBuilder.Host",
        "ConfigureWebHost cannot be used with WebApplicationBuilder.Host",
        "Usage",
        DiagnosticSeverity.Error,
        isEnabledByDefault: true,
        helpLinkUri: "https://aka.ms/aspnet/analyzers");

    internal static readonly DiagnosticDescriptor DoNotUseConfigureWithConfigureWebHostBuilder = new(
        "ASP0009",
        "Do not use Configure with WebApplicationBuilder.WebHost",
        "Configure cannot be used with WebApplicationBuilder.WebHost",
        "Usage",
        DiagnosticSeverity.Error,
        isEnabledByDefault: true,
        helpLinkUri: "https://aka.ms/aspnet/analyzers");

    internal static readonly DiagnosticDescriptor DoNotUseUseStartupWithConfigureWebHostBuilder = new(
        "ASP0010",
        "Do not use UseStartup with WebApplicationBuilder.WebHost",
        "UseStartup cannot be used with WebApplicationBuilder.WebHost",
        "Usage",
        DiagnosticSeverity.Error,
        isEnabledByDefault: true,
        helpLinkUri: "https://aka.ms/aspnet/analyzers");

    internal static readonly DiagnosticDescriptor DoNotUseHostConfigureLogging = new(
        "ASP0011",
        "Suggest using builder.Logging over Host.ConfigureLogging or WebHost.ConfigureLogging",
        "Suggest using builder.Logging instead of {0}",
        "Usage",
        DiagnosticSeverity.Warning,
        isEnabledByDefault: true,
        helpLinkUri: "https://aka.ms/aspnet/analyzers");
<<<<<<< HEAD

=======
  
>>>>>>> bf3352f2
    internal static readonly DiagnosticDescriptor DoNotUseHostConfigureServices = new(
        "ASP0012",
        "Suggest using builder.Services over Host.ConfigureServices or WebHost.ConfigureServices",
        "Suggest using builder.Services instead of {0}",
        "Usage",
        DiagnosticSeverity.Warning,
        isEnabledByDefault: true,
        helpLinkUri: "https://aka.ms/aspnet/analyzers");

    internal static readonly DiagnosticDescriptor DisallowConfigureAppConfigureHostBuilder = new(
        "ASP0013",
        "Suggest switching from using Configure methods to WebApplicationBuilder.Configuration",
        "Suggest using WebApplicationBuilder.Configuration instead of {0}",
        "Usage",
        DiagnosticSeverity.Warning,
        isEnabledByDefault: true,
        helpLinkUri: "https://aka.ms/aspnet/analyzers");
}<|MERGE_RESOLUTION|>--- conflicted
+++ resolved
@@ -88,11 +88,7 @@
         DiagnosticSeverity.Warning,
         isEnabledByDefault: true,
         helpLinkUri: "https://aka.ms/aspnet/analyzers");
-<<<<<<< HEAD
-
-=======
   
->>>>>>> bf3352f2
     internal static readonly DiagnosticDescriptor DoNotUseHostConfigureServices = new(
         "ASP0012",
         "Suggest using builder.Services over Host.ConfigureServices or WebHost.ConfigureServices",
