<Project>
  <Import Project="Sdk.props" Sdk="Microsoft.NET.Sdk" />

  <PropertyGroup>
    <TargetFramework>$(DefaultNetCoreTargetFramework)</TargetFramework>
    <RuntimeIdentifier>$(TargetRuntimeIdentifier)</RuntimeIdentifier>
    <!-- Even though RuntimeIdentifier is set, shared framework projects are not self-contained projects -->
    <SelfContained>false</SelfContained>
    <PackageId>$(MSBuildProjectName).$(RuntimeIdentifier)</PackageId>
    <!-- Do not exclude this project from source build -->
    <ExcludeFromSourceBuild>false</ExcludeFromSourceBuild>
    <PackageDescription>Provides a default set of APIs for building an ASP.NET Core application. Contains assets used for self-contained deployments.

This package is an internal implementation of the .NET Core SDK and is not meant to be used as a normal PackageReference.
    </PackageDescription>
    <PackageTags>aspnetcore;shared-framework</PackageTags>
    <SuppressDependenciesWhenPacking>true</SuppressDependenciesWhenPacking>
    <!-- There is a ref directory next to this project but it's not auto generated, disable the guardrails -->
    <SkipRefDirectoryCheck>true</SkipRefDirectoryCheck>
    <PackageType>DotnetPlatform</PackageType>

    <!-- This file is used by the dotnet/core-sdk repo to determine if the version of AspNetCore.App is coherent with Microsoft.NETCore.App. -->
    <BaseRuntimeVersionFileName>aspnetcore_base_runtime.version</BaseRuntimeVersionFileName>
    <BaseRuntimeVersionFileOutputPath>$(InstallersOutputPath)$(BaseRuntimeVersionFileName)</BaseRuntimeVersionFileOutputPath>

    <!-- NuGet appends target framework to this value. Example: runtimes/win-x64/lib/netcoreappX.Y/ -->
    <BuildOutputTargetFolder>runtimes/$(RuntimeIdentifier)/lib/</BuildOutputTargetFolder>
    <!-- We still need the native path to these assets though for the RuntimeList.xml manifest -->
    <ManagedAssetsPackagePath>$(BuildOutputTargetFolder)$(DefaultNetCoreTargetFramework)</ManagedAssetsPackagePath>
    <!-- Target framework is not appended to this because native assets do not have a target framework. -->
    <NativeAssetsPackagePath>runtimes/$(RuntimeIdentifier)/native/</NativeAssetsPackagePath>

    <!-- Use the BrowserDebugHost as a sentinel for the nonshipping version for .NETCoreApp -->
    <DotNetRuntimeArchiveFileName>dotnet-runtime-$(MicrosoftNETCoreAppRuntimeVersion)-$(TargetRuntimeIdentifier)$(ArchiveExtension)</DotNetRuntimeArchiveFileName>
    <DotNetRuntimeDownloadPath>Runtime/$(MicrosoftNETCoreBrowserDebugHostTransportVersion)/$(DotNetRuntimeArchiveFileName)</DotNetRuntimeDownloadPath>
    <DotNetRuntimeArchive>$(BaseIntermediateOutputPath)$(DotNetRuntimeArchiveFileName)</DotNetRuntimeArchive>

    <!-- Setting this suppresses getting documentation .xml files in the shared runtime output. -->
    <AllowedReferenceRelatedFileExtensions>.pdb</AllowedReferenceRelatedFileExtensions>

    <!-- Pack .ni.r2rmap files in symbols package (native symbols for Linux) -->
    <AllowedOutputExtensionsInSymbolsPackageBuildOutputFolder>$(AllowedOutputExtensionsInSymbolsPackageBuildOutputFolder);.r2rmap</AllowedOutputExtensionsInSymbolsPackageBuildOutputFolder>

<<<<<<< HEAD
    <!-- Optimize the framework using the crossgen2 tool. Crossgen2 is not currently supported on s390x. -->
    <CrossgenOutput Condition=" '$(TargetArchitecture)' == 's390x' OR ('$(DotnetBuildVertical)' == 'true' AND '$(Crossbuild)' == 'true')">false</CrossgenOutput>
    <!-- VMR doesn't produce valid crossgen for the host/build machine https://github.com/dotnet/source-build/issues/3793 -->
    <CrossgenOutput Condition=" '$(DotnetBuildVertical)' == 'true' AND '$(Crossbuild)' == 'true' ">false</CrossgenOutput>
=======
    <!-- Optimize the framework using the crossgen2 tool. Crossgen2 is not currently supported on s390x or ppc64le or armv6 or loongarch64. -->
    <CrossgenOutput Condition=" '$(TargetArchitecture)' == 's390x' OR '$(TargetArchitecture)' == 'armv6' OR '$(TargetArchitecture)' == 'ppc64le' OR '$(TargetArchitecture)' == 'loongarch64' ">false</CrossgenOutput>
>>>>>>> c5ba48d3
    <CrossgenOutput Condition=" '$(CrossgenOutput)' == '' AND '$(Configuration)' != 'Debug' ">true</CrossgenOutput>

    <!-- Produce crossgen2 profiling symbols (.ni.pdb or .r2rmap files). -->
    <GenerateCrossgenProfilingSymbols>true</GenerateCrossgenProfilingSymbols>
    <GenerateCrossgenProfilingSymbols Condition=" '$(CrossgenOutput)' != 'true' OR '$(TargetOsName)' == 'osx' ">false</GenerateCrossgenProfilingSymbols>

    <!-- Always generated, even though output type == Library -->
    <GenerateRuntimeConfigurationFiles>true</GenerateRuntimeConfigurationFiles>
    <ProjectRuntimeConfigFileName>$(SharedFxName).runtimeconfig.json</ProjectRuntimeConfigFileName>
    <!-- Target the latest runtime patch so the latest version is specified in runtimeconfig.json -->
    <TargetLatestRuntimePatch>true</TargetLatestRuntimePatch>

    <!-- Suppress .deps generation because we have to customize its layout. -->
    <GenerateDependencyFile>false</GenerateDependencyFile>
    <ProjectDepsFileName>$(SharedFxName).deps.json</ProjectDepsFileName>

    <!-- There is no way to suppress .dev.runtimeconfig.json generation. Rename it to exclude it from the package. -->
    <ProjectRuntimeConfigDevFilePath>$(IntermediateOutputPath)ignoreme.dev.runtimeconfig.json</ProjectRuntimeConfigDevFilePath>

    <VersionTxtFileIntermediateOutputPath>$(IntermediateOutputPath)$(SharedFxName).versions.txt</VersionTxtFileIntermediateOutputPath>
    <DotVersionFileIntermediateOutputPath>$(IntermediateOutputPath).version</DotVersionFileIntermediateOutputPath>

    <!-- The project representing the shared framework doesn't produce a .NET assembly or symbols. -->
    <DebugType>none</DebugType>
    <CopyBuildOutputToPublishDirectory>false</CopyBuildOutputToPublishDirectory>
    <CopyBuildOutputToOutputDirectory>false</CopyBuildOutputToOutputDirectory>
    <CopyOutputSymbolsToOutputDirectory>false</CopyOutputSymbolsToOutputDirectory>

    <!-- Copy assets to output path from NuGet packages. -->
    <CopyLocalLockFileAssemblies>true</CopyLocalLockFileAssemblies>

    <!-- Workaround for the way Microsoft.AspNetCore.Server.IIS.csproj references ANCM native deps. Do not copy content from ProjectReference's CopyToOutput items.  -->
    <_GetChildProjectCopyToOutputDirectoryItems>false</_GetChildProjectCopyToOutputDirectoryItems>

    <!-- This project should not be referenced via the `<Reference>` implementation. -->
    <IsProjectReferenceProvider>false</IsProjectReferenceProvider>

    <!-- Properties related to crossgen2 -->
    <CrossGenSymbolsType>PerfMap</CrossGenSymbolsType>
    <CrossGenSymbolsType Condition="'$(TargetOsName)' == 'win'">PDB</CrossGenSymbolsType>

    <!--
      hostfxr and hostpolicy libraries are named libhostfxr.so and libhostpolicy.so in non-Windows
      microsoft.netcore.app.runtime packages.
    -->
    <LibPrefix Condition=" '$(TargetOsName)' != 'win' ">lib</LibPrefix>

    <!-- crossgen2 executable name -->
    <Crossgen2ToolFileName>crossgen2</Crossgen2ToolFileName>
    <Crossgen2ToolFileName Condition=" '$(TargetOsName)' == 'win' ">$(Crossgen2ToolFileName).exe</Crossgen2ToolFileName>

    <!-- E.g. "PkgMicrosoft_NETCore_App_Runtime_win-x64" (set in obj/Microsoft.AspNetCore.App.Runtime.csproj.nuget.g.props). -->
    <RuntimePackageRootVariableName>PkgMicrosoft_NETCore_App_Runtime_$(RuntimeIdentifier.Replace('.', '_'))</RuntimePackageRootVariableName>

    <!--
      Determine the crossgen2 package path property name. Special case linux-musl-arm and linux-musl-arm64 because they
      are built on an Ubuntu container with cross compilation tools. linux-musl-x64 is built in an alpine container.
      Special case the crossgen2 package reference on Windows to avoid the x86 package when building in Visual Studio.
    -->
    <BuildOsName>$(TargetOsName)</BuildOsName>
    <BuildOsName Condition="'$(TargetOsName)' == 'linux-musl' and '$(TargetArchitecture)' != 'x64'">linux</BuildOsName>
    <BuildOsName Condition=" '$(PortableBuild)' == 'false' ">$(TargetRuntimeIdentifier.Substring(0,$(TargetRuntimeIdentifier.IndexOf('-'))))</BuildOsName>
    <Crossgen2BuildArchitecture Condition=" '$(BuildOsName)' == 'win' ">x64</Crossgen2BuildArchitecture>
    <Crossgen2BuildArchitecture Condition=" '$(Crossgen2BuildArchitecture)' == '' ">$(BuildArchitecture)</Crossgen2BuildArchitecture>
    <Crossgen2PackageRootVariableName>PkgMicrosoft_NETCore_App_Crossgen2_$(BuildOsName.Replace('.', '_'))-$(Crossgen2BuildArchitecture)</Crossgen2PackageRootVariableName>

    <AssetTargetFallback>$(AssetTargetFallback);native,Version=0.0</AssetTargetFallback>

    <NativePlatform>$(TargetArchitecture)</NativePlatform>
    <NativePlatform Condition=" '$(NativePlatform)' == 'x86' ">Win32</NativePlatform>

    <!--
      Package is needed when publishing for Helix tests. Set GeneratePackageOnBuild here, though sometimes
      unnecessary, to avoid distinct references to this project.
    -->
    <GeneratePackageOnBuild>true</GeneratePackageOnBuild>
  </PropertyGroup>

  <ItemGroup>
    <!-- Note: do not add _TransitiveExternalAspNetCoreAppReference to this list. This is intentionally not listed as a direct package reference. -->
    <Reference Include="@(AspNetCoreAppReference);@(AspNetCoreAppReferenceAndPackage);@(ExternalAspNetCoreAppReference)">
      <IncludeAssets>Runtime;Native</IncludeAssets>
    </Reference>

    <Reference Condition="'$(CrossgenOutput)' == 'true'"
        Include="Microsoft.NETCore.App.Runtime.$(RuntimeIdentifier)"
        ExcludeAssets="All"
        PrivateAssets="All"
        GeneratePathProperty="true" />

    <!--
      This package contains the crossgen2 tool. Unfortunately, it doesn't make the tool easy to use.
      $(GeneratePathProperty) and hacks in the _ExpandRuntimePackageRoot target work around the gaps.
    -->
    <Reference Condition="'$(CrossgenOutput)' == 'true'"
        Include="Microsoft.NETCore.App.Crossgen2.$(BuildOsName)-$(Crossgen2BuildArchitecture)"
        ExcludeAssets="All"
        PrivateAssets="All"
        GeneratePathProperty="true" />

    <ProjectReference Condition=" '$(UseIisNativeAssets)' == 'true' AND $(BuildNative) "
        Include="$(RepoRoot)src\Servers\IIS\AspNetCoreModuleV2\InProcessRequestHandler\InProcessRequestHandler.vcxproj">
      <SetPlatform>Platform=$(NativePlatform)</SetPlatform>
      <!-- Custom attribute used to distinguish managed from native references. -->
      <IsNativeImage>true</IsNativeImage>
      <!-- A custom item group to be used in targets later.  -->
      <OutputItemType>_ResolvedNativeProjectReferencePaths</OutputItemType>
      <!-- C++ projects don't invoke GetTargetPath by default when building. -->
      <Targets>Build;GetTargetPath</Targets>
    </ProjectReference>

    <_ResolvedNativeProjectReferencePaths Condition=" '$(UseIisNativeAssets)' == 'true' AND !$(BuildNative) "
        Include="$(ArtifactsBinDir)InProcessRequestHandler\$(NativePlatform)\$(Configuration)\aspnetcorev2_inprocess.dll">
      <IsNativeImage>true</IsNativeImage>
    </_ResolvedNativeProjectReferencePaths>
  </ItemGroup>

  <ItemGroup>
    <GenerateRuntimeConfigurationFilesInputs Include="$(MSBuildAllProjects)" />
  </ItemGroup>

  <Import Project="Sdk.targets" Sdk="Microsoft.NET.Sdk" />

  <PropertyGroup>
    <SharedRuntimeSubPath>shared\$(SharedFxName)\$(SharedFxVersion)\</SharedRuntimeSubPath>
    <SharedFxLayoutTargetDir>$(SharedFrameworkLayoutRoot)$(SharedRuntimeSubPath)</SharedFxLayoutTargetDir>
    <RedistLayoutTargetDir>$(RedistSharedFrameworkLayoutRoot)$(SharedRuntimeSubPath)</RedistLayoutTargetDir>
    <LocalInstallationOutputPath>$(LocalDotNetRoot)$(SharedRuntimeSubPath)</LocalInstallationOutputPath>

    <RuntimeListFileName>RuntimeList.xml</RuntimeListFileName>
    <RuntimeListOutputPath>$(BaseIntermediateOutputPath)$(RuntimeListFileName)</RuntimeListOutputPath>

    <RedistArchiveOutputFileName>$(RuntimeInstallerBaseName)-$(PackageVersion)-$(TargetRuntimeIdentifier)$(ArchiveExtension)</RedistArchiveOutputFileName>
    <RedistArchiveOutputPath>$(InstallersOutputPath)$(RedistArchiveOutputFileName)</RedistArchiveOutputPath>
    <CompositeArchiveOutputFileName>$(RuntimeInstallerBaseName)-composite-$(PackageVersion)-$(TargetRuntimeIdentifier)$(ArchiveExtension)</CompositeArchiveOutputFileName>
    <CompositeArchiveOutputPath>$(InstallersOutputPath)$(CompositeArchiveOutputFileName)</CompositeArchiveOutputPath>
  </PropertyGroup>

  <!-- Target chain -->
  <PropertyGroup>
    <ResolveReferencesDependsOn>
      $(ResolveReferencesDependsOn);
      FilterUnwantedContent;
      _ResolveCopyLocalNativeReference;
      PrepareForCrossGen;
    </ResolveReferencesDependsOn>
    <CoreBuildDependsOn>
      $(CoreBuildDependsOn);
      Crossgen;
      GenerateSharedFxDepsFile;
      GenerateSharedFxVersionsFiles;
      _ResolveNativePackContent;
      _IncludeVersionFile;
      _ResolveInitialSharedFrameworkContent;
      _GenerateRuntimeListFile;
      _ResolveRuntimePackContent;
      _ResolveSharedFrameworkContent;
      _InstallFrameworkIntoLocalDotNet;
      _DownloadAndExtractDotNetRuntime;
      _BatchCopyToSharedFrameworkLayout;
      _BatchCopyToRedistLayout;
      _BatchCopyToCompositeLayout;
      _CreateRedistSharedFxArchive;
      _CreateRedistCompositeArchive;
    </CoreBuildDependsOn>
    <!-- If Build won't run in the GenerateNuspec context, need to update Content, None and _PackageFiles. -->
    <GenerateNuspecDependsOn Condition=" '$(NoBuild)' == 'true' AND '$(GeneratePackageOnBuild)' != 'true' ">
      _ResolveNativePackContent;
      _IncludeVersionFile;
      $(GenerateNuspecDependsOn);
      _ResolveInitialSharedFrameworkContent;
      _ResolveRuntimePackContent;
      _ResolveSharedFrameworkContent;
    </GenerateNuspecDependsOn>
    <CrossGenDependsOn>
      ResolveReferences;
    </CrossGenDependsOn>
    <CrossGenDependsOn Condition=" '$(CrossgenOutput)' == 'true' ">
      $(CrossGenDependsOn);
      _BatchCrossGenAssemblies;
      _GenerateComposites;
    </CrossGenDependsOn>
    <!-- _GetBuildOutputFilesWithTfm executes in a separate context from Build, GenerateNuspec, and so on. -->
    <TargetsForTfmSpecificBuildOutput>
      $(TargetsForTfmSpecificBuildOutput);
      _ResolveRuntimePackBuildOutput
    </TargetsForTfmSpecificBuildOutput>
  </PropertyGroup>

  <!-- Override the default MSBuild targets so that nothing is returned from the project since it represents a collection of assemblies. -->
  <Target Name="GetTargetPath" />
  <Target Name="Build" DependsOnTargets="$(BuildDependsOn)">
    <Message Importance="High" Text="$(MSBuildProjectName) -> $(TargetDir)" />
  </Target>

  <!-- There is no Microsoft.AspNetCore.App.Runtime.dll file. Clear the default value from the build output group. -->
  <ItemGroup>
    <BuiltProjectOutputGroupKeyOutput Remove="@(BuiltProjectOutputGroupKeyOutput)" />
  </ItemGroup>

  <!-- This project doesn't compile anything. -->
  <Target Name="CoreCompile" />

  <Target Name="FilterUnwantedContent"
          DependsOnTargets="_ExpandRuntimePackageRoot">
    <ItemGroup>
      <!-- These files end up in this item group as a result of setting CopyLocalLockFileAssemblies, but shouldn't be. -->
      <ReferenceCopyLocalPaths Remove="@(ReferenceCopyLocalPaths)" Condition="'%(FileName)' == 'apphost' OR '%(FileName)' == '$(LibPrefix)hostfxr' OR '%(FileName)' == '$(LibPrefix)hostpolicy' "/>
    </ItemGroup>

    <ItemGroup>
      <RuntimePackageFiles Include="$(RuntimePackageRoot)runtimes\**\*" />
      <!--
        Filter out any overlap between our SharedFx (ReferenceCopyLocalPaths) and dotnet/runtime's SharedFx (RuntimePackageFiles).
        Most of the time there is no overlap, but in certain rare corner cases there can be.
        See https://github.com/dotnet/aspnetcore/issues/45033 for more detail.
      -->
      <ReferenceCopyLocalPaths Remove="@(RuntimePackageFiles)" MatchOnMetadata="FileName"/>
    </ItemGroup>
  </Target>

  <Target Name="_RemoveUnwantedRuntimeConfigItems" BeforeTargets="GenerateBuildRuntimeConfigurationFiles">
    <ItemGroup>
      <RuntimeHostConfigurationOption Remove="@(RuntimeHostConfigurationOption)" Condition="'%(Identity)' != 'System.Reflection.Metadata.MetadataUpdater.IsSupported' " />
    </ItemGroup>
  </Target>

  <Target Name="_WarnAboutUnbuiltNativeDependencies"
          BeforeTargets="Build"
          Condition=" '$(UseIisNativeAssets)' == 'true' AND !$(BuildNative) AND
              !EXISTS('$(ArtifactsBinDir)InProcessRequestHandler\$(NativePlatform)\$(Configuration)\aspnetcorev2_inprocess.dll') ">
    <Warning Text="This project has native dependencies which were not built. Without this, tests may not function correctly. Run `build.cmd -BuildNative -BuildManaged` to build both C# and C++." />
  </Target>

  <Target Name="_ResolveCopyLocalNativeReference" DependsOnTargets="ResolveProjectReferences">
    <ItemGroup>
      <ReferenceCopyLocalPaths Include="@(_ResolvedNativeProjectReferencePaths)" />
      <ReferenceCopyLocalPaths Include="@(_ResolvedNativeProjectReferencePaths->'%(RootDir)%(Directory)%(FileName).pdb')" />
    </ItemGroup>
  </Target>

  <Target Name="GenerateSharedFxDepsFile" DependsOnTargets="ResolveReferences">
    <ItemGroup>
      <_RuntimeReference Include="@(ReferenceCopyLocalPaths)" Condition="'%(ReferenceCopyLocalPaths.Extension)' != '.pdb' AND '%(ReferenceCopyLocalPaths.Extension)' != '.r2rmap'" />
    </ItemGroup>

    <RepoTasks.GenerateSharedFrameworkDepsFile
      DepsFilePath="$(ProjectDepsFilePath)"
      TargetFramework="$(TargetFrameworkMoniker)"
      FrameworkName="$(TargetingPackName)"
      FrameworkVersion="$(SharedFxVersion)"
      References="@(_RuntimeReference)"
      RuntimeIdentifier="$(RuntimeIdentifier)"
      RuntimePackageName="$(PackageId)"
      PlatformManifestOutputPath="$(PlatformManifestOutputPath)" />
  </Target>

  <!--
    Generate the .version, aspnetcore_base_runtime.version and Microsoft.AspNetCore.App.versions.txt files in the
    shared framework.
  -->
  <Target Name="GenerateSharedFxVersionsFiles" DependsOnTargets="InitializeSourceControlInformation">
    <WriteLinesToFile
      File="$(BaseRuntimeVersionFileOutputPath)"
      Lines="$(MicrosoftNETCoreAppRuntimeVersion)"
      Overwrite="true" />

    <ItemGroup>
      <VersionLines Include="$(SourceRevisionId)" />
      <VersionLines Include="$(SharedFxVersion)" />
    </ItemGroup>

    <WriteLinesToFile
      File="$(VersionTxtFileIntermediateOutputPath)"
      Lines="@(VersionLines)"
      Overwrite="true" />

    <WriteLinesToFile
      File="$(DotVersionFileIntermediateOutputPath)"
      Lines="@(VersionLines)"
      Overwrite="true" />
  </Target>

  <!-- This target resolves files into the BuiltProjectOutputGroupOutput which NuGet uses to generate the package files. -->
  <Target Name="_ResolveRuntimePackBuildOutput" DependsOnTargets="ResolveReferences">
    <ItemGroup>
      <BuildOutputFiles Include="$(ProjectDepsFilePath)" />
      <BuildOutputFiles Include="@(ReferenceCopyLocalPaths)" Condition=" '%(ReferenceCopyLocalPaths.IsNativeImage)' != 'true' " />
      <!-- Include all .pdbs in build output. Some .pdb files are part of ReferenceCopyLocalPaths, but this can change when running /t:Pack /p:NoBuild=true. -->
      <BuildOutputFiles Include="$(TargetDir)*.pdb" Exclude="@(ReferenceCopyLocalPaths)" />
      <!-- crossgen2 symbols for Linux include a GUID in the file name which cannot be predicted. -->
      <BuildOutputFiles Include="$(TargetDir)*.r2rmap" Condition="'$(CrossGenSymbolsType)' == 'PerfMap'" />

      <!-- Strip duplicate Files by checking for distinct %(FileName)%(Extension) -->
      <OutputFileNames Include="%(BuildOutputFiles.FileName)%(BuildOutputFiles.Extension)">
        <ItemPath>%(BuildOutputFiles.Identity)</ItemPath>
      </OutputFileNames>
      <DistinctOutputFileNames Include="@(OutputFileNames->Distinct())"></DistinctOutputFileNames>

      <!--BuiltProjectOutputGroupOutput is the item actually used by Nuget -->
      <BuiltProjectOutputGroupOutput Include="%(DistinctOutputFileNames.ItemPath)" />
      <NuGetPackInput Include="@(BuiltProjectOutputGroupOutput)" />
    </ItemGroup>
  </Target>

  <Target Name="_ResolveNativePackContent" DependsOnTargets="ResolveReferences">
    <ItemGroup>
      <!-- Native files are included in _PackageFile instead because they belong in a separate package folder. -->
      <Content Include="@(ReferenceCopyLocalPaths)" PackagePath="$(NativeAssetsPackagePath)"
          Condition=" '%(ReferenceCopyLocalPaths.IsNativeImage)' == 'true' AND '%(ReferenceCopyLocalPaths.Extension)' != '.pdb' " />
    </ItemGroup>
  </Target>

  <Target Name="_ResolveRuntimePackContent">
    <ItemGroup>
      <RuntimePackContent Include="$(PlatformManifestOutputPath)" PackagePath="$(ManifestsPackagePath)" />
    </ItemGroup>
  </Target>

  <!--
  ##############################################
  Targets related to crossgen
  ##############################################
  -->
  <PropertyGroup>
    <CrossgenToolDir>$(IntermediateOutputPath)crossgen\</CrossgenToolDir>
    <CrossgenPlatformAssembliesDir>$(IntermediateOutputPath)platformAssemblies\</CrossgenPlatformAssembliesDir>
  </PropertyGroup>

  <Target Name="Crossgen" DependsOnTargets="$(CrossgenDependsOn)" />

  <Target Name="_ExpandRuntimePackageRoot">
    <!--
      Use an item group for expansion of $($(RuntimePackageRootVariableName)) and $($(Crossgen2PackageRootMapping))
      (both illegal MSBuild expressions) i.e. the prop value's value.
    -->
    <ItemGroup>
      <RuntimePackageRootMapping Include="$(RuntimePackageRootVariableName)" />
      <RuntimePackageRootMapping>
        <RuntimePackageRoot>$(%(Identity))</RuntimePackageRoot>
      </RuntimePackageRootMapping>
      <Crossgen2PackageRootMapping Include="$(Crossgen2PackageRootVariableName)" />
      <Crossgen2PackageRootMapping>
        <Crossgen2PackageRoot>$(%(Identity))</Crossgen2PackageRoot>
      </Crossgen2PackageRootMapping>
    </ItemGroup>
    <PropertyGroup>
      <RuntimePackageRoot>@(RuntimePackageRootMapping->'%(RuntimePackageRoot)')</RuntimePackageRoot>
      <RuntimePackageRoot>$([MSBuild]::EnsureTrailingSlash('$(RuntimePackageRoot)'))</RuntimePackageRoot>
      <Crossgen2PackageRoot>@(Crossgen2PackageRootMapping->'%(Crossgen2PackageRoot)')</Crossgen2PackageRoot>
      <Crossgen2PackageRoot>$([MSBuild]::EnsureTrailingSlash('$(Crossgen2PackageRoot)'))</Crossgen2PackageRoot>
    </PropertyGroup>
  </Target>

  <Target Name="PrepareForCrossGen"
          Condition="'$(CrossgenOutput)' == 'true'"
          DependsOnTargets="FilterUnwantedContent">
    <!-- The output directories of assemblies built in this repo contain a mix of ref and impl assemblies. Copy impl assemblies to a separate directory. -->
    <RemoveDir Directories="$(CrossgenPlatformAssembliesDir)" />
    <Copy SourceFiles="@(ReferenceCopyLocalPaths)" DestinationFolder="$(CrossgenPlatformAssembliesDir)" Condition="'%(ReferenceCopyLocalPaths.ProjectPath)' != ''"/>

    <!-- Resolve list of assemblies to crossgen2 -->
    <ItemGroup>
      <IntermediateCrossgenAssembly Include="@(ReferenceCopyLocalPaths)" Condition=" '%(ReferenceCopyLocalPaths.IsNativeImage)' != 'true' AND '%(ReferenceCopyLocalPaths.Extension)' != '.pdb'" />

      <!-- These are the paths used by crossgen2 to find assemblies that are expected to exist at runtime in the shared frameworks. -->
      <_PlatformAssemblyPaths Include="$(CrossgenToolDir)" />
      <!-- Include the directories of the assemblies not built in this repo. These contain only implementation assemblies. -->
      <_PlatformAssemblyPaths Include="@(ReferenceCopyLocalPaths->'%(RootDir)%(Directory)')" Condition="'%(ReferenceCopyLocalPaths.ProjectPath)' == ''"/>
      <!-- The output directories of assemblies built in this repo contain a mix of ref and impl assemblies. Use the directory with only impl assemblies. -->
      <_PlatformAssemblyPaths Include="$(CrossgenPlatformAssembliesDir)"/>

      <ReferenceCopyLocalPaths Remove="@(IntermediateCrossgenAssembly)" />
      <ReferenceCopyLocalPaths Include="@(IntermediateCrossgenAssembly->'$(TargetDir)%(FileName)%(Extension)')" />

      <_DistinctPlatformAssemblyPaths Include="@(_PlatformAssemblyPaths->Distinct())"/>
      <_DistinctPlatformAssemblyPaths>
        <CommandLineOption>-r:%(Identity)*.dll</CommandLineOption>
      </_DistinctPlatformAssemblyPaths>

      <Crossgen2PlatformAssemblyPaths Include="@(_DistinctPlatformAssemblyPaths->'%(CommandLineOption)')" />
    </ItemGroup>

    <PropertyGroup>
      <CrossgenToolPath>$([System.IO.Path]::Combine('$(Crossgen2PackageRoot)', 'tools', '$(Crossgen2ToolFileName)'))</CrossgenToolPath>
      <CrossgenSymbolsTargetDir>$(TargetDir)</CrossgenSymbolsTargetDir>
      <CrossgenOptimizationData Condition="'$(RuntimePackageRoot)' != ''">$(RuntimePackageRoot)tools\StandardOptimizationData.mibc</CrossgenOptimizationData>
      <CrossgenOptimizationData Condition="!Exists('$(CrossgenOptimizationData)')"></CrossgenOptimizationData>

      <!-- Escaping (double backslash at end) required due to the way batch processes backslashes. -->
      <CrossgenSymbolsTargetDir Condition="HasTrailingSlash($(CrossgenSymbolsTargetDir)) AND '$(OS)' == 'Windows_NT'">$(TargetDir)\</CrossgenSymbolsTargetDir>
    </PropertyGroup>

    <RemoveDir Directories="$(CrossgenToolDir)" />
    <WriteLinesToFile
        Lines="@(Crossgen2PlatformAssemblyPaths)"
        File="$(CrossgenToolDir)PlatformAssembliesPathsCrossgen2.rsp"
        Overwrite="true" />

    <Error Text="Could not find crossgen2 $(CrossgenToolPath)" Condition=" ! Exists($(CrossgenToolPath))" />

    <!-- Create tool directory with runtime assemblies -->
    <Copy SourceFiles="@(RuntimePackageFiles)" DestinationFolder="$(CrossGenToolDir)"/>
  </Target>

  <!-- Target executes once per @(IntermediateCrossgenAssembly) item. -->
  <Target Name="_BatchCrossGenAssemblies"
    DependsOnTargets="_ExpandRuntimePackageRoot"
    Inputs="@(IntermediateCrossgenAssembly)"
    Outputs="@(IntermediateCrossgenAssembly->'$(TargetDir)%(FileName)%(Extension)')">
    <PropertyGroup>
      <!--
        Handle different names for the target OS on the crossgen2 command line. This often matches neither
        $(TargetOsName) nor $(BuildOsName).
      -->
      <Crossgen2TargetOs>$(TargetOsName)</Crossgen2TargetOs>
      <Crossgen2TargetOs Condition="'$(TargetOsName)' == 'win'">windows</Crossgen2TargetOs>
      <Crossgen2TargetOs Condition="'$(TargetOsName)' == 'linux-musl'">linux</Crossgen2TargetOs>

      <!-- Compose the crossgen2 command line. -->
      <Crossgen2Args>--targetarch:$(TargetArchitecture)</Crossgen2Args>
      <Crossgen2Args>$(Crossgen2Args) --targetos:$(Crossgen2TargetOs)</Crossgen2Args>
      <Crossgen2Args>$(Crossgen2Args) -O</Crossgen2Args>
      <Crossgen2Args>$(Crossgen2Args) @&quot;$(CrossgenToolDir)PlatformAssembliesPathsCrossgen2.rsp&quot;</Crossgen2Args>
      <Crossgen2Args Condition="'$(CrossgenOptimizationData)' != ''">$(Crossgen2Args) &quot;-m:$(CrossgenOptimizationData)&quot;</Crossgen2Args>
      <Crossgen2Args Condition="'$(GenerateCrossgenProfilingSymbols)' == 'true' and '$(TargetOsName)' == 'win'">$(Crossgen2Args) --pdb --pdb-path:&quot;$(CrossgenSymbolsTargetDir)&quot;</Crossgen2Args>
      <Crossgen2Args Condition="'$(GenerateCrossgenProfilingSymbols)' == 'true' and '$(TargetOsName)' != 'win'">$(Crossgen2Args) --perfmap --perfmap-format-version:1 --perfmap-path:&quot;$(CrossgenSymbolsTargetDir)&quot;</Crossgen2Args>
    </PropertyGroup>

    <Message Text="Running crossgen with $(CrossgenToolPath)"
        Importance="High" />
    <!-- All metadata in batched task comes from current @(IntermediateCrossgenAssembly) item. -->
    <Exec Command="&quot;$(CrossgenToolPath)&quot; $(Crossgen2Args) -o:&quot;$(TargetDir)%(FileName)%(Extension)&quot; &quot;%(IntermediateCrossgenAssembly.Identity)&quot;"
          IgnoreStandardErrorWarningFormat="true"
          StandardOutputImportance="High" />
    <Message Text="Finished crossgen"
        Importance="High" />
  </Target>

  <Target Name="_GenerateComposites"
          Condition="'$(TargetOsName)' == 'linux' or '$(TargetOsName)' == 'linux-musl'"
          DependsOnTargets="_ExpandRuntimePackageRoot">

    <PropertyGroup>
      <CompositeTargetDir>$([MSBuild]::NormalizeDirectory('$(ArtifactsObjDir)', 'Composite', '$(Configuration)'))</CompositeTargetDir>
      <CompositeFileName>full-composite.r2r</CompositeFileName>
      <CompositeResponseFile>$(CompositeTargetDir)\$(CompositeFileName).rsp</CompositeResponseFile>
      <CompositeArgs>@$(CompositeResponseFile)</CompositeArgs>
      <ManagedAssetsFullPath>$(RuntimePackageRoot)$(ManagedAssetsPackagePath)</ManagedAssetsFullPath>
      <NativeAssetsFullPath>$(RuntimePackageRoot)$(NativeAssetsPackagePath)</NativeAssetsFullPath>
      <PartialCompositeAssemblyListPath>$(MSBuildThisFileDirectory)\PartialCompositeAssemblyList.txt</PartialCompositeAssemblyListPath>
      <InstructionSetSupport Condition="'$(TargetArchitecture)' == 'x64' or '$(TargetArchitecture)' == 'x86'">+x86-x64-v3</InstructionSetSupport>
    </PropertyGroup>

    <RemoveDir Directories="$(CompositeTargetDir)" />
    <MakeDir Directories="$(CompositeTargetDir)" />

    <!-- Read list of assemblies that should generate native code in the full composite image. -->
    <ReadLinesFromFile File="$(PartialCompositeAssemblyListPath)">
      <Output TaskParameter="Lines" ItemName="PartialCompositeAssemblyNames" />
    </ReadLinesFromFile>

    <ItemGroup>
      <!-- Temporary workaround tracked by https://github.com/dotnet/runtime/issues/84860 -->
      <ExcludeAssemblies Include="$(TargetDir)\Microsoft.Extensions.Configuration.dll" />
      <ExcludeAssemblies Include="$(TargetDir)\Microsoft.Extensions.Configuration.Abstractions.dll" />
      <ExcludeAssemblies Include="$(TargetDir)\Microsoft.Extensions.Configuration.Binder.dll" />
      <ExcludeAssemblies Include="$(TargetDir)\Microsoft.Extensions.DependencyInjection.dll" />
      <ExcludeAssemblies Include="$(TargetDir)\Microsoft.Extensions.DependencyInjection.Abstractions.dll" />
      <ExcludeAssemblies Include="$(TargetDir)\Microsoft.Extensions.Logging.dll" />
      <ExcludeAssemblies Include="$(TargetDir)\Microsoft.Extensions.Logging.Abstractions.dll" />
      <ExcludeAssemblies Include="$(TargetDir)\Microsoft.Extensions.Logging.Console.dll" />
      <ExcludeAssemblies Include="$(TargetDir)\Microsoft.Extensions.Logging.Configuration.dll" />
      <ExcludeAssemblies Include="$(TargetDir)\Microsoft.Extensions.Options.dll" />
      <ExcludeAssemblies Include="$(TargetDir)\Microsoft.Extensions.Options.ConfigurationExtensions.dll" />
      <ExcludeAssemblies Include="$(TargetDir)\Microsoft.Extensions.Primitives.dll" />

      <BaseAssemblies Include="$(ManagedAssetsFullPath)\*.dll" />
      <BaseAssemblies Include="$(TargetDir)\*.dll" />

      <PartialCompositeAssemblyPaths Include="$(ManagedAssetsFullPath)\%(PartialCompositeAssemblyNames.Identity).dll" />
      <PartialCompositeAssemblyPaths Include="$(TargetDir)\%(PartialCompositeAssemblyNames.Identity).dll" />
      <PartialCompositeAssemblyPaths Remove="%(PartialCompositeAssemblyPaths.Identity)" Condition="!Exists('%(Identity)')" />
      <PartialCompositeAssemblyPaths Remove="@(ExcludeAssemblies)" />

      <UnrootedAssemblyPaths Include="@(BaseAssemblies)" />
      <UnrootedAssemblyPaths Remove="@(PartialCompositeAssemblyPaths)" />
      <UnrootedAssemblyPaths Remove="@(ExcludeAssemblies)" />
    </ItemGroup>

    <WriteLinesToFile File="$(CompositeResponseFile)" Lines="--composite" Overwrite="true" />
    <WriteLinesToFile File="$(CompositeResponseFile)" Lines="--targetarch:$(TargetArchitecture)" Overwrite="false" />
    <WriteLinesToFile File="$(CompositeResponseFile)" Lines="--targetos:$(Crossgen2TargetOs)" Overwrite="false" />
    <WriteLinesToFile File="$(CompositeResponseFile)" Lines="-u:&quot;%(UnrootedAssemblyPaths.Identity)&quot;" Overwrite="false" />
    <WriteLinesToFile File="$(CompositeResponseFile)" Lines="&quot;%(PartialCompositeAssemblyPaths.Identity)&quot;" Overwrite="false" />
    <WriteLinesToFile File="$(CompositeResponseFile)" Lines="-r:&quot;%(ExcludeAssemblies.Identity)&quot;" Overwrite="false" Condition="'@(ExcludeAssemblies)' != ''" />
    <WriteLinesToFile File="$(CompositeResponseFile)" Lines="--out:&quot;$(CompositeTargetDir)$(CompositeFileName).dll&quot;" Overwrite="false" />
    <WriteLinesToFile File="$(CompositeResponseFile)" Lines="--instruction-set:$(InstructionSetSupport)" Overwrite="false" Condition="'$(InstructionSetSupport)' != ''" />
    <WriteLinesToFile File="$(CompositeResponseFile)" Lines="-m:&quot;$(CrossgenOptimizationData)&quot;" Overwrite="false" Condition="'$(CrossgenOptimizationData)' != ''" />

    <ItemGroup>
      <NativeSharedObjects Include="$(NativeAssetsFullPath)\*.so" />
    </ItemGroup>

    <Exec Command="&quot;$(CrossgenToolPath)&quot; $(CompositeArgs)" />
    <Copy SourceFiles="@(NativeSharedObjects)" DestinationFolder="$(CompositeTargetDir)" />
  </Target>

  <!--
  #########################################
  Targets related to creating .zip/.tar.gz
  #########################################
  -->
  <Target Name="_DownloadAndExtractDotNetRuntime" Condition="'$(DotNetBuildFromSource)' != 'true'">
    <!-- Try various places to find the runtime. It's either released (use official version),
         public but un-released (use dotnetbuilds/public), or internal and unreleased (use dotnetbuilds/internal) -->
    <ItemGroup>
      <UrisToDownload Include="https://dotnetcli.azureedge.net/dotnet/$(DotNetRuntimeDownloadPath)" />
      <UrisToDownload Include="https://dotnetbuilds.azureedge.net/public/$(DotNetRuntimeDownloadPath)" />
      <UrisToDownload Include="https://dotnetbuilds.azureedge.net/internal/$(DotNetRuntimeDownloadPath)"
          Condition=" '$(DotnetRuntimeSourceFeedKey)' != '' ">
        <token>$(DotnetRuntimeSourceFeedKey)</token>
      </UrisToDownload>
    </ItemGroup>

    <DownloadFile Condition=" !Exists('$(DotNetRuntimeArchive)') "
                  Uris="@(UrisToDownload)"
                  DestinationPath="$(DotNetRuntimeArchive)" />

    <RemoveDir Directories="$(RedistSharedFrameworkLayoutRoot)" />
    <MakeDir Directories="$(RedistSharedFrameworkLayoutRoot)" />

    <!-- Extract the dotnet-runtime archive -->
    <Exec Condition="'$(ArchiveExtension)' == '.tar.gz'"
      Command="tar -xzf $(DotNetRuntimeArchive) -C $(RedistSharedFrameworkLayoutRoot)" />

    <Unzip Condition="'$(ArchiveExtension)' == '.zip'"
      SourceFiles="$(DotNetRuntimeArchive)"
      DestinationFolder="$(RedistSharedFrameworkLayoutRoot)"
      OverwriteReadOnlyFiles="true" />
  </Target>

  <Target Name="_ResolveInitialSharedFrameworkContent" DependsOnTargets="ResolveReferences">
    <ItemGroup>
      <_InitialSharedFxContent Include="$(DotVersionFileIntermediateOutputPath)" />
      <_InitialSharedFxContent Include="$(ProjectDepsFilePath)" />
      <_InitialSharedFxContent Include="$(ProjectRuntimeConfigFilePath)" />
      <_InitialSharedFxContent Include="@(ReferenceCopyLocalPaths)" Condition="'%(Extension)' != '.pdb'" />
      <_InitialSharedFxContent Include="$(RepoRoot)THIRD-PARTY-NOTICES.txt" />
    </ItemGroup>
    <ItemGroup>
      <_InitialSharedFxContent Condition="'%(_InitialSharedFxContent.Extension)' == '.dll'">
        <PackagePath Condition="'%(_InitialSharedFxContent.IsNativeImage)' == 'true'">$(NativeAssetsPackagePath)</PackagePath>
        <PackagePath Condition="'%(_InitialSharedFxContent.IsNativeImage)' != 'true'">$(ManagedAssetsPackagePath)</PackagePath>
      </_InitialSharedFxContent>
    </ItemGroup>
  </Target>

  <Target Name="_ResolveSharedFrameworkContent">
    <ItemGroup>
      <SharedFxContent Include="@(_InitialSharedFxContent)" />

      <!-- We only need RuntimeList.xml in the .nupkg, so we intentionally do not include it in the archives -->
      <_PackageFiles Include="$(RuntimeListOutputPath)" PackagePath="$(ManifestsPackagePath)" />
      <_PackageFiles Include="@(RuntimePackContent)" />
    </ItemGroup>
  </Target>

  <!--
    Cannot use RemoveDir task because _BatchCopyToSharedFrameworkLayout may only copy a subset of the files to the
    layout directory. Instead, remove any files that shouldn't exist.
  -->
  <Target Name="_CleanLayout" BeforeTargets="_BatchCopyToSharedFrameworkLayout">
    <ItemGroup>
      <_ExtraLayoutFiles Include="$(SharedFxLayoutTargetDir)**\*.*"
          Exclude="@(RefPackContent->'$(SharedFxLayoutTargetDir)%(FileName)%(Extension)')" />
    </ItemGroup>
    <Delete Files="@(_ExtraLayoutFiles)" />
  </Target>

  <Target Name="_BatchCopyToSharedFrameworkLayout"
          Inputs="@(SharedFxContent)"
          Outputs="@(SharedFxContent->'$(SharedFxLayoutTargetDir)%(FileName)%(Extension)')">

    <Copy SourceFiles="@(SharedFxContent)"
          DestinationFiles="@(SharedFxContent->'$(SharedFxLayoutTargetDir)%(FileName)%(Extension)')"
          UseHardlinksIfPossible="true" />
    <Message Importance="High" Text="$(MSbuildProjectFile) -> $(SharedFxLayoutTargetDir)" />
  </Target>

  <Target Name="_CleanRedist" BeforeTargets="_BatchCopyToRedistLayout">
    <ItemGroup>
      <_ExtraRedistFiles Include="$(RedistLayoutTargetDir)**\*.*"
          Exclude="@(RefPackContent->'$(RedistLayoutTargetDir)%(FileName)%(Extension)')" />
    </ItemGroup>
    <Delete Files="@(_ExtraRedistFiles)" />
  </Target>

  <Target Name="_BatchCopyToRedistLayout"
          Inputs="@(SharedFxContent)"
          Outputs="@(SharedFxContent->'$(RedistLayoutTargetDir)%(FileName)%(Extension)')">

    <Copy SourceFiles="@(SharedFxContent)"
          DestinationFiles="@(SharedFxContent->'$(RedistLayoutTargetDir)%(FileName)%(Extension)')"
          UseHardlinksIfPossible="true" />
    <Message Importance="High" Text="$(MSbuildProjectFile) -> $(RedistLayoutTargetDir)" />
  </Target>

  <Target Name="_BatchCopyToCompositeLayout"
          Condition="'$(TargetOsName)' == 'linux' or '$(TargetOsName)' == 'linux-musl'">
    <PropertyGroup>
      <CompositeFrameworkLayoutRoot>$([MSBuild]::NormalizeDirectory('$(ArtifactsObjDir)', CompositeFx.Layout, '$(Configuration)', '$(TargetRuntimeIdentifier)'))</CompositeFrameworkLayoutRoot>
      <LayoutAspnetPath>$(CompositeFrameworkLayoutRoot)\shared\$(SharedFxName)\$(SharedFxVersion)\</LayoutAspnetPath>
      <LayoutNetcorePath>$(CompositeFrameworkLayoutRoot)\shared\Microsoft.NETCore.App\$(MicrosoftNETCoreAppRuntimeVersion)\</LayoutNetcorePath>
    </PropertyGroup>

    <ItemGroup>
      <RedistLayoutFiles Include="$(RedistSharedFrameworkLayoutRoot)**\*.*" />
      <CompositeFiles Include="$(CompositeTargetDir)**\*.*" />
    </ItemGroup>

    <RemoveDir Directories="$(CompositeFrameworkLayoutRoot)" />
    <Copy SourceFiles="@(RedistLayoutFiles)" DestinationFolder="$(CompositeFrameworkLayoutRoot)%(RecursiveDir)" />

    <ItemGroup>
      <AspnetFiles Include="$(LayoutAspnetPath)**\*.*" />
      <AspnetFilesByName Include="@(AspnetFiles->'%(Filename)%(Extension)')" />
      <CompositeFilesByName Include="@(CompositeFiles->'%(Filename)%(Extension)')" />
      <FrameworkCompositesByName Include="@(CompositeFilesByName)" Exclude="@(AspnetFilesByName)" />
      <AspnetCompositesByName Include="@(CompositeFilesByName)" Exclude="@(FrameworkCompositesByName)" />
    </ItemGroup>

    <Copy SourceFiles="@(FrameworkCompositesByName->'$(CompositeTargetDir)%(Filename)%(Extension)')"
          DestinationFolder="$(LayoutNetcorePath)" />

    <Copy SourceFiles="@(AspnetCompositesByName->'$(CompositeTargetDir)%(Filename)%(Extension)')"
          DestinationFolder="$(LayoutAspnetPath)" />
  </Target>

  <Target Name="_CleanLocalDotNet" BeforeTargets="_InstallFrameworkIntoLocalDotNet">
    <ItemGroup>
      <_ExtraDotNetFiles Include="$(LocalInstallationOutputPath)**\*.*"
          Exclude="@(RefPackContent->'$(LocalInstallationOutputPath)%(FileName)%(Extension)')" />
    </ItemGroup>
    <Delete Files="@(_ExtraDotNetFiles)" />
  </Target>

  <!--
    Required to workaround https://github.com/dotnet/core-setup/issues/4809. This copies the shared framework
    into the $reporoot/.dotnet folder so tests can run against the shared framework. This workaround is not
    needed in source build.
  -->
  <Target Name="_InstallFrameworkIntoLocalDotNet"
          Condition="'$(DotNetBuildFromSource)' != 'true'"
          Inputs="@(SharedFxContent)"
          Outputs="@(SharedFxContent->'$(LocalInstallationOutputPath)%(FileName)%(Extension)')">

    <Copy SourceFiles="@(SharedFxContent)"
          DestinationFiles="@(SharedFxContent->'$(LocalInstallationOutputPath)%(FileName)%(Extension)')"
          UseHardlinksIfPossible="true" />
    <Message Importance="High" Text="$(MSbuildProjectFile) -> $(LocalInstallationOutputPath)" />
  </Target>

  <Target Name="_CreateRedistCompositeArchive"
          Condition="'$(TargetOsName)' == 'linux' or '$(TargetOsName)' == 'linux-musl'"
          Inputs="$(CompositeTargetDir)"
          Outputs="$(CompositeArchiveOutputPath)">
    <Message Importance="High" Text="$(MSbuildProjectFile) -> $(CompositeArchiveOutputPath)" />
    <Exec
      Command="tar -czf $(CompositeArchiveOutputPath) ."
      WorkingDirectory="$(CompositeFrameworkLayoutRoot)" />
  </Target>

  <Target Name="_CreateRedistSharedFxArchive"
          Inputs="@(SharedFxContent)"
          Outputs="$(RedistArchiveOutputPath)">
    <Message Importance="High" Text="$(MSbuildProjectFile) -> $(RedistArchiveOutputPath)" />

    <ZipDirectory
      SourceDirectory="$(RedistSharedFrameworkLayoutRoot)"
      DestinationFile="$(RedistArchiveOutputPath)"
      Overwrite="true"
      Condition="'$(ArchiveExtension)' == '.zip'" />
    <Exec
      Command="tar -czf $(RedistArchiveOutputPath) ."
      WorkingDirectory="$(RedistSharedFrameworkLayoutRoot)"
      Condition="'$(ArchiveExtension)' == '.tar.gz'" />
  </Target>

  <Target Name="_GenerateRuntimeListFile">
    <RepoTasks.CreateFrameworkListFile
      Files="@(_InitialSharedFxContent)"
      TargetFile="$(RuntimeListOutputPath)"
      RootAttributes="@(FrameworkListRootAttributes)" />
  </Target>

  <Target Name="_IncludeVersionFile">
    <ItemGroup>
      <None Include="$(VersionTxtFileIntermediateOutputPath)" Pack="true" PackagePath="." />
    </ItemGroup>
  </Target>
</Project><|MERGE_RESOLUTION|>--- conflicted
+++ resolved
@@ -41,15 +41,10 @@
     <!-- Pack .ni.r2rmap files in symbols package (native symbols for Linux) -->
     <AllowedOutputExtensionsInSymbolsPackageBuildOutputFolder>$(AllowedOutputExtensionsInSymbolsPackageBuildOutputFolder);.r2rmap</AllowedOutputExtensionsInSymbolsPackageBuildOutputFolder>
 
-<<<<<<< HEAD
-    <!-- Optimize the framework using the crossgen2 tool. Crossgen2 is not currently supported on s390x. -->
-    <CrossgenOutput Condition=" '$(TargetArchitecture)' == 's390x' OR ('$(DotnetBuildVertical)' == 'true' AND '$(Crossbuild)' == 'true')">false</CrossgenOutput>
+    <!-- Optimize the framework using the crossgen2 tool. Crossgen2 is not currently supported on s390x or ppc64le or armv6 or loongarch64. -->
+    <CrossgenOutput Condition=" '$(TargetArchitecture)' == 's390x' OR '$(TargetArchitecture)' == 'armv6' OR '$(TargetArchitecture)' == 'ppc64le' OR '$(TargetArchitecture)' == 'loongarch64' ">false</CrossgenOutput>
     <!-- VMR doesn't produce valid crossgen for the host/build machine https://github.com/dotnet/source-build/issues/3793 -->
     <CrossgenOutput Condition=" '$(DotnetBuildVertical)' == 'true' AND '$(Crossbuild)' == 'true' ">false</CrossgenOutput>
-=======
-    <!-- Optimize the framework using the crossgen2 tool. Crossgen2 is not currently supported on s390x or ppc64le or armv6 or loongarch64. -->
-    <CrossgenOutput Condition=" '$(TargetArchitecture)' == 's390x' OR '$(TargetArchitecture)' == 'armv6' OR '$(TargetArchitecture)' == 'ppc64le' OR '$(TargetArchitecture)' == 'loongarch64' ">false</CrossgenOutput>
->>>>>>> c5ba48d3
     <CrossgenOutput Condition=" '$(CrossgenOutput)' == '' AND '$(Configuration)' != 'Debug' ">true</CrossgenOutput>
 
     <!-- Produce crossgen2 profiling symbols (.ni.pdb or .r2rmap files). -->
