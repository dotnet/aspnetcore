--- conflicted
+++ resolved
@@ -682,33 +682,6 @@
           DestinationFolder="$(LayoutAspnetPath)" />
   </Target>
 
-<<<<<<< HEAD
-  <Target Name="_CleanLocalDotNet" BeforeTargets="_InstallFrameworkIntoLocalDotNet">
-    <ItemGroup>
-      <_ExtraDotNetFiles Include="$(LocalInstallationOutputPath)**\*.*"
-          Exclude="@(RefPackContent->'$(LocalInstallationOutputPath)%(FileName)%(Extension)')" />
-    </ItemGroup>
-    <Delete Files="@(_ExtraDotNetFiles)" />
-  </Target>
-
-  <!--
-    Required to workaround https://github.com/dotnet/core-setup/issues/4809. This copies the shared framework
-    into the $reporoot/.dotnet folder so tests can run against the shared framework. This workaround is not
-    needed in source build.
-  -->
-  <Target Name="_InstallFrameworkIntoLocalDotNet"
-          Condition="'$(DotNetBuild)' != 'true'"
-          Inputs="@(SharedFxContent)"
-          Outputs="@(SharedFxContent->'$(LocalInstallationOutputPath)%(FileName)%(Extension)')">
-
-    <Copy SourceFiles="@(SharedFxContent)"
-          DestinationFiles="@(SharedFxContent->'$(LocalInstallationOutputPath)%(FileName)%(Extension)')"
-          UseHardlinksIfPossible="true" />
-    <Message Importance="High" Text="$(MSbuildProjectFile) -> $(LocalInstallationOutputPath)" />
-  </Target>
-
-=======
->>>>>>> 6a8083a9
   <Target Name="_CreateRedistCompositeArchive"
           Condition="'$(TargetOsName)' == 'linux' or '$(TargetOsName)' == 'linux-musl'"
           Inputs="$(CompositeTargetDir)"
