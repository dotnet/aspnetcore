--- conflicted
+++ resolved
@@ -13,15 +13,8 @@
     <!-- Target the latest runtime patch so the latest version is specified in runtimeconfig.json -->
     <TargetLatestRuntimePatch>true</TargetLatestRuntimePatch>
     <RollForward>LatestPatch</RollForward>
-<<<<<<< HEAD
-    <!-- Precompile the shared framework with ReadyToRun. ReadyToRun is not currently supported on s390x or ppc64le or armv6 or loongarch64. -->
-    <PublishReadyToRun Condition=" '$(TargetArchitecture)' == 's390x' OR '$(TargetArchitecture)' == 'armv6' OR '$(TargetArchitecture)' == 'ppc64le' OR '$(TargetArchitecture)' == 'loongarch64' ">false</PublishReadyToRun>
-=======
     <!-- Precompile the shared framework with ReadyToRun. ReadyToRun is not currently supported on s390x or ppc64le or armv6. -->
-    <PublishReadyToRun Condition=" '$(TargetArchitecture)' == 's390x' OR '$(TargetArchitecture)' == 'armv6' OR '$(TargetArchitecture)' == 'ppc64le' ">false</PublishReadyToRun>
-    <!-- VMR doesn't produce valid crossgen for the host/build machine https://github.com/dotnet/source-build/issues/3793 -->
-    <PublishReadyToRun Condition=" '$(DotNetBuild)' == 'true' AND '$(Crossbuild)' == 'true' ">false</PublishReadyToRun>
->>>>>>> 794124fd
+    <PublishReadyToRun Condition=" '$(TargetArchitecture)' == 's390x' OR '$(TargetArchitecture)' == 'armv6' OR '$(TargetArchitecture)' == 'ppc64le'">false</PublishReadyToRun>
     <PublishReadyToRun Condition=" '$(PublishReadyToRun)' == '' AND '$(Configuration)' != 'Debug' ">true</PublishReadyToRun>
     <!-- Don't use ReadyToRun when explicitly opted out -->
     <PublishReadyToRun Condition="'$(CrossgenOutput)' == 'false'">false</PublishReadyToRun>
