--- conflicted
+++ resolved
@@ -44,21 +44,11 @@
             {
                 var context = scope.ServiceProvider.GetRequiredService<TContext>();
 
-<<<<<<< HEAD
-                // Get Collection of DataProtectionKeys from Database
-                var dataProtectionKeys = context.DataProtectionKeys.AsNoTracking();
-                
-                
-                return dataProtectionKeys.Any() ?
-                    dataProtectionKeys.Select(key => TryParseKeyXml(key.Xml)).ToList().AsReadOnly() : 
-                    new List<XElement>().AsReadOnly();
 
-                
-=======
                 // Put logger in a local such that `this` isn't captured.
                 var logger = _logger;
                 return context.DataProtectionKeys.AsNoTracking().Select(key => TryParseKeyXml(key.Xml, logger)).ToList().AsReadOnly();
->>>>>>> 2756ba53
+
             }
         }
 
