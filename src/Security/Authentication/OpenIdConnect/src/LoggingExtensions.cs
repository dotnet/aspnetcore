// Copyright (c) .NET Foundation. All rights reserved.
// Licensed under the Apache License, Version 2.0. See License.txt in the project root for license information.

using System;

namespace Microsoft.Extensions.Logging
{
    internal static class LoggingExtensions
    {
        private static Action<ILogger, Exception> _redirectToIdentityProviderForSignOutHandledResponse;
        private static Action<ILogger, Exception> _redirectToIdentityProviderHandledResponse;
        private static Action<ILogger, Exception> _signOutCallbackRedirectHandledResponse;
        private static Action<ILogger, Exception> _signOutCallbackRedirectSkipped;
        private static Action<ILogger, Exception> _updatingConfiguration;
        private static Action<ILogger, Exception> _receivedIdToken;
        private static Action<ILogger, Exception> _redeemingCodeForTokens;
        private static Action<ILogger, string, Exception> _enteringOpenIdAuthenticationHandlerHandleRemoteAuthenticateAsync;
        private static Action<ILogger, string, Exception> _enteringOpenIdAuthenticationHandlerHandleUnauthorizedAsync;
        private static Action<ILogger, string, Exception> _enteringOpenIdAuthenticationHandlerHandleSignOutAsync;
        private static Action<ILogger, string, Exception> _messageReceived;
        private static Action<ILogger, Exception> _messageReceivedContextHandledResponse;
        private static Action<ILogger, Exception> _messageReceivedContextSkipped;
        private static Action<ILogger, Exception> _authorizationCodeReceived;
        private static Action<ILogger, Exception> _configurationManagerRequestRefreshCalled;
        private static Action<ILogger, Exception> _tokenResponseReceived;
        private static Action<ILogger, Exception> _tokenValidatedHandledResponse;
        private static Action<ILogger, Exception> _tokenValidatedSkipped;
        private static Action<ILogger, Exception> _authenticationFailedContextHandledResponse;
        private static Action<ILogger, Exception> _authenticationFailedContextSkipped;
        private static Action<ILogger, Exception> _authorizationCodeReceivedContextHandledResponse;
        private static Action<ILogger, Exception> _authorizationCodeReceivedContextSkipped;
        private static Action<ILogger, Exception> _tokenResponseReceivedHandledResponse;
        private static Action<ILogger, Exception> _tokenResponseReceivedSkipped;
        private static Action<ILogger, string, Exception> _userInformationReceived;
        private static Action<ILogger, Exception> _userInformationReceivedHandledResponse;
        private static Action<ILogger, Exception> _userInformationReceivedSkipped;
        private static Action<ILogger, string, Exception> _invalidLogoutQueryStringRedirectUrl;
        private static Action<ILogger, Exception> _nullOrEmptyAuthorizationResponseState;
        private static Action<ILogger, Exception> _unableToReadAuthorizationResponseState;
        private static Action<ILogger, string, string, string, Exception> _responseError;
        private static Action<ILogger, string, string, string, int, Exception> _responseErrorWithStatusCode;
        private static Action<ILogger, Exception> _exceptionProcessingMessage;
        private static Action<ILogger, Exception> _accessTokenNotAvailable;
        private static Action<ILogger, Exception> _retrievingClaims;
        private static Action<ILogger, Exception> _userInfoEndpointNotSet;
        private static Action<ILogger, Exception> _unableToProtectNonceCookie;
        private static Action<ILogger, string, Exception> _invalidAuthenticationRequestUrl;
        private static Action<ILogger, string, Exception> _unableToReadIdToken;
        private static Action<ILogger, string, Exception> _invalidSecurityTokenType;
        private static Action<ILogger, string, Exception> _unableToValidateIdToken;
        private static Action<ILogger, string, Exception> _postAuthenticationLocalRedirect;
        private static Action<ILogger, string, Exception> _postSignOutRedirect;
        private static Action<ILogger, Exception> _remoteSignOutHandledResponse;
        private static Action<ILogger, Exception> _remoteSignOutSkipped;
        private static Action<ILogger, Exception> _remoteSignOut;
        private static Action<ILogger, Exception> _remoteSignOutSessionIdMissing;
        private static Action<ILogger, Exception> _remoteSignOutSessionIdInvalid;
<<<<<<< HEAD
        private static Action<ILogger, string, Exception> _signOut;
        private static Action<ILogger, Exception> _remoteSignOutIssuerMissing;
        private static Action<ILogger, Exception> _remoteSignOutIssuerInvalid;
=======
        private static Action<ILogger, string, Exception> _authenticationSchemeSignedOut;
        private static Action<ILogger, string, string, Exception> _handleChallenge;
>>>>>>> ad11f890

        static LoggingExtensions()
        {
            // Final
            _redirectToIdentityProviderForSignOutHandledResponse = LoggerMessage.Define(
                eventId: new EventId(1, "RedirectToIdentityProviderForSignOutHandledResponse"),
                logLevel: LogLevel.Debug,
                formatString: "RedirectToIdentityProviderForSignOut.HandledResponse");
            _invalidLogoutQueryStringRedirectUrl = LoggerMessage.Define<string>(
                eventId: new EventId(3, "InvalidLogoutQueryStringRedirectUrl"),
                logLevel: LogLevel.Warning,
                formatString: "The query string for Logout is not a well-formed URI. Redirect URI: '{RedirectUrl}'.");
            _enteringOpenIdAuthenticationHandlerHandleUnauthorizedAsync = LoggerMessage.Define<string>(
                eventId: new EventId(4, "EnteringOpenIdAuthenticationHandlerHandleUnauthorizedAsync"),
                logLevel: LogLevel.Trace,
                formatString: "Entering {OpenIdConnectHandlerType}'s HandleUnauthorizedAsync.");
            _enteringOpenIdAuthenticationHandlerHandleSignOutAsync = LoggerMessage.Define<string>(
                eventId: new EventId(14, "EnteringOpenIdAuthenticationHandlerHandleSignOutAsync"),
                logLevel: LogLevel.Trace,
                formatString: "Entering {OpenIdConnectHandlerType}'s HandleSignOutAsync.");
            _postAuthenticationLocalRedirect = LoggerMessage.Define<string>(
                eventId: new EventId(5, "PostAuthenticationLocalRedirect"),
                logLevel: LogLevel.Trace,
                formatString: "Using properties.RedirectUri for 'local redirect' post authentication: '{RedirectUri}'.");
            _redirectToIdentityProviderHandledResponse = LoggerMessage.Define(
                eventId: new EventId(6, "RedirectToIdentityProviderHandledResponse"),
                logLevel: LogLevel.Debug,
                formatString: "RedirectToIdentityProvider.HandledResponse");
            _invalidAuthenticationRequestUrl = LoggerMessage.Define<string>(
                eventId: new EventId(8, "InvalidAuthenticationRequestUrl"),
                logLevel: LogLevel.Warning,
                formatString: "The redirect URI is not well-formed. The URI is: '{AuthenticationRequestUrl}'.");
            _enteringOpenIdAuthenticationHandlerHandleRemoteAuthenticateAsync = LoggerMessage.Define<string>(
                eventId: new EventId(9, "EnteringOpenIdAuthenticationHandlerHandleRemoteAuthenticateAsync"),
                logLevel: LogLevel.Trace,
                formatString: "Entering {OpenIdConnectHandlerType}'s HandleRemoteAuthenticateAsync.");
            _nullOrEmptyAuthorizationResponseState = LoggerMessage.Define(
                eventId: new EventId(10, "NullOrEmptyAuthorizationResponseState"),
                logLevel: LogLevel.Debug,
                formatString: "message.State is null or empty.");
            _unableToReadAuthorizationResponseState = LoggerMessage.Define(
                eventId: new EventId(11, "UnableToReadAuthorizationResponseState"),
                logLevel: LogLevel.Debug,
                formatString: "Unable to read the message.State.");
            _responseError = LoggerMessage.Define<string, string, string>(
                eventId: new EventId(12, "ResponseError"),
                logLevel: LogLevel.Error,
                formatString: "Message contains error: '{Error}', error_description: '{ErrorDescription}', error_uri: '{ErrorUri}'.");
            _responseErrorWithStatusCode = LoggerMessage.Define<string, string, string, int>(
                eventId: new EventId(52, "ResponseErrorWithStatusCode"),
                logLevel: LogLevel.Error,
                formatString: "Message contains error: '{Error}', error_description: '{ErrorDescription}', error_uri: '{ErrorUri}', status code '{StatusCode}'.");
            _updatingConfiguration = LoggerMessage.Define(
                eventId: new EventId(13, "UpdatingConfiguration"),
                logLevel: LogLevel.Debug,
                formatString: "Updating configuration");
            _tokenValidatedHandledResponse = LoggerMessage.Define(
                eventId: new EventId(15, "TokenValidatedHandledResponse"),
                logLevel: LogLevel.Debug,
                formatString: "TokenValidated.HandledResponse");
            _tokenValidatedSkipped = LoggerMessage.Define(
                eventId: new EventId(16, "TokenValidatedSkipped"),
                logLevel: LogLevel.Debug,
                formatString: "TokenValidated.Skipped");
            _exceptionProcessingMessage = LoggerMessage.Define(
                eventId: new EventId(17, "ExceptionProcessingMessage"),
                logLevel: LogLevel.Error,
                formatString: "Exception occurred while processing message.");
            _configurationManagerRequestRefreshCalled = LoggerMessage.Define(
                eventId: new EventId(18, "ConfigurationManagerRequestRefreshCalled"),
                logLevel: LogLevel.Debug,
                formatString: "Exception of type 'SecurityTokenSignatureKeyNotFoundException' thrown, Options.ConfigurationManager.RequestRefresh() called.");
            _redeemingCodeForTokens = LoggerMessage.Define(
                eventId: new EventId(19, "RedeemingCodeForTokens"),
                logLevel: LogLevel.Debug,
                formatString: "Redeeming code for tokens.");
            _retrievingClaims = LoggerMessage.Define(
                eventId: new EventId(20, "RetrievingClaims"),
                logLevel: LogLevel.Trace,
                formatString: "Retrieving claims from the user info endpoint.");
            _receivedIdToken = LoggerMessage.Define(
                eventId: new EventId(21, "ReceivedIdToken"),
                logLevel: LogLevel.Debug,
                formatString: "Received 'id_token'");
            _userInfoEndpointNotSet = LoggerMessage.Define(
                eventId: new EventId(22, "UserInfoEndpointNotSet"),
                logLevel: LogLevel.Debug,
                formatString: "UserInfoEndpoint is not set. Claims cannot be retrieved.");
            _unableToProtectNonceCookie = LoggerMessage.Define(
                eventId: new EventId(23, "UnableToProtectNonceCookie"),
                logLevel: LogLevel.Warning,
                formatString: "Failed to un-protect the nonce cookie.");
            _messageReceived = LoggerMessage.Define<string>(
                eventId: new EventId(24, "MessageReceived"),
                logLevel: LogLevel.Trace,
                formatString: "MessageReceived: '{RedirectUrl}'.");
            _messageReceivedContextHandledResponse = LoggerMessage.Define(
                eventId: new EventId(25, "MessageReceivedContextHandledResponse"),
                logLevel: LogLevel.Debug,
                formatString: "MessageReceivedContext.HandledResponse");
            _messageReceivedContextSkipped = LoggerMessage.Define(
                eventId: new EventId(26, "MessageReceivedContextSkipped"),
                logLevel: LogLevel.Debug,
                formatString: "MessageReceivedContext.Skipped");
            _authorizationCodeReceived = LoggerMessage.Define(
                eventId: new EventId(27, "AuthorizationCodeReceived"),
                logLevel: LogLevel.Trace,
                formatString: "Authorization code received.");
            _authorizationCodeReceivedContextHandledResponse = LoggerMessage.Define(
                eventId: new EventId(28, "AuthorizationCodeReceivedContextHandledResponse"),
                logLevel: LogLevel.Debug,
                formatString: "AuthorizationCodeReceivedContext.HandledResponse");
            _authorizationCodeReceivedContextSkipped = LoggerMessage.Define(
                eventId: new EventId(29, "AuthorizationCodeReceivedContextSkipped"),
                logLevel: LogLevel.Debug,
                formatString: "AuthorizationCodeReceivedContext.Skipped");
            _tokenResponseReceived = LoggerMessage.Define(
                eventId: new EventId(30, "TokenResponseReceived"),
                logLevel: LogLevel.Trace,
                formatString: "Token response received.");
            _tokenResponseReceivedHandledResponse = LoggerMessage.Define(
                eventId: new EventId(31, "TokenResponseReceivedHandledResponse"),
                logLevel: LogLevel.Debug,
                formatString: "TokenResponseReceived.HandledResponse");
            _tokenResponseReceivedSkipped = LoggerMessage.Define(
                eventId: new EventId(32, "TokenResponseReceivedSkipped"),
                logLevel: LogLevel.Debug,
                formatString: "TokenResponseReceived.Skipped");
            _postSignOutRedirect = LoggerMessage.Define<string>(
                eventId: new EventId(33, "PostSignOutRedirect"),
                logLevel: LogLevel.Trace,
                formatString: "Using properties.RedirectUri for redirect post authentication: '{RedirectUri}'.");
            _userInformationReceived = LoggerMessage.Define<string>(
                eventId: new EventId(35, "UserInformationReceived"),
                 logLevel: LogLevel.Trace,
                formatString: "User information received: {User}");
            _userInformationReceivedHandledResponse = LoggerMessage.Define(
                eventId: new EventId(36, "UserInformationReceivedHandledResponse"),
                logLevel: LogLevel.Debug,
                formatString: "The UserInformationReceived event returned Handled.");
            _userInformationReceivedSkipped = LoggerMessage.Define(
                eventId: new EventId(37, "UserInformationReceivedSkipped"),
                logLevel: LogLevel.Debug,
                formatString: "The UserInformationReceived event returned Skipped.");
            _authenticationFailedContextHandledResponse = LoggerMessage.Define(
                eventId: new EventId(38, "AuthenticationFailedContextHandledResponse"),
                logLevel: LogLevel.Debug,
                formatString: "AuthenticationFailedContext.HandledResponse");
            _authenticationFailedContextSkipped = LoggerMessage.Define(
                eventId: new EventId(39, "AuthenticationFailedContextSkipped"),
                logLevel: LogLevel.Debug,
                formatString: "AuthenticationFailedContext.Skipped");
            _invalidSecurityTokenType = LoggerMessage.Define<string>(
                eventId: new EventId(40, "InvalidSecurityTokenType"),
                logLevel: LogLevel.Error,
                formatString: "The Validated Security Token must be of type JwtSecurityToken, but instead its type is: '{SecurityTokenType}'");
            _unableToValidateIdToken = LoggerMessage.Define<string>(
                eventId: new EventId(41, "UnableToValidateIdToken"),
                logLevel: LogLevel.Error,
                formatString: "Unable to validate the 'id_token', no suitable ISecurityTokenValidator was found for: '{IdToken}'.");
            _accessTokenNotAvailable = LoggerMessage.Define(
                eventId: new EventId(42, "AccessTokenNotAvailable"),
                logLevel: LogLevel.Debug,
                formatString: "The access_token is not available. Claims cannot be retrieved.");
            _unableToReadIdToken = LoggerMessage.Define<string>(
                eventId: new EventId(43, "UnableToReadIdToken"),
                logLevel: LogLevel.Error,
                formatString: "Unable to read the 'id_token', no suitable ISecurityTokenValidator was found for: '{IdToken}'.");
            _remoteSignOutHandledResponse = LoggerMessage.Define(
                eventId: new EventId(44, "RemoteSignOutHandledResponse"),
                logLevel: LogLevel.Debug,
                formatString: "RemoteSignOutContext.HandledResponse");
            _remoteSignOutSkipped = LoggerMessage.Define(
                eventId: new EventId(45, "RemoteSignOutSkipped"),
                logLevel: LogLevel.Debug,
                formatString: "RemoteSignOutContext.Skipped");
            _remoteSignOut = LoggerMessage.Define(
                eventId: new EventId(46, "RemoteSignOut"),
                logLevel: LogLevel.Information,
                formatString: "Remote signout request processed.");
            _remoteSignOutSessionIdMissing = LoggerMessage.Define(
                eventId: new EventId(47, "RemoteSignOutSessionIdMissing"),
                logLevel: LogLevel.Error,
                formatString: "The remote signout request was ignored because the 'sid' parameter " +
                             "was missing, which may indicate an unsolicited logout.");
            _remoteSignOutSessionIdInvalid = LoggerMessage.Define(
                eventId: new EventId(48, "RemoteSignOutSessionIdInvalid"),
                logLevel: LogLevel.Error,
                formatString: "The remote signout request was ignored because the 'sid' parameter didn't match " +
                             "the expected value, which may indicate an unsolicited logout.");
            _authenticationSchemeSignedOut = LoggerMessage.Define<string>(
                eventId: new EventId(49, "AuthenticationSchemeSignedOut"),
                logLevel: LogLevel.Information,
                formatString: "AuthenticationScheme: {AuthenticationScheme} signed out.");
            _signOutCallbackRedirectHandledResponse = LoggerMessage.Define(
                eventId: new EventId(50, "SignOutCallbackRedirectHandledResponse"),
                logLevel: LogLevel.Debug,
                formatString: "RedirectToSignedOutRedirectUri.HandledResponse");
            _signOutCallbackRedirectSkipped = LoggerMessage.Define(
                eventId: new EventId(51, "SignOutCallbackRedirectSkipped"),
                logLevel: LogLevel.Debug,
                formatString: "RedirectToSignedOutRedirectUri.Skipped");
<<<<<<< HEAD
            _remoteSignOutIssuerMissing = LoggerMessage.Define(
              eventId: 52,
              logLevel: LogLevel.Error,
              formatString: "The remote signout request was ignored because the 'iss' parameter " +
                            "was missing, which may indicate an unsolicited logout.");
            _remoteSignOutIssuerInvalid = LoggerMessage.Define(
               eventId: 53,
               logLevel: LogLevel.Error,
               formatString: "The remote signout request was ignored because the 'iss' parameter didn't match " +
                             "the expected value, which may indicate an unsolicited logout.");
=======

            //  EventId 52 is used by ResponseErrorWithStatusCode
            _handleChallenge = LoggerMessage.Define<string, string>(
                eventId: new EventId(53, "HandleChallenge"),
                logLevel: LogLevel.Debug,
                formatString: "HandleChallenge with Location: {Location}; and Set-Cookie: {Cookie}.");                
>>>>>>> ad11f890
        }

        public static void UpdatingConfiguration(this ILogger logger)
        {
            _updatingConfiguration(logger, null);
        }

        public static void ConfigurationManagerRequestRefreshCalled(this ILogger logger)
        {
            _configurationManagerRequestRefreshCalled(logger, null);
        }

        public static void AuthorizationCodeReceived(this ILogger logger)
        {
            _authorizationCodeReceived(logger, null);
        }

        public static void TokenResponseReceived(this ILogger logger)
        {
            _tokenResponseReceived(logger, null);
        }

        public static void ReceivedIdToken(this ILogger logger)
        {
            _receivedIdToken(logger, null);
        }

        public static void RedeemingCodeForTokens(this ILogger logger)
        {
            _redeemingCodeForTokens(logger, null);
        }

        public static void TokenValidatedHandledResponse(this ILogger logger)
        {
            _tokenValidatedHandledResponse(logger, null);
        }

        public static void TokenValidatedSkipped(this ILogger logger)
        {
            _tokenValidatedSkipped(logger, null);
        }

        public static void AuthorizationCodeReceivedContextHandledResponse(this ILogger logger)
        {
            _authorizationCodeReceivedContextHandledResponse(logger, null);
        }

        public static void AuthorizationCodeReceivedContextSkipped(this ILogger logger)
        {
            _authorizationCodeReceivedContextSkipped(logger, null);
        }

        public static void TokenResponseReceivedHandledResponse(this ILogger logger)
        {
            _tokenResponseReceivedHandledResponse(logger, null);
        }

        public static void TokenResponseReceivedSkipped(this ILogger logger)
        {
            _tokenResponseReceivedSkipped(logger, null);
        }

        public static void AuthenticationFailedContextHandledResponse(this ILogger logger)
        {
            _authenticationFailedContextHandledResponse(logger, null);
        }

        public static void AuthenticationFailedContextSkipped(this ILogger logger)
        {
            _authenticationFailedContextSkipped(logger, null);
        }

        public static void MessageReceived(this ILogger logger, string redirectUrl)
        {
            _messageReceived(logger, redirectUrl, null);
        }

        public static void MessageReceivedContextHandledResponse(this ILogger logger)
        {
            _messageReceivedContextHandledResponse(logger, null);
        }

        public static void MessageReceivedContextSkipped(this ILogger logger)
        {
            _messageReceivedContextSkipped(logger, null);
        }

        public static void RedirectToIdentityProviderForSignOutHandledResponse(this ILogger logger)
        {
            _redirectToIdentityProviderForSignOutHandledResponse(logger, null);
        }

        public static void RedirectToIdentityProviderHandledResponse(this ILogger logger)
        {
            _redirectToIdentityProviderHandledResponse(logger, null);
        }

        public static void SignOutCallbackRedirectHandledResponse(this ILogger logger)
        {
            _signOutCallbackRedirectHandledResponse(logger, null);
        }

        public static void SignOutCallbackRedirectSkipped(this ILogger logger)
        {
            _signOutCallbackRedirectSkipped(logger, null);
        }

        public static void UserInformationReceivedHandledResponse(this ILogger logger)
        {
            _userInformationReceivedHandledResponse(logger, null);
        }

        public static void UserInformationReceivedSkipped(this ILogger logger)
        {
            _userInformationReceivedSkipped(logger, null);
        }

        public static void InvalidLogoutQueryStringRedirectUrl(this ILogger logger, string redirectUrl)
        {
            _invalidLogoutQueryStringRedirectUrl(logger, redirectUrl, null);
        }

        public static void NullOrEmptyAuthorizationResponseState(this ILogger logger)
        {
            _nullOrEmptyAuthorizationResponseState(logger, null);
        }

        public static void UnableToReadAuthorizationResponseState(this ILogger logger)
        {
            _unableToReadAuthorizationResponseState(logger, null);
        }

        public static void ResponseError(this ILogger logger, string error, string errorDescription, string errorUri)
        {
            _responseError(logger, error, errorDescription, errorUri, null);
        }

        public static void ResponseErrorWithStatusCode(this ILogger logger, string error, string errorDescription, string errorUri, int statusCode)
        {
            _responseErrorWithStatusCode(logger, error, errorDescription, errorUri, statusCode, null);
        }

        public static void ExceptionProcessingMessage(this ILogger logger, Exception ex)
        {
            _exceptionProcessingMessage(logger, ex);
        }

        public static void AccessTokenNotAvailable(this ILogger logger)
        {
            _accessTokenNotAvailable(logger, null);
        }

        public static void RetrievingClaims(this ILogger logger)
        {
            _retrievingClaims(logger, null);
        }

        public static void UserInfoEndpointNotSet(this ILogger logger)
        {
            _userInfoEndpointNotSet(logger, null);
        }

        public static void UnableToProtectNonceCookie(this ILogger logger, Exception ex)
        {
            _unableToProtectNonceCookie(logger, ex);
        }

        public static void InvalidAuthenticationRequestUrl(this ILogger logger, string redirectUri)
        {
            _invalidAuthenticationRequestUrl(logger, redirectUri, null);
        }

        public static void UnableToReadIdToken(this ILogger logger, string idToken)
        {
            _unableToReadIdToken(logger, idToken, null);
        }

        public static void InvalidSecurityTokenType(this ILogger logger, string tokenType)
        {
            _invalidSecurityTokenType(logger, tokenType, null);
        }

        public static void UnableToValidateIdToken(this ILogger logger, string idToken)
        {
            _unableToValidateIdToken(logger, idToken, null);
        }

        public static void EnteringOpenIdAuthenticationHandlerHandleRemoteAuthenticateAsync(this ILogger logger, string openIdConnectHandlerTypeName)
        {
            _enteringOpenIdAuthenticationHandlerHandleRemoteAuthenticateAsync(logger, openIdConnectHandlerTypeName, null);
        }

        public static void EnteringOpenIdAuthenticationHandlerHandleUnauthorizedAsync(this ILogger logger, string openIdConnectHandlerTypeName)
        {
            _enteringOpenIdAuthenticationHandlerHandleUnauthorizedAsync(logger, openIdConnectHandlerTypeName, null);
        }

        public static void EnteringOpenIdAuthenticationHandlerHandleSignOutAsync(this ILogger logger, string openIdConnectHandlerTypeName)
        {
            _enteringOpenIdAuthenticationHandlerHandleSignOutAsync(logger, openIdConnectHandlerTypeName, null);
        }

        public static void UserInformationReceived(this ILogger logger, string user)
        {
            _userInformationReceived(logger, user, null);
        }

        public static void PostAuthenticationLocalRedirect(this ILogger logger, string redirectUri)
        {
            _postAuthenticationLocalRedirect(logger, redirectUri, null);
        }

        public static void PostSignOutRedirect(this ILogger logger, string redirectUri)
        {
            _postSignOutRedirect(logger, redirectUri, null);
        }

        public static void RemoteSignOutHandledResponse(this ILogger logger)
        {
            _remoteSignOutHandledResponse(logger, null);
        }

        public static void RemoteSignOutSkipped(this ILogger logger)
        {
            _remoteSignOutSkipped(logger, null);
        }

        public static void RemoteSignOut(this ILogger logger)
        {
            _remoteSignOut(logger, null);
        }

        public static void RemoteSignOutSessionIdMissing(this ILogger logger)
        {
            _remoteSignOutSessionIdMissing(logger, null);
        }

        public static void RemoteSignOutSessionIdInvalid(this ILogger logger)
        {
            _remoteSignOutSessionIdInvalid(logger, null);
        }

        public static void AuthenticationSchemeSignedOut(this ILogger logger, string authenticationScheme)
        {
            _authenticationSchemeSignedOut(logger, authenticationScheme, null);
        }

<<<<<<< HEAD
        public static void RemoteSignOutIssuerMissing(this ILogger logger)
        {
            _remoteSignOutIssuerMissing(logger, null);
        }

        public static void RemoteSignOutIssuerInvalid(this ILogger logger)
        {
            _remoteSignOutIssuerInvalid(logger, null);
        }
=======
        public static void HandleChallenge(this ILogger logger, string location, string cookie)
            => _handleChallenge(logger, location, cookie, null);
>>>>>>> ad11f890
    }
}<|MERGE_RESOLUTION|>--- conflicted
+++ resolved
@@ -55,14 +55,10 @@
         private static Action<ILogger, Exception> _remoteSignOut;
         private static Action<ILogger, Exception> _remoteSignOutSessionIdMissing;
         private static Action<ILogger, Exception> _remoteSignOutSessionIdInvalid;
-<<<<<<< HEAD
-        private static Action<ILogger, string, Exception> _signOut;
+        private static Action<ILogger, string, Exception> _authenticationSchemeSignedOut;
+        private static Action<ILogger, string, string, Exception> _handleChallenge;
         private static Action<ILogger, Exception> _remoteSignOutIssuerMissing;
         private static Action<ILogger, Exception> _remoteSignOutIssuerInvalid;
-=======
-        private static Action<ILogger, string, Exception> _authenticationSchemeSignedOut;
-        private static Action<ILogger, string, string, Exception> _handleChallenge;
->>>>>>> ad11f890
 
         static LoggingExtensions()
         {
@@ -265,25 +261,22 @@
                 eventId: new EventId(51, "SignOutCallbackRedirectSkipped"),
                 logLevel: LogLevel.Debug,
                 formatString: "RedirectToSignedOutRedirectUri.Skipped");
-<<<<<<< HEAD
+
+            //  EventId 52 is used by ResponseErrorWithStatusCode
+            _handleChallenge = LoggerMessage.Define<string, string>(
+                eventId: new EventId(53, "HandleChallenge"),
+                logLevel: LogLevel.Debug,
+                formatString: "HandleChallenge with Location: {Location}; and Set-Cookie: {Cookie}.");
             _remoteSignOutIssuerMissing = LoggerMessage.Define(
-              eventId: 52,
+              eventId: new EventId(54, "RemoteSignOutIssuerMissing"),
               logLevel: LogLevel.Error,
               formatString: "The remote signout request was ignored because the 'iss' parameter " +
                             "was missing, which may indicate an unsolicited logout.");
             _remoteSignOutIssuerInvalid = LoggerMessage.Define(
-               eventId: 53,
+              eventId: new EventId(55, "RemoteSignOutIssuerInvalid"),
                logLevel: LogLevel.Error,
                formatString: "The remote signout request was ignored because the 'iss' parameter didn't match " +
                              "the expected value, which may indicate an unsolicited logout.");
-=======
-
-            //  EventId 52 is used by ResponseErrorWithStatusCode
-            _handleChallenge = LoggerMessage.Define<string, string>(
-                eventId: new EventId(53, "HandleChallenge"),
-                logLevel: LogLevel.Debug,
-                formatString: "HandleChallenge with Location: {Location}; and Set-Cookie: {Cookie}.");                
->>>>>>> ad11f890
         }
 
         public static void UpdatingConfiguration(this ILogger logger)
@@ -531,19 +524,17 @@
             _authenticationSchemeSignedOut(logger, authenticationScheme, null);
         }
 
-<<<<<<< HEAD
-        public static void RemoteSignOutIssuerMissing(this ILogger logger)
-        {
-            _remoteSignOutIssuerMissing(logger, null);
-        }
-
-        public static void RemoteSignOutIssuerInvalid(this ILogger logger)
-        {
-            _remoteSignOutIssuerInvalid(logger, null);
-        }
-=======
         public static void HandleChallenge(this ILogger logger, string location, string cookie)
             => _handleChallenge(logger, location, cookie, null);
->>>>>>> ad11f890
+
+        public static void RemoteSignOutIssuerMissing(this ILogger logger)
+        {
+            _remoteSignOutIssuerMissing(logger, null);
+        }
+
+        public static void RemoteSignOutIssuerInvalid(this ILogger logger)
+        {
+            _remoteSignOutIssuerInvalid(logger, null);
+        }
     }
 }