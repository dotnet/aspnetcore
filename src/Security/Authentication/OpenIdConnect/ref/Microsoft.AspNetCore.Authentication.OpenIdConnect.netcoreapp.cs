--- conflicted
+++ resolved
@@ -105,16 +105,6 @@
     public partial class OpenIdConnectOptions : Microsoft.AspNetCore.Authentication.RemoteAuthenticationOptions
     {
         public OpenIdConnectOptions() { }
-<<<<<<< HEAD
-        public Microsoft.AspNetCore.Authentication.OpenIdConnect.OpenIdConnectRedirectBehavior AuthenticationMethod { [System.Runtime.CompilerServices.CompilerGeneratedAttribute] get { throw null; } [System.Runtime.CompilerServices.CompilerGeneratedAttribute] set { } }
-        public string Authority { [System.Runtime.CompilerServices.CompilerGeneratedAttribute] get { throw null; } [System.Runtime.CompilerServices.CompilerGeneratedAttribute] set { } }
-        public Microsoft.AspNetCore.Authentication.OAuth.Claims.ClaimActionCollection ClaimActions { [System.Runtime.CompilerServices.CompilerGeneratedAttribute] get { throw null; } }
-        public string ClientId { [System.Runtime.CompilerServices.CompilerGeneratedAttribute] get { throw null; } [System.Runtime.CompilerServices.CompilerGeneratedAttribute] set { } }
-        public string ClientSecret { [System.Runtime.CompilerServices.CompilerGeneratedAttribute] get { throw null; } [System.Runtime.CompilerServices.CompilerGeneratedAttribute] set { } }
-        public Microsoft.IdentityModel.Protocols.OpenIdConnect.OpenIdConnectConfiguration Configuration { [System.Runtime.CompilerServices.CompilerGeneratedAttribute] get { throw null; } [System.Runtime.CompilerServices.CompilerGeneratedAttribute] set { } }
-        public Microsoft.IdentityModel.Protocols.IConfigurationManager<Microsoft.IdentityModel.Protocols.OpenIdConnect.OpenIdConnectConfiguration> ConfigurationManager { [System.Runtime.CompilerServices.CompilerGeneratedAttribute] get { throw null; } [System.Runtime.CompilerServices.CompilerGeneratedAttribute] set { } }
-        public bool DisableTelemetry { [System.Runtime.CompilerServices.CompilerGeneratedAttribute] get { throw null; } [System.Runtime.CompilerServices.CompilerGeneratedAttribute] set { } }
-=======
         public Microsoft.AspNetCore.Authentication.OpenIdConnect.OpenIdConnectRedirectBehavior AuthenticationMethod { [System.Runtime.CompilerServices.CompilerGeneratedAttribute]get { throw null; } [System.Runtime.CompilerServices.CompilerGeneratedAttribute]set { } }
         public string Authority { [System.Runtime.CompilerServices.CompilerGeneratedAttribute]get { throw null; } [System.Runtime.CompilerServices.CompilerGeneratedAttribute]set { } }
         public System.TimeSpan AutomaticRefreshInterval { [System.Runtime.CompilerServices.CompilerGeneratedAttribute]get { throw null; } [System.Runtime.CompilerServices.CompilerGeneratedAttribute]set { } }
@@ -124,33 +114,11 @@
         public Microsoft.IdentityModel.Protocols.OpenIdConnect.OpenIdConnectConfiguration Configuration { [System.Runtime.CompilerServices.CompilerGeneratedAttribute]get { throw null; } [System.Runtime.CompilerServices.CompilerGeneratedAttribute]set { } }
         public Microsoft.IdentityModel.Protocols.IConfigurationManager<Microsoft.IdentityModel.Protocols.OpenIdConnect.OpenIdConnectConfiguration> ConfigurationManager { [System.Runtime.CompilerServices.CompilerGeneratedAttribute]get { throw null; } [System.Runtime.CompilerServices.CompilerGeneratedAttribute]set { } }
         public bool DisableTelemetry { [System.Runtime.CompilerServices.CompilerGeneratedAttribute]get { throw null; } [System.Runtime.CompilerServices.CompilerGeneratedAttribute]set { } }
->>>>>>> ec4a7f6c
         public new Microsoft.AspNetCore.Authentication.OpenIdConnect.OpenIdConnectEvents Events { get { throw null; } set { } }
         public bool GetClaimsFromUserInfoEndpoint { [System.Runtime.CompilerServices.CompilerGeneratedAttribute] get { throw null; } [System.Runtime.CompilerServices.CompilerGeneratedAttribute] set { } }
         public System.TimeSpan? MaxAge { [System.Runtime.CompilerServices.CompilerGeneratedAttribute] get { throw null; } [System.Runtime.CompilerServices.CompilerGeneratedAttribute] set { } }
         public string MetadataAddress { [System.Runtime.CompilerServices.CompilerGeneratedAttribute] get { throw null; } [System.Runtime.CompilerServices.CompilerGeneratedAttribute] set { } }
         public Microsoft.AspNetCore.Http.CookieBuilder NonceCookie { get { throw null; } set { } }
-<<<<<<< HEAD
-        public string Prompt { [System.Runtime.CompilerServices.CompilerGeneratedAttribute] get { throw null; } [System.Runtime.CompilerServices.CompilerGeneratedAttribute] set { } }
-        public Microsoft.IdentityModel.Protocols.OpenIdConnect.OpenIdConnectProtocolValidator ProtocolValidator { [System.Runtime.CompilerServices.CompilerGeneratedAttribute] get { throw null; } [System.Runtime.CompilerServices.CompilerGeneratedAttribute] set { } }
-        public bool RefreshOnIssuerKeyNotFound { [System.Runtime.CompilerServices.CompilerGeneratedAttribute] get { throw null; } [System.Runtime.CompilerServices.CompilerGeneratedAttribute] set { } }
-        public Microsoft.AspNetCore.Http.PathString RemoteSignOutPath { [System.Runtime.CompilerServices.CompilerGeneratedAttribute] get { throw null; } [System.Runtime.CompilerServices.CompilerGeneratedAttribute] set { } }
-        public bool RequireHttpsMetadata { [System.Runtime.CompilerServices.CompilerGeneratedAttribute] get { throw null; } [System.Runtime.CompilerServices.CompilerGeneratedAttribute] set { } }
-        public string Resource { [System.Runtime.CompilerServices.CompilerGeneratedAttribute] get { throw null; } [System.Runtime.CompilerServices.CompilerGeneratedAttribute] set { } }
-        public string ResponseMode { [System.Runtime.CompilerServices.CompilerGeneratedAttribute] get { throw null; } [System.Runtime.CompilerServices.CompilerGeneratedAttribute] set { } }
-        public string ResponseType { [System.Runtime.CompilerServices.CompilerGeneratedAttribute] get { throw null; } [System.Runtime.CompilerServices.CompilerGeneratedAttribute] set { } }
-        public System.Collections.Generic.ICollection<string> Scope { [System.Runtime.CompilerServices.CompilerGeneratedAttribute] get { throw null; } }
-        public Microsoft.IdentityModel.Tokens.ISecurityTokenValidator SecurityTokenValidator { [System.Runtime.CompilerServices.CompilerGeneratedAttribute] get { throw null; } [System.Runtime.CompilerServices.CompilerGeneratedAttribute] set { } }
-        public Microsoft.AspNetCore.Http.PathString SignedOutCallbackPath { [System.Runtime.CompilerServices.CompilerGeneratedAttribute] get { throw null; } [System.Runtime.CompilerServices.CompilerGeneratedAttribute] set { } }
-        public string SignedOutRedirectUri { [System.Runtime.CompilerServices.CompilerGeneratedAttribute] get { throw null; } [System.Runtime.CompilerServices.CompilerGeneratedAttribute] set { } }
-        public string SignOutScheme { [System.Runtime.CompilerServices.CompilerGeneratedAttribute] get { throw null; } [System.Runtime.CompilerServices.CompilerGeneratedAttribute] set { } }
-        public bool SkipUnrecognizedRequests { [System.Runtime.CompilerServices.CompilerGeneratedAttribute] get { throw null; } [System.Runtime.CompilerServices.CompilerGeneratedAttribute] set { } }
-        public Microsoft.AspNetCore.Authentication.ISecureDataFormat<Microsoft.AspNetCore.Authentication.AuthenticationProperties> StateDataFormat { [System.Runtime.CompilerServices.CompilerGeneratedAttribute] get { throw null; } [System.Runtime.CompilerServices.CompilerGeneratedAttribute] set { } }
-        public Microsoft.AspNetCore.Authentication.ISecureDataFormat<string> StringDataFormat { [System.Runtime.CompilerServices.CompilerGeneratedAttribute] get { throw null; } [System.Runtime.CompilerServices.CompilerGeneratedAttribute] set { } }
-        public Microsoft.IdentityModel.Tokens.TokenValidationParameters TokenValidationParameters { [System.Runtime.CompilerServices.CompilerGeneratedAttribute] get { throw null; } [System.Runtime.CompilerServices.CompilerGeneratedAttribute] set { } }
-        public bool UsePkce { [System.Runtime.CompilerServices.CompilerGeneratedAttribute] get { throw null; } [System.Runtime.CompilerServices.CompilerGeneratedAttribute] set { } }
-        public bool UseTokenLifetime { [System.Runtime.CompilerServices.CompilerGeneratedAttribute] get { throw null; } [System.Runtime.CompilerServices.CompilerGeneratedAttribute] set { } }
-=======
         public string Prompt { [System.Runtime.CompilerServices.CompilerGeneratedAttribute]get { throw null; } [System.Runtime.CompilerServices.CompilerGeneratedAttribute]set { } }
         public Microsoft.IdentityModel.Protocols.OpenIdConnect.OpenIdConnectProtocolValidator ProtocolValidator { [System.Runtime.CompilerServices.CompilerGeneratedAttribute]get { throw null; } [System.Runtime.CompilerServices.CompilerGeneratedAttribute]set { } }
         public System.TimeSpan RefreshInterval { [System.Runtime.CompilerServices.CompilerGeneratedAttribute]get { throw null; } [System.Runtime.CompilerServices.CompilerGeneratedAttribute]set { } }
@@ -171,7 +139,6 @@
         public Microsoft.IdentityModel.Tokens.TokenValidationParameters TokenValidationParameters { [System.Runtime.CompilerServices.CompilerGeneratedAttribute]get { throw null; } [System.Runtime.CompilerServices.CompilerGeneratedAttribute]set { } }
         public bool UsePkce { [System.Runtime.CompilerServices.CompilerGeneratedAttribute]get { throw null; } [System.Runtime.CompilerServices.CompilerGeneratedAttribute]set { } }
         public bool UseTokenLifetime { [System.Runtime.CompilerServices.CompilerGeneratedAttribute]get { throw null; } [System.Runtime.CompilerServices.CompilerGeneratedAttribute]set { } }
->>>>>>> ec4a7f6c
         public override void Validate() { }
     }
     public partial class OpenIdConnectPostConfigureOptions : Microsoft.Extensions.Options.IPostConfigureOptions<Microsoft.AspNetCore.Authentication.OpenIdConnect.OpenIdConnectOptions>
