// Copyright (c) .NET Foundation. All rights reserved.
// Licensed under the Apache License, Version 2.0. See License.txt in the project root for license information.

namespace Microsoft.AspNetCore.Authentication.JwtBearer
{
    public partial class AuthenticationFailedContext : Microsoft.AspNetCore.Authentication.ResultContext<Microsoft.AspNetCore.Authentication.JwtBearer.JwtBearerOptions>
    {
        public AuthenticationFailedContext(Microsoft.AspNetCore.Http.HttpContext context, Microsoft.AspNetCore.Authentication.AuthenticationScheme scheme, Microsoft.AspNetCore.Authentication.JwtBearer.JwtBearerOptions options) : base (default(Microsoft.AspNetCore.Http.HttpContext), default(Microsoft.AspNetCore.Authentication.AuthenticationScheme), default(Microsoft.AspNetCore.Authentication.JwtBearer.JwtBearerOptions)) { }
        public System.Exception Exception { [System.Runtime.CompilerServices.CompilerGeneratedAttribute] get { throw null; } [System.Runtime.CompilerServices.CompilerGeneratedAttribute] set { } }
    }
    public partial class ForbiddenContext : Microsoft.AspNetCore.Authentication.ResultContext<Microsoft.AspNetCore.Authentication.JwtBearer.JwtBearerOptions>
    {
        public ForbiddenContext(Microsoft.AspNetCore.Http.HttpContext context, Microsoft.AspNetCore.Authentication.AuthenticationScheme scheme, Microsoft.AspNetCore.Authentication.JwtBearer.JwtBearerOptions options) : base (default(Microsoft.AspNetCore.Http.HttpContext), default(Microsoft.AspNetCore.Authentication.AuthenticationScheme), default(Microsoft.AspNetCore.Authentication.JwtBearer.JwtBearerOptions)) { }
    }
    public partial class JwtBearerChallengeContext : Microsoft.AspNetCore.Authentication.PropertiesContext<Microsoft.AspNetCore.Authentication.JwtBearer.JwtBearerOptions>
    {
        public JwtBearerChallengeContext(Microsoft.AspNetCore.Http.HttpContext context, Microsoft.AspNetCore.Authentication.AuthenticationScheme scheme, Microsoft.AspNetCore.Authentication.JwtBearer.JwtBearerOptions options, Microsoft.AspNetCore.Authentication.AuthenticationProperties properties) : base (default(Microsoft.AspNetCore.Http.HttpContext), default(Microsoft.AspNetCore.Authentication.AuthenticationScheme), default(Microsoft.AspNetCore.Authentication.JwtBearer.JwtBearerOptions), default(Microsoft.AspNetCore.Authentication.AuthenticationProperties)) { }
        public System.Exception AuthenticateFailure { [System.Runtime.CompilerServices.CompilerGeneratedAttribute] get { throw null; } [System.Runtime.CompilerServices.CompilerGeneratedAttribute] set { } }
        public string Error { [System.Runtime.CompilerServices.CompilerGeneratedAttribute] get { throw null; } [System.Runtime.CompilerServices.CompilerGeneratedAttribute] set { } }
        public string ErrorDescription { [System.Runtime.CompilerServices.CompilerGeneratedAttribute] get { throw null; } [System.Runtime.CompilerServices.CompilerGeneratedAttribute] set { } }
        public string ErrorUri { [System.Runtime.CompilerServices.CompilerGeneratedAttribute] get { throw null; } [System.Runtime.CompilerServices.CompilerGeneratedAttribute] set { } }
        public bool Handled { [System.Runtime.CompilerServices.CompilerGeneratedAttribute] get { throw null; } }
        public void HandleResponse() { }
    }
    public static partial class JwtBearerDefaults
    {
        public const string AuthenticationScheme = "Bearer";
    }
    public partial class JwtBearerEvents
    {
        public JwtBearerEvents() { }
        public System.Func<Microsoft.AspNetCore.Authentication.JwtBearer.AuthenticationFailedContext, System.Threading.Tasks.Task> OnAuthenticationFailed { [System.Runtime.CompilerServices.CompilerGeneratedAttribute] get { throw null; } [System.Runtime.CompilerServices.CompilerGeneratedAttribute] set { } }
        public System.Func<Microsoft.AspNetCore.Authentication.JwtBearer.JwtBearerChallengeContext, System.Threading.Tasks.Task> OnChallenge { [System.Runtime.CompilerServices.CompilerGeneratedAttribute] get { throw null; } [System.Runtime.CompilerServices.CompilerGeneratedAttribute] set { } }
        public System.Func<Microsoft.AspNetCore.Authentication.JwtBearer.ForbiddenContext, System.Threading.Tasks.Task> OnForbidden { [System.Runtime.CompilerServices.CompilerGeneratedAttribute] get { throw null; } [System.Runtime.CompilerServices.CompilerGeneratedAttribute] set { } }
        public System.Func<Microsoft.AspNetCore.Authentication.JwtBearer.MessageReceivedContext, System.Threading.Tasks.Task> OnMessageReceived { [System.Runtime.CompilerServices.CompilerGeneratedAttribute] get { throw null; } [System.Runtime.CompilerServices.CompilerGeneratedAttribute] set { } }
        public System.Func<Microsoft.AspNetCore.Authentication.JwtBearer.TokenValidatedContext, System.Threading.Tasks.Task> OnTokenValidated { [System.Runtime.CompilerServices.CompilerGeneratedAttribute] get { throw null; } [System.Runtime.CompilerServices.CompilerGeneratedAttribute] set { } }
        public virtual System.Threading.Tasks.Task AuthenticationFailed(Microsoft.AspNetCore.Authentication.JwtBearer.AuthenticationFailedContext context) { throw null; }
        public virtual System.Threading.Tasks.Task Challenge(Microsoft.AspNetCore.Authentication.JwtBearer.JwtBearerChallengeContext context) { throw null; }
        public virtual System.Threading.Tasks.Task Forbidden(Microsoft.AspNetCore.Authentication.JwtBearer.ForbiddenContext context) { throw null; }
        public virtual System.Threading.Tasks.Task MessageReceived(Microsoft.AspNetCore.Authentication.JwtBearer.MessageReceivedContext context) { throw null; }
        public virtual System.Threading.Tasks.Task TokenValidated(Microsoft.AspNetCore.Authentication.JwtBearer.TokenValidatedContext context) { throw null; }
    }
    public partial class JwtBearerHandler : Microsoft.AspNetCore.Authentication.AuthenticationHandler<Microsoft.AspNetCore.Authentication.JwtBearer.JwtBearerOptions>
    {
        public JwtBearerHandler(Microsoft.Extensions.Options.IOptionsMonitor<Microsoft.AspNetCore.Authentication.JwtBearer.JwtBearerOptions> options, Microsoft.Extensions.Logging.ILoggerFactory logger, System.Text.Encodings.Web.UrlEncoder encoder, Microsoft.AspNetCore.Authentication.ISystemClock clock) : base (default(Microsoft.Extensions.Options.IOptionsMonitor<Microsoft.AspNetCore.Authentication.JwtBearer.JwtBearerOptions>), default(Microsoft.Extensions.Logging.ILoggerFactory), default(System.Text.Encodings.Web.UrlEncoder), default(Microsoft.AspNetCore.Authentication.ISystemClock)) { }
        protected new Microsoft.AspNetCore.Authentication.JwtBearer.JwtBearerEvents Events { get { throw null; } set { } }
        protected override System.Threading.Tasks.Task<object> CreateEventsAsync() { throw null; }
        [System.Diagnostics.DebuggerStepThroughAttribute]
        protected override System.Threading.Tasks.Task<Microsoft.AspNetCore.Authentication.AuthenticateResult> HandleAuthenticateAsync() { throw null; }
        [System.Diagnostics.DebuggerStepThroughAttribute]
        protected override System.Threading.Tasks.Task HandleChallengeAsync(Microsoft.AspNetCore.Authentication.AuthenticationProperties properties) { throw null; }
        protected override System.Threading.Tasks.Task HandleForbiddenAsync(Microsoft.AspNetCore.Authentication.AuthenticationProperties properties) { throw null; }
    }
    public partial class JwtBearerOptions : Microsoft.AspNetCore.Authentication.AuthenticationSchemeOptions
    {
        public JwtBearerOptions() { }
<<<<<<< HEAD
        public string Audience { [System.Runtime.CompilerServices.CompilerGeneratedAttribute] get { throw null; } [System.Runtime.CompilerServices.CompilerGeneratedAttribute] set { } }
        public string Authority { [System.Runtime.CompilerServices.CompilerGeneratedAttribute] get { throw null; } [System.Runtime.CompilerServices.CompilerGeneratedAttribute] set { } }
        public System.Net.Http.HttpMessageHandler BackchannelHttpHandler { [System.Runtime.CompilerServices.CompilerGeneratedAttribute] get { throw null; } [System.Runtime.CompilerServices.CompilerGeneratedAttribute] set { } }
        public System.TimeSpan BackchannelTimeout { [System.Runtime.CompilerServices.CompilerGeneratedAttribute] get { throw null; } [System.Runtime.CompilerServices.CompilerGeneratedAttribute] set { } }
        public string Challenge { [System.Runtime.CompilerServices.CompilerGeneratedAttribute] get { throw null; } [System.Runtime.CompilerServices.CompilerGeneratedAttribute] set { } }
        public Microsoft.IdentityModel.Protocols.OpenIdConnect.OpenIdConnectConfiguration Configuration { [System.Runtime.CompilerServices.CompilerGeneratedAttribute] get { throw null; } [System.Runtime.CompilerServices.CompilerGeneratedAttribute] set { } }
        public Microsoft.IdentityModel.Protocols.IConfigurationManager<Microsoft.IdentityModel.Protocols.OpenIdConnect.OpenIdConnectConfiguration> ConfigurationManager { [System.Runtime.CompilerServices.CompilerGeneratedAttribute] get { throw null; } [System.Runtime.CompilerServices.CompilerGeneratedAttribute] set { } }
        public new Microsoft.AspNetCore.Authentication.JwtBearer.JwtBearerEvents Events { get { throw null; } set { } }
        public bool IncludeErrorDetails { [System.Runtime.CompilerServices.CompilerGeneratedAttribute] get { throw null; } [System.Runtime.CompilerServices.CompilerGeneratedAttribute] set { } }
        public string MetadataAddress { [System.Runtime.CompilerServices.CompilerGeneratedAttribute] get { throw null; } [System.Runtime.CompilerServices.CompilerGeneratedAttribute] set { } }
        public bool RefreshOnIssuerKeyNotFound { [System.Runtime.CompilerServices.CompilerGeneratedAttribute] get { throw null; } [System.Runtime.CompilerServices.CompilerGeneratedAttribute] set { } }
        public bool RequireHttpsMetadata { [System.Runtime.CompilerServices.CompilerGeneratedAttribute] get { throw null; } [System.Runtime.CompilerServices.CompilerGeneratedAttribute] set { } }
        public bool SaveToken { [System.Runtime.CompilerServices.CompilerGeneratedAttribute] get { throw null; } [System.Runtime.CompilerServices.CompilerGeneratedAttribute] set { } }
        public System.Collections.Generic.IList<Microsoft.IdentityModel.Tokens.ISecurityTokenValidator> SecurityTokenValidators { [System.Runtime.CompilerServices.CompilerGeneratedAttribute] get { throw null; } }
        public Microsoft.IdentityModel.Tokens.TokenValidationParameters TokenValidationParameters { [System.Runtime.CompilerServices.CompilerGeneratedAttribute] get { throw null; } [System.Runtime.CompilerServices.CompilerGeneratedAttribute] set { } }
=======
        public string Audience { [System.Runtime.CompilerServices.CompilerGeneratedAttribute]get { throw null; } [System.Runtime.CompilerServices.CompilerGeneratedAttribute]set { } }
        public string Authority { [System.Runtime.CompilerServices.CompilerGeneratedAttribute]get { throw null; } [System.Runtime.CompilerServices.CompilerGeneratedAttribute]set { } }
        public System.TimeSpan AutomaticRefreshInterval { [System.Runtime.CompilerServices.CompilerGeneratedAttribute]get { throw null; } [System.Runtime.CompilerServices.CompilerGeneratedAttribute]set { } }
        public System.Net.Http.HttpMessageHandler BackchannelHttpHandler { [System.Runtime.CompilerServices.CompilerGeneratedAttribute]get { throw null; } [System.Runtime.CompilerServices.CompilerGeneratedAttribute]set { } }
        public System.TimeSpan BackchannelTimeout { [System.Runtime.CompilerServices.CompilerGeneratedAttribute]get { throw null; } [System.Runtime.CompilerServices.CompilerGeneratedAttribute]set { } }
        public string Challenge { [System.Runtime.CompilerServices.CompilerGeneratedAttribute]get { throw null; } [System.Runtime.CompilerServices.CompilerGeneratedAttribute]set { } }
        public Microsoft.IdentityModel.Protocols.OpenIdConnect.OpenIdConnectConfiguration Configuration { [System.Runtime.CompilerServices.CompilerGeneratedAttribute]get { throw null; } [System.Runtime.CompilerServices.CompilerGeneratedAttribute]set { } }
        public Microsoft.IdentityModel.Protocols.IConfigurationManager<Microsoft.IdentityModel.Protocols.OpenIdConnect.OpenIdConnectConfiguration> ConfigurationManager { [System.Runtime.CompilerServices.CompilerGeneratedAttribute]get { throw null; } [System.Runtime.CompilerServices.CompilerGeneratedAttribute]set { } }
        public new Microsoft.AspNetCore.Authentication.JwtBearer.JwtBearerEvents Events { get { throw null; } set { } }
        public bool IncludeErrorDetails { [System.Runtime.CompilerServices.CompilerGeneratedAttribute]get { throw null; } [System.Runtime.CompilerServices.CompilerGeneratedAttribute]set { } }
        public string MetadataAddress { [System.Runtime.CompilerServices.CompilerGeneratedAttribute]get { throw null; } [System.Runtime.CompilerServices.CompilerGeneratedAttribute]set { } }
        public System.TimeSpan RefreshInterval { [System.Runtime.CompilerServices.CompilerGeneratedAttribute]get { throw null; } [System.Runtime.CompilerServices.CompilerGeneratedAttribute]set { } }
        public bool RefreshOnIssuerKeyNotFound { [System.Runtime.CompilerServices.CompilerGeneratedAttribute]get { throw null; } [System.Runtime.CompilerServices.CompilerGeneratedAttribute]set { } }
        public bool RequireHttpsMetadata { [System.Runtime.CompilerServices.CompilerGeneratedAttribute]get { throw null; } [System.Runtime.CompilerServices.CompilerGeneratedAttribute]set { } }
        public bool SaveToken { [System.Runtime.CompilerServices.CompilerGeneratedAttribute]get { throw null; } [System.Runtime.CompilerServices.CompilerGeneratedAttribute]set { } }
        public System.Collections.Generic.IList<Microsoft.IdentityModel.Tokens.ISecurityTokenValidator> SecurityTokenValidators { [System.Runtime.CompilerServices.CompilerGeneratedAttribute]get { throw null; } }
        public Microsoft.IdentityModel.Tokens.TokenValidationParameters TokenValidationParameters { [System.Runtime.CompilerServices.CompilerGeneratedAttribute]get { throw null; } [System.Runtime.CompilerServices.CompilerGeneratedAttribute]set { } }
>>>>>>> ec4a7f6c
    }
    public partial class JwtBearerPostConfigureOptions : Microsoft.Extensions.Options.IPostConfigureOptions<Microsoft.AspNetCore.Authentication.JwtBearer.JwtBearerOptions>
    {
        public JwtBearerPostConfigureOptions() { }
        public void PostConfigure(string name, Microsoft.AspNetCore.Authentication.JwtBearer.JwtBearerOptions options) { }
    }
    public partial class MessageReceivedContext : Microsoft.AspNetCore.Authentication.ResultContext<Microsoft.AspNetCore.Authentication.JwtBearer.JwtBearerOptions>
    {
        public MessageReceivedContext(Microsoft.AspNetCore.Http.HttpContext context, Microsoft.AspNetCore.Authentication.AuthenticationScheme scheme, Microsoft.AspNetCore.Authentication.JwtBearer.JwtBearerOptions options) : base (default(Microsoft.AspNetCore.Http.HttpContext), default(Microsoft.AspNetCore.Authentication.AuthenticationScheme), default(Microsoft.AspNetCore.Authentication.JwtBearer.JwtBearerOptions)) { }
        public string Token { [System.Runtime.CompilerServices.CompilerGeneratedAttribute] get { throw null; } [System.Runtime.CompilerServices.CompilerGeneratedAttribute] set { } }
    }
    public partial class TokenValidatedContext : Microsoft.AspNetCore.Authentication.ResultContext<Microsoft.AspNetCore.Authentication.JwtBearer.JwtBearerOptions>
    {
        public TokenValidatedContext(Microsoft.AspNetCore.Http.HttpContext context, Microsoft.AspNetCore.Authentication.AuthenticationScheme scheme, Microsoft.AspNetCore.Authentication.JwtBearer.JwtBearerOptions options) : base (default(Microsoft.AspNetCore.Http.HttpContext), default(Microsoft.AspNetCore.Authentication.AuthenticationScheme), default(Microsoft.AspNetCore.Authentication.JwtBearer.JwtBearerOptions)) { }
        public Microsoft.IdentityModel.Tokens.SecurityToken SecurityToken { [System.Runtime.CompilerServices.CompilerGeneratedAttribute] get { throw null; } [System.Runtime.CompilerServices.CompilerGeneratedAttribute] set { } }
    }
}
namespace Microsoft.Extensions.DependencyInjection
{
    public static partial class JwtBearerExtensions
    {
        public static Microsoft.AspNetCore.Authentication.AuthenticationBuilder AddJwtBearer(this Microsoft.AspNetCore.Authentication.AuthenticationBuilder builder) { throw null; }
        public static Microsoft.AspNetCore.Authentication.AuthenticationBuilder AddJwtBearer(this Microsoft.AspNetCore.Authentication.AuthenticationBuilder builder, System.Action<Microsoft.AspNetCore.Authentication.JwtBearer.JwtBearerOptions> configureOptions) { throw null; }
        public static Microsoft.AspNetCore.Authentication.AuthenticationBuilder AddJwtBearer(this Microsoft.AspNetCore.Authentication.AuthenticationBuilder builder, string authenticationScheme, System.Action<Microsoft.AspNetCore.Authentication.JwtBearer.JwtBearerOptions> configureOptions) { throw null; }
        public static Microsoft.AspNetCore.Authentication.AuthenticationBuilder AddJwtBearer(this Microsoft.AspNetCore.Authentication.AuthenticationBuilder builder, string authenticationScheme, string displayName, System.Action<Microsoft.AspNetCore.Authentication.JwtBearer.JwtBearerOptions> configureOptions) { throw null; }
    }
}<|MERGE_RESOLUTION|>--- conflicted
+++ resolved
@@ -54,23 +54,6 @@
     public partial class JwtBearerOptions : Microsoft.AspNetCore.Authentication.AuthenticationSchemeOptions
     {
         public JwtBearerOptions() { }
-<<<<<<< HEAD
-        public string Audience { [System.Runtime.CompilerServices.CompilerGeneratedAttribute] get { throw null; } [System.Runtime.CompilerServices.CompilerGeneratedAttribute] set { } }
-        public string Authority { [System.Runtime.CompilerServices.CompilerGeneratedAttribute] get { throw null; } [System.Runtime.CompilerServices.CompilerGeneratedAttribute] set { } }
-        public System.Net.Http.HttpMessageHandler BackchannelHttpHandler { [System.Runtime.CompilerServices.CompilerGeneratedAttribute] get { throw null; } [System.Runtime.CompilerServices.CompilerGeneratedAttribute] set { } }
-        public System.TimeSpan BackchannelTimeout { [System.Runtime.CompilerServices.CompilerGeneratedAttribute] get { throw null; } [System.Runtime.CompilerServices.CompilerGeneratedAttribute] set { } }
-        public string Challenge { [System.Runtime.CompilerServices.CompilerGeneratedAttribute] get { throw null; } [System.Runtime.CompilerServices.CompilerGeneratedAttribute] set { } }
-        public Microsoft.IdentityModel.Protocols.OpenIdConnect.OpenIdConnectConfiguration Configuration { [System.Runtime.CompilerServices.CompilerGeneratedAttribute] get { throw null; } [System.Runtime.CompilerServices.CompilerGeneratedAttribute] set { } }
-        public Microsoft.IdentityModel.Protocols.IConfigurationManager<Microsoft.IdentityModel.Protocols.OpenIdConnect.OpenIdConnectConfiguration> ConfigurationManager { [System.Runtime.CompilerServices.CompilerGeneratedAttribute] get { throw null; } [System.Runtime.CompilerServices.CompilerGeneratedAttribute] set { } }
-        public new Microsoft.AspNetCore.Authentication.JwtBearer.JwtBearerEvents Events { get { throw null; } set { } }
-        public bool IncludeErrorDetails { [System.Runtime.CompilerServices.CompilerGeneratedAttribute] get { throw null; } [System.Runtime.CompilerServices.CompilerGeneratedAttribute] set { } }
-        public string MetadataAddress { [System.Runtime.CompilerServices.CompilerGeneratedAttribute] get { throw null; } [System.Runtime.CompilerServices.CompilerGeneratedAttribute] set { } }
-        public bool RefreshOnIssuerKeyNotFound { [System.Runtime.CompilerServices.CompilerGeneratedAttribute] get { throw null; } [System.Runtime.CompilerServices.CompilerGeneratedAttribute] set { } }
-        public bool RequireHttpsMetadata { [System.Runtime.CompilerServices.CompilerGeneratedAttribute] get { throw null; } [System.Runtime.CompilerServices.CompilerGeneratedAttribute] set { } }
-        public bool SaveToken { [System.Runtime.CompilerServices.CompilerGeneratedAttribute] get { throw null; } [System.Runtime.CompilerServices.CompilerGeneratedAttribute] set { } }
-        public System.Collections.Generic.IList<Microsoft.IdentityModel.Tokens.ISecurityTokenValidator> SecurityTokenValidators { [System.Runtime.CompilerServices.CompilerGeneratedAttribute] get { throw null; } }
-        public Microsoft.IdentityModel.Tokens.TokenValidationParameters TokenValidationParameters { [System.Runtime.CompilerServices.CompilerGeneratedAttribute] get { throw null; } [System.Runtime.CompilerServices.CompilerGeneratedAttribute] set { } }
-=======
         public string Audience { [System.Runtime.CompilerServices.CompilerGeneratedAttribute]get { throw null; } [System.Runtime.CompilerServices.CompilerGeneratedAttribute]set { } }
         public string Authority { [System.Runtime.CompilerServices.CompilerGeneratedAttribute]get { throw null; } [System.Runtime.CompilerServices.CompilerGeneratedAttribute]set { } }
         public System.TimeSpan AutomaticRefreshInterval { [System.Runtime.CompilerServices.CompilerGeneratedAttribute]get { throw null; } [System.Runtime.CompilerServices.CompilerGeneratedAttribute]set { } }
@@ -88,7 +71,6 @@
         public bool SaveToken { [System.Runtime.CompilerServices.CompilerGeneratedAttribute]get { throw null; } [System.Runtime.CompilerServices.CompilerGeneratedAttribute]set { } }
         public System.Collections.Generic.IList<Microsoft.IdentityModel.Tokens.ISecurityTokenValidator> SecurityTokenValidators { [System.Runtime.CompilerServices.CompilerGeneratedAttribute]get { throw null; } }
         public Microsoft.IdentityModel.Tokens.TokenValidationParameters TokenValidationParameters { [System.Runtime.CompilerServices.CompilerGeneratedAttribute]get { throw null; } [System.Runtime.CompilerServices.CompilerGeneratedAttribute]set { } }
->>>>>>> ec4a7f6c
     }
     public partial class JwtBearerPostConfigureOptions : Microsoft.Extensions.Options.IPostConfigureOptions<Microsoft.AspNetCore.Authentication.JwtBearer.JwtBearerOptions>
     {
