// Copyright (c) .NET Foundation. All rights reserved. See License.txt in the project root for license information.

using Microsoft.AspNetCore.Authentication.MicrosoftAccount;
using Microsoft.AspNetCore.Authentication.OAuth;
using Microsoft.AspNetCore.Builder;
using Microsoft.AspNetCore.DataProtection;
using Microsoft.AspNetCore.Hosting;
using Microsoft.AspNetCore.Http;
using Microsoft.AspNetCore.TestHost;
using Microsoft.AspNetCore.WebUtilities;
using Microsoft.Extensions.DependencyInjection;
using Microsoft.Extensions.Logging.Abstractions;
using System;
using System.Linq;
using System.Net;
using System.Net.Http;
using System.Security.Claims;
using System.Text;
using System.Text.Encodings.Web;
using System.Threading.Tasks;
using Xunit;

namespace Microsoft.AspNetCore.Authentication.Tests.MicrosoftAccount
{
    public class MicrosoftAccountTests : RemoteAuthenticationTests<MicrosoftAccountOptions>
    {
        protected override string DefaultScheme => MicrosoftAccountDefaults.AuthenticationScheme;
        protected override Type HandlerType => typeof(MicrosoftAccountHandler);
        protected override bool SupportsSignIn { get => false; }
        protected override bool SupportsSignOut { get => false; }

        protected override void RegisterAuth(AuthenticationBuilder services, Action<MicrosoftAccountOptions> configure)
        {
            services.AddMicrosoftAccount(o =>
            {
                ConfigureDefaults(o);
                configure.Invoke(o);
            });
        }

        protected override void ConfigureDefaults(MicrosoftAccountOptions o)
        {
            o.ClientId = "whatever";
            o.ClientSecret = "whatever";
            o.SignInScheme = "auth1";
        }

        [Fact]
        public async Task ChallengeWillTriggerApplyRedirectEvent()
        {
            var server = CreateServer(o =>
            {
                o.ClientId = "Test Client Id";
                o.ClientSecret = "Test Client Secret";
                o.Events = new OAuthEvents
                {
                    OnRedirectToAuthorizationEndpoint = context =>
                    {
                        context.Response.Redirect(context.RedirectUri + "&custom=test");
                        return Task.FromResult(0);
                    }
                };
            });
            var transaction = await server.SendAsync("http://example.com/challenge");
            Assert.Equal(HttpStatusCode.Redirect, transaction.Response.StatusCode);
            var query = transaction.Response.Headers.Location.Query;
            Assert.Contains("custom=test", query);
        }

        [Fact]
        public async Task SignInThrows()
        {
            var server = CreateServer(o =>
            {
                o.ClientId = "Test Id";
                o.ClientSecret = "Test Secret";
            });
            var transaction = await server.SendAsync("https://example.com/signIn");
            Assert.Equal(HttpStatusCode.OK, transaction.Response.StatusCode);
        }

        [Fact]
        public async Task SignOutThrows()
        {
            var server = CreateServer(o =>
            {
                o.ClientId = "Test Id";
                o.ClientSecret = "Test Secret";
            });
            var transaction = await server.SendAsync("https://example.com/signOut");
            Assert.Equal(HttpStatusCode.OK, transaction.Response.StatusCode);
        }

        [Fact]
        public async Task ForbidThrows()
        {
            var server = CreateServer(o =>
            {
                o.ClientId = "Test Id";
                o.ClientSecret = "Test Secret";
            });
            var transaction = await server.SendAsync("https://example.com/signOut");
            Assert.Equal(HttpStatusCode.OK, transaction.Response.StatusCode);
        }

        [Fact]
        public async Task ChallengeWillTriggerRedirection()
        {
            var server = CreateServer(o =>
            {
                o.ClientId = "Test Id";
                o.ClientSecret = "Test Secret";
            });
            var transaction = await server.SendAsync("http://example.com/challenge");
            Assert.Equal(HttpStatusCode.Redirect, transaction.Response.StatusCode);
            var location = transaction.Response.Headers.Location.AbsoluteUri;
            Assert.Contains("https://login.microsoftonline.com/common/oauth2/v2.0/authorize", location);
            Assert.Contains("response_type=code", location);
            Assert.Contains("client_id=", location);
            Assert.Contains("redirect_uri=", location);
            Assert.Contains("scope=", location);
            Assert.Contains("state=", location);
            Assert.Contains("code_challenge=", location);
            Assert.Contains("code_challenge_method=S256", location);
        }

        [Fact]
        public async Task ChallengeWillIncludeScopeAsConfigured()
        {
            var server = CreateServer(o =>
            {
                o.ClientId = "Test Id";
                o.ClientSecret = "Test Secret";
                o.Scope.Clear();
                o.Scope.Add("foo");
                o.Scope.Add("bar");
            });
            var transaction = await server.SendAsync("http://example.com/challenge");
            var res = transaction.Response;
            Assert.Equal(HttpStatusCode.Redirect, res.StatusCode);
            Assert.Contains("scope=foo%20bar", res.Headers.Location.Query);
        }

        [Fact]
        public async Task ChallengeWillIncludeScopeAsOverwritten()
        {
            var server = CreateServer(o =>
            {
                o.ClientId = "Test Id";
                o.ClientSecret = "Test Secret";
                o.Scope.Clear();
                o.Scope.Add("foo");
                o.Scope.Add("bar");
            });
            var transaction = await server.SendAsync("http://example.com/challengeWithOtherScope");
            var res = transaction.Response;
            Assert.Equal(HttpStatusCode.Redirect, res.StatusCode);
            Assert.Contains("scope=baz%20qux", res.Headers.Location.Query);
        }

        [Fact]
        public async Task ChallengeWillIncludeScopeAsOverwrittenWithBaseAuthenticationProperties()
        {
            var server = CreateServer(o =>
            {
                o.ClientId = "Test Id";
                o.ClientSecret = "Test Secret";
                o.Scope.Clear();
                o.Scope.Add("foo");
                o.Scope.Add("bar");
            });
            var transaction = await server.SendAsync("http://example.com/challengeWithOtherScopeWithBaseAuthenticationProperties");
            var res = transaction.Response;
            Assert.Equal(HttpStatusCode.Redirect, res.StatusCode);
            Assert.Contains("scope=baz%20qux", res.Headers.Location.Query);
        }

        [Fact]
        public async Task AuthenticatedEventCanGetRefreshToken()
        {
            var stateFormat = new PropertiesDataFormat(new EphemeralDataProtectionProvider(NullLoggerFactory.Instance).CreateProtector("MsftTest"));
            var server = CreateServer(o =>
            {
                o.ClientId = "Test Client Id";
                o.ClientSecret = "Test Client Secret";
                o.StateDataFormat = stateFormat;
                o.BackchannelHttpHandler = new TestHttpMessageHandler
                {
                    Sender = req =>
                    {
                        if (req.RequestUri.AbsoluteUri == "https://login.microsoftonline.com/common/oauth2/v2.0/token")
                        {
                            return ReturnJsonResponse(new
                            {
                                access_token = "Test Access Token",
                                expire_in = 3600,
                                token_type = "Bearer",
                                refresh_token = "Test Refresh Token"
                            });
                        }
                        else if (req.RequestUri.GetComponents(UriComponents.SchemeAndServer | UriComponents.Path, UriFormat.UriEscaped) == "https://graph.microsoft.com/v1.0/me")
                        {
                            return ReturnJsonResponse(new
                            {
                                id = "Test User ID",
                                displayName = "Test Name",
                                givenName = "Test Given Name",
                                surname = "Test Family Name",
                                mail = "Test email"
                            });
                        }

                        return null;
                    }
                };
                o.Events = new OAuthEvents
                {
                    OnCreatingTicket = context =>
                    {
                        var refreshToken = context.RefreshToken;
                        context.Principal.AddIdentity(new ClaimsIdentity(new Claim[] { new Claim("RefreshToken", refreshToken, ClaimValueTypes.String, "Microsoft") }, "Microsoft"));
                        return Task.FromResult<object>(null);
                    }
                };
            });
            var properties = new AuthenticationProperties();
            var correlationKey = ".xsrf";
            var correlationValue = "TestCorrelationId";
            properties.Items.Add(correlationKey, correlationValue);
            properties.RedirectUri = "/me";
            var state = stateFormat.Protect(properties);
            var transaction = await server.SendAsync(
                "https://example.com/signin-microsoft?code=TestCode&state=" + UrlEncoder.Default.Encode(state),
                $".AspNetCore.Correlation.Microsoft.{correlationValue}=N");
            Assert.Equal(HttpStatusCode.Redirect, transaction.Response.StatusCode);
            Assert.Equal("/me", transaction.Response.Headers.GetValues("Location").First());
            Assert.Equal(2, transaction.SetCookie.Count);
            Assert.Contains($".AspNetCore.Correlation.Microsoft.{correlationValue}", transaction.SetCookie[0]);
            Assert.Contains(".AspNetCore." + TestExtensions.CookieAuthenticationScheme, transaction.SetCookie[1]);

            var authCookie = transaction.AuthenticationCookieValue;
            transaction = await server.SendAsync("https://example.com/me", authCookie);
            Assert.Equal(HttpStatusCode.OK, transaction.Response.StatusCode);
            Assert.Equal("Test Refresh Token", transaction.FindClaimValue("RefreshToken"));
        }

        [Fact]
<<<<<<< HEAD
        public async Task ChallengeWillUseAuthenticationPropertiesParametersAsQueryArguments()
        {
            var stateFormat = new PropertiesDataFormat(new EphemeralDataProtectionProvider(NullLoggerFactory.Instance).CreateProtector("GoogleTest"));
            var server = CreateServer(o =>
            {
                o.ClientId = "Test Id";
                o.ClientSecret = "Test Secret";
                o.StateDataFormat = stateFormat;
            });
            var transaction = await server.SendAsync("https://example.com/challenge");
            Assert.Equal(HttpStatusCode.Redirect, transaction.Response.StatusCode);

            // verify query arguments
            var query = QueryHelpers.ParseQuery(transaction.Response.Headers.Location.Query);
            Assert.Equal("https://graph.microsoft.com/user.read", query["scope"]);
            Assert.Equal("consumers", query["domain_hint"]);
            Assert.Equal("username", query["login_hint"]);
            Assert.Equal("select_account", query["prompt"]);
            Assert.Equal("query", query["response_mode"]);

            // verify that the passed items were not serialized
            var stateProperties = stateFormat.Unprotect(query["state"]);
            Assert.DoesNotContain("scope", stateProperties.Items.Keys);
            Assert.DoesNotContain("domain_hint", stateProperties.Items.Keys);
            Assert.DoesNotContain("login_hint", stateProperties.Items.Keys);
            Assert.DoesNotContain("prompt", stateProperties.Items.Keys);
            Assert.DoesNotContain("response_mode", stateProperties.Items.Keys);
=======
        public async Task PkceSentToTokenEndpoint()
        {
            var server = CreateServer(o =>
            {
                o.ClientId = "Test Client Id";
                o.ClientSecret = "Test Client Secret";
                o.BackchannelHttpHandler = new TestHttpMessageHandler
                {
                    Sender = req =>
                    {
                        if (req.RequestUri.AbsoluteUri == "https://login.microsoftonline.com/common/oauth2/v2.0/token")
                        {
                            var body = req.Content.ReadAsStringAsync().Result;
                            var form = new FormReader(body);
                            var entries = form.ReadForm();
                            Assert.Equal("Test Client Id", entries["client_id"]);
                            Assert.Equal("https://example.com/signin-microsoft", entries["redirect_uri"]);
                            Assert.Equal("Test Client Secret", entries["client_secret"]);
                            Assert.Equal("TestCode", entries["code"]);
                            Assert.Equal("authorization_code", entries["grant_type"]);
                            Assert.False(string.IsNullOrEmpty(entries["code_verifier"]));

                            return ReturnJsonResponse(new
                            {
                                access_token = "Test Access Token",
                                expire_in = 3600,
                                token_type = "Bearer",
                            });
                        }
                        else if (req.RequestUri.GetComponents(UriComponents.SchemeAndServer | UriComponents.Path, UriFormat.UriEscaped) == "https://graph.microsoft.com/v1.0/me")
                        {
                            return ReturnJsonResponse(new
                            {
                                id = "Test User ID",
                                displayName = "Test Name",
                                givenName = "Test Given Name",
                                surname = "Test Family Name",
                                mail = "Test email"
                            });
                        }

                        return null;
                    }
                };
            });
            var transaction = await server.SendAsync("https://example.com/challenge");
            Assert.Equal(HttpStatusCode.Redirect, transaction.Response.StatusCode);
            var locationUri = transaction.Response.Headers.Location;
            Assert.StartsWith("https://login.microsoftonline.com/common/oauth2/v2.0/authorize", locationUri.AbsoluteUri);

            var queryParams = QueryHelpers.ParseQuery(locationUri.Query);
            Assert.False(string.IsNullOrEmpty(queryParams["code_challenge"]));
            Assert.Equal("S256", queryParams["code_challenge_method"]);

            var nonceCookie = transaction.SetCookie.Single();
            nonceCookie = nonceCookie.Substring(0, nonceCookie.IndexOf(';'));

            transaction = await server.SendAsync(
                "https://example.com/signin-microsoft?code=TestCode&state=" + queryParams["state"],
                nonceCookie);
            Assert.Equal(HttpStatusCode.Redirect, transaction.Response.StatusCode);
            Assert.Equal("/me", transaction.Response.Headers.GetValues("Location").First());
            Assert.Equal(2, transaction.SetCookie.Count);
            Assert.StartsWith(".AspNetCore.Correlation.Microsoft.", transaction.SetCookie[0]);
            Assert.StartsWith(".AspNetCore." + TestExtensions.CookieAuthenticationScheme, transaction.SetCookie[1]);
>>>>>>> 0b340bd7
        }

        private static TestServer CreateServer(Action<MicrosoftAccountOptions> configureOptions)
        {
            var builder = new WebHostBuilder()
                .Configure(app =>
                {
                    app.UseAuthentication();
                    app.Use(async (context, next) =>
                    {
                        var req = context.Request;
                        var res = context.Response;
                        if (req.Path == new PathString("/challenge"))
                        {
<<<<<<< HEAD
                            await context.ChallengeAsync("Microsoft", new MicrosoftChallengeProperties
                            {
                                Prompt = "select_account",
                                LoginHint = "username",
                                DomainHint = "consumers",
                                ResponseMode = "query"
                            });
=======
                            await context.ChallengeAsync("Microsoft", new AuthenticationProperties() { RedirectUri = "/me" } );
>>>>>>> 0b340bd7
                        }
                        else if (req.Path == new PathString("/challengeWithOtherScope"))
                        {
                            var properties = new OAuthChallengeProperties();
                            properties.SetScope("baz", "qux");
                            await context.ChallengeAsync("Microsoft", properties);
                        }
                        else if (req.Path == new PathString("/challengeWithOtherScopeWithBaseAuthenticationProperties"))
                        {
                            var properties = new AuthenticationProperties();
                            properties.SetParameter(OAuthChallengeProperties.ScopeKey, new string[] { "baz", "qux" });
                            await context.ChallengeAsync("Microsoft", properties);
                        }
                        else if (req.Path == new PathString("/me"))
                        {
                            await res.DescribeAsync(context.User);
                        }
                        else if (req.Path == new PathString("/signIn"))
                        {
                            await Assert.ThrowsAsync<InvalidOperationException>(() => context.SignInAsync("Microsoft", new ClaimsPrincipal()));
                        }
                        else if (req.Path == new PathString("/signOut"))
                        {
                            await Assert.ThrowsAsync<InvalidOperationException>(() => context.SignOutAsync("Microsoft"));
                        }
                        else if (req.Path == new PathString("/forbid"))
                        {
                            await Assert.ThrowsAsync<InvalidOperationException>(() => context.ForbidAsync("Microsoft"));
                        }
                        else
                        {
                            await next();
                        }
                    });
                })
                .ConfigureServices(services =>
                {
                    services.AddAuthentication(TestExtensions.CookieAuthenticationScheme)
                        .AddCookie(TestExtensions.CookieAuthenticationScheme, o => { })
                        .AddMicrosoftAccount(configureOptions);
                });
            return new TestServer(builder);
        }

        private static HttpResponseMessage ReturnJsonResponse(object content)
        {
            var res = new HttpResponseMessage(HttpStatusCode.OK);
            var text = Newtonsoft.Json.JsonConvert.SerializeObject(content);
            res.Content = new StringContent(text, Encoding.UTF8, "application/json");
            return res;
        }
    }
}<|MERGE_RESOLUTION|>--- conflicted
+++ resolved
@@ -245,7 +245,6 @@
         }
 
         [Fact]
-<<<<<<< HEAD
         public async Task ChallengeWillUseAuthenticationPropertiesParametersAsQueryArguments()
         {
             var stateFormat = new PropertiesDataFormat(new EphemeralDataProtectionProvider(NullLoggerFactory.Instance).CreateProtector("GoogleTest"));
@@ -273,7 +272,9 @@
             Assert.DoesNotContain("login_hint", stateProperties.Items.Keys);
             Assert.DoesNotContain("prompt", stateProperties.Items.Keys);
             Assert.DoesNotContain("response_mode", stateProperties.Items.Keys);
-=======
+        }
+
+        [Fact]
         public async Task PkceSentToTokenEndpoint()
         {
             var server = CreateServer(o =>
@@ -339,7 +340,6 @@
             Assert.Equal(2, transaction.SetCookie.Count);
             Assert.StartsWith(".AspNetCore.Correlation.Microsoft.", transaction.SetCookie[0]);
             Assert.StartsWith(".AspNetCore." + TestExtensions.CookieAuthenticationScheme, transaction.SetCookie[1]);
->>>>>>> 0b340bd7
         }
 
         private static TestServer CreateServer(Action<MicrosoftAccountOptions> configureOptions)
@@ -354,17 +354,14 @@
                         var res = context.Response;
                         if (req.Path == new PathString("/challenge"))
                         {
-<<<<<<< HEAD
                             await context.ChallengeAsync("Microsoft", new MicrosoftChallengeProperties
                             {
                                 Prompt = "select_account",
                                 LoginHint = "username",
                                 DomainHint = "consumers",
-                                ResponseMode = "query"
+                                ResponseMode = "query",
+                                RedirectUri = "/me"
                             });
-=======
-                            await context.ChallengeAsync("Microsoft", new AuthenticationProperties() { RedirectUri = "/me" } );
->>>>>>> 0b340bd7
                         }
                         else if (req.Path == new PathString("/challengeWithOtherScope"))
                         {
