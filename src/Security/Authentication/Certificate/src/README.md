# Microsoft.AspNetCore.Authentication.Certificate
<<<<<<< HEAD
 
This project sort of contains an implementation of [Certificate Authentication](https://tools.ietf.org/html/rfc5246#section-7.4.4) for ASP.NET Core. Certificate authentication happens at the TLS level, long before it ever gets to ASP.NET Core, so, more accurately this is an authentication handler that validates the certificate and then gives you an event where you can resolve that certificate to a ClaimsPrincipal.

You **must** [configure your host](#configuring-your-host-to-require-certificates) for certificate authentication, be it IIS, Kestrel, Azure Web Applications or whatever else you're using.

## Getting started

First acquire an HTTPS certificate, apply it and then [configure your host](#configuring-your-host-to-require-certificates) to require certificates.

In your web application add a reference to the package, then in the `ConfigureServices` method in `startup.cs` call `app.AddAuthentication(CertificateAuthenticationDefaults.AuthenticationScheme).UseCertificateAuthentication(...);` with your options, providing a delegate for `OnValidateCertificate` to validate the client certificate sent with requests and turn that information into an `ClaimsPrincipal`, set it on the `context.Principal` property and call `context.Success()`.

If you change your scheme name in the options for the authentication handler you need to change the scheme name in `AddAuthentication()` to ensure it's used on every request which ends in an endpoint that requires authorization.

If authentication fails this handler will return a `403 (Forbidden)` response rather a `401 (Unauthorized)` as you might expect - this is because the authentication should happen during the initial TLS connection - by the time it reaches the handler it's too late, and there's no way to actually upgrade the connection from an anonymous connection to one with a certificate.

You must also add `app.UseAuthentication();` in the `Configure` method, otherwise nothing will ever get called.

For example:

```c#
public void ConfigureServices(IServiceCollection services)
{
    services.AddAuthentication(CertificateAuthenticationDefaults.AuthenticationScheme)
            .AddCertificate();
    // All the other service configuration.
}

public void Configure(IApplicationBuilder app, IHostingEnvironment env)
{
    app.UseAuthentication();

    // All the other app configuration.
}
```

In the sample above you can see the default way to add certificate authentication. The handler will construct a user principal using the common certificate properties for you.

## Configuring Certificate Validation

The `CertificateAuthenticationOptions` handler has some built in validations that are the minimum validations you should perform on a certificate. Each of these settings are turned on by default.

### CustomTrustStore

This check validates that the certificate presented by the client can form a valid certificate chain when combined with the certificates in this collection.

If any certificates are added to this collection then the default OS trust store is not used to validate the certificate chain, so this collection needs to contain the complete certificate chain.

### ValidateCertificateUse

This check validates that the certificate presented by the client has the Client Authentication extended key use, or no EKUs at all (as the specifications say if no EKU is specified then all EKUs are valid).

### ValidateValidityPeriod

This check validates that the certificate is within its validity period. As the handler runs on every request this ensures that a certificate that was valid when it was presented has not expired during its current session.

### RevocationFlag

A flag which specifies which certificates in the chain are checked for revocation.

Revocation checks are only performed when the certificate is chained to a root certificate.

### RevocationMode

A flag which specifies how revocation checks are performed.

Specifying an on-line check can result in a long delay while the certificate authority is contacted.

Revocation checks are only performed when the certificate is chained to a root certificate.

### Can I configure my application to require a certificate only on certain paths?

Not possible, remember the certificate exchange is done that the start of the HTTPS conversation, it's done by the host, not the application. Kestrel, IIS, Azure Web Apps don't have any configuration for this sort of thing.
=======
>>>>>>> c57e08ef

This project sort of contains an implementation of [Certificate Authentication](https://tools.ietf.org/html/rfc5246#section-7.4.4) for ASP.NET Core. Certificate authentication happens at the TLS level, long before it ever gets to ASP.NET Core, so, more accurately this is an authentication handler that validates the certificate and then gives you an event where you can resolve that certificate to a ClaimsPrincipal.

For more information, see [Configure certificate authentication in ASP.NET Core](https://docs.microsoft.com/aspnet/core/security/authentication/certauth).<|MERGE_RESOLUTION|>--- conflicted
+++ resolved
@@ -1,79 +1,4 @@
 # Microsoft.AspNetCore.Authentication.Certificate
-<<<<<<< HEAD
- 
-This project sort of contains an implementation of [Certificate Authentication](https://tools.ietf.org/html/rfc5246#section-7.4.4) for ASP.NET Core. Certificate authentication happens at the TLS level, long before it ever gets to ASP.NET Core, so, more accurately this is an authentication handler that validates the certificate and then gives you an event where you can resolve that certificate to a ClaimsPrincipal.
-
-You **must** [configure your host](#configuring-your-host-to-require-certificates) for certificate authentication, be it IIS, Kestrel, Azure Web Applications or whatever else you're using.
-
-## Getting started
-
-First acquire an HTTPS certificate, apply it and then [configure your host](#configuring-your-host-to-require-certificates) to require certificates.
-
-In your web application add a reference to the package, then in the `ConfigureServices` method in `startup.cs` call `app.AddAuthentication(CertificateAuthenticationDefaults.AuthenticationScheme).UseCertificateAuthentication(...);` with your options, providing a delegate for `OnValidateCertificate` to validate the client certificate sent with requests and turn that information into an `ClaimsPrincipal`, set it on the `context.Principal` property and call `context.Success()`.
-
-If you change your scheme name in the options for the authentication handler you need to change the scheme name in `AddAuthentication()` to ensure it's used on every request which ends in an endpoint that requires authorization.
-
-If authentication fails this handler will return a `403 (Forbidden)` response rather a `401 (Unauthorized)` as you might expect - this is because the authentication should happen during the initial TLS connection - by the time it reaches the handler it's too late, and there's no way to actually upgrade the connection from an anonymous connection to one with a certificate.
-
-You must also add `app.UseAuthentication();` in the `Configure` method, otherwise nothing will ever get called.
-
-For example:
-
-```c#
-public void ConfigureServices(IServiceCollection services)
-{
-    services.AddAuthentication(CertificateAuthenticationDefaults.AuthenticationScheme)
-            .AddCertificate();
-    // All the other service configuration.
-}
-
-public void Configure(IApplicationBuilder app, IHostingEnvironment env)
-{
-    app.UseAuthentication();
-
-    // All the other app configuration.
-}
-```
-
-In the sample above you can see the default way to add certificate authentication. The handler will construct a user principal using the common certificate properties for you.
-
-## Configuring Certificate Validation
-
-The `CertificateAuthenticationOptions` handler has some built in validations that are the minimum validations you should perform on a certificate. Each of these settings are turned on by default.
-
-### CustomTrustStore
-
-This check validates that the certificate presented by the client can form a valid certificate chain when combined with the certificates in this collection.
-
-If any certificates are added to this collection then the default OS trust store is not used to validate the certificate chain, so this collection needs to contain the complete certificate chain.
-
-### ValidateCertificateUse
-
-This check validates that the certificate presented by the client has the Client Authentication extended key use, or no EKUs at all (as the specifications say if no EKU is specified then all EKUs are valid).
-
-### ValidateValidityPeriod
-
-This check validates that the certificate is within its validity period. As the handler runs on every request this ensures that a certificate that was valid when it was presented has not expired during its current session.
-
-### RevocationFlag
-
-A flag which specifies which certificates in the chain are checked for revocation.
-
-Revocation checks are only performed when the certificate is chained to a root certificate.
-
-### RevocationMode
-
-A flag which specifies how revocation checks are performed.
-
-Specifying an on-line check can result in a long delay while the certificate authority is contacted.
-
-Revocation checks are only performed when the certificate is chained to a root certificate.
-
-### Can I configure my application to require a certificate only on certain paths?
-
-Not possible, remember the certificate exchange is done that the start of the HTTPS conversation, it's done by the host, not the application. Kestrel, IIS, Azure Web Apps don't have any configuration for this sort of thing.
-=======
->>>>>>> c57e08ef
 
 This project sort of contains an implementation of [Certificate Authentication](https://tools.ietf.org/html/rfc5246#section-7.4.4) for ASP.NET Core. Certificate authentication happens at the TLS level, long before it ever gets to ASP.NET Core, so, more accurately this is an authentication handler that validates the certificate and then gives you an event where you can resolve that certificate to a ClaimsPrincipal.
 
