// Copyright (c) .NET Foundation. All rights reserved.
// Licensed under the Apache License, Version 2.0. See License.txt in the project root for license information.

namespace Microsoft.AspNetCore.Authorization
{
    [System.AttributeUsageAttribute(System.AttributeTargets.Class | System.AttributeTargets.Method, AllowMultiple=false, Inherited=true)]
    public partial class AllowAnonymousAttribute : System.Attribute, Microsoft.AspNetCore.Authorization.IAllowAnonymous
    {
        public AllowAnonymousAttribute() { }
    }
    public partial class AuthorizationFailure
    {
        internal AuthorizationFailure() { }
        public bool FailCalled { [System.Runtime.CompilerServices.CompilerGeneratedAttribute] get { throw null; } }
        public System.Collections.Generic.IEnumerable<Microsoft.AspNetCore.Authorization.IAuthorizationRequirement> FailedRequirements { [System.Runtime.CompilerServices.CompilerGeneratedAttribute] get { throw null; } }
        public static Microsoft.AspNetCore.Authorization.AuthorizationFailure ExplicitFail() { throw null; }
        public static Microsoft.AspNetCore.Authorization.AuthorizationFailure Failed(System.Collections.Generic.IEnumerable<Microsoft.AspNetCore.Authorization.IAuthorizationRequirement> failed) { throw null; }
    }
    public partial class AuthorizationHandlerContext
    {
        public AuthorizationHandlerContext(System.Collections.Generic.IEnumerable<Microsoft.AspNetCore.Authorization.IAuthorizationRequirement> requirements, System.Security.Claims.ClaimsPrincipal user, object resource) { }
        public virtual bool HasFailed { get { throw null; } }
        public virtual bool HasSucceeded { get { throw null; } }
        public virtual System.Collections.Generic.IEnumerable<Microsoft.AspNetCore.Authorization.IAuthorizationRequirement> PendingRequirements { get { throw null; } }
        public virtual System.Collections.Generic.IEnumerable<Microsoft.AspNetCore.Authorization.IAuthorizationRequirement> Requirements { [System.Runtime.CompilerServices.CompilerGeneratedAttribute] get { throw null; } }
        public virtual object Resource { [System.Runtime.CompilerServices.CompilerGeneratedAttribute] get { throw null; } }
        public virtual System.Security.Claims.ClaimsPrincipal User { [System.Runtime.CompilerServices.CompilerGeneratedAttribute] get { throw null; } }
        public virtual void Fail() { }
        public virtual void Succeed(Microsoft.AspNetCore.Authorization.IAuthorizationRequirement requirement) { }
    }
    public abstract partial class AuthorizationHandler<TRequirement> : Microsoft.AspNetCore.Authorization.IAuthorizationHandler where TRequirement : Microsoft.AspNetCore.Authorization.IAuthorizationRequirement
    {
        protected AuthorizationHandler() { }
        [System.Diagnostics.DebuggerStepThroughAttribute]
        public virtual System.Threading.Tasks.Task HandleAsync(Microsoft.AspNetCore.Authorization.AuthorizationHandlerContext context) { throw null; }
        protected abstract System.Threading.Tasks.Task HandleRequirementAsync(Microsoft.AspNetCore.Authorization.AuthorizationHandlerContext context, TRequirement requirement);
    }
    public abstract partial class AuthorizationHandler<TRequirement, TResource> : Microsoft.AspNetCore.Authorization.IAuthorizationHandler where TRequirement : Microsoft.AspNetCore.Authorization.IAuthorizationRequirement
    {
        protected AuthorizationHandler() { }
        [System.Diagnostics.DebuggerStepThroughAttribute]
        public virtual System.Threading.Tasks.Task HandleAsync(Microsoft.AspNetCore.Authorization.AuthorizationHandlerContext context) { throw null; }
        protected abstract System.Threading.Tasks.Task HandleRequirementAsync(Microsoft.AspNetCore.Authorization.AuthorizationHandlerContext context, TRequirement requirement, TResource resource);
    }
    public partial class AuthorizationOptions
    {
        public AuthorizationOptions() { }
        public Microsoft.AspNetCore.Authorization.AuthorizationPolicy DefaultPolicy { [System.Runtime.CompilerServices.CompilerGeneratedAttribute] get { throw null; } [System.Runtime.CompilerServices.CompilerGeneratedAttribute] set { } }
        public Microsoft.AspNetCore.Authorization.AuthorizationPolicy FallbackPolicy { [System.Runtime.CompilerServices.CompilerGeneratedAttribute] get { throw null; } [System.Runtime.CompilerServices.CompilerGeneratedAttribute] set { } }
        public bool InvokeHandlersAfterFailure { [System.Runtime.CompilerServices.CompilerGeneratedAttribute] get { throw null; } [System.Runtime.CompilerServices.CompilerGeneratedAttribute] set { } }
        public void AddPolicy(string name, Microsoft.AspNetCore.Authorization.AuthorizationPolicy policy) { }
        public void AddPolicy(string name, System.Action<Microsoft.AspNetCore.Authorization.AuthorizationPolicyBuilder> configurePolicy) { }
        public Microsoft.AspNetCore.Authorization.AuthorizationPolicy GetPolicy(string name) { throw null; }
    }
    public partial class AuthorizationPolicy
    {
        public AuthorizationPolicy(System.Collections.Generic.IEnumerable<Microsoft.AspNetCore.Authorization.IAuthorizationRequirement> requirements, System.Collections.Generic.IEnumerable<string> authenticationSchemes) { }
        public System.Collections.Generic.IReadOnlyList<string> AuthenticationSchemes { [System.Runtime.CompilerServices.CompilerGeneratedAttribute] get { throw null; } }
        public System.Collections.Generic.IReadOnlyList<Microsoft.AspNetCore.Authorization.IAuthorizationRequirement> Requirements { [System.Runtime.CompilerServices.CompilerGeneratedAttribute] get { throw null; } }
        public static Microsoft.AspNetCore.Authorization.AuthorizationPolicy Combine(params Microsoft.AspNetCore.Authorization.AuthorizationPolicy[] policies) { throw null; }
        public static Microsoft.AspNetCore.Authorization.AuthorizationPolicy Combine(System.Collections.Generic.IEnumerable<Microsoft.AspNetCore.Authorization.AuthorizationPolicy> policies) { throw null; }
        [System.Diagnostics.DebuggerStepThroughAttribute]
        public static System.Threading.Tasks.Task<Microsoft.AspNetCore.Authorization.AuthorizationPolicy> CombineAsync(Microsoft.AspNetCore.Authorization.IAuthorizationPolicyProvider policyProvider, System.Collections.Generic.IEnumerable<Microsoft.AspNetCore.Authorization.IAuthorizeData> authorizeData) { throw null; }
    }
    public partial class AuthorizationPolicyBuilder
    {
        public AuthorizationPolicyBuilder(Microsoft.AspNetCore.Authorization.AuthorizationPolicy policy) { }
        public AuthorizationPolicyBuilder(params string[] authenticationSchemes) { }
        public System.Collections.Generic.IList<string> AuthenticationSchemes { [System.Runtime.CompilerServices.CompilerGeneratedAttribute] get { throw null; } [System.Runtime.CompilerServices.CompilerGeneratedAttribute] set { } }
        public System.Collections.Generic.IList<Microsoft.AspNetCore.Authorization.IAuthorizationRequirement> Requirements { [System.Runtime.CompilerServices.CompilerGeneratedAttribute] get { throw null; } [System.Runtime.CompilerServices.CompilerGeneratedAttribute] set { } }
        public Microsoft.AspNetCore.Authorization.AuthorizationPolicyBuilder AddAuthenticationSchemes(params string[] schemes) { throw null; }
        public Microsoft.AspNetCore.Authorization.AuthorizationPolicyBuilder AddRequirements(params Microsoft.AspNetCore.Authorization.IAuthorizationRequirement[] requirements) { throw null; }
        public Microsoft.AspNetCore.Authorization.AuthorizationPolicy Build() { throw null; }
        public Microsoft.AspNetCore.Authorization.AuthorizationPolicyBuilder Combine(Microsoft.AspNetCore.Authorization.AuthorizationPolicy policy) { throw null; }
        public Microsoft.AspNetCore.Authorization.AuthorizationPolicyBuilder RequireAssertion(System.Func<Microsoft.AspNetCore.Authorization.AuthorizationHandlerContext, bool> handler) { throw null; }
        public Microsoft.AspNetCore.Authorization.AuthorizationPolicyBuilder RequireAssertion(System.Func<Microsoft.AspNetCore.Authorization.AuthorizationHandlerContext, System.Threading.Tasks.Task<bool>> handler) { throw null; }
        public Microsoft.AspNetCore.Authorization.AuthorizationPolicyBuilder RequireAuthenticatedUser() { throw null; }
        public Microsoft.AspNetCore.Authorization.AuthorizationPolicyBuilder RequireClaim(string claimType) { throw null; }
        public Microsoft.AspNetCore.Authorization.AuthorizationPolicyBuilder RequireClaim(string claimType, System.Collections.Generic.IEnumerable<string> allowedValues) { throw null; }
        public Microsoft.AspNetCore.Authorization.AuthorizationPolicyBuilder RequireClaim(string claimType, params string[] allowedValues) { throw null; }
        public Microsoft.AspNetCore.Authorization.AuthorizationPolicyBuilder RequireRole(System.Collections.Generic.IEnumerable<string> roles) { throw null; }
        public Microsoft.AspNetCore.Authorization.AuthorizationPolicyBuilder RequireRole(params string[] roles) { throw null; }
        public Microsoft.AspNetCore.Authorization.AuthorizationPolicyBuilder RequireUserName(string userName) { throw null; }
    }
    public partial class AuthorizationResult
    {
        internal AuthorizationResult() { }
        public Microsoft.AspNetCore.Authorization.AuthorizationFailure Failure { [System.Runtime.CompilerServices.CompilerGeneratedAttribute] get { throw null; } }
        public bool Succeeded { [System.Runtime.CompilerServices.CompilerGeneratedAttribute] get { throw null; } }
        public static Microsoft.AspNetCore.Authorization.AuthorizationResult Failed() { throw null; }
        public static Microsoft.AspNetCore.Authorization.AuthorizationResult Failed(Microsoft.AspNetCore.Authorization.AuthorizationFailure failure) { throw null; }
        public static Microsoft.AspNetCore.Authorization.AuthorizationResult Success() { throw null; }
    }
    public static partial class AuthorizationServiceExtensions
    {
        public static System.Threading.Tasks.Task<Microsoft.AspNetCore.Authorization.AuthorizationResult> AuthorizeAsync(this Microsoft.AspNetCore.Authorization.IAuthorizationService service, System.Security.Claims.ClaimsPrincipal user, Microsoft.AspNetCore.Authorization.AuthorizationPolicy policy) { throw null; }
        public static System.Threading.Tasks.Task<Microsoft.AspNetCore.Authorization.AuthorizationResult> AuthorizeAsync(this Microsoft.AspNetCore.Authorization.IAuthorizationService service, System.Security.Claims.ClaimsPrincipal user, object resource, Microsoft.AspNetCore.Authorization.AuthorizationPolicy policy) { throw null; }
        public static System.Threading.Tasks.Task<Microsoft.AspNetCore.Authorization.AuthorizationResult> AuthorizeAsync(this Microsoft.AspNetCore.Authorization.IAuthorizationService service, System.Security.Claims.ClaimsPrincipal user, object resource, Microsoft.AspNetCore.Authorization.IAuthorizationRequirement requirement) { throw null; }
        public static System.Threading.Tasks.Task<Microsoft.AspNetCore.Authorization.AuthorizationResult> AuthorizeAsync(this Microsoft.AspNetCore.Authorization.IAuthorizationService service, System.Security.Claims.ClaimsPrincipal user, string policyName) { throw null; }
    }
    [System.AttributeUsageAttribute(System.AttributeTargets.Class | System.AttributeTargets.Method, AllowMultiple=true, Inherited=true)]
    public partial class AuthorizeAttribute : System.Attribute, Microsoft.AspNetCore.Authorization.IAuthorizeData
    {
        public AuthorizeAttribute() { }
        public AuthorizeAttribute(string policy) { }
        public string AuthenticationSchemes { [System.Runtime.CompilerServices.CompilerGeneratedAttribute] get { throw null; } [System.Runtime.CompilerServices.CompilerGeneratedAttribute] set { } }
        public string Policy { [System.Runtime.CompilerServices.CompilerGeneratedAttribute] get { throw null; } [System.Runtime.CompilerServices.CompilerGeneratedAttribute] set { } }
        public string Roles { [System.Runtime.CompilerServices.CompilerGeneratedAttribute] get { throw null; } [System.Runtime.CompilerServices.CompilerGeneratedAttribute] set { } }
    }
    public partial class DefaultAuthorizationEvaluator : Microsoft.AspNetCore.Authorization.IAuthorizationEvaluator
    {
        public DefaultAuthorizationEvaluator() { }
        public Microsoft.AspNetCore.Authorization.AuthorizationResult Evaluate(Microsoft.AspNetCore.Authorization.AuthorizationHandlerContext context) { throw null; }
    }
    public partial class DefaultAuthorizationHandlerContextFactory : Microsoft.AspNetCore.Authorization.IAuthorizationHandlerContextFactory
    {
        public DefaultAuthorizationHandlerContextFactory() { }
        public virtual Microsoft.AspNetCore.Authorization.AuthorizationHandlerContext CreateContext(System.Collections.Generic.IEnumerable<Microsoft.AspNetCore.Authorization.IAuthorizationRequirement> requirements, System.Security.Claims.ClaimsPrincipal user, object resource) { throw null; }
    }
    public partial class DefaultAuthorizationHandlerProvider : Microsoft.AspNetCore.Authorization.IAuthorizationHandlerProvider
    {
        public DefaultAuthorizationHandlerProvider(System.Collections.Generic.IEnumerable<Microsoft.AspNetCore.Authorization.IAuthorizationHandler> handlers) { }
        public System.Threading.Tasks.Task<System.Collections.Generic.IEnumerable<Microsoft.AspNetCore.Authorization.IAuthorizationHandler>> GetHandlersAsync(Microsoft.AspNetCore.Authorization.AuthorizationHandlerContext context) { throw null; }
    }
    public partial class DefaultAuthorizationPolicyProvider : Microsoft.AspNetCore.Authorization.IAuthorizationPolicyProvider
    {
        public DefaultAuthorizationPolicyProvider(Microsoft.Extensions.Options.IOptions<Microsoft.AspNetCore.Authorization.AuthorizationOptions> options) { }
        public System.Threading.Tasks.Task<Microsoft.AspNetCore.Authorization.AuthorizationPolicy> GetDefaultPolicyAsync() { throw null; }
        public System.Threading.Tasks.Task<Microsoft.AspNetCore.Authorization.AuthorizationPolicy> GetFallbackPolicyAsync() { throw null; }
        public virtual System.Threading.Tasks.Task<Microsoft.AspNetCore.Authorization.AuthorizationPolicy> GetPolicyAsync(string policyName) { throw null; }
    }
    public partial class DefaultAuthorizationService : Microsoft.AspNetCore.Authorization.IAuthorizationService
    {
        public DefaultAuthorizationService(Microsoft.AspNetCore.Authorization.IAuthorizationPolicyProvider policyProvider, Microsoft.AspNetCore.Authorization.IAuthorizationHandlerProvider handlers, Microsoft.Extensions.Logging.ILogger<Microsoft.AspNetCore.Authorization.DefaultAuthorizationService> logger, Microsoft.AspNetCore.Authorization.IAuthorizationHandlerContextFactory contextFactory, Microsoft.AspNetCore.Authorization.IAuthorizationEvaluator evaluator, Microsoft.Extensions.Options.IOptions<Microsoft.AspNetCore.Authorization.AuthorizationOptions> options) { }
        [System.Diagnostics.DebuggerStepThroughAttribute]
        public System.Threading.Tasks.Task<Microsoft.AspNetCore.Authorization.AuthorizationResult> AuthorizeAsync(System.Security.Claims.ClaimsPrincipal user, object resource, System.Collections.Generic.IEnumerable<Microsoft.AspNetCore.Authorization.IAuthorizationRequirement> requirements) { throw null; }
        [System.Diagnostics.DebuggerStepThroughAttribute]
        public System.Threading.Tasks.Task<Microsoft.AspNetCore.Authorization.AuthorizationResult> AuthorizeAsync(System.Security.Claims.ClaimsPrincipal user, object resource, string policyName) { throw null; }
    }
    public partial interface IAuthorizationEvaluator
    {
        Microsoft.AspNetCore.Authorization.AuthorizationResult Evaluate(Microsoft.AspNetCore.Authorization.AuthorizationHandlerContext context);
    }
    public partial interface IAuthorizationHandler
    {
        System.Threading.Tasks.Task HandleAsync(Microsoft.AspNetCore.Authorization.AuthorizationHandlerContext context);
    }
    public partial interface IAuthorizationHandlerContextFactory
    {
        Microsoft.AspNetCore.Authorization.AuthorizationHandlerContext CreateContext(System.Collections.Generic.IEnumerable<Microsoft.AspNetCore.Authorization.IAuthorizationRequirement> requirements, System.Security.Claims.ClaimsPrincipal user, object resource);
    }
    public partial interface IAuthorizationHandlerProvider
    {
        System.Threading.Tasks.Task<System.Collections.Generic.IEnumerable<Microsoft.AspNetCore.Authorization.IAuthorizationHandler>> GetHandlersAsync(Microsoft.AspNetCore.Authorization.AuthorizationHandlerContext context);
    }
    public partial interface IAuthorizationPolicyProvider
    {
        System.Threading.Tasks.Task<Microsoft.AspNetCore.Authorization.AuthorizationPolicy> GetDefaultPolicyAsync();
        System.Threading.Tasks.Task<Microsoft.AspNetCore.Authorization.AuthorizationPolicy> GetFallbackPolicyAsync();
        System.Threading.Tasks.Task<Microsoft.AspNetCore.Authorization.AuthorizationPolicy> GetPolicyAsync(string policyName);
    }
    public partial interface IAuthorizationRequirement
    {
    }
    public partial interface IAuthorizationService
    {
        System.Threading.Tasks.Task<Microsoft.AspNetCore.Authorization.AuthorizationResult> AuthorizeAsync(System.Security.Claims.ClaimsPrincipal user, object resource, System.Collections.Generic.IEnumerable<Microsoft.AspNetCore.Authorization.IAuthorizationRequirement> requirements);
        System.Threading.Tasks.Task<Microsoft.AspNetCore.Authorization.AuthorizationResult> AuthorizeAsync(System.Security.Claims.ClaimsPrincipal user, object resource, string policyName);
    }
}
namespace Microsoft.AspNetCore.Authorization.Infrastructure
{
    public partial class AssertionRequirement : Microsoft.AspNetCore.Authorization.IAuthorizationHandler, Microsoft.AspNetCore.Authorization.IAuthorizationRequirement
    {
        public AssertionRequirement(System.Func<Microsoft.AspNetCore.Authorization.AuthorizationHandlerContext, bool> handler) { }
        public AssertionRequirement(System.Func<Microsoft.AspNetCore.Authorization.AuthorizationHandlerContext, System.Threading.Tasks.Task<bool>> handler) { }
        public System.Func<Microsoft.AspNetCore.Authorization.AuthorizationHandlerContext, System.Threading.Tasks.Task<bool>> Handler { [System.Runtime.CompilerServices.CompilerGeneratedAttribute] get { throw null; } }
        [System.Diagnostics.DebuggerStepThroughAttribute]
        public System.Threading.Tasks.Task HandleAsync(Microsoft.AspNetCore.Authorization.AuthorizationHandlerContext context) { throw null; }
        public override string ToString() { throw null; }
    }
    public partial class ClaimsAuthorizationRequirement : Microsoft.AspNetCore.Authorization.AuthorizationHandler<Microsoft.AspNetCore.Authorization.Infrastructure.ClaimsAuthorizationRequirement>, Microsoft.AspNetCore.Authorization.IAuthorizationRequirement
    {
        public ClaimsAuthorizationRequirement(string claimType, System.Collections.Generic.IEnumerable<string> allowedValues) { }
        public System.Collections.Generic.IEnumerable<string> AllowedValues { [System.Runtime.CompilerServices.CompilerGeneratedAttribute] get { throw null; } }
        public string ClaimType { [System.Runtime.CompilerServices.CompilerGeneratedAttribute] get { throw null; } }
        protected override System.Threading.Tasks.Task HandleRequirementAsync(Microsoft.AspNetCore.Authorization.AuthorizationHandlerContext context, Microsoft.AspNetCore.Authorization.Infrastructure.ClaimsAuthorizationRequirement requirement) { throw null; }
        public override string ToString() { throw null; }
    }
    public partial class DenyAnonymousAuthorizationRequirement : Microsoft.AspNetCore.Authorization.AuthorizationHandler<Microsoft.AspNetCore.Authorization.Infrastructure.DenyAnonymousAuthorizationRequirement>, Microsoft.AspNetCore.Authorization.IAuthorizationRequirement
    {
        public DenyAnonymousAuthorizationRequirement() { }
        protected override System.Threading.Tasks.Task HandleRequirementAsync(Microsoft.AspNetCore.Authorization.AuthorizationHandlerContext context, Microsoft.AspNetCore.Authorization.Infrastructure.DenyAnonymousAuthorizationRequirement requirement) { throw null; }
        public override string ToString() { throw null; }
    }
    public partial class NameAuthorizationRequirement : Microsoft.AspNetCore.Authorization.AuthorizationHandler<Microsoft.AspNetCore.Authorization.Infrastructure.NameAuthorizationRequirement>, Microsoft.AspNetCore.Authorization.IAuthorizationRequirement
    {
        public NameAuthorizationRequirement(string requiredName) { }
        public string RequiredName { [System.Runtime.CompilerServices.CompilerGeneratedAttribute] get { throw null; } }
        protected override System.Threading.Tasks.Task HandleRequirementAsync(Microsoft.AspNetCore.Authorization.AuthorizationHandlerContext context, Microsoft.AspNetCore.Authorization.Infrastructure.NameAuthorizationRequirement requirement) { throw null; }
        public override string ToString() { throw null; }
    }
    public partial class OperationAuthorizationRequirement : Microsoft.AspNetCore.Authorization.IAuthorizationRequirement
    {
        public OperationAuthorizationRequirement() { }
<<<<<<< HEAD
        public string Name { [System.Runtime.CompilerServices.CompilerGeneratedAttribute] get { throw null; } [System.Runtime.CompilerServices.CompilerGeneratedAttribute] set { } }
=======
        public string Name { [System.Runtime.CompilerServices.CompilerGeneratedAttribute]get { throw null; } [System.Runtime.CompilerServices.CompilerGeneratedAttribute]set { } }
        public override string ToString() { throw null; }
>>>>>>> bda22253
    }
    public partial class PassThroughAuthorizationHandler : Microsoft.AspNetCore.Authorization.IAuthorizationHandler
    {
        public PassThroughAuthorizationHandler() { }
        [System.Diagnostics.DebuggerStepThroughAttribute]
        public System.Threading.Tasks.Task HandleAsync(Microsoft.AspNetCore.Authorization.AuthorizationHandlerContext context) { throw null; }
    }
    public partial class RolesAuthorizationRequirement : Microsoft.AspNetCore.Authorization.AuthorizationHandler<Microsoft.AspNetCore.Authorization.Infrastructure.RolesAuthorizationRequirement>, Microsoft.AspNetCore.Authorization.IAuthorizationRequirement
    {
        public RolesAuthorizationRequirement(System.Collections.Generic.IEnumerable<string> allowedRoles) { }
        public System.Collections.Generic.IEnumerable<string> AllowedRoles { [System.Runtime.CompilerServices.CompilerGeneratedAttribute] get { throw null; } }
        protected override System.Threading.Tasks.Task HandleRequirementAsync(Microsoft.AspNetCore.Authorization.AuthorizationHandlerContext context, Microsoft.AspNetCore.Authorization.Infrastructure.RolesAuthorizationRequirement requirement) { throw null; }
        public override string ToString() { throw null; }
    }
}
namespace Microsoft.Extensions.DependencyInjection
{
    public static partial class AuthorizationServiceCollectionExtensions
    {
        public static Microsoft.Extensions.DependencyInjection.IServiceCollection AddAuthorizationCore(this Microsoft.Extensions.DependencyInjection.IServiceCollection services) { throw null; }
        public static Microsoft.Extensions.DependencyInjection.IServiceCollection AddAuthorizationCore(this Microsoft.Extensions.DependencyInjection.IServiceCollection services, System.Action<Microsoft.AspNetCore.Authorization.AuthorizationOptions> configure) { throw null; }
    }
}<|MERGE_RESOLUTION|>--- conflicted
+++ resolved
@@ -203,12 +203,8 @@
     public partial class OperationAuthorizationRequirement : Microsoft.AspNetCore.Authorization.IAuthorizationRequirement
     {
         public OperationAuthorizationRequirement() { }
-<<<<<<< HEAD
-        public string Name { [System.Runtime.CompilerServices.CompilerGeneratedAttribute] get { throw null; } [System.Runtime.CompilerServices.CompilerGeneratedAttribute] set { } }
-=======
         public string Name { [System.Runtime.CompilerServices.CompilerGeneratedAttribute]get { throw null; } [System.Runtime.CompilerServices.CompilerGeneratedAttribute]set { } }
         public override string ToString() { throw null; }
->>>>>>> bda22253
     }
     public partial class PassThroughAuthorizationHandler : Microsoft.AspNetCore.Authorization.IAuthorizationHandler
     {
