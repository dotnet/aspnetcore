--- conflicted
+++ resolved
@@ -63,12 +63,11 @@
 
         /// <summary>Gets the <c>Authorization</c> HTTP header name.</summary>
         public static readonly string Authorization = "Authorization";
-<<<<<<< HEAD
+
+        /// <summary>Gets the <c>baggage</c> HTTP header name.</summary>
         public static readonly string Baggage = "baggage";
-=======
 
         /// <summary>Gets the <c>Cache-Control</c> HTTP header name.</summary>
->>>>>>> b4f8e0f5
         public static readonly string CacheControl = "Cache-Control";
 
         /// <summary>Gets the <c>Connection</c> HTTP header name.</summary>
