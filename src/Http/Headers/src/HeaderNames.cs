// Copyright (c) .NET Foundation. All rights reserved.
// Licensed under the Apache License, Version 2.0. See License.txt in the project root for license information.

namespace Microsoft.Net.Http.Headers
{
    /// <summary>
    /// Defines constants for well-known HTTP headers.
    /// </summary>
    public static class HeaderNames
    {
        // Use readonly statics rather than constants so ReferenceEquals works

        /// <summary>Gets the <c>Accept</c> HTTP header name.</summary>
        public static readonly string Accept = "Accept";

        /// <summary>Gets the <c>Accept-Charset</c> HTTP header name.</summary>
        public static readonly string AcceptCharset = "Accept-Charset";

        /// <summary>Gets the <c>Accept-Encoding</c> HTTP header name.</summary>
        public static readonly string AcceptEncoding = "Accept-Encoding";

        /// <summary>Gets the <c>Accept-Language</c> HTTP header name.</summary>
        public static readonly string AcceptLanguage = "Accept-Language";

        /// <summary>Gets the <c>Accept-Ranges</c> HTTP header name.</summary>
        public static readonly string AcceptRanges = "Accept-Ranges";

        /// <summary>Gets the <c>Access-Control-Allow-Credentials</c> HTTP header name.</summary>
        public static readonly string AccessControlAllowCredentials = "Access-Control-Allow-Credentials";

        /// <summary>Gets the <c>Access-Control-Allow-Headers</c> HTTP header name.</summary>
        public static readonly string AccessControlAllowHeaders = "Access-Control-Allow-Headers";

        /// <summary>Gets the <c>Access-Control-Allow-Methods</c> HTTP header name.</summary>
        public static readonly string AccessControlAllowMethods = "Access-Control-Allow-Methods";

        /// <summary>Gets the <c>Access-Control-Allow-Origin</c> HTTP header name.</summary>
        public static readonly string AccessControlAllowOrigin = "Access-Control-Allow-Origin";

        /// <summary>Gets the <c>Access-Control-Expose-Headers</c> HTTP header name.</summary>
        public static readonly string AccessControlExposeHeaders = "Access-Control-Expose-Headers";

        /// <summary>Gets the <c>Access-Control-Max-Age</c> HTTP header name.</summary>
        public static readonly string AccessControlMaxAge = "Access-Control-Max-Age";

        /// <summary>Gets the <c>Access-Control-Request-Headers</c> HTTP header name.</summary>
        public static readonly string AccessControlRequestHeaders = "Access-Control-Request-Headers";

        /// <summary>Gets the <c>Access-Control-Request-Method</c> HTTP header name.</summary>
        public static readonly string AccessControlRequestMethod = "Access-Control-Request-Method";

        /// <summary>Gets the <c>Age</c> HTTP header name.</summary>
        public static readonly string Age = "Age";

        /// <summary>Gets the <c>Allow</c> HTTP header name.</summary>
        public static readonly string Allow = "Allow";

        /// <summary>Gets the <c>Alt-Svc</c> HTTP header name.</summary>
        public static readonly string AltSvc = "Alt-Svc";

        /// <summary>Gets the <c>:authority</c> HTTP header name.</summary>
        public static readonly string Authority = ":authority";

        /// <summary>Gets the <c>Authorization</c> HTTP header name.</summary>
        public static readonly string Authorization = "Authorization";

        /// <summary>Gets the <c>baggage</c> HTTP header name.</summary>
        public static readonly string Baggage = "baggage";

        /// <summary>Gets the <c>Cache-Control</c> HTTP header name.</summary>
        public static readonly string CacheControl = "Cache-Control";

        /// <summary>Gets the <c>Connection</c> HTTP header name.</summary>
        public static readonly string Connection = "Connection";

        /// <summary>Gets the <c>Content-Disposition</c> HTTP header name.</summary>
        public static readonly string ContentDisposition = "Content-Disposition";

        /// <summary>Gets the <c>Content-Encoding</c> HTTP header name.</summary>
        public static readonly string ContentEncoding = "Content-Encoding";

        /// <summary>Gets the <c>Content-Language</c> HTTP header name.</summary>
        public static readonly string ContentLanguage = "Content-Language";

        /// <summary>Gets the <c>Content-Length</c> HTTP header name.</summary>
        public static readonly string ContentLength = "Content-Length";

        /// <summary>Gets the <c>Content-Location</c> HTTP header name.</summary>
        public static readonly string ContentLocation = "Content-Location";

        /// <summary>Gets the <c>Content-MD5</c> HTTP header name.</summary>
        public static readonly string ContentMD5 = "Content-MD5";

        /// <summary>Gets the <c>Content-Range</c> HTTP header name.</summary>
        public static readonly string ContentRange = "Content-Range";

        /// <summary>Gets the <c>Content-Security-Policy</c> HTTP header name.</summary>
        public static readonly string ContentSecurityPolicy = "Content-Security-Policy";

        /// <summary>Gets the <c>Content-Security-Policy-Report-Only</c> HTTP header name.</summary>
        public static readonly string ContentSecurityPolicyReportOnly = "Content-Security-Policy-Report-Only";

        /// <summary>Gets the <c>Content-Type</c> HTTP header name.</summary>
        public static readonly string ContentType = "Content-Type";

        /// <summary>Gets the <c>Correlation-Context</c> HTTP header name.</summary>
        public static readonly string CorrelationContext = "Correlation-Context";

        /// <summary>Gets the <c>Cookie</c> HTTP header name.</summary>
        public static readonly string Cookie = "Cookie";

        /// <summary>Gets the <c>Date</c> HTTP header name.</summary>
        public static readonly string Date = "Date";

        /// <summary>Gets the <c>DNT</c> HTTP header name.</summary>
        public static readonly string DNT = "DNT";

        /// <summary>Gets the <c>ETag</c> HTTP header name.</summary>
        public static readonly string ETag = "ETag";

        /// <summary>Gets the <c>Expires</c> HTTP header name.</summary>
        public static readonly string Expires = "Expires";

        /// <summary>Gets the <c>Expect</c> HTTP header name.</summary>
        public static readonly string Expect = "Expect";

        /// <summary>Gets the <c>From</c> HTTP header name.</summary>
        public static readonly string From = "From";

        /// <summary>Gets the <c>Grpc-Accept-Encoding</c> HTTP header name.</summary>
        public static readonly string GrpcAcceptEncoding = "Grpc-Accept-Encoding";

        /// <summary>Gets the <c>Grpc-Encoding</c> HTTP header name.</summary>
        public static readonly string GrpcEncoding = "Grpc-Encoding";

        /// <summary>Gets the <c>Grpc-Message</c> HTTP header name.</summary>
        public static readonly string GrpcMessage = "Grpc-Message";

        /// <summary>Gets the <c>Grpc-Status</c> HTTP header name.</summary>
        public static readonly string GrpcStatus = "Grpc-Status";

        /// <summary>Gets the <c>Grpc-Timeout</c> HTTP header name.</summary>
        public static readonly string GrpcTimeout = "Grpc-Timeout";

        /// <summary>Gets the <c>Host</c> HTTP header name.</summary>
        public static readonly string Host = "Host";

        /// <summary>Gets the <c>Keep-Alive</c> HTTP header name.</summary>
        public static readonly string KeepAlive = "Keep-Alive";

        /// <summary>Gets the <c>If-Match</c> HTTP header name.</summary>
        public static readonly string IfMatch = "If-Match";

        /// <summary>Gets the <c>If-Modified-Since</c> HTTP header name.</summary>
        public static readonly string IfModifiedSince = "If-Modified-Since";

        /// <summary>Gets the <c>If-None-Match</c> HTTP header name.</summary>
        public static readonly string IfNoneMatch = "If-None-Match";

        /// <summary>Gets the <c>If-Range</c> HTTP header name.</summary>
        public static readonly string IfRange = "If-Range";

        /// <summary>Gets the <c>If-Unmodified-Since</c> HTTP header name.</summary>
        public static readonly string IfUnmodifiedSince = "If-Unmodified-Since";

        /// <summary>Gets the <c>Last-Modified</c> HTTP header name.</summary>
        public static readonly string LastModified = "Last-Modified";

        /// <summary>Gets the <c>Link</c> HTTP header name.</summary>
        public static readonly string Link = "Link";

        /// <summary>Gets the <c>Location</c> HTTP header name.</summary>
        public static readonly string Location = "Location";

        /// <summary>Gets the <c>Max-Forwards</c> HTTP header name.</summary>
        public static readonly string MaxForwards = "Max-Forwards";

        /// <summary>Gets the <c>:method</c> HTTP header name.</summary>
        public static readonly string Method = ":method";

        /// <summary>Gets the <c>Origin</c> HTTP header name.</summary>
        public static readonly string Origin = "Origin";

        /// <summary>Gets the <c>:path</c> HTTP header name.</summary>
        public static readonly string Path = ":path";

        /// <summary>Gets the <c>Pragma</c> HTTP header name.</summary>
        public static readonly string Pragma = "Pragma";

        /// <summary>Gets the <c>Proxy-Authenticate</c> HTTP header name.</summary>
        public static readonly string ProxyAuthenticate = "Proxy-Authenticate";

        /// <summary>Gets the <c>Proxy-Authorization</c> HTTP header name.</summary>
        public static readonly string ProxyAuthorization = "Proxy-Authorization";

        /// <summary>Gets the <c>Proxy-Connection</c> HTTP header name.</summary>
        public static readonly string ProxyConnection = "Proxy-Connection";

        /// <summary>Gets the <c>Range</c> HTTP header name.</summary>
        public static readonly string Range = "Range";

        /// <summary>Gets the <c>Referer</c> HTTP header name.</summary>
        public static readonly string Referer = "Referer";

        /// <summary>Gets the <c>Retry-After</c> HTTP header name.</summary>
        public static readonly string RetryAfter = "Retry-After";

        /// <summary>Gets the <c>Request-Id</c> HTTP header name.</summary>
        public static readonly string RequestId = "Request-Id";

        /// <summary>Gets the <c>:scheme</c> HTTP header name.</summary>
        public static readonly string Scheme = ":scheme";

        /// <summary>Gets the <c>Sec-WebSocket-Accept</c> HTTP header name.</summary>
        public static readonly string SecWebSocketAccept = "Sec-WebSocket-Accept";

        /// <summary>Gets the <c>Sec-WebSocket-Key</c> HTTP header name.</summary>
        public static readonly string SecWebSocketKey = "Sec-WebSocket-Key";

        /// <summary>Gets the <c>Sec-WebSocket-Protocol</c> HTTP header name.</summary>
        public static readonly string SecWebSocketProtocol = "Sec-WebSocket-Protocol";

        /// <summary>Gets the <c>Sec-WebSocket-Version</c> HTTP header name.</summary>
        public static readonly string SecWebSocketVersion = "Sec-WebSocket-Version";

        /// <summary>Gets the <c>Server</c> HTTP header name.</summary>
        public static readonly string Server = "Server";

        /// <summary>Gets the <c>Set-Cookie</c> HTTP header name.</summary>
        public static readonly string SetCookie = "Set-Cookie";

        /// <summary>Gets the <c>:status</c> HTTP header name.</summary>
        public static readonly string Status = ":status";

        /// <summary>Gets the <c>Strict-Transport-Security</c> HTTP header name.</summary>
        public static readonly string StrictTransportSecurity = "Strict-Transport-Security";

        /// <summary>Gets the <c>TE</c> HTTP header name.</summary>
        public static readonly string TE = "TE";

        /// <summary>Gets the <c>Trailer</c> HTTP header name.</summary>
        public static readonly string Trailer = "Trailer";

        /// <summary>Gets the <c>Transfer-Encoding</c> HTTP header name.</summary>
        public static readonly string TransferEncoding = "Transfer-Encoding";

        /// <summary>Gets the <c>Translate</c> HTTP header name.</summary>
        public static readonly string Translate = "Translate";

        /// <summary>Gets the <c>traceparent</c> HTTP header name.</summary>
        public static readonly string TraceParent = "traceparent";

        /// <summary>Gets the <c>tracestate</c> HTTP header name.</summary>
        public static readonly string TraceState = "tracestate";

        /// <summary>Gets the <c>Upgrade</c> HTTP header name.</summary>
        public static readonly string Upgrade = "Upgrade";

        /// <summary>Gets the <c>Upgrade-Insecure-Requests</c> HTTP header name.</summary>
        public static readonly string UpgradeInsecureRequests = "Upgrade-Insecure-Requests";

        /// <summary>Gets the <c>User-Agent</c> HTTP header name.</summary>
        public static readonly string UserAgent = "User-Agent";

        /// <summary>Gets the <c>Vary</c> HTTP header name.</summary>
        public static readonly string Vary = "Vary";

        /// <summary>Gets the <c>Via</c> HTTP header name.</summary>
        public static readonly string Via = "Via";

        /// <summary>Gets the <c>Warning</c> HTTP header name.</summary>
        public static readonly string Warning = "Warning";

        /// <summary>Gets the <c>Sec-WebSocket-Protocol</c> HTTP header name.</summary>
        public static readonly string WebSocketSubProtocols = "Sec-WebSocket-Protocol";

        /// <summary>Gets the <c>WWW-Authenticate</c> HTTP header name.</summary>
        public static readonly string WWWAuthenticate = "WWW-Authenticate";

        /// <summary>Gets the <c>X-Content-Type-Options</c> HTTP header name.</summary>
        public static readonly string XContentTypeOptions = "X-Content-Type-Options";

        /// <summary>Gets the <c>X-Frame-Options</c> HTTP header name.</summary>
        public static readonly string XFrameOptions = "X-Frame-Options";

<<<<<<< HEAD
        /// <summary>Gets the <c>X-Forwarded-For</c> HTTP header name.</summary>
        public static readonly string XForwardedFor = "X-Forwarded-For";
=======
        /// <summary>Gets the <c>X-Powered-By</c> HTTP header name.</summary>
        public static readonly string XPoweredBy = "X-Powered-By";
>>>>>>> 41fb256b

        /// <summary>Gets the <c>X-Requested-With</c> HTTP header name.</summary>
        public static readonly string XRequestedWith = "X-Requested-With";

        /// <summary>Gets the <c>X-UA-Compatible</c> HTTP header name.</summary>
        public static readonly string XUACompatible = "X-UA-Compatible";

        /// <summary>Gets the <c>X-XSS-Protection</c> HTTP header name.</summary>
        public static readonly string XXSSProtection = "X-XSS-Protection";
    }
}<|MERGE_RESOLUTION|>--- conflicted
+++ resolved
@@ -283,13 +283,11 @@
         /// <summary>Gets the <c>X-Frame-Options</c> HTTP header name.</summary>
         public static readonly string XFrameOptions = "X-Frame-Options";
 
-<<<<<<< HEAD
         /// <summary>Gets the <c>X-Forwarded-For</c> HTTP header name.</summary>
         public static readonly string XForwardedFor = "X-Forwarded-For";
-=======
+      
         /// <summary>Gets the <c>X-Powered-By</c> HTTP header name.</summary>
         public static readonly string XPoweredBy = "X-Powered-By";
->>>>>>> 41fb256b
 
         /// <summary>Gets the <c>X-Requested-With</c> HTTP header name.</summary>
         public static readonly string XRequestedWith = "X-Requested-With";
