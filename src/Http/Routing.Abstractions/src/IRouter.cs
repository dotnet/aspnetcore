// Copyright (c) .NET Foundation. All rights reserved.
// Licensed under the Apache License, Version 2.0. See License.txt in the project root for license information.

using System.Threading.Tasks;

namespace Microsoft.AspNetCore.Routing
{
    /// <summary>
<<<<<<< HEAD
    /// Interface for implementing a router.
=======
    ///
>>>>>>> 0f7e8ec9
    /// </summary>
    public interface IRouter
    {
        /// <summary>
<<<<<<< HEAD
        /// Asynchronously routes given the current context.
=======
        /// Asynchronously routes based on the current <paramref name="context"/>.
>>>>>>> 0f7e8ec9
        /// </summary>
        /// <param name="context">A <see cref="RouteContext"/> instance.</param>
        Task RouteAsync(RouteContext context);

        /// <summary>
<<<<<<< HEAD
        /// Creates a <see cref="VirtualPathData"/> from the given <see cref="VirtualPathContext"/>.
        /// </summary>
        /// <param name="context">A <see cref="VirtualPathContext"/> instance.</param>
        /// <returns>A <see cref="VirtualPathData"/> instance.</returns>
=======
        /// Returns the URL that is assicated with the route details provided in <paramref name="context"/>
        /// </summary>
        /// <param name="context">A <see cref="VirtualPathContext"/> instance.</param>
        /// <returns>A <see cref="VirtualPathData"/> object. Can be null.</returns>
>>>>>>> 0f7e8ec9
        VirtualPathData? GetVirtualPath(VirtualPathContext context);
    }
}<|MERGE_RESOLUTION|>--- conflicted
+++ resolved
@@ -6,36 +6,21 @@
 namespace Microsoft.AspNetCore.Routing
 {
     /// <summary>
-<<<<<<< HEAD
     /// Interface for implementing a router.
-=======
-    ///
->>>>>>> 0f7e8ec9
     /// </summary>
     public interface IRouter
     {
         /// <summary>
-<<<<<<< HEAD
-        /// Asynchronously routes given the current context.
-=======
         /// Asynchronously routes based on the current <paramref name="context"/>.
->>>>>>> 0f7e8ec9
         /// </summary>
         /// <param name="context">A <see cref="RouteContext"/> instance.</param>
         Task RouteAsync(RouteContext context);
 
         /// <summary>
-<<<<<<< HEAD
-        /// Creates a <see cref="VirtualPathData"/> from the given <see cref="VirtualPathContext"/>.
-        /// </summary>
-        /// <param name="context">A <see cref="VirtualPathContext"/> instance.</param>
-        /// <returns>A <see cref="VirtualPathData"/> instance.</returns>
-=======
         /// Returns the URL that is assicated with the route details provided in <paramref name="context"/>
         /// </summary>
         /// <param name="context">A <see cref="VirtualPathContext"/> instance.</param>
         /// <returns>A <see cref="VirtualPathData"/> object. Can be null.</returns>
->>>>>>> 0f7e8ec9
         VirtualPathData? GetVirtualPath(VirtualPathContext context);
     }
 }