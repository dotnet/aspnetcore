--- conflicted
+++ resolved
@@ -66,14 +66,9 @@
     public partial class MapOptions
     {
         public MapOptions() { }
-<<<<<<< HEAD
-        public Microsoft.AspNetCore.Http.RequestDelegate Branch { [System.Runtime.CompilerServices.CompilerGeneratedAttribute] get { throw null; } [System.Runtime.CompilerServices.CompilerGeneratedAttribute] set { } }
-        public Microsoft.AspNetCore.Http.PathString PathMatch { [System.Runtime.CompilerServices.CompilerGeneratedAttribute] get { throw null; } [System.Runtime.CompilerServices.CompilerGeneratedAttribute] set { } }
-=======
         public Microsoft.AspNetCore.Http.RequestDelegate Branch { [System.Runtime.CompilerServices.CompilerGeneratedAttribute]get { throw null; } [System.Runtime.CompilerServices.CompilerGeneratedAttribute]set { } }
         public Microsoft.AspNetCore.Http.PathString PathMatch { [System.Runtime.CompilerServices.CompilerGeneratedAttribute]get { throw null; } [System.Runtime.CompilerServices.CompilerGeneratedAttribute]set { } }
         public bool PreserveMatchedPathSegment { [System.Runtime.CompilerServices.CompilerGeneratedAttribute]get { throw null; } [System.Runtime.CompilerServices.CompilerGeneratedAttribute]set { } }
->>>>>>> bda22253
     }
     public partial class MapWhenMiddleware
     {
