--- conflicted
+++ resolved
@@ -20,10 +20,7 @@
     {
         ArgumentNullException.ThrowIfNull(method);
         ArgumentNullException.ThrowIfNull(endpointMetadata);
-<<<<<<< HEAD
-=======
         ArgumentNullException.ThrowIfNull(applicationServices);
->>>>>>> 26df7df3
 
         Method = method;
         EndpointMetadata = endpointMetadata;
