--- conflicted
+++ resolved
@@ -2187,7 +2187,6 @@
         await EnsureRequestResultNotNull(result).ExecuteAsync(httpContext);
     }
 
-<<<<<<< HEAD
     private static Task WriteJsonResponse(HttpResponse response, object? value)
     {
         if (value == null)
@@ -2200,11 +2199,12 @@
         // https://github.com/dotnet/aspnetcore/issues/43894
         // https://docs.microsoft.com/en-us/dotnet/standard/serialization/system-text-json-polymorphism
         return HttpResponseJsonExtensions.WriteAsJsonAsync(response, value, value.GetType(), default);
-=======
+
+    }
+
     private static NotSupportedException GetUnsupportedReturnTypeException(Type returnType)
     {
         return new NotSupportedException($"Unsupported return type: {TypeNameHelper.GetTypeDisplayName(returnType)}");
->>>>>>> 0bb3d689
     }
 
     private static class RequestDelegateFactoryConstants
