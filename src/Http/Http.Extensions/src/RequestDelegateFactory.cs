// Licensed to the .NET Foundation under one or more agreements.
// The .NET Foundation licenses this file to you under the MIT license.

using System.Diagnostics;
using System.Diagnostics.CodeAnalysis;
using System.Globalization;
using System.IO.Pipelines;
using System.Linq;
using System.Linq.Expressions;
using System.Reflection;
using System.Runtime.CompilerServices;
using System.Runtime.InteropServices;
using System.Security.Claims;
using System.Text;
using System.Text.Json;
using Microsoft.AspNetCore.Http.Features;
using Microsoft.AspNetCore.Http.Metadata;
using Microsoft.Extensions.DependencyInjection;
using Microsoft.Extensions.Internal;
using Microsoft.Extensions.Logging;
using Microsoft.Extensions.Primitives;

namespace Microsoft.AspNetCore.Http;

/// <summary>
/// Creates <see cref="RequestDelegate"/> implementations from <see cref="Delegate"/> request handlers.
/// </summary>
[UnconditionalSuppressMessage("Trimmer", "IL2026", Justification = "RequestDelegateFactory.Create requires unreferenced code.")]
[UnconditionalSuppressMessage("Trimmer", "IL2060", Justification = "RequestDelegateFactory.Create requires unreferenced code.")]
[UnconditionalSuppressMessage("Trimmer", "IL2072", Justification = "RequestDelegateFactory.Create requires unreferenced code.")]
[UnconditionalSuppressMessage("Trimmer", "IL2075", Justification = "RequestDelegateFactory.Create requires unreferenced code.")]
[UnconditionalSuppressMessage("Trimmer", "IL2077", Justification = "RequestDelegateFactory.Create requires unreferenced code.")]
public static partial class RequestDelegateFactory
{
    private static readonly ParameterBindingMethodCache ParameterBindingMethodCache = new();

    private static readonly MethodInfo ExecuteTaskWithEmptyResultMethod = typeof(RequestDelegateFactory).GetMethod(nameof(ExecuteTaskWithEmptyResult), BindingFlags.NonPublic | BindingFlags.Static)!;
    private static readonly MethodInfo ExecuteValueTaskWithEmptyResultMethod = typeof(RequestDelegateFactory).GetMethod(nameof(ExecuteValueTaskWithEmptyResult), BindingFlags.NonPublic | BindingFlags.Static)!;
    private static readonly MethodInfo ExecuteTaskOfTMethod = typeof(RequestDelegateFactory).GetMethod(nameof(ExecuteTaskOfT), BindingFlags.NonPublic | BindingFlags.Static)!;
    private static readonly MethodInfo ExecuteTaskOfObjectMethod = typeof(RequestDelegateFactory).GetMethod(nameof(ExecuteTaskOfObject), BindingFlags.NonPublic | BindingFlags.Static)!;
    private static readonly MethodInfo ExecuteValueTaskOfObjectMethod = typeof(RequestDelegateFactory).GetMethod(nameof(ExecuteValueTaskOfObject), BindingFlags.NonPublic | BindingFlags.Static)!;
    private static readonly MethodInfo ExecuteTaskOfStringMethod = typeof(RequestDelegateFactory).GetMethod(nameof(ExecuteTaskOfString), BindingFlags.NonPublic | BindingFlags.Static)!;
    private static readonly MethodInfo ExecuteValueTaskOfTMethod = typeof(RequestDelegateFactory).GetMethod(nameof(ExecuteValueTaskOfT), BindingFlags.NonPublic | BindingFlags.Static)!;
    private static readonly MethodInfo ExecuteValueTaskMethod = typeof(RequestDelegateFactory).GetMethod(nameof(ExecuteValueTask), BindingFlags.NonPublic | BindingFlags.Static)!;
    private static readonly MethodInfo ExecuteValueTaskOfStringMethod = typeof(RequestDelegateFactory).GetMethod(nameof(ExecuteValueTaskOfString), BindingFlags.NonPublic | BindingFlags.Static)!;
    private static readonly MethodInfo ExecuteTaskResultOfTMethod = typeof(RequestDelegateFactory).GetMethod(nameof(ExecuteTaskResult), BindingFlags.NonPublic | BindingFlags.Static)!;
    private static readonly MethodInfo ExecuteValueResultTaskOfTMethod = typeof(RequestDelegateFactory).GetMethod(nameof(ExecuteValueTaskResult), BindingFlags.NonPublic | BindingFlags.Static)!;
    private static readonly MethodInfo ExecuteObjectReturnMethod = typeof(RequestDelegateFactory).GetMethod(nameof(ExecuteObjectReturn), BindingFlags.NonPublic | BindingFlags.Static)!;
    private static readonly MethodInfo GetRequiredServiceMethod = typeof(ServiceProviderServiceExtensions).GetMethod(nameof(ServiceProviderServiceExtensions.GetRequiredService), BindingFlags.Public | BindingFlags.Static, new Type[] { typeof(IServiceProvider) })!;
    private static readonly MethodInfo GetServiceMethod = typeof(ServiceProviderServiceExtensions).GetMethod(nameof(ServiceProviderServiceExtensions.GetService), BindingFlags.Public | BindingFlags.Static, new Type[] { typeof(IServiceProvider) })!;
    private static readonly MethodInfo ResultWriteResponseAsyncMethod = typeof(RequestDelegateFactory).GetMethod(nameof(ExecuteResultWriteResponse), BindingFlags.NonPublic | BindingFlags.Static)!;
    private static readonly MethodInfo StringResultWriteResponseAsyncMethod = typeof(RequestDelegateFactory).GetMethod(nameof(ExecuteWriteStringResponseAsync), BindingFlags.NonPublic | BindingFlags.Static)!;
    private static readonly MethodInfo StringIsNullOrEmptyMethod = typeof(string).GetMethod(nameof(string.IsNullOrEmpty), BindingFlags.Static | BindingFlags.Public)!;
    private static readonly MethodInfo WrapObjectAsValueTaskMethod = typeof(RequestDelegateFactory).GetMethod(nameof(WrapObjectAsValueTask), BindingFlags.NonPublic | BindingFlags.Static)!;
    private static readonly MethodInfo TaskOfTToValueTaskOfObjectMethod = typeof(RequestDelegateFactory).GetMethod(nameof(TaskOfTToValueTaskOfObject), BindingFlags.NonPublic | BindingFlags.Static)!;
    private static readonly MethodInfo ValueTaskOfTToValueTaskOfObjectMethod = typeof(RequestDelegateFactory).GetMethod(nameof(ValueTaskOfTToValueTaskOfObject), BindingFlags.NonPublic | BindingFlags.Static)!;
    private static readonly MethodInfo PopulateMetadataForParameterMethod = typeof(RequestDelegateFactory).GetMethod(nameof(PopulateMetadataForParameter), BindingFlags.NonPublic | BindingFlags.Static)!;
    private static readonly MethodInfo PopulateMetadataForEndpointMethod = typeof(RequestDelegateFactory).GetMethod(nameof(PopulateMetadataForEndpoint), BindingFlags.NonPublic | BindingFlags.Static)!;

    // Call WriteAsJsonAsync<object?>() to serialize the runtime return type rather than the declared return type.
    // https://docs.microsoft.com/en-us/dotnet/standard/serialization/system-text-json-polymorphism
    private static readonly MethodInfo JsonResultWriteResponseAsyncMethod = GetMethodInfo<Func<HttpResponse, object?, Task>>((response, value) => HttpResponseJsonExtensions.WriteAsJsonAsync<object?>(response, value, default));

    private static readonly MethodInfo LogParameterBindingFailedMethod = GetMethodInfo<Action<HttpContext, string, string, string, bool>>((httpContext, parameterType, parameterName, sourceValue, shouldThrow) =>
        Log.ParameterBindingFailed(httpContext, parameterType, parameterName, sourceValue, shouldThrow));
    private static readonly MethodInfo LogRequiredParameterNotProvidedMethod = GetMethodInfo<Action<HttpContext, string, string, string, bool>>((httpContext, parameterType, parameterName, source, shouldThrow) =>
        Log.RequiredParameterNotProvided(httpContext, parameterType, parameterName, source, shouldThrow));
    private static readonly MethodInfo LogImplicitBodyNotProvidedMethod = GetMethodInfo<Action<HttpContext, string, bool>>((httpContext, parameterName, shouldThrow) =>
        Log.ImplicitBodyNotProvided(httpContext, parameterName, shouldThrow));

    private static readonly ParameterExpression TargetExpr = Expression.Parameter(typeof(object), "target");
    private static readonly ParameterExpression BodyValueExpr = Expression.Parameter(typeof(object), "bodyValue");
    private static readonly ParameterExpression WasParamCheckFailureExpr = Expression.Variable(typeof(bool), "wasParamCheckFailure");
    private static readonly ParameterExpression BoundValuesArrayExpr = Expression.Parameter(typeof(object[]), "boundValues");

    private static readonly ParameterExpression HttpContextExpr = ParameterBindingMethodCache.HttpContextExpr;
    private static readonly MemberExpression RequestServicesExpr = Expression.Property(HttpContextExpr, typeof(HttpContext).GetProperty(nameof(HttpContext.RequestServices))!);
    private static readonly MemberExpression HttpRequestExpr = Expression.Property(HttpContextExpr, typeof(HttpContext).GetProperty(nameof(HttpContext.Request))!);
    private static readonly MemberExpression HttpResponseExpr = Expression.Property(HttpContextExpr, typeof(HttpContext).GetProperty(nameof(HttpContext.Response))!);
    private static readonly MemberExpression RequestAbortedExpr = Expression.Property(HttpContextExpr, typeof(HttpContext).GetProperty(nameof(HttpContext.RequestAborted))!);
    private static readonly MemberExpression UserExpr = Expression.Property(HttpContextExpr, typeof(HttpContext).GetProperty(nameof(HttpContext.User))!);
    private static readonly MemberExpression RouteValuesExpr = Expression.Property(HttpRequestExpr, typeof(HttpRequest).GetProperty(nameof(HttpRequest.RouteValues))!);
    private static readonly MemberExpression QueryExpr = Expression.Property(HttpRequestExpr, typeof(HttpRequest).GetProperty(nameof(HttpRequest.Query))!);
    private static readonly MemberExpression HeadersExpr = Expression.Property(HttpRequestExpr, typeof(HttpRequest).GetProperty(nameof(HttpRequest.Headers))!);
    private static readonly MemberExpression FormExpr = Expression.Property(HttpRequestExpr, typeof(HttpRequest).GetProperty(nameof(HttpRequest.Form))!);
    private static readonly MemberExpression RequestStreamExpr = Expression.Property(HttpRequestExpr, typeof(HttpRequest).GetProperty(nameof(HttpRequest.Body))!);
    private static readonly MemberExpression RequestPipeReaderExpr = Expression.Property(HttpRequestExpr, typeof(HttpRequest).GetProperty(nameof(HttpRequest.BodyReader))!);
    private static readonly MemberExpression FormFilesExpr = Expression.Property(FormExpr, typeof(IFormCollection).GetProperty(nameof(IFormCollection.Files))!);
    private static readonly MemberExpression StatusCodeExpr = Expression.Property(HttpResponseExpr, typeof(HttpResponse).GetProperty(nameof(HttpResponse.StatusCode))!);
    private static readonly MemberExpression CompletedTaskExpr = Expression.Property(null, (PropertyInfo)GetMemberInfo<Func<Task>>(() => Task.CompletedTask));
    private static readonly NewExpression CompletedValueTaskExpr = Expression.New(typeof(ValueTask<object>).GetConstructor(new[] { typeof(Task) })!, CompletedTaskExpr);

    private static readonly ParameterExpression TempSourceStringExpr = ParameterBindingMethodCache.TempSourceStringExpr;
    private static readonly BinaryExpression TempSourceStringNotNullExpr = Expression.NotEqual(TempSourceStringExpr, Expression.Constant(null));
    private static readonly BinaryExpression TempSourceStringNullExpr = Expression.Equal(TempSourceStringExpr, Expression.Constant(null));
    private static readonly UnaryExpression TempSourceStringIsNotNullOrEmptyExpr = Expression.Not(Expression.Call(StringIsNullOrEmptyMethod, TempSourceStringExpr));

    private static readonly ConstructorInfo DefaultRouteHandlerInvocationContextConstructor = typeof(DefaultRouteHandlerInvocationContext).GetConstructor(new[] { typeof(HttpContext), typeof(object[]) })!;
    private static readonly MethodInfo RouteHandlerInvocationContextGetArgument = typeof(RouteHandlerInvocationContext).GetMethod(nameof(RouteHandlerInvocationContext.GetArgument))!;
    private static readonly ParameterExpression FilterContextExpr = Expression.Parameter(typeof(RouteHandlerInvocationContext), "context");
    private static readonly MemberExpression FilterContextHttpContextExpr = Expression.Property(FilterContextExpr, typeof(RouteHandlerInvocationContext).GetProperty(nameof(RouteHandlerInvocationContext.HttpContext))!);
    private static readonly MemberExpression FilterContextHttpContextResponseExpr = Expression.Property(FilterContextHttpContextExpr, typeof(HttpContext).GetProperty(nameof(HttpContext.Response))!);
    private static readonly MemberExpression FilterContextHttpContextStatusCodeExpr = Expression.Property(FilterContextHttpContextResponseExpr, typeof(HttpResponse).GetProperty(nameof(HttpResponse.StatusCode))!);
    private static readonly ParameterExpression InvokedFilterContextExpr = Expression.Parameter(typeof(RouteHandlerInvocationContext), "filterContext");

    private static readonly string[] DefaultAcceptsContentType = new[] { "application/json" };
    private static readonly string[] FormFileContentType = new[] { "multipart/form-data" };

    /// <summary>
    /// Creates a <see cref="RequestDelegate"/> implementation for <paramref name="handler"/>.
    /// </summary>
    /// <param name="handler">A request handler with any number of custom parameters that often produces a response with its return value.</param>
    /// <param name="options">The <see cref="RequestDelegateFactoryOptions"/> used to configure the behavior of the handler.</param>
    /// <returns>The <see cref="RequestDelegateResult"/>.</returns>
    [RequiresUnreferencedCode("RequestDelegateFactory performs object creation, serialization and deserialization on the delegates and its parameters. This cannot be statically analyzed.")]
    public static RequestDelegateResult Create(Delegate handler, RequestDelegateFactoryOptions? options = null)
    {
        if (handler is null)
        {
            throw new ArgumentNullException(nameof(handler));
        }

        var targetExpression = handler.Target switch
        {
            object => Expression.Convert(TargetExpr, handler.Target.GetType()),
            null => null,
        };

        var factoryContext = CreateFactoryContext(options);

        Expression<Func<HttpContext, object?>> targetFactory = (httpContext) => handler.Target;

        var targetableRequestDelegate = CreateTargetableRequestDelegate(handler.Method, targetExpression, factoryContext, targetFactory);

        return new RequestDelegateResult(httpContext => targetableRequestDelegate(handler.Target, httpContext), factoryContext.Metadata);
    }

    /// <summary>
    /// Creates a <see cref="RequestDelegate"/> implementation for <paramref name="methodInfo"/>.
    /// </summary>
    /// <param name="methodInfo">A request handler with any number of custom parameters that often produces a response with its return value.</param>
    /// <param name="targetFactory">Creates the <see langword="this"/> for the non-static method.</param>
    /// <param name="options">The <see cref="RequestDelegateFactoryOptions"/> used to configure the behavior of the handler.</param>
    /// <returns>The <see cref="RequestDelegate"/>.</returns>

    [RequiresUnreferencedCode("RequestDelegateFactory performs object creation, serialization and deserialization on the delegates and its parameters. This cannot be statically analyzed.")]
    public static RequestDelegateResult Create(MethodInfo methodInfo, Func<HttpContext, object>? targetFactory = null, RequestDelegateFactoryOptions? options = null)
    {
        if (methodInfo is null)
        {
            throw new ArgumentNullException(nameof(methodInfo));
        }

        if (methodInfo.DeclaringType is null)
        {
            throw new ArgumentException($"{nameof(methodInfo)} does not have a declaring type.");
        }

        var factoryContext = CreateFactoryContext(options);

        if (targetFactory is null)
        {
            if (methodInfo.IsStatic)
            {
                var untargetableRequestDelegate = CreateTargetableRequestDelegate(methodInfo, targetExpression: null, factoryContext);

                return new RequestDelegateResult(httpContext => untargetableRequestDelegate(null, httpContext), factoryContext.Metadata);
            }

            targetFactory = context => Activator.CreateInstance(methodInfo.DeclaringType)!;
        }

        var targetExpression = Expression.Convert(TargetExpr, methodInfo.DeclaringType);
        var targetableRequestDelegate = CreateTargetableRequestDelegate(methodInfo, targetExpression, factoryContext, context => targetFactory(context));

        return new RequestDelegateResult(httpContext => targetableRequestDelegate(targetFactory(httpContext), httpContext), factoryContext.Metadata);
    }

    private static FactoryContext CreateFactoryContext(RequestDelegateFactoryOptions? options)
    {
        var context = new FactoryContext
        {
            ServiceProvider = options?.ServiceProvider,
            ServiceProviderIsService = options?.ServiceProvider?.GetService<IServiceProviderIsService>(),
            RouteParameters = options?.RouteParameterNames?.ToList(),
            ThrowOnBadRequest = options?.ThrowOnBadRequest ?? false,
            DisableInferredFromBody = options?.DisableInferBodyFromParameters ?? false,
            Filters = options?.RouteHandlerFilterFactories?.ToList()
        };

        if (options?.InitialEndpointMetadata is not null)
        {
            context.Metadata.AddRange(options.InitialEndpointMetadata);
        }

        return context;
    }

    private static Func<object?, HttpContext, Task> CreateTargetableRequestDelegate(MethodInfo methodInfo, Expression? targetExpression, FactoryContext factoryContext, Expression<Func<HttpContext, object?>>? targetFactory = null)
    {
        // Non void return type

        // Task Invoke(HttpContext httpContext)
        // {
        //     // Action parameters are bound from the request, services, etc... based on attribute and type information.
        //     return ExecuteTask(handler(...), httpContext);
        // }

        // void return type

        // Task Invoke(HttpContext httpContext)
        // {
        //     handler(...);
        //     return default;
        // }

        // Add MethodInfo as first metadata item
        factoryContext.Metadata.Insert(0, methodInfo);

        // CreateArguments will add metadata inferred from parameter details
        var arguments = CreateArguments(methodInfo.GetParameters(), factoryContext);
        var returnType = methodInfo.ReturnType;
        factoryContext.MethodCall = CreateMethodCall(methodInfo, targetExpression, arguments);

        // Add metadata provided by the delegate return type and parameter types next, this will be more specific than inferred metadata from above
        AddTypeProvidedMetadata(methodInfo,
            factoryContext.Metadata,
            factoryContext.ServiceProvider,
            CollectionsMarshal.AsSpan(factoryContext.SurrogateParameters));

        // Add method attributes as metadata *after* any inferred metadata so that the attributes hava a higher specificity
        AddMethodAttributesAsMetadata(methodInfo, factoryContext.Metadata);

        // If there are filters registered on the route handler, then we update the method call and
        // return type associated with the request to allow for the filter invocation pipeline.
        if (factoryContext.Filters is { Count: > 0 })
        {
            var filterPipeline = CreateFilterPipeline(methodInfo, targetExpression, factoryContext, targetFactory);
            Expression<Func<RouteHandlerInvocationContext, ValueTask<object?>>> invokePipeline = (context) => filterPipeline(context);
            returnType = typeof(ValueTask<object?>);
            // var filterContext = new RouteHandlerInvocationContext<string, int>(httpContext, name_local, int_local);
            // invokePipeline.Invoke(filterContext);
            factoryContext.MethodCall = Expression.Block(
                new[] { InvokedFilterContextExpr },
                Expression.Assign(
                    InvokedFilterContextExpr,
                    CreateRouteHandlerInvocationContextBase(factoryContext)),
                    Expression.Invoke(invokePipeline, InvokedFilterContextExpr)
                );
        }

        var responseWritingMethodCall = factoryContext.ParamCheckExpressions.Count > 0 ?
            CreateParamCheckingResponseWritingMethodCall(returnType, factoryContext) :
            AddResponseWritingToMethodCall(factoryContext.MethodCall, returnType);

        if (factoryContext.UsingTempSourceString)
        {
            responseWritingMethodCall = Expression.Block(new[] { TempSourceStringExpr }, responseWritingMethodCall);
        }

        return HandleRequestBodyAndCompileRequestDelegate(responseWritingMethodCall, factoryContext);
    }

    private static RouteHandlerFilterDelegate CreateFilterPipeline(MethodInfo methodInfo, Expression? targetExpression, FactoryContext factoryContext, Expression<Func<HttpContext, object?>>? targetFactory)
    {
        Debug.Assert(factoryContext.Filters is not null);
        // httpContext.Response.StatusCode >= 400
        // ? Task.CompletedTask
        // : {
        //   handlerInvocation
        // }
        // To generate the handler invocation, we first create the
        // target of the handler provided to the route.
        //      target = targetFactory(httpContext);
        // This target is then used to generate the handler invocation like so;
        //      ((Type)target).MethodName(parameters);
        //  When `handler` returns an object, we generate the following wrapper
        //  to convert it to `ValueTask<object?>` as expected in the filter
        //  pipeline.
        //      ValueTask<object?>.FromResult(handler(RouteHandlerInvocationContext.GetArgument<string>(0), RouteHandlerInvocationContext.GetArgument<int>(1)));
        //  When the `handler` is a generic Task or ValueTask we await the task and
        //  create a `ValueTask<object?> from the resulting value.
        //      new ValueTask<object?>(await handler(RouteHandlerInvocationContext.GetArgument<string>(0), RouteHandlerInvocationContext.GetArgument<int>(1)));
        //  When the `handler` returns a void or a void-returning Task, then we return an EmptyHttpResult
        //  to as a ValueTask<object?>
        // }
        var handlerReturnMapping = MapHandlerReturnTypeToValueTask(
                        targetExpression is null
                            ? Expression.Call(methodInfo, factoryContext.ContextArgAccess)
                            : Expression.Call(targetExpression, methodInfo, factoryContext.ContextArgAccess),
                        methodInfo.ReturnType);
        var handlerInvocation = Expression.Block(
                    new[] { TargetExpr },
                    targetFactory == null
                        ? Expression.Empty()
                        : Expression.Assign(TargetExpr, Expression.Invoke(targetFactory, FilterContextHttpContextExpr)),
                    handlerReturnMapping
                );
        var filteredInvocation = Expression.Lambda<RouteHandlerFilterDelegate>(
            Expression.Condition(
                Expression.GreaterThanOrEqual(FilterContextHttpContextStatusCodeExpr, Expression.Constant(400)),
                CompletedValueTaskExpr,
                handlerInvocation),
            FilterContextExpr).Compile();
        var routeHandlerContext = new RouteHandlerContext(
            methodInfo,
            new EndpointMetadataCollection(factoryContext.Metadata));

        for (var i = factoryContext.Filters.Count - 1; i >= 0; i--)
        {
            var currentFilterFactory = factoryContext.Filters[i];
            var nextFilter = filteredInvocation;
            var currentFilter = currentFilterFactory(routeHandlerContext, nextFilter);
            filteredInvocation = (RouteHandlerInvocationContext context) => currentFilter(context);

        }
        return filteredInvocation;
    }

    private static Expression MapHandlerReturnTypeToValueTask(Expression methodCall, Type returnType)
    {
        if (returnType == typeof(void))
        {
            return Expression.Block(methodCall, Expression.Constant(new ValueTask<object?>(EmptyHttpResult.Instance)));
        }
        else if (returnType == typeof(Task))
        {
            return Expression.Call(ExecuteTaskWithEmptyResultMethod, methodCall);
        }
        else if (returnType == typeof(ValueTask))
        {
            return Expression.Call(ExecuteValueTaskWithEmptyResultMethod, methodCall);
        }
        else if (returnType == typeof(ValueTask<object?>))
        {
            return methodCall;
        }
        else if (returnType.IsGenericType &&
                     returnType.GetGenericTypeDefinition() == typeof(ValueTask<>))
        {
            var typeArg = returnType.GetGenericArguments()[0];
            return Expression.Call(ValueTaskOfTToValueTaskOfObjectMethod.MakeGenericMethod(typeArg), methodCall);
        }
        else if (returnType.IsGenericType &&
                    returnType.GetGenericTypeDefinition() == typeof(Task<>))
        {
            var typeArg = returnType.GetGenericArguments()[0];
            return Expression.Call(TaskOfTToValueTaskOfObjectMethod.MakeGenericMethod(typeArg), methodCall);
        }
        else
        {
            return Expression.Call(WrapObjectAsValueTaskMethod, methodCall);
        }
    }

    private static ValueTask<object?> ValueTaskOfTToValueTaskOfObject<T>(ValueTask<T> valueTask)
    {
        static async ValueTask<object?> ExecuteAwaited(ValueTask<T> valueTask)
        {
            return await valueTask;
        }

        if (valueTask.IsCompletedSuccessfully)
        {
            return new ValueTask<object?>(valueTask.Result);
        }

        return ExecuteAwaited(valueTask);
    }

    private static ValueTask<object?> TaskOfTToValueTaskOfObject<T>(Task<T> task)
    {
        static async ValueTask<object?> ExecuteAwaited(Task<T> task)
        {
            return await task;
        }

        if (task.IsCompletedSuccessfully)
        {
            return new ValueTask<object?>(task.Result);
        }

        return ExecuteAwaited(task);
    }

<<<<<<< HEAD
    private static void AddTypeProvidedMetadata(MethodInfo methodInfo, List<object> metadata, IServiceProvider? services, Span<ParameterInfo> surrogateParameters)
=======
    private static Expression CreateRouteHandlerInvocationContextBase(FactoryContext factoryContext)
    {
        // In the event that a constructor matching the arity of the
        // provided parameters is not found, we fall back to using the
        // non-generic implementation of RouteHandlerInvocationContext.
        var fallbackConstruction = Expression.New(
            DefaultRouteHandlerInvocationContextConstructor,
            new Expression[] { HttpContextExpr, Expression.NewArrayInit(typeof(object), factoryContext.BoxedArgs) });

        var arguments = new Expression[factoryContext.ArgumentExpressions.Length + 1];
        arguments[0] = HttpContextExpr;
        factoryContext.ArgumentExpressions.CopyTo(arguments, 1);

        var constructorType = factoryContext.ArgumentTypes?.Length switch
        {
            1 => typeof(RouteHandlerInvocationContext<>),
            2 => typeof(RouteHandlerInvocationContext<,>),
            3 => typeof(RouteHandlerInvocationContext<,,>),
            4 => typeof(RouteHandlerInvocationContext<,,,>),
            5 => typeof(RouteHandlerInvocationContext<,,,,>),
            6 => typeof(RouteHandlerInvocationContext<,,,,,>),
            7 => typeof(RouteHandlerInvocationContext<,,,,,,>),
            8 => typeof(RouteHandlerInvocationContext<,,,,,,,>),
            9 => typeof(RouteHandlerInvocationContext<,,,,,,,,>),
            10 => typeof(RouteHandlerInvocationContext<,,,,,,,,,>),
            _ => typeof(DefaultRouteHandlerInvocationContext)
        };

        if (constructorType.IsGenericType)
        {
            var constructor = constructorType.MakeGenericType(factoryContext.ArgumentTypes!).GetConstructors(BindingFlags.NonPublic | BindingFlags.Instance).SingleOrDefault();
            if (constructor == null)
            {
                // new RouteHandlerInvocationContext(httpContext, (object)name_local, (object)int_local);
                return fallbackConstruction;
            }

            // new RouteHandlerInvocationContext<string, int>(httpContext, name_local, int_local);
            return Expression.New(constructor, arguments);
        }

        // new RouteHandlerInvocationContext(httpContext, (object)name_local, (object)int_local);
        return fallbackConstruction;
    }

    private static void AddTypeProvidedMetadata(MethodInfo methodInfo, List<object> metadata, IServiceProvider? services)
>>>>>>> ddc896c3
    {
        object?[]? invokeArgs = null;

        void AddMetadata(ReadOnlySpan<ParameterInfo> parameters)
        {
            foreach (var parameter in parameters)
            {
                if (typeof(IEndpointParameterMetadataProvider).IsAssignableFrom(parameter.ParameterType))
                {
                    // Parameter type implements IEndpointParameterMetadataProvider
                    var parameterContext = new EndpointParameterMetadataContext(parameter, metadata, services);
                    invokeArgs ??= new object[1];
                    invokeArgs[0] = parameterContext;
                    PopulateMetadataForParameterMethod.MakeGenericMethod(parameter.ParameterType).Invoke(null, invokeArgs);
                }

                if (typeof(IEndpointMetadataProvider).IsAssignableFrom(parameter.ParameterType))
                {
                    // Parameter type implements IEndpointMetadataProvider
                    var context = new EndpointMetadataContext(methodInfo, metadata, services);
                    invokeArgs ??= new object[1];
                    invokeArgs[0] = context;
                    PopulateMetadataForEndpointMethod.MakeGenericMethod(parameter.ParameterType).Invoke(null, invokeArgs);
                }
            }
        }

        // Get metadata from parameter types
        AddMetadata(methodInfo.GetParameters());

        // Get metadata from surrogated parameter types
        AddMetadata(surrogateParameters);

        // Get metadata from return type
        var returnType = methodInfo.ReturnType;
        if (AwaitableInfo.IsTypeAwaitable(returnType, out var awaitableInfo))
        {
            returnType = awaitableInfo.ResultType;
        }

        if (returnType is not null && typeof(IEndpointMetadataProvider).IsAssignableFrom(returnType))
        {
            // Return type implements IEndpointMetadataProvider
            var context = new EndpointMetadataContext(methodInfo, metadata, services);
            invokeArgs ??= new object[1];
            invokeArgs[0] = context;
            PopulateMetadataForEndpointMethod.MakeGenericMethod(returnType).Invoke(null, invokeArgs);
        }
    }

    private static void PopulateMetadataForParameter<T>(EndpointParameterMetadataContext parameterContext)
        where T : IEndpointParameterMetadataProvider
    {
        T.PopulateMetadata(parameterContext);
    }

    private static void PopulateMetadataForEndpoint<T>(EndpointMetadataContext context)
        where T : IEndpointMetadataProvider
    {
        T.PopulateMetadata(context);
    }

    private static void AddMethodAttributesAsMetadata(MethodInfo methodInfo, List<object> metadata)
    {
        var attributes = methodInfo.GetCustomAttributes();

        // This can be null if the delegate is a dynamic method or compiled from an expression tree
        if (attributes is not null)
        {
            metadata.AddRange(attributes);
        }
    }

    private static Expression[] CreateArguments(ParameterInfo[]? parameters, FactoryContext factoryContext)
    {
        if (parameters is null || parameters.Length == 0)
        {
            return Array.Empty<Expression>();
        }

        var args = new Expression[parameters.Length];

        factoryContext.ArgumentTypes = new Type[parameters.Length];
        factoryContext.ArgumentExpressions = new Expression[parameters.Length];
        factoryContext.BoxedArgs = new Expression[parameters.Length];

        for (var i = 0; i < parameters.Length; i++)
        {
            args[i] = CreateArgument(parameters[i], factoryContext);

            // Register expressions containing the boxed and unboxed variants
            // of the route handler's arguments for use in RouteHandlerInvocationContext
            // construction and route handler invocation.
            // context.GetArgument<string>(0)
            factoryContext.ContextArgAccess.Add(Expression.Call(FilterContextExpr, RouteHandlerInvocationContextGetArgument.MakeGenericMethod(parameters[i].ParameterType), Expression.Constant(i)));
            // (string, name_local), (int, int_local)
            factoryContext.ArgumentTypes[i] = parameters[i].ParameterType;
            factoryContext.ArgumentExpressions[i] = args[i];
            factoryContext.BoxedArgs[i] = Expression.Convert(args[i], typeof(object));
        }

        if (factoryContext.HasInferredBody && factoryContext.DisableInferredFromBody)
        {
            var errorMessage = BuildErrorMessageForInferredBodyParameter(factoryContext);
            throw new InvalidOperationException(errorMessage);
        }

        if (factoryContext.JsonRequestBodyParameter is not null &&
            factoryContext.FirstFormRequestBodyParameter is not null)
        {
            var errorMessage = BuildErrorMessageForFormAndJsonBodyParameters(factoryContext);
            throw new InvalidOperationException(errorMessage);
        }
        if (factoryContext.HasMultipleBodyParameters)
        {
            var errorMessage = BuildErrorMessageForMultipleBodyParameters(factoryContext);
            throw new InvalidOperationException(errorMessage);
        }

        return args;
    }

    private static Expression CreateArgument(ParameterInfo parameter, FactoryContext factoryContext)
    {
        if (parameter.Name is null)
        {
            throw new InvalidOperationException($"Encountered a parameter of type '{parameter.ParameterType}' without a name. Parameters must have a name.");
        }

        var parameterCustomAttributes = parameter.GetCustomAttributes();

        if (parameterCustomAttributes.OfType<IFromRouteMetadata>().FirstOrDefault() is { } routeAttribute)
        {
            var routeName = routeAttribute.Name ?? parameter.Name;
            factoryContext.TrackedParameters.Add(parameter.Name, RequestDelegateFactoryConstants.RouteAttribute);
            if (factoryContext.RouteParameters is { } routeParams && !routeParams.Contains(routeName, StringComparer.OrdinalIgnoreCase))
            {
                throw new InvalidOperationException($"'{routeName}' is not a route parameter.");
            }

            return BindParameterFromProperty(parameter, RouteValuesExpr, routeName, factoryContext, "route");
        }
        else if (parameterCustomAttributes.OfType<IFromQueryMetadata>().FirstOrDefault() is { } queryAttribute)
        {
            factoryContext.TrackedParameters.Add(parameter.Name, RequestDelegateFactoryConstants.QueryAttribute);
            return BindParameterFromProperty(parameter, QueryExpr, queryAttribute.Name ?? parameter.Name, factoryContext, "query string");
        }
        else if (parameterCustomAttributes.OfType<IFromHeaderMetadata>().FirstOrDefault() is { } headerAttribute)
        {
            factoryContext.TrackedParameters.Add(parameter.Name, RequestDelegateFactoryConstants.HeaderAttribute);
            return BindParameterFromProperty(parameter, HeadersExpr, headerAttribute.Name ?? parameter.Name, factoryContext, "header");
        }
        else if (parameterCustomAttributes.OfType<IFromBodyMetadata>().FirstOrDefault() is { } bodyAttribute)
        {
            factoryContext.TrackedParameters.Add(parameter.Name, RequestDelegateFactoryConstants.BodyAttribute);
            return BindParameterFromBody(parameter, bodyAttribute.AllowEmpty, factoryContext);
        }
        else if (parameterCustomAttributes.OfType<IFromFormMetadata>().FirstOrDefault() is { } formAttribute)
        {
            if (parameter.ParameterType == typeof(IFormFileCollection))
            {
                if (!string.IsNullOrEmpty(formAttribute.Name))
                {
                    throw new NotSupportedException(
                        $"Assigning a value to the {nameof(IFromFormMetadata)}.{nameof(IFromFormMetadata.Name)} property is not supported for parameters of type {nameof(IFormFileCollection)}.");
                }

                return BindParameterFromFormFiles(parameter, factoryContext);
            }
            else if (parameter.ParameterType != typeof(IFormFile))
            {
                throw new NotSupportedException(
                    $"{nameof(IFromFormMetadata)} is only supported for parameters of type {nameof(IFormFileCollection)} and {nameof(IFormFile)}.");
            }

            return BindParameterFromFormFile(parameter, formAttribute.Name ?? parameter.Name, factoryContext, RequestDelegateFactoryConstants.FormFileAttribute);
        }
        else if (parameter.CustomAttributes.Any(a => typeof(IFromServiceMetadata).IsAssignableFrom(a.AttributeType)))
        {
            factoryContext.TrackedParameters.Add(parameter.Name, RequestDelegateFactoryConstants.ServiceAttribute);
            return BindParameterFromService(parameter, factoryContext);
        }
        else if (parameter.ParameterType == typeof(HttpContext))
        {
            return HttpContextExpr;
        }
        else if (parameter.ParameterType == typeof(HttpRequest))
        {
            return HttpRequestExpr;
        }
        else if (parameter.ParameterType == typeof(HttpResponse))
        {
            return HttpResponseExpr;
        }
        else if (parameter.ParameterType == typeof(ClaimsPrincipal))
        {
            return UserExpr;
        }
        else if (parameter.ParameterType == typeof(CancellationToken))
        {
            return RequestAbortedExpr;
        }
        else if (parameter.ParameterType == typeof(IFormFileCollection))
        {
            return BindParameterFromFormFiles(parameter, factoryContext);
        }
        else if (parameter.ParameterType == typeof(IFormFile))
        {
            return BindParameterFromFormFile(parameter, parameter.Name, factoryContext, RequestDelegateFactoryConstants.FormFileParameter);
        }
        else if (parameter.ParameterType == typeof(Stream))
        {
            return RequestStreamExpr;
        }
        else if (parameter.ParameterType == typeof(PipeReader))
        {
            return RequestPipeReaderExpr;
        }
        else if (parameter.CustomAttributes.Any(a => typeof(ParametersAttribute).IsAssignableFrom(a.AttributeType)) ||
            parameter.ParameterType.CustomAttributes.Any(a => typeof(ParametersAttribute).IsAssignableFrom(a.AttributeType)))
        {
            if (parameter is SurrogateParameterInfo)
            {
                throw new NotSupportedException(
                    $"Nested {nameof(ParametersAttribute)} is not supported and should be used only for handler parameters or parameter types.");
            }

            return BindParameterFromParametersType(parameter, factoryContext);
        }
        else if (ParameterBindingMethodCache.HasBindAsyncMethod(parameter))
        {
            return BindParameterFromBindAsync(parameter, factoryContext);
        }
        else if (parameter.ParameterType == typeof(string) || ParameterBindingMethodCache.HasTryParseMethod(parameter.ParameterType))
        {
            // 1. We bind from route values only, if route parameters are non-null and the parameter name is in that set.
            // 2. We bind from query only, if route parameters are non-null and the parameter name is NOT in that set.
            // 3. Otherwise, we fallback to route or query if route parameters is null (it means we don't know what route parameters are defined). This case only happens
            // when RDF.Create is manually invoked.
            if (factoryContext.RouteParameters is { } routeParams)
            {
                if (routeParams.Contains(parameter.Name, StringComparer.OrdinalIgnoreCase))
                {
                    // We're in the fallback case and we have a parameter and route parameter match so don't fallback
                    // to query string in this case
                    factoryContext.TrackedParameters.Add(parameter.Name, RequestDelegateFactoryConstants.RouteParameter);
                    return BindParameterFromProperty(parameter, RouteValuesExpr, parameter.Name, factoryContext, "route");
                }
                else
                {
                    factoryContext.TrackedParameters.Add(parameter.Name, RequestDelegateFactoryConstants.QueryStringParameter);
                    return BindParameterFromProperty(parameter, QueryExpr, parameter.Name, factoryContext, "query string");
                }
            }

            factoryContext.TrackedParameters.Add(parameter.Name, RequestDelegateFactoryConstants.RouteOrQueryStringParameter);
            return BindParameterFromRouteValueOrQueryString(parameter, parameter.Name, factoryContext);
        }
        else if (factoryContext.DisableInferredFromBody && (
                 (parameter.ParameterType.IsArray && ParameterBindingMethodCache.HasTryParseMethod(parameter.ParameterType.GetElementType()!)) ||
                 parameter.ParameterType == typeof(string[]) ||
                 parameter.ParameterType == typeof(StringValues)))
        {
            // We only infer parameter types if you have an array of TryParsables/string[]/StringValues, and DisableInferredFromBody is true

            factoryContext.TrackedParameters.Add(parameter.Name, RequestDelegateFactoryConstants.QueryStringParameter);
            return BindParameterFromProperty(parameter, QueryExpr, parameter.Name, factoryContext, "query string");
        }
        else
        {
            if (factoryContext.ServiceProviderIsService is IServiceProviderIsService serviceProviderIsService)
            {
                if (serviceProviderIsService.IsService(parameter.ParameterType))
                {
                    factoryContext.TrackedParameters.Add(parameter.Name, RequestDelegateFactoryConstants.ServiceParameter);
                    return Expression.Call(GetRequiredServiceMethod.MakeGenericMethod(parameter.ParameterType), RequestServicesExpr);
                }
            }

            factoryContext.HasInferredBody = true;
            factoryContext.TrackedParameters.Add(parameter.Name, RequestDelegateFactoryConstants.BodyParameter);
            return BindParameterFromBody(parameter, allowEmpty: false, factoryContext);
        }
    }

    private static Expression CreateMethodCall(MethodInfo methodInfo, Expression? target, Expression[] arguments) =>
        target is null ?
            Expression.Call(methodInfo, arguments) :
            Expression.Call(target, methodInfo, arguments);

    private static ValueTask<object?> WrapObjectAsValueTask(object? obj)
    {
        return ValueTask.FromResult<object?>(obj);
    }

    // If we're calling TryParse or validating parameter optionality and
    // wasParamCheckFailure indicates it failed, set a 400 StatusCode instead of calling the method.
    private static Expression CreateParamCheckingResponseWritingMethodCall(Type returnType, FactoryContext factoryContext)
    {
        // {
        //     string tempSourceString;
        //     bool wasParamCheckFailure = false;
        //
        //     // Assume "int param1" is the first parameter, "[FromRoute] int? param2 = 42" is the second parameter ...
        //     int param1_local;
        //     int? param2_local;
        //     // ...
        //
        //     tempSourceString = httpContext.RouteValue["param1"] ?? httpContext.Query["param1"];
        //
        //     if (tempSourceString != null)
        //     {
        //         if (!int.TryParse(tempSourceString, out param1_local))
        //         {
        //             wasParamCheckFailure = true;
        //             Log.ParameterBindingFailed(httpContext, "Int32", "id", tempSourceString)
        //         }
        //     }
        //
        //     tempSourceString = httpContext.RouteValue["param2"];
        //     // ...
        //
        //     return wasParamCheckFailure ?
        //         {
        //              httpContext.Response.StatusCode = 400;
        //              return Task.CompletedTask;
        //         } :
        //         {
        //             // Logic generated by AddResponseWritingToMethodCall() that calls handler(param1_local, param2_local, ...)
        //         };
        // }

        var localVariables = new ParameterExpression[factoryContext.ExtraLocals.Count + 1];
        var checkParamAndCallMethod = new Expression[factoryContext.ParamCheckExpressions.Count + 1];

        for (var i = 0; i < factoryContext.ExtraLocals.Count; i++)
        {
            localVariables[i] = factoryContext.ExtraLocals[i];
        }

        for (var i = 0; i < factoryContext.ParamCheckExpressions.Count; i++)
        {
            checkParamAndCallMethod[i] = factoryContext.ParamCheckExpressions[i];
        }

        localVariables[factoryContext.ExtraLocals.Count] = WasParamCheckFailureExpr;

        // If filters have been registered, we set the `wasParamCheckFailure` property
        // but do not return from the invocation to allow the filters to run.
        if (factoryContext.Filters is { Count: > 0 })
        {
            // if (wasParamCheckFailure)
            // {
            //   httpContext.Response.StatusCode = 400;
            // }
            // return RequestDelegateFactory.ExecuteObjectReturn(invocationPipeline.Invoke(context) as object);
            var checkWasParamCheckFailureWithFilters = Expression.Block(
                Expression.IfThen(
                    WasParamCheckFailureExpr,
                    Expression.Assign(StatusCodeExpr, Expression.Constant(400))),
                AddResponseWritingToMethodCall(factoryContext.MethodCall!, returnType)
            );

            checkParamAndCallMethod[factoryContext.ParamCheckExpressions.Count] = checkWasParamCheckFailureWithFilters;
        }
        else
        {
            // wasParamCheckFailure ? {
            //  httpContext.Response.StatusCode = 400;
            //  return Task.CompletedTask;
            // } : {
            //  return RequestDelegateFactory.ExecuteObjectReturn(invocationPipeline.Invoke(context) as object);
            // }
            var checkWasParamCheckFailure = Expression.Condition(
                WasParamCheckFailureExpr,
                Expression.Block(
                    Expression.Assign(StatusCodeExpr, Expression.Constant(400)),
                    CompletedTaskExpr),
                AddResponseWritingToMethodCall(factoryContext.MethodCall!, returnType));
            checkParamAndCallMethod[factoryContext.ParamCheckExpressions.Count] = checkWasParamCheckFailure;
        }

        return Expression.Block(localVariables, checkParamAndCallMethod);
    }

    private static Expression AddResponseWritingToMethodCall(Expression methodCall, Type returnType)
    {
        // Exact request delegate match
        if (returnType == typeof(void))
        {
            return Expression.Block(methodCall, CompletedTaskExpr);
        }
        else if (returnType == typeof(object))
        {
            return Expression.Call(ExecuteObjectReturnMethod, methodCall, HttpContextExpr);
        }
        else if (returnType == typeof(ValueTask<object>))
        {
            return Expression.Call(ExecuteValueTaskOfObjectMethod,
                methodCall,
                HttpContextExpr);
        }
        else if (returnType == typeof(Task<object>))
        {
            return Expression.Call(ExecuteTaskOfObjectMethod,
                methodCall,
                HttpContextExpr);
        }
        else if (AwaitableInfo.IsTypeAwaitable(returnType, out _))
        {
            if (returnType == typeof(Task))
            {
                return methodCall;
            }
            else if (returnType == typeof(ValueTask))
            {
                return Expression.Call(
                    ExecuteValueTaskMethod,
                    methodCall);
            }
            else if (returnType.IsGenericType &&
                     returnType.GetGenericTypeDefinition() == typeof(Task<>))
            {
                var typeArg = returnType.GetGenericArguments()[0];

                if (typeof(IResult).IsAssignableFrom(typeArg))
                {
                    return Expression.Call(
                        ExecuteTaskResultOfTMethod.MakeGenericMethod(typeArg),
                        methodCall,
                        HttpContextExpr);
                }
                // ExecuteTask<T>(handler(..), httpContext);
                else if (typeArg == typeof(string))
                {
                    return Expression.Call(
                        ExecuteTaskOfStringMethod,
                        methodCall,
                        HttpContextExpr);
                }
                else
                {
                    return Expression.Call(
                        ExecuteTaskOfTMethod.MakeGenericMethod(typeArg),
                        methodCall,
                        HttpContextExpr);
                }
            }
            else if (returnType.IsGenericType &&
                     returnType.GetGenericTypeDefinition() == typeof(ValueTask<>))
            {
                var typeArg = returnType.GetGenericArguments()[0];

                if (typeof(IResult).IsAssignableFrom(typeArg))
                {
                    return Expression.Call(
                        ExecuteValueResultTaskOfTMethod.MakeGenericMethod(typeArg),
                        methodCall,
                        HttpContextExpr);
                }
                // ExecuteTask<T>(handler(..), httpContext);
                else if (typeArg == typeof(string))
                {
                    return Expression.Call(
                        ExecuteValueTaskOfStringMethod,
                        methodCall,
                        HttpContextExpr);
                }
                else
                {
                    return Expression.Call(
                        ExecuteValueTaskOfTMethod.MakeGenericMethod(typeArg),
                        methodCall,
                        HttpContextExpr);
                }
            }
            else
            {
                // TODO: Handle custom awaitables
                throw new NotSupportedException($"Unsupported return type: {returnType}");
            }
        }
        else if (typeof(IResult).IsAssignableFrom(returnType))
        {
            if (returnType.IsValueType)
            {
                var box = Expression.TypeAs(methodCall, typeof(IResult));
                return Expression.Call(ResultWriteResponseAsyncMethod, box, HttpContextExpr);
            }
            return Expression.Call(ResultWriteResponseAsyncMethod, methodCall, HttpContextExpr);
        }
        else if (returnType == typeof(string))
        {
            return Expression.Call(StringResultWriteResponseAsyncMethod, HttpContextExpr, methodCall);
        }
        else if (returnType.IsValueType)
        {
            var box = Expression.TypeAs(methodCall, typeof(object));
            return Expression.Call(JsonResultWriteResponseAsyncMethod, HttpResponseExpr, box, Expression.Constant(CancellationToken.None));
        }
        else
        {
            return Expression.Call(JsonResultWriteResponseAsyncMethod, HttpResponseExpr, methodCall, Expression.Constant(CancellationToken.None));
        }
    }

    private static Func<object?, HttpContext, Task> HandleRequestBodyAndCompileRequestDelegate(Expression responseWritingMethodCall, FactoryContext factoryContext)
    {
        if (factoryContext.JsonRequestBodyParameter is null && !factoryContext.ReadForm)
        {
            if (factoryContext.ParameterBinders.Count > 0)
            {
                // We need to generate the code for reading from the custom binders calling into the delegate
                var continuation = Expression.Lambda<Func<object?, HttpContext, object?[], Task>>(
                    responseWritingMethodCall, TargetExpr, HttpContextExpr, BoundValuesArrayExpr).Compile();

                // Looping over arrays is faster
                var binders = factoryContext.ParameterBinders.ToArray();
                var count = binders.Length;

                return async (target, httpContext) =>
                {
                    var boundValues = new object?[count];

                    for (var i = 0; i < count; i++)
                    {
                        boundValues[i] = await binders[i](httpContext);
                    }

                    await continuation(target, httpContext, boundValues);
                };
            }

            return Expression.Lambda<Func<object?, HttpContext, Task>>(
                responseWritingMethodCall, TargetExpr, HttpContextExpr).Compile();
        }

        if (factoryContext.ReadForm)
        {
            return HandleRequestBodyAndCompileRequestDelegateForForm(responseWritingMethodCall, factoryContext);
        }
        else
        {
            return HandleRequestBodyAndCompileRequestDelegateForJson(responseWritingMethodCall, factoryContext);
        }
    }

    private static Func<object?, HttpContext, Task> HandleRequestBodyAndCompileRequestDelegateForJson(Expression responseWritingMethodCall, FactoryContext factoryContext)
    {
        Debug.Assert(factoryContext.JsonRequestBodyParameter is not null, "factoryContext.JsonRequestBodyParameter is null for a JSON body.");

        var bodyType = factoryContext.JsonRequestBodyParameter.ParameterType;
        var parameterTypeName = TypeNameHelper.GetTypeDisplayName(factoryContext.JsonRequestBodyParameter.ParameterType, fullName: false);
        var parameterName = factoryContext.JsonRequestBodyParameter.Name;

        Debug.Assert(parameterName is not null, "CreateArgument() should throw if parameter.Name is null.");

        if (factoryContext.ParameterBinders.Count > 0)
        {
            // We need to generate the code for reading from the body before calling into the delegate
            var continuation = Expression.Lambda<Func<object?, HttpContext, object?, object?[], Task>>(
            responseWritingMethodCall, TargetExpr, HttpContextExpr, BodyValueExpr, BoundValuesArrayExpr).Compile();

            // Looping over arrays is faster
            var binders = factoryContext.ParameterBinders.ToArray();
            var count = binders.Length;

            return async (target, httpContext) =>
            {
                // Run these first so that they can potentially read and rewind the body
                var boundValues = new object?[count];

                for (var i = 0; i < count; i++)
                {
                    boundValues[i] = await binders[i](httpContext);
                }

                var (bodyValue, successful) = await TryReadBodyAsync(
                    httpContext,
                    bodyType,
                    parameterTypeName,
                    parameterName,
                    factoryContext.AllowEmptyRequestBody,
                    factoryContext.ThrowOnBadRequest);

                if (!successful)
                {
                    return;
                }

                await continuation(target, httpContext, bodyValue, boundValues);
            };
        }
        else
        {
            // We need to generate the code for reading from the body before calling into the delegate
            var continuation = Expression.Lambda<Func<object?, HttpContext, object?, Task>>(
            responseWritingMethodCall, TargetExpr, HttpContextExpr, BodyValueExpr).Compile();

            return async (target, httpContext) =>
            {
                var (bodyValue, successful) = await TryReadBodyAsync(
                    httpContext,
                    bodyType,
                    parameterTypeName,
                    parameterName,
                    factoryContext.AllowEmptyRequestBody,
                    factoryContext.ThrowOnBadRequest);

                if (!successful)
                {
                    return;
                }

                await continuation(target, httpContext, bodyValue);
            };
        }

        static async Task<(object? FormValue, bool Successful)> TryReadBodyAsync(
            HttpContext httpContext,
            [DynamicallyAccessedMembers(DynamicallyAccessedMemberTypes.PublicParameterlessConstructor)] Type bodyType,
            string parameterTypeName,
            string parameterName,
            bool allowEmptyRequestBody,
            bool throwOnBadRequest)
        {
            object? defaultBodyValue = null;

            if (allowEmptyRequestBody && bodyType.IsValueType)
            {
                defaultBodyValue = CreateValueType(bodyType);
            }

            var bodyValue = defaultBodyValue;
            var feature = httpContext.Features.Get<IHttpRequestBodyDetectionFeature>();

            if (feature?.CanHaveBody == true)
            {
                if (!httpContext.Request.HasJsonContentType())
                {
                    Log.UnexpectedJsonContentType(httpContext, httpContext.Request.ContentType, throwOnBadRequest);
                    httpContext.Response.StatusCode = StatusCodes.Status415UnsupportedMediaType;
                    return (null, false);
                }
                try
                {
                    bodyValue = await httpContext.Request.ReadFromJsonAsync(bodyType);
                }
                catch (IOException ex)
                {
                    Log.RequestBodyIOException(httpContext, ex);
                    return (null, false);
                }
                catch (JsonException ex)
                {
                    Log.InvalidJsonRequestBody(httpContext, parameterTypeName, parameterName, ex, throwOnBadRequest);
                    httpContext.Response.StatusCode = StatusCodes.Status400BadRequest;
                    return (null, false);
                }
            }

            return (bodyValue, true);
        }
    }

    [UnconditionalSuppressMessage("ReflectionAnalysis", "IL2067:UnrecognizedReflectionPattern",
        Justification = "CreateValueType is only called on a ValueType. You can always create an instance of a ValueType.")]
    private static object? CreateValueType(Type t) => RuntimeHelpers.GetUninitializedObject(t);

    private static Func<object?, HttpContext, Task> HandleRequestBodyAndCompileRequestDelegateForForm(
        Expression responseWritingMethodCall,
        FactoryContext factoryContext)
    {
        Debug.Assert(factoryContext.FirstFormRequestBodyParameter is not null, "factoryContext.FirstFormRequestBodyParameter is null for a form body.");

        // If there are multiple parameters associated with the form, just use the name of
        // the first one to report the failure to bind the parameter if reading the form fails.
        var parameterTypeName = TypeNameHelper.GetTypeDisplayName(factoryContext.FirstFormRequestBodyParameter.ParameterType, fullName: false);
        var parameterName = factoryContext.FirstFormRequestBodyParameter.Name;

        Debug.Assert(parameterName is not null, "CreateArgument() should throw if parameter.Name is null.");

        if (factoryContext.ParameterBinders.Count > 0)
        {
            // We need to generate the code for reading from the body or form before calling into the delegate
            var continuation = Expression.Lambda<Func<object?, HttpContext, object?, object?[], Task>>(
            responseWritingMethodCall, TargetExpr, HttpContextExpr, BodyValueExpr, BoundValuesArrayExpr).Compile();

            // Looping over arrays is faster
            var binders = factoryContext.ParameterBinders.ToArray();
            var count = binders.Length;

            return async (target, httpContext) =>
            {
                // Run these first so that they can potentially read and rewind the body
                var boundValues = new object?[count];

                for (var i = 0; i < count; i++)
                {
                    boundValues[i] = await binders[i](httpContext);
                }

                var (formValue, successful) = await TryReadFormAsync(
                    httpContext,
                    parameterTypeName,
                    parameterName,
                    factoryContext.ThrowOnBadRequest);

                if (!successful)
                {
                    return;
                }

                await continuation(target, httpContext, formValue, boundValues);
            };
        }
        else
        {
            // We need to generate the code for reading from the form before calling into the delegate
            var continuation = Expression.Lambda<Func<object?, HttpContext, object?, Task>>(
            responseWritingMethodCall, TargetExpr, HttpContextExpr, BodyValueExpr).Compile();

            return async (target, httpContext) =>
            {
                var (formValue, successful) = await TryReadFormAsync(
                    httpContext,
                    parameterTypeName,
                    parameterName,
                    factoryContext.ThrowOnBadRequest);

                if (!successful)
                {
                    return;
                }

                await continuation(target, httpContext, formValue);
            };
        }

        static async Task<(object? FormValue, bool Successful)> TryReadFormAsync(
            HttpContext httpContext,
            string parameterTypeName,
            string parameterName,
            bool throwOnBadRequest)
        {
            object? formValue = null;
            var feature = httpContext.Features.Get<IHttpRequestBodyDetectionFeature>();

            if (feature?.CanHaveBody == true)
            {
                if (!httpContext.Request.HasFormContentType)
                {
                    Log.UnexpectedNonFormContentType(httpContext, httpContext.Request.ContentType, throwOnBadRequest);
                    httpContext.Response.StatusCode = StatusCodes.Status415UnsupportedMediaType;
                    return (null, false);
                }

                ThrowIfRequestIsAuthenticated(httpContext);

                try
                {
                    formValue = await httpContext.Request.ReadFormAsync();
                }
                catch (IOException ex)
                {
                    Log.RequestBodyIOException(httpContext, ex);
                    return (null, false);
                }
                catch (InvalidDataException ex)
                {
                    Log.InvalidFormRequestBody(httpContext, parameterTypeName, parameterName, ex, throwOnBadRequest);
                    httpContext.Response.StatusCode = StatusCodes.Status400BadRequest;
                    return (null, false);
                }
            }

            return (formValue, true);
        }

        static void ThrowIfRequestIsAuthenticated(HttpContext httpContext)
        {
            if (httpContext.Connection.ClientCertificate is not null)
            {
                throw new BadHttpRequestException(
                    "Support for binding parameters from an HTTP request's form is not currently supported " +
                    "if the request is associated with a client certificate. Use of an HTTP request form is " +
                    "not currently secure for HTTP requests in scenarios which require authentication.");
            }

            if (!StringValues.IsNullOrEmpty(httpContext.Request.Headers.Authorization))
            {
                throw new BadHttpRequestException(
                    "Support for binding parameters from an HTTP request's form is not currently supported " +
                    "if the request contains an \"Authorization\" HTTP request header. Use of an HTTP request form is " +
                    "not currently secure for HTTP requests in scenarios which require authentication.");
            }

            if (!StringValues.IsNullOrEmpty(httpContext.Request.Headers.Cookie))
            {
                throw new BadHttpRequestException(
                    "Support for binding parameters from an HTTP request's form is not currently supported " +
                    "if the request contains a \"Cookie\" HTTP request header. Use of an HTTP request form is " +
                    "not currently secure for HTTP requests in scenarios which require authentication.");
            }
        }
    }

    private static Expression GetValueFromProperty(Expression sourceExpression, string key, Type? returnType = null)
    {
        var itemProperty = sourceExpression.Type.GetProperty("Item");
        var indexArguments = new[] { Expression.Constant(key) };
        var indexExpression = Expression.MakeIndex(sourceExpression, itemProperty, indexArguments);
        return Expression.Convert(indexExpression, returnType ?? typeof(string));
    }

    private static Expression BindParameterFromParametersType(ParameterInfo parameter, FactoryContext factoryContext)
    {
        var argumentExpression = Expression.Variable(parameter.ParameterType, $"{parameter.Name}_local");
        var (constructor, parameters) = ParameterBindingMethodCache.FindConstructor(parameter.ParameterType);

        if (constructor is not null && parameters is { Length: > 0 })
        {
            //  arg_local = new T(....)

            var constructorArguments = new Expression[parameters.Length];

            for (var i = 0; i < parameters.Length; i++)
            {
                var parameterInfo =
                    new SurrogateParameterInfo(parameters[i].PropertyInfo, parameters[i].ParameterInfo, factoryContext.NullabilityContext);
                constructorArguments[i] = CreateArgument(parameterInfo, factoryContext);
                factoryContext.SurrogateParameters.Add(parameterInfo);
            }

            factoryContext.ParamCheckExpressions.Add(
                Expression.Assign(
                    argumentExpression,
                    Expression.New(constructor, constructorArguments)));
        }
        else
        {
            //  arg_local = new T()
            //  {
            //      arg_local.Property[0] = expression[0],
            //      arg_local.Property[n] = expression[n],
            //  }

            var properties = parameter.ParameterType.GetProperties();
            var bindings = new List<MemberBinding>(properties.Length);

            for (var i = 0; i < properties.Length; i++)
            {
                // For parameterless ctor we will init only writable properties.
                if (properties[i].CanWrite)
                {
                    var parameterInfo = new SurrogateParameterInfo(properties[i], factoryContext.NullabilityContext);
                    bindings.Add(Expression.Bind(properties[i], CreateArgument(parameterInfo, factoryContext)));
                    factoryContext.SurrogateParameters.Add(parameterInfo);
                }
            }

            var newExpression = constructor is null ?
                Expression.New(parameter.ParameterType) :
                Expression.New(constructor);

            factoryContext.ParamCheckExpressions.Add(
                Expression.Assign(
                    argumentExpression,
                    Expression.MemberInit(newExpression, bindings)));
        }

        factoryContext.TrackedParameters.Add(parameter.Name!, RequestDelegateFactoryConstants.SurrogateParameter);
        factoryContext.ExtraLocals.Add(argumentExpression);

        return argumentExpression;
    }

    private static Expression BindParameterFromService(ParameterInfo parameter, FactoryContext factoryContext)
    {
        var isOptional = IsOptionalParameter(parameter, factoryContext);

        if (isOptional)
        {
            return Expression.Call(GetServiceMethod.MakeGenericMethod(parameter.ParameterType), RequestServicesExpr);
        }
        return Expression.Call(GetRequiredServiceMethod.MakeGenericMethod(parameter.ParameterType), RequestServicesExpr);
    }

    private static Expression BindParameterFromValue(ParameterInfo parameter, Expression valueExpression, FactoryContext factoryContext, string source)
    {
        var isOptional = IsOptionalParameter(parameter, factoryContext);

        var argument = Expression.Variable(parameter.ParameterType, $"{parameter.Name}_local");

        var parameterTypeNameConstant = Expression.Constant(TypeNameHelper.GetTypeDisplayName(parameter.ParameterType, fullName: false));
        var parameterNameConstant = Expression.Constant(parameter.Name);
        var sourceConstant = Expression.Constant(source);

        if (parameter.ParameterType == typeof(string) || parameter.ParameterType == typeof(string[]) || parameter.ParameterType == typeof(StringValues))
        {
            return BindParameterFromExpression(parameter, valueExpression, factoryContext, source);
        }

        factoryContext.UsingTempSourceString = true;

        var targetParseType = parameter.ParameterType.IsArray ? parameter.ParameterType.GetElementType()! : parameter.ParameterType;

        var underlyingNullableType = Nullable.GetUnderlyingType(targetParseType);
        var isNotNullable = underlyingNullableType is null;

        var nonNullableParameterType = underlyingNullableType ?? targetParseType;
        var tryParseMethodCall = ParameterBindingMethodCache.FindTryParseMethod(nonNullableParameterType);

        if (tryParseMethodCall is null)
        {
            var typeName = TypeNameHelper.GetTypeDisplayName(targetParseType, fullName: false);
            throw new InvalidOperationException($"No public static bool {typeName}.TryParse(string, out {typeName}) method found for {parameter.Name}.");
        }

        // string tempSourceString;
        // bool wasParamCheckFailure = false;
        //
        // // Assume "int param1" is the first parameter and "[FromRoute] int? param2 = 42" is the second parameter.
        // int param1_local;
        // int? param2_local;
        //
        // tempSourceString = httpContext.RouteValue["param1"] ?? httpContext.Query["param1"];
        //
        // if (tempSourceString != null)
        // {
        //     if (!int.TryParse(tempSourceString, out param1_local))
        //     {
        //         wasParamCheckFailure = true;
        //         Log.ParameterBindingFailed(httpContext, "Int32", "id", tempSourceString)
        //     }
        // }
        //
        // tempSourceString = httpContext.RouteValue["param2"];
        //
        // if (tempSourceString != null)
        // {
        //     if (int.TryParse(tempSourceString, out int parsedValue))
        //     {
        //         param2_local = parsedValue;
        //     }
        //     else
        //     {
        //         wasParamCheckFailure = true;
        //         Log.ParameterBindingFailed(httpContext, "Int32", "id", tempSourceString)
        //     }
        // }
        // else
        // {
        //     param2_local = 42;
        // }

        // string[]? values = httpContext.Request.Query["param1"].ToArray();
        // int[] param_local = values.Length > 0 ? new int[values.Length] : Array.Empty<int>();

        // if (values != null)
        // {
        //     int index = 0;
        //     while (index < values.Length)
        //     {
        //         tempSourceString = values[i];
        //         if (int.TryParse(tempSourceString, out var parsedValue))
        //         {
        //             param_local[i] = parsedValue;
        //         }
        //         else
        //         {
        //             wasParamCheckFailure = true;
        //             Log.ParameterBindingFailed(httpContext, "Int32[]", "param1", tempSourceString);
        //             break;
        //         }
        //
        //         index++
        //     }
        // }

        // If the parameter is nullable, create a "parsedValue" local to TryParse into since we cannot use the parameter directly.
        var parsedValue = Expression.Variable(nonNullableParameterType, "parsedValue");

        var failBlock = Expression.Block(
            Expression.Assign(WasParamCheckFailureExpr, Expression.Constant(true)),
            Expression.Call(LogParameterBindingFailedMethod,
                HttpContextExpr, parameterTypeNameConstant, parameterNameConstant,
                TempSourceStringExpr, Expression.Constant(factoryContext.ThrowOnBadRequest)));

        var tryParseCall = tryParseMethodCall(parsedValue, Expression.Constant(CultureInfo.InvariantCulture));

        // The following code is generated if the parameter is required and
        // the method should not be matched.
        //
        // if (tempSourceString == null)
        // {
        //      wasParamCheckFailure = true;
        //      Log.RequiredParameterNotProvided(httpContext, "Int32", "param1");
        // }
        var checkRequiredParaseableParameterBlock = Expression.Block(
            Expression.IfThen(TempSourceStringNullExpr,
                Expression.Block(
                    Expression.Assign(WasParamCheckFailureExpr, Expression.Constant(true)),
                    Expression.Call(LogRequiredParameterNotProvidedMethod,
                        HttpContextExpr, parameterTypeNameConstant, parameterNameConstant, sourceConstant,
                        Expression.Constant(factoryContext.ThrowOnBadRequest))
                )
            )
        );

        var index = Expression.Variable(typeof(int), "index");

        // If the parameter is nullable, we need to assign the "parsedValue" local to the nullable parameter on success.
        var tryParseExpression = Expression.Block(new[] { parsedValue },
                Expression.IfThenElse(tryParseCall,
                    Expression.Assign(parameter.ParameterType.IsArray ? Expression.ArrayAccess(argument, index) : argument, Expression.Convert(parsedValue, targetParseType)),
                    failBlock));

        var ifNotNullTryParse = !parameter.HasDefaultValue
            ? Expression.IfThen(TempSourceStringNotNullExpr, tryParseExpression)
            : Expression.IfThenElse(TempSourceStringNotNullExpr, tryParseExpression,
                Expression.Assign(argument,
                Expression.Constant(parameter.DefaultValue, parameter.ParameterType)));

        var loopExit = Expression.Label();

        // REVIEW: We can reuse this like we reuse temp source string
        var stringArrayExpr = parameter.ParameterType.IsArray ? Expression.Variable(typeof(string[]), "tempStringArray") : null;
        var elementTypeNullabilityInfo = parameter.ParameterType.IsArray ? factoryContext.NullabilityContext.Create(parameter)?.ElementType : null;

        // Determine optionality of the element type of the array
        var elementTypeOptional = !isNotNullable || (elementTypeNullabilityInfo?.ReadState != NullabilityState.NotNull);

        // The loop that populates the resulting array values
        var arrayLoop = parameter.ParameterType.IsArray ? Expression.Block(
                        // param_local = new int[values.Length];
                        Expression.Assign(argument, Expression.NewArrayBounds(parameter.ParameterType.GetElementType()!, Expression.ArrayLength(stringArrayExpr!))),
                        // index = 0
                        Expression.Assign(index, Expression.Constant(0)),
                        // while (index < values.Length)
                        Expression.Loop(
                            Expression.Block(
                                Expression.IfThenElse(
                                    Expression.LessThan(index, Expression.ArrayLength(stringArrayExpr!)),
                                        // tempSourceString = values[index];
                                        Expression.Block(
                                            Expression.Assign(TempSourceStringExpr, Expression.ArrayIndex(stringArrayExpr!, index)),
                                            elementTypeOptional ? Expression.IfThen(TempSourceStringIsNotNullOrEmptyExpr, tryParseExpression)
                                                                : tryParseExpression
                                        ),
                                       // else break
                                       Expression.Break(loopExit)
                                 ),
                                 // index++
                                 Expression.PostIncrementAssign(index)
                            )
                        , loopExit)
                    ) : null;

        var fullParamCheckBlock = (parameter.ParameterType.IsArray, isOptional) switch
        {
            // (isArray: true, optional: true)
            (true, true) =>

            Expression.Block(
                new[] { index, stringArrayExpr! },
                // values = httpContext.Request.Query["id"];
                Expression.Assign(stringArrayExpr!, valueExpression),
                Expression.IfThen(
                    Expression.NotEqual(stringArrayExpr!, Expression.Constant(null)),
                    arrayLoop!
                )
            ),

            // (isArray: true, optional: false)
            (true, false) =>

            Expression.Block(
                new[] { index, stringArrayExpr! },
                // values = httpContext.Request.Query["id"];
                Expression.Assign(stringArrayExpr!, valueExpression),
                Expression.IfThenElse(
                    Expression.NotEqual(stringArrayExpr!, Expression.Constant(null)),
                    arrayLoop!,
                    failBlock
                )
            ),

            // (isArray: false, optional: false)
            (false, false) =>

            Expression.Block(
                // tempSourceString = httpContext.RequestValue["id"];
                Expression.Assign(TempSourceStringExpr, valueExpression),
                // if (tempSourceString == null) { ... } only produced when parameter is required
                checkRequiredParaseableParameterBlock,
                // if (tempSourceString != null) { ... }
                ifNotNullTryParse),

            // (isArray: false, optional: true)
            (false, true) =>

            Expression.Block(
                // tempSourceString = httpContext.RequestValue["id"];
                Expression.Assign(TempSourceStringExpr, valueExpression),
                // if (tempSourceString != null) { ... }
                ifNotNullTryParse)
        };

        factoryContext.ExtraLocals.Add(argument);
        factoryContext.ParamCheckExpressions.Add(fullParamCheckBlock);

        return argument;
    }

    private static Expression BindParameterFromExpression(
        ParameterInfo parameter,
        Expression valueExpression,
        FactoryContext factoryContext,
        string source)
    {
        var nullability = factoryContext.NullabilityContext.Create(parameter);
        var isOptional = IsOptionalParameter(parameter, factoryContext);

        var argument = Expression.Variable(parameter.ParameterType, $"{parameter.Name}_local");

        var parameterTypeNameConstant = Expression.Constant(TypeNameHelper.GetTypeDisplayName(parameter.ParameterType, fullName: false));
        var parameterNameConstant = Expression.Constant(parameter.Name);
        var sourceConstant = Expression.Constant(source);

        if (!isOptional)
        {
            // The following is produced if the parameter is required:
            //
            // argument = value["param1"];
            // if (argument == null)
            // {
            //      wasParamCheckFailure = true;
            //      Log.RequiredParameterNotProvided(httpContext, "TypeOfValue", "param1");
            // }
            var checkRequiredStringParameterBlock = Expression.Block(
                Expression.Assign(argument, valueExpression),
                Expression.IfThen(Expression.Equal(argument, Expression.Constant(null)),
                    Expression.Block(
                        Expression.Assign(WasParamCheckFailureExpr, Expression.Constant(true)),
                        Expression.Call(LogRequiredParameterNotProvidedMethod,
                            HttpContextExpr, parameterTypeNameConstant, parameterNameConstant, sourceConstant,
                            Expression.Constant(factoryContext.ThrowOnBadRequest))
                    )
                )
            );

            factoryContext.ExtraLocals.Add(argument);
            factoryContext.ParamCheckExpressions.Add(checkRequiredStringParameterBlock);
            return argument;
        }

        // Allow nullable parameters that don't have a default value
        if (nullability.ReadState != NullabilityState.NotNull && !parameter.HasDefaultValue)
        {
            return valueExpression;
        }

        // The following is produced if the parameter is optional. Note that we convert the
        // default value to the target ParameterType to address scenarios where the user is
        // is setting null as the default value in a context where nullability is disabled.
        //
        // param1_local = httpContext.RouteValue["param1"] ?? httpContext.Query["param1"];
        // param1_local != null ? param1_local : Convert(null, Int32)
        return Expression.Block(
            Expression.Condition(Expression.NotEqual(valueExpression, Expression.Constant(null)),
                valueExpression,
                Expression.Convert(Expression.Constant(parameter.DefaultValue), parameter.ParameterType)));
    }

    private static Expression BindParameterFromProperty(ParameterInfo parameter, MemberExpression property, string key, FactoryContext factoryContext, string source) =>
        BindParameterFromValue(parameter, GetValueFromProperty(property, key, GetExpressionType(parameter.ParameterType)), factoryContext, source);

    private static Type? GetExpressionType(Type type) =>
        type.IsArray ? typeof(string[]) :
        type == typeof(StringValues) ? typeof(StringValues) :
        null;

    private static Expression BindParameterFromRouteValueOrQueryString(ParameterInfo parameter, string key, FactoryContext factoryContext)
    {
        var routeValue = GetValueFromProperty(RouteValuesExpr, key);
        var queryValue = GetValueFromProperty(QueryExpr, key);
        return BindParameterFromValue(parameter, Expression.Coalesce(routeValue, queryValue), factoryContext, "route or query string");
    }

    private static Expression BindParameterFromBindAsync(ParameterInfo parameter, FactoryContext factoryContext)
    {
        // We reference the boundValues array by parameter index here
        var isOptional = IsOptionalParameter(parameter, factoryContext);

        // Get the BindAsync method for the type.
        var bindAsyncMethod = ParameterBindingMethodCache.FindBindAsyncMethod(parameter);
        // We know BindAsync exists because there's no way to opt-in without defining the method on the type.
        Debug.Assert(bindAsyncMethod.Expression is not null);

        // Compile the delegate to the BindAsync method for this parameter index
        var bindAsyncDelegate = Expression.Lambda<Func<HttpContext, ValueTask<object?>>>(bindAsyncMethod.Expression, HttpContextExpr).Compile();
        factoryContext.ParameterBinders.Add(bindAsyncDelegate);

        // boundValues[index]
        var boundValueExpr = Expression.ArrayIndex(BoundValuesArrayExpr, Expression.Constant(factoryContext.ParameterBinders.Count - 1));

        if (!isOptional)
        {
            var typeName = TypeNameHelper.GetTypeDisplayName(parameter.ParameterType, fullName: false);
            var message = bindAsyncMethod.ParamCount == 2 ? $"{typeName}.BindAsync(HttpContext, ParameterInfo)" : $"{typeName}.BindAsync(HttpContext)";
            var checkRequiredBodyBlock = Expression.Block(
                    Expression.IfThen(
                    Expression.Equal(boundValueExpr, Expression.Constant(null)),
                        Expression.Block(
                            Expression.Assign(WasParamCheckFailureExpr, Expression.Constant(true)),
                            Expression.Call(LogRequiredParameterNotProvidedMethod,
                                    HttpContextExpr,
                                    Expression.Constant(typeName),
                                    Expression.Constant(parameter.Name),
                                    Expression.Constant(message),
                                    Expression.Constant(factoryContext.ThrowOnBadRequest))
                        )
                    )
                );

            factoryContext.ParamCheckExpressions.Add(checkRequiredBodyBlock);
        }

        // (ParameterType)boundValues[i]
        return Expression.Convert(boundValueExpr, parameter.ParameterType);
    }

    private static Expression BindParameterFromFormFiles(
        ParameterInfo parameter,
        FactoryContext factoryContext)
    {
        if (factoryContext.FirstFormRequestBodyParameter is null)
        {
            factoryContext.FirstFormRequestBodyParameter = parameter;
        }

        factoryContext.TrackedParameters.Add(parameter.Name!, RequestDelegateFactoryConstants.FormFileParameter);

        // Do not duplicate the metadata if there are multiple form parameters
        if (!factoryContext.ReadForm)
        {
            factoryContext.Metadata.Add(new AcceptsMetadata(parameter.ParameterType, factoryContext.AllowEmptyRequestBody, FormFileContentType));
        }

        factoryContext.ReadForm = true;

        return BindParameterFromExpression(parameter, FormFilesExpr, factoryContext, "body");
    }

    private static Expression BindParameterFromFormFile(
        ParameterInfo parameter,
        string key,
        FactoryContext factoryContext,
        string trackedParameterSource)
    {
        if (factoryContext.FirstFormRequestBodyParameter is null)
        {
            factoryContext.FirstFormRequestBodyParameter = parameter;
        }

        factoryContext.TrackedParameters.Add(key, trackedParameterSource);

        // Do not duplicate the metadata if there are multiple form parameters
        if (!factoryContext.ReadForm)
        {
            factoryContext.Metadata.Add(new AcceptsMetadata(parameter.ParameterType, factoryContext.AllowEmptyRequestBody, FormFileContentType));
        }

        factoryContext.ReadForm = true;

        var valueExpression = GetValueFromProperty(FormFilesExpr, key, typeof(IFormFile));

        return BindParameterFromExpression(parameter, valueExpression, factoryContext, "form file");
    }

    private static Expression BindParameterFromBody(ParameterInfo parameter, bool allowEmpty, FactoryContext factoryContext)
    {
        if (factoryContext.JsonRequestBodyParameter is not null)
        {
            factoryContext.HasMultipleBodyParameters = true;
            var parameterName = parameter.Name;

            Debug.Assert(parameterName is not null, "CreateArgument() should throw if parameter.Name is null.");

            if (factoryContext.TrackedParameters.ContainsKey(parameterName))
            {
                factoryContext.TrackedParameters.Remove(parameterName);
                factoryContext.TrackedParameters.Add(parameterName, "UNKNOWN");
            }
        }

        var isOptional = IsOptionalParameter(parameter, factoryContext);

        factoryContext.JsonRequestBodyParameter = parameter;
        factoryContext.AllowEmptyRequestBody = allowEmpty || isOptional;
        factoryContext.Metadata.Add(new AcceptsMetadata(parameter.ParameterType, factoryContext.AllowEmptyRequestBody, DefaultAcceptsContentType));

        if (!factoryContext.AllowEmptyRequestBody)
        {
            if (factoryContext.HasInferredBody)
            {
                // if (bodyValue == null)
                // {
                //    wasParamCheckFailure = true;
                //    Log.ImplicitBodyNotProvided(httpContext, "todo", ThrowOnBadRequest);
                // }
                factoryContext.ParamCheckExpressions.Add(Expression.Block(
                    Expression.IfThen(
                        Expression.Equal(BodyValueExpr, Expression.Constant(null)),
                        Expression.Block(
                            Expression.Assign(WasParamCheckFailureExpr, Expression.Constant(true)),
                            Expression.Call(LogImplicitBodyNotProvidedMethod,
                                HttpContextExpr,
                                Expression.Constant(parameter.Name),
                                Expression.Constant(factoryContext.ThrowOnBadRequest)
                            )
                        )
                    )
                ));
            }
            else
            {
                // If the parameter is required or the user has not explicitly
                // set allowBody to be empty then validate that it is required.
                //
                // if (bodyValue == null)
                // {
                //      wasParamCheckFailure = true;
                //      Log.RequiredParameterNotProvided(httpContext, "Todo", "todo", "body", ThrowOnBadRequest);
                // }
                var checkRequiredBodyBlock = Expression.Block(
                    Expression.IfThen(
                    Expression.Equal(BodyValueExpr, Expression.Constant(null)),
                        Expression.Block(
                            Expression.Assign(WasParamCheckFailureExpr, Expression.Constant(true)),
                            Expression.Call(LogRequiredParameterNotProvidedMethod,
                                HttpContextExpr,
                                Expression.Constant(TypeNameHelper.GetTypeDisplayName(parameter.ParameterType, fullName: false)),
                                Expression.Constant(parameter.Name),
                                Expression.Constant("body"),
                                Expression.Constant(factoryContext.ThrowOnBadRequest))
                        )
                    )
                );
                factoryContext.ParamCheckExpressions.Add(checkRequiredBodyBlock);
            }
        }
        else if (parameter.HasDefaultValue)
        {
            // Convert(bodyValue ?? SomeDefault, Todo)
            return Expression.Convert(
                Expression.Coalesce(BodyValueExpr, Expression.Constant(parameter.DefaultValue)),
                parameter.ParameterType);
        }

        // Convert(bodyValue, Todo)
        return Expression.Convert(BodyValueExpr, parameter.ParameterType);
    }

    private static bool IsOptionalParameter(ParameterInfo parameter, FactoryContext factoryContext)
    {
        if (parameter is SurrogateParameterInfo argument)
        {
            return argument.IsOptional;
        }

        // - Parameters representing value or reference types with a default value
        // under any nullability context are treated as optional.
        // - Value type parameters without a default value in an oblivious
        // nullability context are required.
        // - Reference type parameters without a default value in an oblivious
        // nullability context are optional.
        var nullabilityInfo = factoryContext.NullabilityContext.Create(parameter);
        return parameter.HasDefaultValue
            || nullabilityInfo.ReadState != NullabilityState.NotNull;
    }

    private static MethodInfo GetMethodInfo<T>(Expression<T> expr)
    {
        var mc = (MethodCallExpression)expr.Body;
        return mc.Method;
    }

    private static MemberInfo GetMemberInfo<T>(Expression<T> expr)
    {
        var mc = (MemberExpression)expr.Body;
        return mc.Member;
    }

    // The result of the method is null so we fallback to some runtime logic.
    // First we check if the result is IResult, Task<IResult> or ValueTask<IResult>. If
    // it is, we await if necessary then execute the result.
    // Then we check to see if it's Task<object> or ValueTask<object>. If it is, we await
    // if necessary and restart the cycle until we've reached a terminal state (unknown type).
    // We currently don't handle Task<unknown> or ValueTask<unknown>. We can support this later if this
    // ends up being a common scenario.
    private static Task ExecuteValueTaskOfObject(ValueTask<object> valueTask, HttpContext httpContext)
    {
        static async Task ExecuteAwaited(ValueTask<object> valueTask, HttpContext httpContext)
        {
            await ExecuteObjectReturn(await valueTask, httpContext);
        }

        if (valueTask.IsCompletedSuccessfully)
        {
            return ExecuteObjectReturn(valueTask.GetAwaiter().GetResult(), httpContext);
        }

        return ExecuteAwaited(valueTask, httpContext);
    }

    private static Task ExecuteTaskOfObject(Task<object> task, HttpContext httpContext)
    {
        static async Task ExecuteAwaited(Task<object> task, HttpContext httpContext)
        {
            await ExecuteObjectReturn(await task, httpContext);
        }

        if (task.IsCompletedSuccessfully)
        {
            return ExecuteObjectReturn(task.GetAwaiter().GetResult(), httpContext);
        }

        return ExecuteAwaited(task, httpContext);
    }

    private static Task ExecuteObjectReturn(object obj, HttpContext httpContext)
    {
        if (obj is Task<object> taskObj)
        {
            return ExecuteTaskOfObject(taskObj, httpContext);
        }
        else if (obj is ValueTask<object> valueTaskObj)
        {
            return ExecuteValueTaskOfObject(valueTaskObj, httpContext);
        }
        else if (obj is Task<IResult?> task)
        {
            return ExecuteTaskResult(task, httpContext);
        }
        else if (obj is ValueTask<IResult?> valueTask)
        {
            return ExecuteValueTaskResult(valueTask, httpContext);
        }
        else if (obj is Task<string?> taskString)
        {
            return ExecuteTaskOfString(taskString, httpContext);        
        }
        else if (obj is ValueTask<string?> valueTaskString)
        {
            return ExecuteValueTaskOfString(valueTaskString, httpContext);
        }
        // Terminal built ins
        else if (obj is IResult result)
        {
            return ExecuteResultWriteResponse(result, httpContext);
        }
        else if (obj is string stringValue)
        {
            SetPlaintextContentType(httpContext);
            return httpContext.Response.WriteAsync(stringValue);
        }
        else
        {
            // Otherwise, we JSON serialize when we reach the terminal state
            // Call WriteAsJsonAsync<object?>() to serialize the runtime return type rather than the declared return type.
            return httpContext.Response.WriteAsJsonAsync<object?>(obj);
        }
    }

    private static Task ExecuteTaskOfT<T>(Task<T> task, HttpContext httpContext)
    {
        EnsureRequestTaskNotNull(task);

        static async Task ExecuteAwaited(Task<T> task, HttpContext httpContext)
        {
            // Call WriteAsJsonAsync<object?>() to serialize the runtime return type rather than the declared return type.
            await httpContext.Response.WriteAsJsonAsync<object?>(await task);
        }

        if (task.IsCompletedSuccessfully)
        {
            // Call WriteAsJsonAsync<object?>() to serialize the runtime return type rather than the declared return type.
            return httpContext.Response.WriteAsJsonAsync<object?>(task.GetAwaiter().GetResult());
        }

        return ExecuteAwaited(task, httpContext);
    }

    private static Task ExecuteTaskOfString(Task<string?> task, HttpContext httpContext)
    {
        SetPlaintextContentType(httpContext);
        EnsureRequestTaskNotNull(task);

        static async Task ExecuteAwaited(Task<string> task, HttpContext httpContext)
        {
            await httpContext.Response.WriteAsync(await task);
        }

        if (task.IsCompletedSuccessfully)
        {
            return httpContext.Response.WriteAsync(task.GetAwaiter().GetResult()!);
        }

        return ExecuteAwaited(task!, httpContext);
    }

    private static Task ExecuteWriteStringResponseAsync(HttpContext httpContext, string text)
    {
        SetPlaintextContentType(httpContext);
        return httpContext.Response.WriteAsync(text);
    }

    private static Task ExecuteValueTask(ValueTask task)
    {
        static async Task ExecuteAwaited(ValueTask task)
        {
            await task;
        }

        if (task.IsCompletedSuccessfully)
        {
            task.GetAwaiter().GetResult();
            return Task.CompletedTask;
        }

        return ExecuteAwaited(task);
    }

    private static ValueTask<object?> ExecuteTaskWithEmptyResult(Task task)
    {
        static async ValueTask<object?> ExecuteAwaited(Task task)
        {
            await task;
            return EmptyHttpResult.Instance;
        }

        if (task.IsCompletedSuccessfully)
        {
            return new ValueTask<object?>(EmptyHttpResult.Instance);
        }

        return ExecuteAwaited(task);
    }

    private static ValueTask<object?> ExecuteValueTaskWithEmptyResult(ValueTask valueTask)
    {
        static async ValueTask<object?> ExecuteAwaited(ValueTask task)
        {
            await task;
            return EmptyHttpResult.Instance;
        }

        if (valueTask.IsCompletedSuccessfully)
        {
            valueTask.GetAwaiter().GetResult();
            return new ValueTask<object?>(EmptyHttpResult.Instance);
        }

        return ExecuteAwaited(valueTask);
    }

    private static Task ExecuteValueTaskOfT<T>(ValueTask<T> task, HttpContext httpContext)
    {
        static async Task ExecuteAwaited(ValueTask<T> task, HttpContext httpContext)
        {
            // Call WriteAsJsonAsync<object?>() to serialize the runtime return type rather than the declared return type.
            await httpContext.Response.WriteAsJsonAsync<object?>(await task);
        }

        if (task.IsCompletedSuccessfully)
        {
            // Call WriteAsJsonAsync<object?>() to serialize the runtime return type rather than the declared return type.
            return httpContext.Response.WriteAsJsonAsync<object?>(task.GetAwaiter().GetResult());
        }

        return ExecuteAwaited(task, httpContext);
    }

    private static Task ExecuteValueTaskOfString(ValueTask<string?> task, HttpContext httpContext)
    {
        SetPlaintextContentType(httpContext);

        static async Task ExecuteAwaited(ValueTask<string> task, HttpContext httpContext)
        {
            await httpContext.Response.WriteAsync(await task);
        }

        if (task.IsCompletedSuccessfully)
        {
            return httpContext.Response.WriteAsync(task.GetAwaiter().GetResult()!);
        }

        return ExecuteAwaited(task!, httpContext);
    }

    private static Task ExecuteValueTaskResult<T>(ValueTask<T?> task, HttpContext httpContext) where T : IResult
    {
        static async Task ExecuteAwaited(ValueTask<T> task, HttpContext httpContext)
        {
            await EnsureRequestResultNotNull(await task).ExecuteAsync(httpContext);
        }

        if (task.IsCompletedSuccessfully)
        {
            return EnsureRequestResultNotNull(task.GetAwaiter().GetResult()).ExecuteAsync(httpContext);
        }

        return ExecuteAwaited(task!, httpContext);
    }

    private static async Task ExecuteTaskResult<T>(Task<T?> task, HttpContext httpContext) where T : IResult
    {
        EnsureRequestTaskOfNotNull(task);

        await EnsureRequestResultNotNull(await task).ExecuteAsync(httpContext);
    }

    private static async Task ExecuteResultWriteResponse(IResult? result, HttpContext httpContext)
    {
        await EnsureRequestResultNotNull(result).ExecuteAsync(httpContext);
    }

    private class FactoryContext
    {
        // Options
        public IServiceProvider? ServiceProvider { get; init; }
        public IServiceProviderIsService? ServiceProviderIsService { get; init; }
        public List<string>? RouteParameters { get; init; }
        public bool ThrowOnBadRequest { get; init; }
        public bool DisableInferredFromBody { get; init; }

        // Temporary State
        public ParameterInfo? JsonRequestBodyParameter { get; set; }
        public bool AllowEmptyRequestBody { get; set; }

        public bool UsingTempSourceString { get; set; }
        public List<ParameterExpression> ExtraLocals { get; } = new();
        public List<Expression> ParamCheckExpressions { get; } = new();
        public List<Func<HttpContext, ValueTask<object?>>> ParameterBinders { get; } = new();

        public Dictionary<string, string> TrackedParameters { get; } = new();
        public bool HasMultipleBodyParameters { get; set; }
        public bool HasInferredBody { get; set; }

        public List<object> Metadata { get; internal set; } = new();

        public NullabilityInfoContext NullabilityContext { get; } = new();

        public bool ReadForm { get; set; }
        public ParameterInfo? FirstFormRequestBodyParameter { get; set; }
        // Properties for constructing and managing filters
        public List<Expression> ContextArgAccess { get; } = new();
        public Expression? MethodCall { get; set; }
        public Type[] ArgumentTypes { get; set; } = Array.Empty<Type>();
        public Expression[] ArgumentExpressions { get; set;  } = Array.Empty<Expression>();
        public Expression[] BoxedArgs { get; set;  } = Array.Empty<Expression>();
        public List<Func<RouteHandlerContext, RouteHandlerFilterDelegate, RouteHandlerFilterDelegate>>? Filters { get; init; }

        public List<ParameterInfo> SurrogateParameters { get; } = new();
    }

    private static class RequestDelegateFactoryConstants
    {
        public const string RouteAttribute = "Route (Attribute)";
        public const string QueryAttribute = "Query (Attribute)";
        public const string HeaderAttribute = "Header (Attribute)";
        public const string BodyAttribute = "Body (Attribute)";
        public const string ServiceAttribute = "Service (Attribute)";
        public const string FormFileAttribute = "Form File (Attribute)";
        public const string RouteParameter = "Route (Inferred)";
        public const string QueryStringParameter = "Query String (Inferred)";
        public const string ServiceParameter = "Services (Inferred)";
        public const string BodyParameter = "Body (Inferred)";
        public const string RouteOrQueryStringParameter = "Route or Query String (Inferred)";
        public const string FormFileParameter = "Form File (Inferred)";
        public const string SurrogateParameter = "Surrogate (Attribute)";
    }

    private static partial class Log
    {
        private const string InvalidJsonRequestBodyMessage = @"Failed to read parameter ""{ParameterType} {ParameterName}"" from the request body as JSON.";
        private const string InvalidJsonRequestBodyExceptionMessage = @"Failed to read parameter ""{0} {1}"" from the request body as JSON.";

        private const string ParameterBindingFailedLogMessage = @"Failed to bind parameter ""{ParameterType} {ParameterName}"" from ""{SourceValue}"".";
        private const string ParameterBindingFailedExceptionMessage = @"Failed to bind parameter ""{0} {1}"" from ""{2}"".";

        private const string RequiredParameterNotProvidedLogMessage = @"Required parameter ""{ParameterType} {ParameterName}"" was not provided from {Source}.";
        private const string RequiredParameterNotProvidedExceptionMessage = @"Required parameter ""{0} {1}"" was not provided from {2}.";

        private const string UnexpectedJsonContentTypeLogMessage = @"Expected a supported JSON media type but got ""{ContentType}"".";
        private const string UnexpectedJsonContentTypeExceptionMessage = @"Expected a supported JSON media type but got ""{0}"".";

        private const string ImplicitBodyNotProvidedLogMessage = @"Implicit body inferred for parameter ""{ParameterName}"" but no body was provided. Did you mean to use a Service instead?";
        private const string ImplicitBodyNotProvidedExceptionMessage = @"Implicit body inferred for parameter ""{0}"" but no body was provided. Did you mean to use a Service instead?";

        private const string InvalidFormRequestBodyMessage = @"Failed to read parameter ""{ParameterType} {ParameterName}"" from the request body as form.";
        private const string InvalidFormRequestBodyExceptionMessage = @"Failed to read parameter ""{0} {1}"" from the request body as form.";

        private const string UnexpectedFormContentTypeLogMessage = @"Expected a supported form media type but got ""{ContentType}"".";
        private const string UnexpectedFormContentTypeExceptionMessage = @"Expected a supported form media type but got ""{0}"".";

        // This doesn't take a shouldThrow parameter because an IOException indicates an aborted request rather than a "bad" request so
        // a BadHttpRequestException feels wrong. The client shouldn't be able to read the Developer Exception Page at any rate.
        public static void RequestBodyIOException(HttpContext httpContext, IOException exception)
            => RequestBodyIOException(GetLogger(httpContext), exception);

        [LoggerMessage(1, LogLevel.Debug, "Reading the request body failed with an IOException.", EventName = "RequestBodyIOException")]
        private static partial void RequestBodyIOException(ILogger logger, IOException exception);

        public static void InvalidJsonRequestBody(HttpContext httpContext, string parameterTypeName, string parameterName, Exception exception, bool shouldThrow)
        {
            if (shouldThrow)
            {
                var message = string.Format(CultureInfo.InvariantCulture, InvalidJsonRequestBodyExceptionMessage, parameterTypeName, parameterName);
                throw new BadHttpRequestException(message, exception);
            }

            InvalidJsonRequestBody(GetLogger(httpContext), parameterTypeName, parameterName, exception);
        }

        [LoggerMessage(2, LogLevel.Debug, InvalidJsonRequestBodyMessage, EventName = "InvalidJsonRequestBody")]
        private static partial void InvalidJsonRequestBody(ILogger logger, string parameterType, string parameterName, Exception exception);

        public static void ParameterBindingFailed(HttpContext httpContext, string parameterTypeName, string parameterName, string sourceValue, bool shouldThrow)
        {
            if (shouldThrow)
            {
                var message = string.Format(CultureInfo.InvariantCulture, ParameterBindingFailedExceptionMessage, parameterTypeName, parameterName, sourceValue);
                throw new BadHttpRequestException(message);
            }

            ParameterBindingFailed(GetLogger(httpContext), parameterTypeName, parameterName, sourceValue);
        }

        [LoggerMessage(3, LogLevel.Debug, ParameterBindingFailedLogMessage, EventName = "ParameterBindingFailed")]
        private static partial void ParameterBindingFailed(ILogger logger, string parameterType, string parameterName, string sourceValue);

        public static void RequiredParameterNotProvided(HttpContext httpContext, string parameterTypeName, string parameterName, string source, bool shouldThrow)
        {
            if (shouldThrow)
            {
                var message = string.Format(CultureInfo.InvariantCulture, RequiredParameterNotProvidedExceptionMessage, parameterTypeName, parameterName, source);
                throw new BadHttpRequestException(message);
            }

            RequiredParameterNotProvided(GetLogger(httpContext), parameterTypeName, parameterName, source);
        }

        [LoggerMessage(4, LogLevel.Debug, RequiredParameterNotProvidedLogMessage, EventName = "RequiredParameterNotProvided")]
        private static partial void RequiredParameterNotProvided(ILogger logger, string parameterType, string parameterName, string source);

        public static void ImplicitBodyNotProvided(HttpContext httpContext, string parameterName, bool shouldThrow)
        {
            if (shouldThrow)
            {
                var message = string.Format(CultureInfo.InvariantCulture, ImplicitBodyNotProvidedExceptionMessage, parameterName);
                throw new BadHttpRequestException(message);
            }

            ImplicitBodyNotProvided(GetLogger(httpContext), parameterName);
        }

        [LoggerMessage(5, LogLevel.Debug, ImplicitBodyNotProvidedLogMessage, EventName = "ImplicitBodyNotProvided")]
        private static partial void ImplicitBodyNotProvided(ILogger logger, string parameterName);

        public static void UnexpectedJsonContentType(HttpContext httpContext, string? contentType, bool shouldThrow)
        {
            if (shouldThrow)
            {
                var message = string.Format(CultureInfo.InvariantCulture, UnexpectedJsonContentTypeExceptionMessage, contentType);
                throw new BadHttpRequestException(message, StatusCodes.Status415UnsupportedMediaType);
            }

            UnexpectedJsonContentType(GetLogger(httpContext), contentType ?? "(none)");
        }

        [LoggerMessage(6, LogLevel.Debug, UnexpectedJsonContentTypeLogMessage, EventName = "UnexpectedContentType")]
        private static partial void UnexpectedJsonContentType(ILogger logger, string contentType);

        public static void UnexpectedNonFormContentType(HttpContext httpContext, string? contentType, bool shouldThrow)
        {
            if (shouldThrow)
            {
                var message = string.Format(CultureInfo.InvariantCulture, UnexpectedFormContentTypeExceptionMessage, contentType);
                throw new BadHttpRequestException(message, StatusCodes.Status415UnsupportedMediaType);
            }

            UnexpectedNonFormContentType(GetLogger(httpContext), contentType ?? "(none)");
        }

        [LoggerMessage(7, LogLevel.Debug, UnexpectedFormContentTypeLogMessage, EventName = "UnexpectedNonFormContentType")]
        private static partial void UnexpectedNonFormContentType(ILogger logger, string contentType);

        public static void InvalidFormRequestBody(HttpContext httpContext, string parameterTypeName, string parameterName, Exception exception, bool shouldThrow)
        {
            if (shouldThrow)
            {
                var message = string.Format(CultureInfo.InvariantCulture, InvalidFormRequestBodyExceptionMessage, parameterTypeName, parameterName);
                throw new BadHttpRequestException(message, exception);
            }

            InvalidFormRequestBody(GetLogger(httpContext), parameterTypeName, parameterName, exception);
        }

        [LoggerMessage(8, LogLevel.Debug, InvalidFormRequestBodyMessage, EventName = "InvalidFormRequestBody")]
        private static partial void InvalidFormRequestBody(ILogger logger, string parameterType, string parameterName, Exception exception);

        private static ILogger GetLogger(HttpContext httpContext)
        {
            var loggerFactory = httpContext.RequestServices.GetRequiredService<ILoggerFactory>();
            return loggerFactory.CreateLogger(typeof(RequestDelegateFactory));
        }
    }

    private static void EnsureRequestTaskOfNotNull<T>(Task<T?> task) where T : IResult
    {
        if (task is null)
        {
            throw new InvalidOperationException("The IResult in Task<IResult> response must not be null.");
        }
    }

    private static void EnsureRequestTaskNotNull(Task? task)
    {
        if (task is null)
        {
            throw new InvalidOperationException("The Task returned by the Delegate must not be null.");
        }
    }

    private static IResult EnsureRequestResultNotNull(IResult? result)
    {
        if (result is null)
        {
            throw new InvalidOperationException("The IResult returned by the Delegate must not be null.");
        }

        return result;
    }

    private static void SetPlaintextContentType(HttpContext httpContext)
    {
        httpContext.Response.ContentType ??= "text/plain; charset=utf-8";
    }

    private static string BuildErrorMessageForMultipleBodyParameters(FactoryContext factoryContext)
    {
        var errorMessage = new StringBuilder();
        errorMessage.AppendLine("Failure to infer one or more parameters.");
        errorMessage.AppendLine("Below is the list of parameters that we found: ");
        errorMessage.AppendLine();
        errorMessage.AppendLine(FormattableString.Invariant($"{"Parameter",-20}| {"Source",-30}"));
        errorMessage.AppendLine("---------------------------------------------------------------------------------");

        FormatTrackedParameters(factoryContext, errorMessage);

        errorMessage.AppendLine().AppendLine();
        errorMessage.AppendLine("Did you mean to register the \"UNKNOWN\" parameters as a Service?")
            .AppendLine();
        return errorMessage.ToString();
    }

    private static string BuildErrorMessageForInferredBodyParameter(FactoryContext factoryContext)
    {
        var errorMessage = new StringBuilder();
        errorMessage.AppendLine("Body was inferred but the method does not allow inferred body parameters.");
        errorMessage.AppendLine("Below is the list of parameters that we found: ");
        errorMessage.AppendLine();
        errorMessage.AppendLine(FormattableString.Invariant($"{"Parameter",-20}| {"Source",-30}"));
        errorMessage.AppendLine("---------------------------------------------------------------------------------");

        FormatTrackedParameters(factoryContext, errorMessage);

        errorMessage.AppendLine().AppendLine();
        errorMessage.AppendLine("Did you mean to register the \"Body (Inferred)\" parameter(s) as a Service or apply the [FromServices] or [FromBody] attribute?")
            .AppendLine();
        return errorMessage.ToString();
    }

    private static string BuildErrorMessageForFormAndJsonBodyParameters(FactoryContext factoryContext)
    {
        var errorMessage = new StringBuilder();
        errorMessage.AppendLine("An action cannot use both form and JSON body parameters.");
        errorMessage.AppendLine("Below is the list of parameters that we found: ");
        errorMessage.AppendLine();
        errorMessage.AppendLine(FormattableString.Invariant($"{"Parameter",-20}| {"Source",-30}"));
        errorMessage.AppendLine("---------------------------------------------------------------------------------");

        FormatTrackedParameters(factoryContext, errorMessage);

        return errorMessage.ToString();
    }

    private static void FormatTrackedParameters(FactoryContext factoryContext, StringBuilder errorMessage)
    {
        foreach (var kv in factoryContext.TrackedParameters)
        {
            errorMessage.AppendLine(FormattableString.Invariant($"{kv.Key,-19} | {kv.Value,-15}"));
        }
    }

    // Due to cyclic references between Http.Extensions and
    // Http.Results, we define our own instance of the `EmptyHttpResult`
    // type here.
    private sealed class EmptyHttpResult : IResult
    {
        private EmptyHttpResult()
        {
        }

        public static EmptyHttpResult Instance { get; } = new();

        /// <inheritdoc/>
        public Task ExecuteAsync(HttpContext httpContext)
        {
            return Task.CompletedTask;
        }
    }
}<|MERGE_RESOLUTION|>--- conflicted
+++ resolved
@@ -383,9 +383,6 @@
         return ExecuteAwaited(task);
     }
 
-<<<<<<< HEAD
-    private static void AddTypeProvidedMetadata(MethodInfo methodInfo, List<object> metadata, IServiceProvider? services, Span<ParameterInfo> surrogateParameters)
-=======
     private static Expression CreateRouteHandlerInvocationContextBase(FactoryContext factoryContext)
     {
         // In the event that a constructor matching the arity of the
@@ -431,8 +428,7 @@
         return fallbackConstruction;
     }
 
-    private static void AddTypeProvidedMetadata(MethodInfo methodInfo, List<object> metadata, IServiceProvider? services)
->>>>>>> ddc896c3
+    private static void AddTypeProvidedMetadata(MethodInfo methodInfo, List<object> metadata, IServiceProvider? services, Span<ParameterInfo> surrogateParameters)
     {
         object?[]? invokeArgs = null;
 
