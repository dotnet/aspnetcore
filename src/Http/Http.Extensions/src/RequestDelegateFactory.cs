--- conflicted
+++ resolved
@@ -56,12 +56,7 @@
     private static readonly MethodInfo ValueTaskOfTToValueTaskOfObjectMethod = typeof(RequestDelegateFactory).GetMethod(nameof(ValueTaskOfTToValueTaskOfObject), BindingFlags.NonPublic | BindingFlags.Static)!;
     private static readonly MethodInfo PopulateMetadataForParameterMethod = typeof(RequestDelegateFactory).GetMethod(nameof(PopulateMetadataForParameter), BindingFlags.NonPublic | BindingFlags.Static)!;
     private static readonly MethodInfo PopulateMetadataForEndpointMethod = typeof(RequestDelegateFactory).GetMethod(nameof(PopulateMetadataForEndpoint), BindingFlags.NonPublic | BindingFlags.Static)!;
-<<<<<<< HEAD
-    private static readonly MethodInfo CreateProblemDetailsMethod = typeof(RequestDelegateFactory).GetMethod(nameof(CreateProblemDetails), BindingFlags.NonPublic | BindingFlags.Static)!;
-    private static readonly MethodInfo ArrayEmptyMethod = typeof(Array).GetMethod(nameof(Array.Empty), BindingFlags.Public | BindingFlags.Static)!;
-=======
     private static readonly MethodInfo ArrayEmptyOfObjectMethod = typeof(Array).GetMethod(nameof(Array.Empty), BindingFlags.Public | BindingFlags.Static)!.MakeGenericMethod(new Type[] { typeof(object) });
->>>>>>> 7d0e20dc
 
     // Call WriteAsJsonAsync<object?>() to serialize the runtime return type rather than the declared return type.
     // https://docs.microsoft.com/en-us/dotnet/standard/serialization/system-text-json-polymorphism
@@ -111,11 +106,6 @@
 
     private static readonly string[] DefaultAcceptsContentType = new[] { "application/json" };
     private static readonly string[] FormFileContentType = new[] { "multipart/form-data" };
-
-    private static Task CreateProblemDetails(HttpContext context)
-    {
-        return Task.CompletedTask;
-    }
 
     /// <summary>
     /// Creates a <see cref="RequestDelegate"/> implementation for <paramref name="handler"/>.
@@ -813,7 +803,7 @@
                 WasParamCheckFailureExpr,
                 Expression.Block(
                     Expression.Assign(StatusCodeExpr, Expression.Constant(400)),
-                    Expression.Call(CreateProblemDetailsMethod, HttpContextExpr)),
+                    CompletedTaskExpr),
                 AddResponseWritingToMethodCall(factoryContext.MethodCall!, returnType));
             checkParamAndCallMethod[factoryContext.ParamCheckExpressions.Count] = checkWasParamCheckFailure;
         }
