// Licensed to the .NET Foundation under one or more agreements.
// The .NET Foundation licenses this file to you under the MIT license.

using System.Diagnostics;
using System.Diagnostics.CodeAnalysis;
using System.Globalization;
using System.IO.Pipelines;
using System.Linq;
using System.Linq.Expressions;
using System.Reflection;
using System.Runtime.CompilerServices;
using System.Security.Claims;
using System.Text;
using System.Text.Json;
using System.Text.Json.Serialization.Metadata;
using Microsoft.AspNetCore.Builder;
using Microsoft.AspNetCore.Http.Features;
using Microsoft.AspNetCore.Http.Json;
using Microsoft.AspNetCore.Http.Metadata;
using Microsoft.AspNetCore.Routing;
using Microsoft.Extensions.DependencyInjection;
using Microsoft.Extensions.Internal;
using Microsoft.Extensions.Logging;
using Microsoft.Extensions.Options;
using Microsoft.Extensions.Primitives;

namespace Microsoft.AspNetCore.Http;

/// <summary>
/// Creates <see cref="RequestDelegate"/> implementations from <see cref="Delegate"/> request handlers.
/// </summary>
[UnconditionalSuppressMessage("Trimmer", "IL2026", Justification = "RequestDelegateFactory.Create requires unreferenced code.")]
[UnconditionalSuppressMessage("Trimmer", "IL2060", Justification = "RequestDelegateFactory.Create requires unreferenced code.")]
[UnconditionalSuppressMessage("Trimmer", "IL2072", Justification = "RequestDelegateFactory.Create requires unreferenced code.")]
[UnconditionalSuppressMessage("Trimmer", "IL2075", Justification = "RequestDelegateFactory.Create requires unreferenced code.")]
[UnconditionalSuppressMessage("Trimmer", "IL2077", Justification = "RequestDelegateFactory.Create requires unreferenced code.")]
public static partial class RequestDelegateFactory
{
    private static readonly ParameterBindingMethodCache ParameterBindingMethodCache = new();

    private static readonly MethodInfo ExecuteTaskWithEmptyResultMethod = typeof(RequestDelegateFactory).GetMethod(nameof(ExecuteTaskWithEmptyResult), BindingFlags.NonPublic | BindingFlags.Static)!;
    private static readonly MethodInfo ExecuteValueTaskWithEmptyResultMethod = typeof(RequestDelegateFactory).GetMethod(nameof(ExecuteValueTaskWithEmptyResult), BindingFlags.NonPublic | BindingFlags.Static)!;
    private static readonly MethodInfo ExecuteTaskOfTMethod = typeof(RequestDelegateFactory).GetMethod(nameof(ExecuteTaskOfT), BindingFlags.NonPublic | BindingFlags.Static)!;
    private static readonly MethodInfo ExecuteTaskOfObjectMethod = typeof(RequestDelegateFactory).GetMethod(nameof(ExecuteTaskOfObject), BindingFlags.NonPublic | BindingFlags.Static)!;
    private static readonly MethodInfo ExecuteValueTaskOfObjectMethod = typeof(RequestDelegateFactory).GetMethod(nameof(ExecuteValueTaskOfObject), BindingFlags.NonPublic | BindingFlags.Static)!;
    private static readonly MethodInfo ExecuteTaskOfStringMethod = typeof(RequestDelegateFactory).GetMethod(nameof(ExecuteTaskOfString), BindingFlags.NonPublic | BindingFlags.Static)!;
    private static readonly MethodInfo ExecuteValueTaskOfTMethod = typeof(RequestDelegateFactory).GetMethod(nameof(ExecuteValueTaskOfT), BindingFlags.NonPublic | BindingFlags.Static)!;
    private static readonly MethodInfo ExecuteValueTaskMethod = typeof(RequestDelegateFactory).GetMethod(nameof(ExecuteValueTask), BindingFlags.NonPublic | BindingFlags.Static)!;
    private static readonly MethodInfo ExecuteValueTaskOfStringMethod = typeof(RequestDelegateFactory).GetMethod(nameof(ExecuteValueTaskOfString), BindingFlags.NonPublic | BindingFlags.Static)!;
    private static readonly MethodInfo ExecuteTaskResultOfTMethod = typeof(RequestDelegateFactory).GetMethod(nameof(ExecuteTaskResult), BindingFlags.NonPublic | BindingFlags.Static)!;
    private static readonly MethodInfo ExecuteValueResultTaskOfTMethod = typeof(RequestDelegateFactory).GetMethod(nameof(ExecuteValueTaskResult), BindingFlags.NonPublic | BindingFlags.Static)!;
    private static readonly MethodInfo ExecuteAwaitedReturnMethod = typeof(RequestDelegateFactory).GetMethod(nameof(ExecuteAwaitedReturn), BindingFlags.NonPublic | BindingFlags.Static)!;
    private static readonly MethodInfo GetRequiredServiceMethod = typeof(ServiceProviderServiceExtensions).GetMethod(nameof(ServiceProviderServiceExtensions.GetRequiredService), BindingFlags.Public | BindingFlags.Static, new Type[] { typeof(IServiceProvider) })!;
    private static readonly MethodInfo GetServiceMethod = typeof(ServiceProviderServiceExtensions).GetMethod(nameof(ServiceProviderServiceExtensions.GetService), BindingFlags.Public | BindingFlags.Static, new Type[] { typeof(IServiceProvider) })!;
    private static readonly MethodInfo ResultWriteResponseAsyncMethod = typeof(RequestDelegateFactory).GetMethod(nameof(ExecuteResultWriteResponse), BindingFlags.NonPublic | BindingFlags.Static)!;
    private static readonly MethodInfo StringResultWriteResponseAsyncMethod = typeof(RequestDelegateFactory).GetMethod(nameof(ExecuteWriteStringResponseAsync), BindingFlags.NonPublic | BindingFlags.Static)!;
    private static readonly MethodInfo StringIsNullOrEmptyMethod = typeof(string).GetMethod(nameof(string.IsNullOrEmpty), BindingFlags.Static | BindingFlags.Public)!;
    private static readonly MethodInfo WrapObjectAsValueTaskMethod = typeof(RequestDelegateFactory).GetMethod(nameof(WrapObjectAsValueTask), BindingFlags.NonPublic | BindingFlags.Static)!;
    private static readonly MethodInfo TaskOfTToValueTaskOfObjectMethod = typeof(RequestDelegateFactory).GetMethod(nameof(TaskOfTToValueTaskOfObject), BindingFlags.NonPublic | BindingFlags.Static)!;
    private static readonly MethodInfo ValueTaskOfTToValueTaskOfObjectMethod = typeof(RequestDelegateFactory).GetMethod(nameof(ValueTaskOfTToValueTaskOfObject), BindingFlags.NonPublic | BindingFlags.Static)!;
    private static readonly MethodInfo ArrayEmptyOfObjectMethod = typeof(Array).GetMethod(nameof(Array.Empty), BindingFlags.Public | BindingFlags.Static)!.MakeGenericMethod(new Type[] { typeof(object) });

    private static readonly PropertyInfo QueryIndexerProperty = typeof(IQueryCollection).GetProperty("Item")!;
    private static readonly PropertyInfo RouteValuesIndexerProperty = typeof(RouteValueDictionary).GetProperty("Item")!;
    private static readonly PropertyInfo HeaderIndexerProperty = typeof(IHeaderDictionary).GetProperty("Item")!;
    private static readonly PropertyInfo FormFilesIndexerProperty = typeof(IFormFileCollection).GetProperty("Item")!;
    private static readonly PropertyInfo FormIndexerProperty = typeof(IFormCollection).GetProperty("Item")!;

    private static readonly MethodInfo JsonResultOfTWriteResponseAsyncMethod = typeof(RequestDelegateFactory).GetMethod(nameof(WriteJsonResponse), BindingFlags.NonPublic | BindingFlags.Static)!;

    private static readonly MethodInfo LogParameterBindingFailedMethod = GetMethodInfo<Action<HttpContext, string, string, string, bool>>((httpContext, parameterType, parameterName, sourceValue, shouldThrow) =>
        Log.ParameterBindingFailed(httpContext, parameterType, parameterName, sourceValue, shouldThrow));
    private static readonly MethodInfo LogRequiredParameterNotProvidedMethod = GetMethodInfo<Action<HttpContext, string, string, string, bool>>((httpContext, parameterType, parameterName, source, shouldThrow) =>
        Log.RequiredParameterNotProvided(httpContext, parameterType, parameterName, source, shouldThrow));
    private static readonly MethodInfo LogImplicitBodyNotProvidedMethod = GetMethodInfo<Action<HttpContext, string, bool>>((httpContext, parameterName, shouldThrow) =>
        Log.ImplicitBodyNotProvided(httpContext, parameterName, shouldThrow));

    private static readonly ParameterExpression TargetExpr = Expression.Parameter(typeof(object), "target");
    private static readonly ParameterExpression BodyValueExpr = Expression.Parameter(typeof(object), "bodyValue");
    private static readonly ParameterExpression WasParamCheckFailureExpr = Expression.Variable(typeof(bool), "wasParamCheckFailure");
    private static readonly ParameterExpression BoundValuesArrayExpr = Expression.Parameter(typeof(object[]), "boundValues");

    private static readonly ParameterExpression HttpContextExpr = ParameterBindingMethodCache.HttpContextExpr;
    private static readonly MemberExpression RequestServicesExpr = Expression.Property(HttpContextExpr, typeof(HttpContext).GetProperty(nameof(HttpContext.RequestServices))!);
    private static readonly MemberExpression HttpRequestExpr = Expression.Property(HttpContextExpr, typeof(HttpContext).GetProperty(nameof(HttpContext.Request))!);
    private static readonly MemberExpression HttpResponseExpr = Expression.Property(HttpContextExpr, typeof(HttpContext).GetProperty(nameof(HttpContext.Response))!);
    private static readonly MemberExpression RequestAbortedExpr = Expression.Property(HttpContextExpr, typeof(HttpContext).GetProperty(nameof(HttpContext.RequestAborted))!);
    private static readonly MemberExpression UserExpr = Expression.Property(HttpContextExpr, typeof(HttpContext).GetProperty(nameof(HttpContext.User))!);
    private static readonly MemberExpression RouteValuesExpr = Expression.Property(HttpRequestExpr, typeof(HttpRequest).GetProperty(nameof(HttpRequest.RouteValues))!);
    private static readonly MemberExpression QueryExpr = Expression.Property(HttpRequestExpr, typeof(HttpRequest).GetProperty(nameof(HttpRequest.Query))!);
    private static readonly MemberExpression HeadersExpr = Expression.Property(HttpRequestExpr, typeof(HttpRequest).GetProperty(nameof(HttpRequest.Headers))!);
    private static readonly MemberExpression FormExpr = Expression.Property(HttpRequestExpr, typeof(HttpRequest).GetProperty(nameof(HttpRequest.Form))!);
    private static readonly MemberExpression RequestStreamExpr = Expression.Property(HttpRequestExpr, typeof(HttpRequest).GetProperty(nameof(HttpRequest.Body))!);
    private static readonly MemberExpression RequestPipeReaderExpr = Expression.Property(HttpRequestExpr, typeof(HttpRequest).GetProperty(nameof(HttpRequest.BodyReader))!);
    private static readonly MemberExpression FormFilesExpr = Expression.Property(FormExpr, typeof(IFormCollection).GetProperty(nameof(IFormCollection.Files))!);
    private static readonly MemberExpression StatusCodeExpr = Expression.Property(HttpResponseExpr, typeof(HttpResponse).GetProperty(nameof(HttpResponse.StatusCode))!);
    private static readonly MemberExpression CompletedTaskExpr = Expression.Property(null, (PropertyInfo)GetMemberInfo<Func<Task>>(() => Task.CompletedTask));
    private static readonly NewExpression EmptyHttpResultValueTaskExpr = Expression.New(typeof(ValueTask<object>).GetConstructor(new[] { typeof(EmptyHttpResult) })!, Expression.Property(null, typeof(EmptyHttpResult), nameof(EmptyHttpResult.Instance)));

    private static readonly ParameterExpression TempSourceStringExpr = ParameterBindingMethodCache.TempSourceStringExpr;
    private static readonly BinaryExpression TempSourceStringNotNullExpr = Expression.NotEqual(TempSourceStringExpr, Expression.Constant(null));
    private static readonly BinaryExpression TempSourceStringNullExpr = Expression.Equal(TempSourceStringExpr, Expression.Constant(null));
    private static readonly UnaryExpression TempSourceStringIsNotNullOrEmptyExpr = Expression.Not(Expression.Call(StringIsNullOrEmptyMethod, TempSourceStringExpr));

    private static readonly ConstructorInfo DefaultEndpointFilterInvocationContextConstructor = typeof(DefaultEndpointFilterInvocationContext).GetConstructor(new[] { typeof(HttpContext), typeof(object[]) })!;
    private static readonly MethodInfo EndpointFilterInvocationContextGetArgument = typeof(EndpointFilterInvocationContext).GetMethod(nameof(EndpointFilterInvocationContext.GetArgument))!;
    private static readonly PropertyInfo ListIndexer = typeof(IList<object>).GetProperty("Item")!;
    private static readonly ParameterExpression FilterContextExpr = Expression.Parameter(typeof(EndpointFilterInvocationContext), "context");
    private static readonly MemberExpression FilterContextHttpContextExpr = Expression.Property(FilterContextExpr, typeof(EndpointFilterInvocationContext).GetProperty(nameof(EndpointFilterInvocationContext.HttpContext))!);
    private static readonly MemberExpression FilterContextArgumentsExpr = Expression.Property(FilterContextExpr, typeof(EndpointFilterInvocationContext).GetProperty(nameof(EndpointFilterInvocationContext.Arguments))!);
    private static readonly MemberExpression FilterContextHttpContextResponseExpr = Expression.Property(FilterContextHttpContextExpr, typeof(HttpContext).GetProperty(nameof(HttpContext.Response))!);
    private static readonly MemberExpression FilterContextHttpContextStatusCodeExpr = Expression.Property(FilterContextHttpContextResponseExpr, typeof(HttpResponse).GetProperty(nameof(HttpResponse.StatusCode))!);
    private static readonly ParameterExpression InvokedFilterContextExpr = Expression.Parameter(typeof(EndpointFilterInvocationContext), "filterContext");

    private static readonly string[] DefaultAcceptsAndProducesContentType = new[] { JsonConstants.JsonContentType };
    private static readonly string[] FormFileContentType = new[] { "multipart/form-data" };
    private static readonly string[] FormContentType = new[] { "multipart/form-data", "application/x-www-form-urlencoded" };
    private static readonly string[] PlaintextContentType = new[] { "text/plain" };

    /// <summary>
    /// Returns metadata inferred automatically for the <see cref="RequestDelegate"/> created by <see cref="Create(Delegate, RequestDelegateFactoryOptions?, RequestDelegateMetadataResult?)"/>.
    /// This includes metadata inferred by <see cref="IEndpointMetadataProvider"/> and <see cref="IEndpointParameterMetadataProvider"/> implemented by parameter and return types to the <paramref name="methodInfo"/>.
    /// </summary>
    /// <param name="methodInfo">The <see cref="MethodInfo"/> for the route handler to be passed to <see cref="Create(Delegate, RequestDelegateFactoryOptions?, RequestDelegateMetadataResult?)"/>.</param>
    /// <param name="options">The options that will be used when calling <see cref="Create(Delegate, RequestDelegateFactoryOptions?, RequestDelegateMetadataResult?)"/>.</param>
    /// <returns>The <see cref="RequestDelegateMetadataResult"/> to be passed to <see cref="Create(Delegate, RequestDelegateFactoryOptions?, RequestDelegateMetadataResult?)"/>.</returns>
    [RequiresUnreferencedCode("RequestDelegateFactory performs object creation, serialization and deserialization on the delegates and its parameters. This cannot be statically analyzed.")]
    public static RequestDelegateMetadataResult InferMetadata(MethodInfo methodInfo, RequestDelegateFactoryOptions? options = null)
    {
        var factoryContext = CreateFactoryContext(options);
        factoryContext.ArgumentExpressions = CreateArgumentsAndInferMetadata(methodInfo, factoryContext);

        return new RequestDelegateMetadataResult
        {
            EndpointMetadata = AsReadOnlyList(factoryContext.EndpointBuilder.Metadata),
        };
    }

    /// <summary>
    /// Creates a <see cref="RequestDelegate"/> implementation for <paramref name="handler"/>.
    /// </summary>
    /// <param name="handler">A request handler with any number of custom parameters that often produces a response with its return value.</param>
    /// <param name="options">The <see cref="RequestDelegateFactoryOptions"/> used to configure the behavior of the handler.</param>
    /// <returns>The <see cref="RequestDelegateResult"/>.</returns>
    [RequiresUnreferencedCode("RequestDelegateFactory performs object creation, serialization and deserialization on the delegates and its parameters. This cannot be statically analyzed.")]
    public static RequestDelegateResult Create(Delegate handler, RequestDelegateFactoryOptions? options)
    {
        return Create(handler, options, metadataResult: null);
    }

    /// <summary>
    /// Creates a <see cref="RequestDelegate"/> implementation for <paramref name="handler"/>.
    /// </summary>
    /// <param name="handler">A request handler with any number of custom parameters that often produces a response with its return value.</param>
    /// <param name="options">The <see cref="RequestDelegateFactoryOptions"/> used to configure the behavior of the handler.</param>
    /// <param name="metadataResult">
    /// The result returned from <see cref="InferMetadata(MethodInfo, RequestDelegateFactoryOptions?)"/> if that was used to inferring metadata before creating the final RequestDelegate.
    /// If <see langword="null"/>, this call to <see cref="Create(Delegate, RequestDelegateFactoryOptions?, RequestDelegateMetadataResult?)"/> method will infer the metadata that
    /// <see cref="InferMetadata(MethodInfo, RequestDelegateFactoryOptions?)"/> would have inferred for the same <see cref="Delegate.Method"/> and populate <see cref="RequestDelegateFactoryOptions.EndpointBuilder"/>
    /// with that metadata. Otherwise, this metadata inference will be skipped as this step has already been done.
    /// </param>
    /// <returns>The <see cref="RequestDelegateResult"/>.</returns>
    [RequiresUnreferencedCode("RequestDelegateFactory performs object creation, serialization and deserialization on the delegates and its parameters. This cannot be statically analyzed.")]
    [SuppressMessage("ApiDesign", "RS0027:Public API with optional parameter(s) should have the most parameters amongst its public overloads.", Justification = "Required to maintain compatibility")]
    public static RequestDelegateResult Create(Delegate handler, RequestDelegateFactoryOptions? options = null, RequestDelegateMetadataResult? metadataResult = null)
    {
        if (handler is null)
        {
            throw new ArgumentNullException(nameof(handler));
        }

        var targetExpression = handler.Target switch
        {
            object => Expression.Convert(TargetExpr, handler.Target.GetType()),
            null => null,
        };

        var factoryContext = CreateFactoryContext(options, metadataResult, handler);

        Expression<Func<HttpContext, object?>> targetFactory = (httpContext) => handler.Target;
        var targetableRequestDelegate = CreateTargetableRequestDelegate(handler.Method, targetExpression, factoryContext, targetFactory);

        RequestDelegate finalRequestDelegate = targetableRequestDelegate switch
        {
            // handler is a RequestDelegate that has not been modified by a filter. Short-circuit and return the original RequestDelegate back.
            // It's possible a filter factory has still modified the endpoint metadata though.
            null => (RequestDelegate)handler,
            _ => httpContext => targetableRequestDelegate(handler.Target, httpContext),
        };

        return CreateRequestDelegateResult(finalRequestDelegate, factoryContext.EndpointBuilder);
    }

    /// <summary>
    /// Creates a <see cref="RequestDelegate"/> implementation for <paramref name="methodInfo"/>.
    /// </summary>
    /// <param name="methodInfo">A request handler with any number of custom parameters that often produces a response with its return value.</param>
    /// <param name="targetFactory">Creates the <see langword="this"/> for the non-static method.</param>
    /// <param name="options">The <see cref="RequestDelegateFactoryOptions"/> used to configure the behavior of the handler.</param>
    /// <returns>The <see cref="RequestDelegate"/>.</returns>
    [RequiresUnreferencedCode("RequestDelegateFactory performs object creation, serialization and deserialization on the delegates and its parameters. This cannot be statically analyzed.")]
    public static RequestDelegateResult Create(MethodInfo methodInfo, Func<HttpContext, object>? targetFactory, RequestDelegateFactoryOptions? options)
    {
        return Create(methodInfo, targetFactory, options, metadataResult: null);
    }

    /// <summary>
    /// Creates a <see cref="RequestDelegate"/> implementation for <paramref name="methodInfo"/>.
    /// </summary>
    /// <param name="methodInfo">A request handler with any number of custom parameters that often produces a response with its return value.</param>
    /// <param name="targetFactory">Creates the <see langword="this"/> for the non-static method.</param>
    /// <param name="options">The <see cref="RequestDelegateFactoryOptions"/> used to configure the behavior of the handler.</param>
    /// <param name="metadataResult">
    /// The result returned from <see cref="InferMetadata(MethodInfo, RequestDelegateFactoryOptions?)"/> if that was used to inferring metadata before creating the final RequestDelegate.
    /// If <see langword="null"/>, this call to <see cref="Create(Delegate, RequestDelegateFactoryOptions?, RequestDelegateMetadataResult?)"/> method will infer the metadata that
    /// <see cref="InferMetadata(MethodInfo, RequestDelegateFactoryOptions?)"/> would have inferred for the same <see cref="Delegate.Method"/> and populate <see cref="RequestDelegateFactoryOptions.EndpointBuilder"/>
    /// with that metadata. Otherwise, this metadata inference will be skipped as this step has already been done.
    /// </param>
    /// <returns>The <see cref="RequestDelegate"/>.</returns>
    [RequiresUnreferencedCode("RequestDelegateFactory performs object creation, serialization and deserialization on the delegates and its parameters. This cannot be statically analyzed.")]
    [SuppressMessage("ApiDesign", "RS0026:Do not add multiple public overloads with optional parameters", Justification = "Required to maintain compatibility")]
    public static RequestDelegateResult Create(MethodInfo methodInfo, Func<HttpContext, object>? targetFactory = null, RequestDelegateFactoryOptions? options = null, RequestDelegateMetadataResult? metadataResult = null)
    {
        if (methodInfo is null)
        {
            throw new ArgumentNullException(nameof(methodInfo));
        }

        if (methodInfo.DeclaringType is null)
        {
            throw new ArgumentException($"{nameof(methodInfo)} does not have a declaring type.");
        }

        var factoryContext = CreateFactoryContext(options, metadataResult);
        RequestDelegate finalRequestDelegate;

        if (methodInfo.IsStatic)
        {
            var untargetableRequestDelegate = CreateTargetableRequestDelegate(methodInfo, targetExpression: null, factoryContext);

            // CreateTargetableRequestDelegate can only return null given a RequestDelegate passed into the other RDF.Create() overload.
            Debug.Assert(untargetableRequestDelegate is not null);

            finalRequestDelegate = httpContext => untargetableRequestDelegate(null, httpContext);
        }
        else
        {
            targetFactory ??= context => Activator.CreateInstance(methodInfo.DeclaringType)!;

            var targetExpression = Expression.Convert(TargetExpr, methodInfo.DeclaringType);
            var targetableRequestDelegate = CreateTargetableRequestDelegate(methodInfo, targetExpression, factoryContext, context => targetFactory(context));

            // CreateTargetableRequestDelegate can only return null given a RequestDelegate passed into the other RDF.Create() overload.
            Debug.Assert(targetableRequestDelegate is not null);

            finalRequestDelegate = httpContext => targetableRequestDelegate(targetFactory(httpContext), httpContext);
        }

        return CreateRequestDelegateResult(finalRequestDelegate, factoryContext.EndpointBuilder);
    }

    private static RequestDelegateFactoryContext CreateFactoryContext(RequestDelegateFactoryOptions? options, RequestDelegateMetadataResult? metadataResult = null, Delegate? handler = null)
    {
        if (metadataResult?.CachedFactoryContext is not null)
        {
            metadataResult.CachedFactoryContext.MetadataAlreadyInferred = true;
            // The handler was not passed in to the InferMetadata call that originally created this context.
            metadataResult.CachedFactoryContext.Handler = handler;
            return metadataResult.CachedFactoryContext;
        }

        var serviceProvider = options?.ServiceProvider ?? options?.EndpointBuilder?.ApplicationServices ?? EmptyServiceProvider.Instance;
        var endpointBuilder = options?.EndpointBuilder ?? new RDFEndpointBuilder(serviceProvider);
        var jsonSerializerOptions = serviceProvider.GetService<IOptions<JsonOptions>>()?.Value.SerializerOptions;
<<<<<<< HEAD

        // TODO: Verify
        if (jsonSerializerOptions is not null)
        {
            jsonSerializerOptions.TypeInfoResolver ??= new DefaultJsonTypeInfoResolver();
            jsonSerializerOptions.MakeReadOnly();
        }
=======
>>>>>>> 2fa51473

        var factoryContext = new RequestDelegateFactoryContext
        {
            Handler = handler,
            ServiceProvider = serviceProvider,
            ServiceProviderIsService = serviceProvider.GetService<IServiceProviderIsService>(),
            RouteParameters = options?.RouteParameterNames?.ToList(),
            ThrowOnBadRequest = options?.ThrowOnBadRequest ?? false,
            DisableInferredFromBody = options?.DisableInferBodyFromParameters ?? false,
            EndpointBuilder = endpointBuilder,
            MetadataAlreadyInferred = metadataResult is not null,
            JsonSerializerOptions = jsonSerializerOptions,
            JsonSerializerOptionsExpression = Expression.Constant(jsonSerializerOptions, typeof(JsonSerializerOptions)),
        };

        return factoryContext;
    }

    private static RequestDelegateResult CreateRequestDelegateResult(RequestDelegate finalRequestDelegate, EndpointBuilder endpointBuilder)
    {
        endpointBuilder.RequestDelegate = finalRequestDelegate;
        return new RequestDelegateResult(finalRequestDelegate, AsReadOnlyList(endpointBuilder.Metadata));
    }

    private static IReadOnlyList<object> AsReadOnlyList(IList<object> metadata)
    {
        if (metadata is IReadOnlyList<object> readOnlyList)
        {
            return readOnlyList;
        }

        return new List<object>(metadata);
    }

    private static Func<object?, HttpContext, Task>? CreateTargetableRequestDelegate(
        MethodInfo methodInfo,
        Expression? targetExpression,
        RequestDelegateFactoryContext factoryContext,
        Expression<Func<HttpContext, object?>>? targetFactory = null)
    {
        // Non void return type

        // Task Invoke(HttpContext httpContext)
        // {
        //     // Action parameters are bound from the request, services, etc... based on attribute and type information.
        //     return ExecuteTask(handler(...), httpContext);
        // }

        // void return type

        // Task Invoke(HttpContext httpContext)
        // {
        //     handler(...);
        //     return default;
        // }

        // If ArgumentExpressions is not null here, it's guaranteed we have already inferred metadata and we can reuse a lot of work.
        // The converse is not true. Metadata may have already been inferred even if ArgumentExpressions is null, but metadata
        // inference is skipped internally if necessary.
        factoryContext.ArgumentExpressions ??= CreateArgumentsAndInferMetadata(methodInfo, factoryContext);

        factoryContext.MethodCall = CreateMethodCall(methodInfo, targetExpression, factoryContext.ArgumentExpressions);
        EndpointFilterDelegate? filterPipeline = null;
        var returnType = methodInfo.ReturnType;

        // If there are filters registered on the route handler, then we update the method call and
        // return type associated with the request to allow for the filter invocation pipeline.
        if (factoryContext.EndpointBuilder.FilterFactories.Count > 0)
        {
            filterPipeline = CreateFilterPipeline(methodInfo, targetExpression, factoryContext, targetFactory);

            if (filterPipeline is not null)
            {
                Expression<Func<EndpointFilterInvocationContext, ValueTask<object?>>> invokePipeline = (context) => filterPipeline(context);
                returnType = typeof(ValueTask<object?>);
                // var filterContext = new EndpointFilterInvocationContext<string, int>(httpContext, name_local, int_local);
                // invokePipeline.Invoke(filterContext);
                factoryContext.MethodCall = Expression.Block(
                    new[] { InvokedFilterContextExpr },
                    Expression.Assign(
                        InvokedFilterContextExpr,
                        CreateEndpointFilterInvocationContextBase(factoryContext, factoryContext.ArgumentExpressions)),
                        Expression.Invoke(invokePipeline, InvokedFilterContextExpr)
                    );
            }
        }

        // return null for plain RequestDelegates that have not been modified by filters so we can just pass back the original RequestDelegate.
        if (filterPipeline is null && factoryContext.Handler is RequestDelegate)
        {
            return null;
        }

        var responseWritingMethodCall = factoryContext.ParamCheckExpressions.Count > 0 ?
            CreateParamCheckingResponseWritingMethodCall(returnType, factoryContext) :
            AddResponseWritingToMethodCall(factoryContext.MethodCall, returnType, factoryContext);

        if (factoryContext.UsingTempSourceString)
        {
            responseWritingMethodCall = Expression.Block(new[] { TempSourceStringExpr }, responseWritingMethodCall);
        }

        return HandleRequestBodyAndCompileRequestDelegate(responseWritingMethodCall, factoryContext);
    }

    private static Expression[] CreateArgumentsAndInferMetadata(MethodInfo methodInfo, RequestDelegateFactoryContext factoryContext)
    {
        // Add any default accepts metadata. This does a lot of reflection and expression tree building, so the results are cached in RequestDelegateFactoryOptions.FactoryContext
        // For later reuse in Create().
        var args = CreateArguments(methodInfo.GetParameters(), factoryContext);

        if (!factoryContext.MetadataAlreadyInferred)
        {
            if (factoryContext.ReadForm)
            {
                // Add the Accepts metadata when reading from FORM.
                InferFormAcceptsMetadata(factoryContext);
            }

            PopulateBuiltInResponseTypeMetadata(methodInfo.ReturnType, factoryContext.EndpointBuilder);

            // Add metadata provided by the delegate return type and parameter types next, this will be more specific than inferred metadata from above
            EndpointMetadataPopulator.PopulateMetadata(methodInfo, factoryContext.EndpointBuilder, factoryContext.Parameters);
        }

        return args;
    }

    private static EndpointFilterDelegate? CreateFilterPipeline(MethodInfo methodInfo, Expression? targetExpression, RequestDelegateFactoryContext factoryContext, Expression<Func<HttpContext, object?>>? targetFactory)
    {
        Debug.Assert(factoryContext.EndpointBuilder.FilterFactories.Count > 0);
        // httpContext.Response.StatusCode >= 400
        // ? Task.CompletedTask
        // : {
        //   handlerInvocation
        // }
        // To generate the handler invocation, we first create the
        // target of the handler provided to the route.
        //      target = targetFactory(httpContext);
        // This target is then used to generate the handler invocation like so;
        //      ((Type)target).MethodName(parameters);
        //  When `handler` returns an object, we generate the following wrapper
        //  to convert it to `ValueTask<object?>` as expected in the filter
        //  pipeline.
        //      ValueTask<object?>.FromResult(handler(EndpointFilterInvocationContext.GetArgument<string>(0), EndpointFilterInvocationContext.GetArgument<int>(1)));
        //  When the `handler` is a generic Task or ValueTask we await the task and
        //  create a `ValueTask<object?> from the resulting value.
        //      new ValueTask<object?>(await handler(EndpointFilterInvocationContext.GetArgument<string>(0), EndpointFilterInvocationContext.GetArgument<int>(1)));
        //  When the `handler` returns a void or a void-returning Task, then we return an EmptyHttpResult
        //  to as a ValueTask<object?>
        // }
        var handlerReturnMapping = MapHandlerReturnTypeToValueTask(
                        targetExpression is null
                            ? Expression.Call(methodInfo, factoryContext.ContextArgAccess)
                            : Expression.Call(targetExpression, methodInfo, factoryContext.ContextArgAccess),
                        methodInfo.ReturnType);
        var handlerInvocation = Expression.Block(
                    new[] { TargetExpr },
                    targetFactory == null
                        ? Expression.Empty()
                        : Expression.Assign(TargetExpr, Expression.Invoke(targetFactory, FilterContextHttpContextExpr)),
                    handlerReturnMapping
                );
        var filteredInvocation = Expression.Lambda<EndpointFilterDelegate>(
            Expression.Condition(
                Expression.GreaterThanOrEqual(FilterContextHttpContextStatusCodeExpr, Expression.Constant(400)),
                EmptyHttpResultValueTaskExpr,
                handlerInvocation),
            FilterContextExpr).Compile();
        var routeHandlerContext = new EndpointFilterFactoryContext
        {
            MethodInfo = methodInfo,
            ApplicationServices = factoryContext.EndpointBuilder.ApplicationServices,
        };

        var initialFilteredInvocation = filteredInvocation;

        for (var i = factoryContext.EndpointBuilder.FilterFactories.Count - 1; i >= 0; i--)
        {
            var currentFilterFactory = factoryContext.EndpointBuilder.FilterFactories[i];
            filteredInvocation = currentFilterFactory(routeHandlerContext, filteredInvocation);
        }

        // The filter factories have run without modifying per-request behavior, we can skip running the pipeline.
        // If a plain old RequestDelegate was passed in (with no generic parameter), we can just return it back directly now.
        if (ReferenceEquals(initialFilteredInvocation, filteredInvocation))
        {
            return null;
        }

        return filteredInvocation;
    }

    private static Expression MapHandlerReturnTypeToValueTask(Expression methodCall, Type returnType)
    {
        if (returnType == typeof(void))
        {
            return Expression.Block(methodCall, EmptyHttpResultValueTaskExpr);
        }
        else if (returnType == typeof(Task))
        {
            return Expression.Call(ExecuteTaskWithEmptyResultMethod, methodCall);
        }
        else if (returnType == typeof(ValueTask))
        {
            return Expression.Call(ExecuteValueTaskWithEmptyResultMethod, methodCall);
        }
        else if (returnType == typeof(ValueTask<object?>))
        {
            return methodCall;
        }
        else if (returnType.IsGenericType &&
                     returnType.GetGenericTypeDefinition() == typeof(ValueTask<>))
        {
            var typeArg = returnType.GetGenericArguments()[0];
            return Expression.Call(ValueTaskOfTToValueTaskOfObjectMethod.MakeGenericMethod(typeArg), methodCall);
        }
        else if (returnType.IsGenericType &&
                    returnType.GetGenericTypeDefinition() == typeof(Task<>))
        {
            var typeArg = returnType.GetGenericArguments()[0];
            return Expression.Call(TaskOfTToValueTaskOfObjectMethod.MakeGenericMethod(typeArg), methodCall);
        }
        else
        {
            return Expression.Call(WrapObjectAsValueTaskMethod, methodCall);
        }
    }

    private static ValueTask<object?> ValueTaskOfTToValueTaskOfObject<T>(ValueTask<T> valueTask)
    {
        static async ValueTask<object?> ExecuteAwaited(ValueTask<T> valueTask)
        {
            return await valueTask;
        }

        if (valueTask.IsCompletedSuccessfully)
        {
            return new ValueTask<object?>(valueTask.Result);
        }

        return ExecuteAwaited(valueTask);
    }

    private static ValueTask<object?> TaskOfTToValueTaskOfObject<T>(Task<T> task)
    {
        static async ValueTask<object?> ExecuteAwaited(Task<T> task)
        {
            return await task;
        }

        if (task.IsCompletedSuccessfully)
        {
            return new ValueTask<object?>(task.Result);
        }

        return ExecuteAwaited(task);
    }

    private static Expression CreateEndpointFilterInvocationContextBase(RequestDelegateFactoryContext factoryContext, Expression[] arguments)
    {
        // In the event that a constructor matching the arity of the
        // provided parameters is not found, we fall back to using the
        // non-generic implementation of EndpointFilterInvocationContext.
        Expression paramArray = factoryContext.BoxedArgs.Length > 0
            ? Expression.NewArrayInit(typeof(object), factoryContext.BoxedArgs)
            : Expression.Call(ArrayEmptyOfObjectMethod);
        var fallbackConstruction = Expression.New(
            DefaultEndpointFilterInvocationContextConstructor,
            new Expression[] { HttpContextExpr, paramArray });

        if (!RuntimeFeature.IsDynamicCodeCompiled)
        {
            // For AOT platforms it's not possible to support the closed generic arguments that are based on the
            // parameter arguments dynamically (for value types). In that case, fallback to boxing the argument list.
            return fallbackConstruction;
        }

        var expandedArguments = new Expression[arguments.Length + 1];
        expandedArguments[0] = HttpContextExpr;
        arguments.CopyTo(expandedArguments, 1);

        var constructorType = factoryContext.ArgumentTypes?.Length switch
        {
            1 => typeof(EndpointFilterInvocationContext<>),
            2 => typeof(EndpointFilterInvocationContext<,>),
            3 => typeof(EndpointFilterInvocationContext<,,>),
            4 => typeof(EndpointFilterInvocationContext<,,,>),
            5 => typeof(EndpointFilterInvocationContext<,,,,>),
            6 => typeof(EndpointFilterInvocationContext<,,,,,>),
            7 => typeof(EndpointFilterInvocationContext<,,,,,,>),
            8 => typeof(EndpointFilterInvocationContext<,,,,,,,>),
            9 => typeof(EndpointFilterInvocationContext<,,,,,,,,>),
            10 => typeof(EndpointFilterInvocationContext<,,,,,,,,,>),
            _ => typeof(DefaultEndpointFilterInvocationContext)
        };

        if (constructorType.IsGenericType)
        {
            var constructor = constructorType.MakeGenericType(factoryContext.ArgumentTypes!).GetConstructors(BindingFlags.NonPublic | BindingFlags.Instance).SingleOrDefault();
            if (constructor == null)
            {
                // new EndpointFilterInvocationContext(httpContext, (object)name_local, (object)int_local);
                return fallbackConstruction;
            }

            // new EndpointFilterInvocationContext<string, int>(httpContext, name_local, int_local);
            return Expression.New(constructor, expandedArguments);
        }

        // new EndpointFilterInvocationContext(httpContext, (object)name_local, (object)int_local);
        return fallbackConstruction;
    }

    private static Expression[] CreateArguments(ParameterInfo[]? parameters, RequestDelegateFactoryContext factoryContext)
    {
        if (parameters is null || parameters.Length == 0)
        {
            return Array.Empty<Expression>();
        }

        var args = new Expression[parameters.Length];

        factoryContext.ArgumentTypes = new Type[parameters.Length];
        factoryContext.BoxedArgs = new Expression[parameters.Length];
        factoryContext.Parameters = new List<ParameterInfo>(parameters);

        var hasFilters = factoryContext.EndpointBuilder.FilterFactories.Count > 0;

        for (var i = 0; i < parameters.Length; i++)
        {
            args[i] = CreateArgument(parameters[i], factoryContext);

            // Only populate the context args if there are filters for this handler
            if (hasFilters)
            {
                if (RuntimeFeature.IsDynamicCodeSupported)
                {
                    // Register expressions containing the boxed and unboxed variants
                    // of the route handler's arguments for use in EndpointFilterInvocationContext
                    // construction and route handler invocation.
                    // context.GetArgument<string>(0)
                    // (string, name_local), (int, int_local)
                    factoryContext.ContextArgAccess.Add(Expression.Call(FilterContextExpr, EndpointFilterInvocationContextGetArgument.MakeGenericMethod(parameters[i].ParameterType), Expression.Constant(i)));
                }
                else
                {
                    // We box if dynamic code isn't supported
                    factoryContext.ContextArgAccess.Add(Expression.Convert(
                        Expression.Property(FilterContextArgumentsExpr, ListIndexer, Expression.Constant(i)),
                    parameters[i].ParameterType));
                }
            }

            factoryContext.ArgumentTypes[i] = parameters[i].ParameterType;
            factoryContext.BoxedArgs[i] = Expression.Convert(args[i], typeof(object));
        }

        if (factoryContext.HasInferredBody && factoryContext.DisableInferredFromBody)
        {
            var errorMessage = BuildErrorMessageForInferredBodyParameter(factoryContext);
            throw new InvalidOperationException(errorMessage);
        }

        if (factoryContext.JsonRequestBodyParameter is not null &&
            factoryContext.FirstFormRequestBodyParameter is not null)
        {
            var errorMessage = BuildErrorMessageForFormAndJsonBodyParameters(factoryContext);
            throw new InvalidOperationException(errorMessage);
        }
        if (factoryContext.HasMultipleBodyParameters)
        {
            var errorMessage = BuildErrorMessageForMultipleBodyParameters(factoryContext);
            throw new InvalidOperationException(errorMessage);
        }

        return args;
    }

    private static Expression CreateArgument(ParameterInfo parameter, RequestDelegateFactoryContext factoryContext)
    {
        if (parameter.Name is null)
        {
            throw new InvalidOperationException($"Encountered a parameter of type '{parameter.ParameterType}' without a name. Parameters must have a name.");
        }

        if (parameter.ParameterType.IsByRef)
        {
            var attribute = "ref";

            if (parameter.Attributes.HasFlag(ParameterAttributes.In))
            {
                attribute = "in";
            }
            else if (parameter.Attributes.HasFlag(ParameterAttributes.Out))
            {
                attribute = "out";
            }

            throw new NotSupportedException($"The by reference parameter '{attribute} {TypeNameHelper.GetTypeDisplayName(parameter.ParameterType, fullName: false)} {parameter.Name}' is not supported.");
        }

        var parameterCustomAttributes = parameter.GetCustomAttributes();

        if (parameterCustomAttributes.OfType<IFromRouteMetadata>().FirstOrDefault() is { } routeAttribute)
        {
            var routeName = routeAttribute.Name ?? parameter.Name;
            factoryContext.TrackedParameters.Add(parameter.Name, RequestDelegateFactoryConstants.RouteAttribute);
            if (factoryContext.RouteParameters is { } routeParams && !routeParams.Contains(routeName, StringComparer.OrdinalIgnoreCase))
            {
                throw new InvalidOperationException($"'{routeName}' is not a route parameter.");
            }

            return BindParameterFromProperty(parameter, RouteValuesExpr, RouteValuesIndexerProperty, routeName, factoryContext, "route");
        }
        else if (parameterCustomAttributes.OfType<IFromQueryMetadata>().FirstOrDefault() is { } queryAttribute)
        {
            factoryContext.TrackedParameters.Add(parameter.Name, RequestDelegateFactoryConstants.QueryAttribute);
            return BindParameterFromProperty(parameter, QueryExpr, QueryIndexerProperty, queryAttribute.Name ?? parameter.Name, factoryContext, "query string");
        }
        else if (parameterCustomAttributes.OfType<IFromHeaderMetadata>().FirstOrDefault() is { } headerAttribute)
        {
            factoryContext.TrackedParameters.Add(parameter.Name, RequestDelegateFactoryConstants.HeaderAttribute);
            return BindParameterFromProperty(parameter, HeadersExpr, HeaderIndexerProperty, headerAttribute.Name ?? parameter.Name, factoryContext, "header");
        }
        else if (parameterCustomAttributes.OfType<IFromBodyMetadata>().FirstOrDefault() is { } bodyAttribute)
        {
            factoryContext.TrackedParameters.Add(parameter.Name, RequestDelegateFactoryConstants.BodyAttribute);

            if (parameter.ParameterType == typeof(Stream))
            {
                return RequestStreamExpr;
            }
            else if (parameter.ParameterType == typeof(PipeReader))
            {
                return RequestPipeReaderExpr;
            }

            return BindParameterFromBody(parameter, bodyAttribute.AllowEmpty, factoryContext);
        }
        else if (parameterCustomAttributes.OfType<IFromFormMetadata>().FirstOrDefault() is { } formAttribute)
        {
            if (parameter.ParameterType == typeof(IFormFileCollection))
            {
                if (!string.IsNullOrEmpty(formAttribute.Name))
                {
                    throw new NotSupportedException(
                        $"Assigning a value to the {nameof(IFromFormMetadata)}.{nameof(IFromFormMetadata.Name)} property is not supported for parameters of type {nameof(IFormFileCollection)}.");
                }

                return BindParameterFromFormFiles(parameter, factoryContext);
            }
            else if (parameter.ParameterType == typeof(IFormFile))
            {
                return BindParameterFromFormFile(parameter, formAttribute.Name ?? parameter.Name, factoryContext, RequestDelegateFactoryConstants.FormFileAttribute);
            }
            else if (parameter.ParameterType == typeof(IFormCollection))
            {
                if (!string.IsNullOrEmpty(formAttribute.Name))
                {
                    throw new NotSupportedException(
                        $"Assigning a value to the {nameof(IFromFormMetadata)}.{nameof(IFromFormMetadata.Name)} property is not supported for parameters of type {nameof(IFormCollection)}.");

                }
                return BindParameterFromFormCollection(parameter, factoryContext);
            }

            return BindParameterFromFormItem(parameter, formAttribute.Name ?? parameter.Name, factoryContext);
        }
        else if (parameter.CustomAttributes.Any(a => typeof(IFromServiceMetadata).IsAssignableFrom(a.AttributeType)))
        {
            factoryContext.TrackedParameters.Add(parameter.Name, RequestDelegateFactoryConstants.ServiceAttribute);
            return BindParameterFromService(parameter, factoryContext);
        }
        else if (parameterCustomAttributes.OfType<AsParametersAttribute>().Any())
        {
            if (parameter is PropertyAsParameterInfo)
            {
                throw new NotSupportedException(
                    $"Nested {nameof(AsParametersAttribute)} is not supported and should be used only for handler parameters.");
            }

            return BindParameterFromProperties(parameter, factoryContext);
        }
        else if (parameter.ParameterType == typeof(HttpContext))
        {
            return HttpContextExpr;
        }
        else if (parameter.ParameterType == typeof(HttpRequest))
        {
            return HttpRequestExpr;
        }
        else if (parameter.ParameterType == typeof(HttpResponse))
        {
            return HttpResponseExpr;
        }
        else if (parameter.ParameterType == typeof(ClaimsPrincipal))
        {
            return UserExpr;
        }
        else if (parameter.ParameterType == typeof(CancellationToken))
        {
            return RequestAbortedExpr;
        }
        else if (parameter.ParameterType == typeof(IFormCollection))
        {
            return BindParameterFromFormCollection(parameter, factoryContext);
        }
        else if (parameter.ParameterType == typeof(IFormFileCollection))
        {
            return BindParameterFromFormFiles(parameter, factoryContext);
        }
        else if (parameter.ParameterType == typeof(IFormFile))
        {
            return BindParameterFromFormFile(parameter, parameter.Name, factoryContext, RequestDelegateFactoryConstants.FormFileParameter);
        }
        else if (parameter.ParameterType == typeof(Stream))
        {
            return RequestStreamExpr;
        }
        else if (parameter.ParameterType == typeof(PipeReader))
        {
            return RequestPipeReaderExpr;
        }
        else if (ParameterBindingMethodCache.HasBindAsyncMethod(parameter))
        {
            return BindParameterFromBindAsync(parameter, factoryContext);
        }
        else if (parameter.ParameterType == typeof(string) || ParameterBindingMethodCache.HasTryParseMethod(parameter.ParameterType))
        {
            // 1. We bind from route values only, if route parameters are non-null and the parameter name is in that set.
            // 2. We bind from query only, if route parameters are non-null and the parameter name is NOT in that set.
            // 3. Otherwise, we fallback to route or query if route parameters is null (it means we don't know what route parameters are defined). This case only happens
            // when RDF.Create is manually invoked.
            if (factoryContext.RouteParameters is { } routeParams)
            {
                if (routeParams.Contains(parameter.Name, StringComparer.OrdinalIgnoreCase))
                {
                    // We're in the fallback case and we have a parameter and route parameter match so don't fallback
                    // to query string in this case
                    factoryContext.TrackedParameters.Add(parameter.Name, RequestDelegateFactoryConstants.RouteParameter);
                    return BindParameterFromProperty(parameter, RouteValuesExpr, RouteValuesIndexerProperty, parameter.Name, factoryContext, "route");
                }
                else
                {
                    factoryContext.TrackedParameters.Add(parameter.Name, RequestDelegateFactoryConstants.QueryStringParameter);
                    return BindParameterFromProperty(parameter, QueryExpr, QueryIndexerProperty, parameter.Name, factoryContext, "query string");
                }
            }

            factoryContext.TrackedParameters.Add(parameter.Name, RequestDelegateFactoryConstants.RouteOrQueryStringParameter);
            return BindParameterFromRouteValueOrQueryString(parameter, parameter.Name, factoryContext);
        }
        else if (factoryContext.DisableInferredFromBody && (
                 (parameter.ParameterType.IsArray && ParameterBindingMethodCache.HasTryParseMethod(parameter.ParameterType.GetElementType()!)) ||
                 parameter.ParameterType == typeof(string[]) ||
                 parameter.ParameterType == typeof(StringValues) ||
                 parameter.ParameterType == typeof(StringValues?)))
        {
            // We only infer parameter types if you have an array of TryParsables/string[]/StringValues/StringValues?, and DisableInferredFromBody is true

            factoryContext.TrackedParameters.Add(parameter.Name, RequestDelegateFactoryConstants.QueryStringParameter);
            return BindParameterFromProperty(parameter, QueryExpr, QueryIndexerProperty, parameter.Name, factoryContext, "query string");
        }
        else
        {
            if (factoryContext.ServiceProviderIsService is IServiceProviderIsService serviceProviderIsService)
            {
                if (serviceProviderIsService.IsService(parameter.ParameterType))
                {
                    factoryContext.TrackedParameters.Add(parameter.Name, RequestDelegateFactoryConstants.ServiceParameter);
                    return Expression.Call(GetRequiredServiceMethod.MakeGenericMethod(parameter.ParameterType), RequestServicesExpr);
                }
            }

            factoryContext.HasInferredBody = true;
            factoryContext.TrackedParameters.Add(parameter.Name, RequestDelegateFactoryConstants.BodyParameter);
            return BindParameterFromBody(parameter, allowEmpty: false, factoryContext);
        }
    }

    private static Expression CreateMethodCall(MethodInfo methodInfo, Expression? target, Expression[] arguments) =>
        target is null ?
            Expression.Call(methodInfo, arguments) :
            Expression.Call(target, methodInfo, arguments);

    private static ValueTask<object?> WrapObjectAsValueTask(object? obj)
    {
        return ValueTask.FromResult<object?>(obj);
    }

    // If we're calling TryParse or validating parameter optionality and
    // wasParamCheckFailure indicates it failed, set a 400 StatusCode instead of calling the method.
    private static Expression CreateParamCheckingResponseWritingMethodCall(Type returnType, RequestDelegateFactoryContext factoryContext)
    {
        // {
        //     string tempSourceString;
        //     bool wasParamCheckFailure = false;
        //
        //     // Assume "int param1" is the first parameter, "[FromRoute] int? param2 = 42" is the second parameter ...
        //     int param1_local;
        //     int? param2_local;
        //     // ...
        //
        //     tempSourceString = httpContext.RouteValue["param1"] ?? httpContext.Query["param1"];
        //
        //     if (tempSourceString != null)
        //     {
        //         if (!int.TryParse(tempSourceString, out param1_local))
        //         {
        //             wasParamCheckFailure = true;
        //             Log.ParameterBindingFailed(httpContext, "Int32", "id", tempSourceString)
        //         }
        //     }
        //
        //     tempSourceString = httpContext.RouteValue["param2"];
        //     // ...
        //
        //     return wasParamCheckFailure ?
        //         {
        //              httpContext.Response.StatusCode = 400;
        //              return Task.CompletedTask;
        //         } :
        //         {
        //             // Logic generated by AddResponseWritingToMethodCall() that calls handler(param1_local, param2_local, ...)
        //         };
        // }

        var localVariables = new ParameterExpression[factoryContext.ExtraLocals.Count + 1];
        var checkParamAndCallMethod = new Expression[factoryContext.ParamCheckExpressions.Count + 1];

        for (var i = 0; i < factoryContext.ExtraLocals.Count; i++)
        {
            localVariables[i] = factoryContext.ExtraLocals[i];
        }

        for (var i = 0; i < factoryContext.ParamCheckExpressions.Count; i++)
        {
            checkParamAndCallMethod[i] = factoryContext.ParamCheckExpressions[i];
        }

        localVariables[factoryContext.ExtraLocals.Count] = WasParamCheckFailureExpr;

        // If filters have been registered, we set the `wasParamCheckFailure` property
        // but do not return from the invocation to allow the filters to run.
        if (factoryContext.EndpointBuilder.FilterFactories.Count > 0)
        {
            // if (wasParamCheckFailure)
            // {
            //   httpContext.Response.StatusCode = 400;
            // }
            // return RequestDelegateFactory.ExecuteObjectReturn(invocationPipeline.Invoke(context) as object);
            var checkWasParamCheckFailureWithFilters = Expression.Block(
                Expression.IfThen(
                    WasParamCheckFailureExpr,
                    Expression.Assign(StatusCodeExpr, Expression.Constant(400))),
                AddResponseWritingToMethodCall(factoryContext.MethodCall!, returnType, factoryContext)
            );

            checkParamAndCallMethod[factoryContext.ParamCheckExpressions.Count] = checkWasParamCheckFailureWithFilters;
        }
        else
        {
            // wasParamCheckFailure ? {
            //  httpContext.Response.StatusCode = 400;
            //  return Task.CompletedTask;
            // } : {
            //  return RequestDelegateFactory.ExecuteObjectReturn(invocationPipeline.Invoke(context) as object);
            // }
            var checkWasParamCheckFailure = Expression.Condition(
                WasParamCheckFailureExpr,
                Expression.Block(
                    Expression.Assign(StatusCodeExpr, Expression.Constant(400)),
                    CompletedTaskExpr),
                AddResponseWritingToMethodCall(factoryContext.MethodCall!, returnType, factoryContext));
            checkParamAndCallMethod[factoryContext.ParamCheckExpressions.Count] = checkWasParamCheckFailure;
        }

        return Expression.Block(localVariables, checkParamAndCallMethod);
    }

    private static void PopulateBuiltInResponseTypeMetadata(Type returnType, EndpointBuilder builder)
    {
        if (returnType.IsByRefLike)
        {
            throw GetUnsupportedReturnTypeException(returnType);
        }

        if (returnType == typeof(Task) || returnType == typeof(ValueTask))
        {
            returnType = typeof(void);
        }
        else if (AwaitableInfo.IsTypeAwaitable(returnType, out _))
        {
            var genericTypeDefinition = returnType.IsGenericType ? returnType.GetGenericTypeDefinition() : null;

            if (genericTypeDefinition == typeof(Task<>) || genericTypeDefinition == typeof(ValueTask<>))
            {
                returnType = returnType.GetGenericArguments()[0];
            }
            else
            {
                throw GetUnsupportedReturnTypeException(returnType);
            }
        }

        // Skip void returns and IResults. IResults might implement IEndpointMetadataProvider but otherwise we don't know what it might do.
        if (returnType == typeof(void) || typeof(IResult).IsAssignableFrom(returnType))
        {
            return;
        }

        if (returnType == typeof(string))
        {
            builder.Metadata.Add(ProducesResponseTypeMetadata.CreateUnvalidated(type: null, statusCode: 200, PlaintextContentType));
        }
        else
        {
            builder.Metadata.Add(ProducesResponseTypeMetadata.CreateUnvalidated(returnType, statusCode: 200, DefaultAcceptsAndProducesContentType));
        }
    }

    private static Expression AddResponseWritingToMethodCall(Expression methodCall, Type returnType, RequestDelegateFactoryContext factoryContext)
    {
        // Exact request delegate match
        if (returnType == typeof(void))
        {
            return Expression.Block(methodCall, CompletedTaskExpr);
        }
        else if (returnType == typeof(object))
        {
<<<<<<< HEAD
            return Expression.Call(ExecuteAwaitedReturnMethod, methodCall, HttpContextExpr, factoryContext.JsonSerializerOptionsExpression, Expression.Constant(null, typeof(JsonTypeInfo)));
=======
            return Expression.Call(ExecuteAwaitedReturnMethod, methodCall, HttpContextExpr, factoryContext.JsonSerializerOptionsExpression);
>>>>>>> 2fa51473
        }
        else if (returnType == typeof(ValueTask<object>))
        {
            return Expression.Call(ExecuteValueTaskOfObjectMethod,
                methodCall,
<<<<<<< HEAD
                HttpContextExpr, factoryContext.JsonSerializerOptionsExpression, Expression.Constant(null, typeof(JsonTypeInfo)));
=======
                HttpContextExpr, factoryContext.JsonSerializerOptionsExpression);
>>>>>>> 2fa51473
        }
        else if (returnType == typeof(Task<object>))
        {
            return Expression.Call(ExecuteTaskOfObjectMethod,
                methodCall,
<<<<<<< HEAD
                HttpContextExpr, factoryContext.JsonSerializerOptionsExpression, Expression.Constant(null, typeof(JsonTypeInfo)));
=======
                HttpContextExpr, factoryContext.JsonSerializerOptionsExpression);
>>>>>>> 2fa51473
        }
        else if (AwaitableInfo.IsTypeAwaitable(returnType, out _))
        {
            if (returnType == typeof(Task))
            {
                return methodCall;
            }
            else if (returnType == typeof(ValueTask))
            {
                return Expression.Call(
                    ExecuteValueTaskMethod,
                    methodCall);
            }
            else if (returnType.IsGenericType &&
                     returnType.GetGenericTypeDefinition() == typeof(Task<>))
            {
                var typeArg = returnType.GetGenericArguments()[0];

                if (typeof(IResult).IsAssignableFrom(typeArg))
                {
                    return Expression.Call(
                        ExecuteTaskResultOfTMethod.MakeGenericMethod(typeArg),
                        methodCall,
                        HttpContextExpr);
                }
                // ExecuteTask<T>(handler(..), httpContext);
                else if (typeArg == typeof(string))
                {
                    return Expression.Call(
                        ExecuteTaskOfStringMethod,
                        methodCall,
                        HttpContextExpr);
                }
                else
                {
                    var jsonTypeInfo = factoryContext.JsonSerializerOptions?.GetTypeInfo(typeArg);

                    return Expression.Call(
                        ExecuteTaskOfTMethod.MakeGenericMethod(typeArg),
                        methodCall,
                        HttpContextExpr,
<<<<<<< HEAD
                        factoryContext.JsonSerializerOptionsExpression,
                        Expression.Constant(jsonTypeInfo, typeof(JsonTypeInfo)));
=======
                        factoryContext.JsonSerializerOptionsExpression);
>>>>>>> 2fa51473
                }
            }
            else if (returnType.IsGenericType &&
                     returnType.GetGenericTypeDefinition() == typeof(ValueTask<>))
            {
                var typeArg = returnType.GetGenericArguments()[0];

                if (typeof(IResult).IsAssignableFrom(typeArg))
                {
                    return Expression.Call(
                        ExecuteValueResultTaskOfTMethod.MakeGenericMethod(typeArg),
                        methodCall,
                        HttpContextExpr);
                }
                // ExecuteTask<T>(handler(..), httpContext);
                else if (typeArg == typeof(string))
                {
                    return Expression.Call(
                        ExecuteValueTaskOfStringMethod,
                        methodCall,
                        HttpContextExpr);
                }
                else
                {
                    var jsonTypeInfo = factoryContext.JsonSerializerOptions?.GetTypeInfo(typeArg);
                    return Expression.Call(
                        ExecuteValueTaskOfTMethod.MakeGenericMethod(typeArg),
                        methodCall,
                        HttpContextExpr,
<<<<<<< HEAD
                        factoryContext.JsonSerializerOptionsExpression,
                        Expression.Constant(jsonTypeInfo, typeof(JsonTypeInfo)));
=======
                        factoryContext.JsonSerializerOptionsExpression);
>>>>>>> 2fa51473
                }
            }
            else
            {
                // TODO: Handle custom awaitables
                throw GetUnsupportedReturnTypeException(returnType);
            }
        }
        else if (typeof(IResult).IsAssignableFrom(returnType))
        {
            if (returnType.IsValueType)
            {
                var box = Expression.TypeAs(methodCall, typeof(IResult));
                return Expression.Call(ResultWriteResponseAsyncMethod, box, HttpContextExpr);
            }
            return Expression.Call(ResultWriteResponseAsyncMethod, methodCall, HttpContextExpr);
        }
        else if (returnType == typeof(string))
        {
            return Expression.Call(StringResultWriteResponseAsyncMethod, HttpContextExpr, methodCall);
        }
        else if (returnType.IsByRefLike)
        {
            throw GetUnsupportedReturnTypeException(returnType);
        }
<<<<<<< HEAD
        //else if (returnType.IsValueType)
        //{
        //    var box = Expression.TypeAs(methodCall, typeof(object));
        //    return Expression.Call(JsonResultWriteResponseAsyncMethod, HttpResponseExpr, box, factoryContext.JsonSerializerOptionsExpression);
        //}
        else
        {
            var jsonTypeInfo = factoryContext.JsonSerializerOptions?.GetTypeInfo(returnType);
            return Expression.Call(JsonResultOfTWriteResponseAsyncMethod.MakeGenericMethod(returnType), HttpResponseExpr, methodCall, factoryContext.JsonSerializerOptionsExpression, Expression.Constant(jsonTypeInfo, typeof(JsonTypeInfo)));
=======
        else if (returnType.IsValueType)
        {
            var box = Expression.TypeAs(methodCall, typeof(object));
            return Expression.Call(JsonResultWriteResponseAsyncMethod, HttpResponseExpr, box, factoryContext.JsonSerializerOptionsExpression);
        }
        else
        {
            return Expression.Call(JsonResultWriteResponseAsyncMethod, HttpResponseExpr, methodCall, factoryContext.JsonSerializerOptionsExpression);
>>>>>>> 2fa51473
        }
    }

    private static Func<object?, HttpContext, Task> HandleRequestBodyAndCompileRequestDelegate(Expression responseWritingMethodCall, RequestDelegateFactoryContext factoryContext)
    {
        if (factoryContext.JsonRequestBodyParameter is null && !factoryContext.ReadForm)
        {
            if (factoryContext.ParameterBinders.Count > 0)
            {
                // We need to generate the code for reading from the custom binders calling into the delegate
                var continuation = Expression.Lambda<Func<object?, HttpContext, object?[], Task>>(
                    responseWritingMethodCall, TargetExpr, HttpContextExpr, BoundValuesArrayExpr).Compile();

                // Looping over arrays is faster
                var binders = factoryContext.ParameterBinders.ToArray();
                var count = binders.Length;

                return async (target, httpContext) =>
                {
                    var boundValues = new object?[count];

                    for (var i = 0; i < count; i++)
                    {
                        boundValues[i] = await binders[i](httpContext);
                    }

                    await continuation(target, httpContext, boundValues);
                };
            }

            return Expression.Lambda<Func<object?, HttpContext, Task>>(
                responseWritingMethodCall, TargetExpr, HttpContextExpr).Compile();
        }

        if (factoryContext.ReadForm)
        {
            return HandleRequestBodyAndCompileRequestDelegateForForm(responseWritingMethodCall, factoryContext);
        }
        else
        {
            return HandleRequestBodyAndCompileRequestDelegateForJson(responseWritingMethodCall, factoryContext);
        }
    }

    private static Func<object?, HttpContext, Task> HandleRequestBodyAndCompileRequestDelegateForJson(Expression responseWritingMethodCall, RequestDelegateFactoryContext factoryContext)
    {
        Debug.Assert(factoryContext.JsonRequestBodyParameter is not null, "factoryContext.JsonRequestBodyParameter is null for a JSON body.");

        var bodyType = factoryContext.JsonRequestBodyParameter.ParameterType;
        var parameterTypeName = TypeNameHelper.GetTypeDisplayName(factoryContext.JsonRequestBodyParameter.ParameterType, fullName: false);
        var parameterName = factoryContext.JsonRequestBodyParameter.Name;

        Debug.Assert(parameterName is not null, "CreateArgument() should throw if parameter.Name is null.");

        if (factoryContext.ParameterBinders.Count > 0)
        {
            // We need to generate the code for reading from the body before calling into the delegate
            var continuation = Expression.Lambda<Func<object?, HttpContext, object?, object?[], Task>>(
            responseWritingMethodCall, TargetExpr, HttpContextExpr, BodyValueExpr, BoundValuesArrayExpr).Compile();

            // Looping over arrays is faster
            var binders = factoryContext.ParameterBinders.ToArray();
            var count = binders.Length;

            return async (target, httpContext) =>
            {
                // Run these first so that they can potentially read and rewind the body
                var boundValues = new object?[count];

                for (var i = 0; i < count; i++)
                {
                    boundValues[i] = await binders[i](httpContext);
                }

                var (bodyValue, successful) = await TryReadBodyAsync(
                    httpContext,
                    bodyType,
                    parameterTypeName,
                    parameterName,
                    factoryContext.AllowEmptyRequestBody,
                    factoryContext.ThrowOnBadRequest,
                    factoryContext.JsonSerializerOptions);

                if (!successful)
                {
                    return;
                }

                await continuation(target, httpContext, bodyValue, boundValues);
            };
        }
        else
        {
            // We need to generate the code for reading from the body before calling into the delegate
            var continuation = Expression.Lambda<Func<object?, HttpContext, object?, Task>>(
            responseWritingMethodCall, TargetExpr, HttpContextExpr, BodyValueExpr).Compile();

            return async (target, httpContext) =>
            {
                var (bodyValue, successful) = await TryReadBodyAsync(
                    httpContext,
                    bodyType,
                    parameterTypeName,
                    parameterName,
                    factoryContext.AllowEmptyRequestBody,
                    factoryContext.ThrowOnBadRequest,
                    factoryContext.JsonSerializerOptions);

                if (!successful)
                {
                    return;
                }

                await continuation(target, httpContext, bodyValue);
            };
        }

        static async Task<(object? FormValue, bool Successful)> TryReadBodyAsync(
            HttpContext httpContext,
            [DynamicallyAccessedMembers(DynamicallyAccessedMemberTypes.PublicParameterlessConstructor)] Type bodyType,
            string parameterTypeName,
            string parameterName,
            bool allowEmptyRequestBody,
            bool throwOnBadRequest,
            JsonSerializerOptions? jsonSerializerOptions)
        {
            object? defaultBodyValue = null;

            if (allowEmptyRequestBody && bodyType.IsValueType)
            {
                defaultBodyValue = CreateValueType(bodyType);
            }

            var bodyValue = defaultBodyValue;
            var feature = httpContext.Features.Get<IHttpRequestBodyDetectionFeature>();

            if (feature?.CanHaveBody == true)
            {
                if (!httpContext.Request.HasJsonContentType())
                {
                    Log.UnexpectedJsonContentType(httpContext, httpContext.Request.ContentType, throwOnBadRequest);
                    httpContext.Response.StatusCode = StatusCodes.Status415UnsupportedMediaType;
                    return (null, false);
                }
                try
                {
                    bodyValue = await httpContext.Request.ReadFromJsonAsync(bodyType, jsonSerializerOptions);
                }
                catch (IOException ex)
                {
                    Log.RequestBodyIOException(httpContext, ex);
                    return (null, false);
                }
                catch (JsonException ex)
                {
                    Log.InvalidJsonRequestBody(httpContext, parameterTypeName, parameterName, ex, throwOnBadRequest);
                    httpContext.Response.StatusCode = StatusCodes.Status400BadRequest;
                    return (null, false);
                }
            }

            return (bodyValue, true);
        }
    }

    [UnconditionalSuppressMessage("ReflectionAnalysis", "IL2067:UnrecognizedReflectionPattern",
        Justification = "CreateValueType is only called on a ValueType. You can always create an instance of a ValueType.")]
    private static object? CreateValueType(Type t) => RuntimeHelpers.GetUninitializedObject(t);

    private static Func<object?, HttpContext, Task> HandleRequestBodyAndCompileRequestDelegateForForm(
        Expression responseWritingMethodCall,
        RequestDelegateFactoryContext factoryContext)
    {
        Debug.Assert(factoryContext.FirstFormRequestBodyParameter is not null, "factoryContext.FirstFormRequestBodyParameter is null for a form body.");

        // If there are multiple parameters associated with the form, just use the name of
        // the first one to report the failure to bind the parameter if reading the form fails.
        var parameterTypeName = TypeNameHelper.GetTypeDisplayName(factoryContext.FirstFormRequestBodyParameter.ParameterType, fullName: false);
        var parameterName = factoryContext.FirstFormRequestBodyParameter.Name;

        Debug.Assert(parameterName is not null, "CreateArgument() should throw if parameter.Name is null.");

        if (factoryContext.ParameterBinders.Count > 0)
        {
            // We need to generate the code for reading from the body or form before calling into the delegate
            var continuation = Expression.Lambda<Func<object?, HttpContext, object?, object?[], Task>>(
            responseWritingMethodCall, TargetExpr, HttpContextExpr, BodyValueExpr, BoundValuesArrayExpr).Compile();

            // Looping over arrays is faster
            var binders = factoryContext.ParameterBinders.ToArray();
            var count = binders.Length;

            return async (target, httpContext) =>
            {
                // Run these first so that they can potentially read and rewind the body
                var boundValues = new object?[count];

                for (var i = 0; i < count; i++)
                {
                    boundValues[i] = await binders[i](httpContext);
                }

                var (formValue, successful) = await TryReadFormAsync(
                    httpContext,
                    parameterTypeName,
                    parameterName,
                    factoryContext.ThrowOnBadRequest);

                if (!successful)
                {
                    return;
                }

                await continuation(target, httpContext, formValue, boundValues);
            };
        }
        else
        {
            // We need to generate the code for reading from the form before calling into the delegate
            var continuation = Expression.Lambda<Func<object?, HttpContext, object?, Task>>(
            responseWritingMethodCall, TargetExpr, HttpContextExpr, BodyValueExpr).Compile();

            return async (target, httpContext) =>
            {
                var (formValue, successful) = await TryReadFormAsync(
                    httpContext,
                    parameterTypeName,
                    parameterName,
                    factoryContext.ThrowOnBadRequest);

                if (!successful)
                {
                    return;
                }

                await continuation(target, httpContext, formValue);
            };
        }

        static async Task<(object? FormValue, bool Successful)> TryReadFormAsync(
            HttpContext httpContext,
            string parameterTypeName,
            string parameterName,
            bool throwOnBadRequest)
        {
            object? formValue = null;
            var feature = httpContext.Features.Get<IHttpRequestBodyDetectionFeature>();

            if (feature?.CanHaveBody == true)
            {
                if (!httpContext.Request.HasFormContentType)
                {
                    Log.UnexpectedNonFormContentType(httpContext, httpContext.Request.ContentType, throwOnBadRequest);
                    httpContext.Response.StatusCode = StatusCodes.Status415UnsupportedMediaType;
                    return (null, false);
                }

                try
                {
                    formValue = await httpContext.Request.ReadFormAsync();
                }
                catch (IOException ex)
                {
                    Log.RequestBodyIOException(httpContext, ex);
                    return (null, false);
                }
                catch (InvalidDataException ex)
                {
                    Log.InvalidFormRequestBody(httpContext, parameterTypeName, parameterName, ex, throwOnBadRequest);
                    httpContext.Response.StatusCode = StatusCodes.Status400BadRequest;
                    return (null, false);
                }
            }

            return (formValue, true);
        }
    }

    private static Expression GetValueFromProperty(MemberExpression sourceExpression, PropertyInfo itemProperty, string key, Type? returnType = null)
    {
        var indexArguments = new[] { Expression.Constant(key) };
        var indexExpression = Expression.MakeIndex(sourceExpression, itemProperty, indexArguments);
        return Expression.Convert(indexExpression, returnType ?? typeof(string));
    }

    private static Expression BindParameterFromProperties(ParameterInfo parameter, RequestDelegateFactoryContext factoryContext)
    {
        var parameterType = parameter.ParameterType;
        var isNullable = Nullable.GetUnderlyingType(parameterType) != null ||
            factoryContext.NullabilityContext.Create(parameter)?.ReadState == NullabilityState.Nullable;

        if (isNullable)
        {
            throw new InvalidOperationException($"The nullable type '{TypeNameHelper.GetTypeDisplayName(parameter.ParameterType, fullName: false)}' is not supported, mark the parameter as non-nullable.");
        }

        var argumentExpression = Expression.Variable(parameter.ParameterType, $"{parameter.Name}_local");
        var (constructor, parameters) = ParameterBindingMethodCache.FindConstructor(parameterType);

        Expression initExpression;

        if (constructor is not null && parameters is { Length: > 0 })
        {
            //  arg_local = new T(....)

            var constructorArguments = new Expression[parameters.Length];

            for (var i = 0; i < parameters.Length; i++)
            {
                var parameterInfo =
                    new PropertyAsParameterInfo(parameters[i].PropertyInfo, parameters[i].ParameterInfo, factoryContext.NullabilityContext);
                constructorArguments[i] = CreateArgument(parameterInfo, factoryContext);
                factoryContext.Parameters.Add(parameterInfo);
            }

            initExpression = Expression.New(constructor, constructorArguments);
        }
        else
        {
            //  arg_local = new T()
            //  {
            //      arg_local.Property[0] = expression[0],
            //      arg_local.Property[n] = expression[n],
            //  }

            var properties = parameterType.GetProperties();
            var bindings = new List<MemberBinding>(properties.Length);

            for (var i = 0; i < properties.Length; i++)
            {
                // For parameterless ctor we will init only writable properties.
                if (properties[i].CanWrite)
                {
                    var parameterInfo = new PropertyAsParameterInfo(properties[i], factoryContext.NullabilityContext);
                    bindings.Add(Expression.Bind(properties[i], CreateArgument(parameterInfo, factoryContext)));
                    factoryContext.Parameters.Add(parameterInfo);
                }
            }

            var newExpression = constructor is null ?
                Expression.New(parameterType) :
                Expression.New(constructor);

            initExpression = Expression.MemberInit(newExpression, bindings);
        }

        factoryContext.ParamCheckExpressions.Add(
            Expression.Assign(argumentExpression, initExpression));

        factoryContext.TrackedParameters.Add(parameter.Name!, RequestDelegateFactoryConstants.PropertyAsParameter);
        factoryContext.ExtraLocals.Add(argumentExpression);

        return argumentExpression;
    }

    private static Expression BindParameterFromService(ParameterInfo parameter, RequestDelegateFactoryContext factoryContext)
    {
        var isOptional = IsOptionalParameter(parameter, factoryContext);

        if (isOptional)
        {
            return Expression.Call(GetServiceMethod.MakeGenericMethod(parameter.ParameterType), RequestServicesExpr);
        }
        return Expression.Call(GetRequiredServiceMethod.MakeGenericMethod(parameter.ParameterType), RequestServicesExpr);
    }

    private static Expression BindParameterFromValue(ParameterInfo parameter, Expression valueExpression, RequestDelegateFactoryContext factoryContext, string source)
    {
        if (parameter.ParameterType == typeof(string) || parameter.ParameterType == typeof(string[])
            || parameter.ParameterType == typeof(StringValues) || parameter.ParameterType == typeof(StringValues?))
        {
            return BindParameterFromExpression(parameter, valueExpression, factoryContext, source);
        }

        var isOptional = IsOptionalParameter(parameter, factoryContext);
        var argument = Expression.Variable(parameter.ParameterType, $"{parameter.Name}_local");

        var parameterTypeNameConstant = Expression.Constant(TypeNameHelper.GetTypeDisplayName(parameter.ParameterType, fullName: false));
        var parameterNameConstant = Expression.Constant(parameter.Name);
        var sourceConstant = Expression.Constant(source);

        factoryContext.UsingTempSourceString = true;

        var targetParseType = parameter.ParameterType.IsArray ? parameter.ParameterType.GetElementType()! : parameter.ParameterType;

        var underlyingNullableType = Nullable.GetUnderlyingType(targetParseType);
        var isNotNullable = underlyingNullableType is null;

        var nonNullableParameterType = underlyingNullableType ?? targetParseType;
        var tryParseMethodCall = ParameterBindingMethodCache.FindTryParseMethod(nonNullableParameterType);

        if (tryParseMethodCall is null)
        {
            var typeName = TypeNameHelper.GetTypeDisplayName(targetParseType, fullName: false);
            throw new InvalidOperationException($"No public static bool {typeName}.TryParse(string, out {typeName}) method found for {parameter.Name}.");
        }

        // string tempSourceString;
        // bool wasParamCheckFailure = false;
        //
        // // Assume "int param1" is the first parameter and "[FromRoute] int? param2 = 42" is the second parameter.
        // int param1_local;
        // int? param2_local;
        //
        // tempSourceString = httpContext.RouteValue["param1"] ?? httpContext.Query["param1"];
        //
        // if (tempSourceString != null)
        // {
        //     if (!int.TryParse(tempSourceString, out param1_local))
        //     {
        //         wasParamCheckFailure = true;
        //         Log.ParameterBindingFailed(httpContext, "Int32", "id", tempSourceString)
        //     }
        // }
        //
        // tempSourceString = httpContext.RouteValue["param2"];
        //
        // if (tempSourceString != null)
        // {
        //     if (int.TryParse(tempSourceString, out int parsedValue))
        //     {
        //         param2_local = parsedValue;
        //     }
        //     else
        //     {
        //         wasParamCheckFailure = true;
        //         Log.ParameterBindingFailed(httpContext, "Int32", "id", tempSourceString)
        //     }
        // }
        // else
        // {
        //     param2_local = 42;
        // }

        // string[]? values = httpContext.Request.Query["param1"].ToArray();
        // int[] param_local = values.Length > 0 ? new int[values.Length] : Array.Empty<int>();

        // if (values != null)
        // {
        //     int index = 0;
        //     while (index < values.Length)
        //     {
        //         tempSourceString = values[i];
        //         if (int.TryParse(tempSourceString, out var parsedValue))
        //         {
        //             param_local[i] = parsedValue;
        //         }
        //         else
        //         {
        //             wasParamCheckFailure = true;
        //             Log.ParameterBindingFailed(httpContext, "Int32[]", "param1", tempSourceString);
        //             break;
        //         }
        //
        //         index++
        //     }
        // }

        // If the parameter is nullable, create a "parsedValue" local to TryParse into since we cannot use the parameter directly.
        var parsedValue = Expression.Variable(nonNullableParameterType, "parsedValue");

        var failBlock = Expression.Block(
            Expression.Assign(WasParamCheckFailureExpr, Expression.Constant(true)),
            Expression.Call(LogParameterBindingFailedMethod,
                HttpContextExpr, parameterTypeNameConstant, parameterNameConstant,
                TempSourceStringExpr, Expression.Constant(factoryContext.ThrowOnBadRequest)));

        var tryParseCall = tryParseMethodCall(parsedValue, Expression.Constant(CultureInfo.InvariantCulture));

        // The following code is generated if the parameter is required and
        // the method should not be matched.
        //
        // if (tempSourceString == null)
        // {
        //      wasParamCheckFailure = true;
        //      Log.RequiredParameterNotProvided(httpContext, "Int32", "param1");
        // }
        var checkRequiredParaseableParameterBlock = Expression.Block(
            Expression.IfThen(TempSourceStringNullExpr,
                Expression.Block(
                    Expression.Assign(WasParamCheckFailureExpr, Expression.Constant(true)),
                    Expression.Call(LogRequiredParameterNotProvidedMethod,
                        HttpContextExpr, parameterTypeNameConstant, parameterNameConstant, sourceConstant,
                        Expression.Constant(factoryContext.ThrowOnBadRequest))
                )
            )
        );

        var index = Expression.Variable(typeof(int), "index");

        // If the parameter is nullable, we need to assign the "parsedValue" local to the nullable parameter on success.
        var tryParseExpression = Expression.Block(new[] { parsedValue },
                Expression.IfThenElse(tryParseCall,
                    Expression.Assign(parameter.ParameterType.IsArray ? Expression.ArrayAccess(argument, index) : argument, Expression.Convert(parsedValue, targetParseType)),
                    failBlock));

        var ifNotNullTryParse = !parameter.HasDefaultValue
            ? Expression.IfThen(TempSourceStringNotNullExpr, tryParseExpression)
            : Expression.IfThenElse(TempSourceStringNotNullExpr, tryParseExpression,
                Expression.Assign(argument,
                Expression.Constant(parameter.DefaultValue, parameter.ParameterType)));

        var loopExit = Expression.Label();

        // REVIEW: We can reuse this like we reuse temp source string
        var stringArrayExpr = parameter.ParameterType.IsArray ? Expression.Variable(typeof(string[]), "tempStringArray") : null;
        var elementTypeNullabilityInfo = parameter.ParameterType.IsArray ? factoryContext.NullabilityContext.Create(parameter)?.ElementType : null;

        // Determine optionality of the element type of the array
        var elementTypeOptional = !isNotNullable || (elementTypeNullabilityInfo?.ReadState != NullabilityState.NotNull);

        // The loop that populates the resulting array values
        var arrayLoop = parameter.ParameterType.IsArray ? Expression.Block(
                        // param_local = new int[values.Length];
                        Expression.Assign(argument, Expression.NewArrayBounds(parameter.ParameterType.GetElementType()!, Expression.ArrayLength(stringArrayExpr!))),
                        // index = 0
                        Expression.Assign(index, Expression.Constant(0)),
                        // while (index < values.Length)
                        Expression.Loop(
                            Expression.Block(
                                Expression.IfThenElse(
                                    Expression.LessThan(index, Expression.ArrayLength(stringArrayExpr!)),
                                        // tempSourceString = values[index];
                                        Expression.Block(
                                            Expression.Assign(TempSourceStringExpr, Expression.ArrayIndex(stringArrayExpr!, index)),
                                            elementTypeOptional ? Expression.IfThen(TempSourceStringIsNotNullOrEmptyExpr, tryParseExpression)
                                                                : tryParseExpression
                                        ),
                                       // else break
                                       Expression.Break(loopExit)
                                 ),
                                 // index++
                                 Expression.PostIncrementAssign(index)
                            )
                        , loopExit)
                    ) : null;

        var fullParamCheckBlock = (parameter.ParameterType.IsArray, isOptional) switch
        {
            // (isArray: true, optional: true)
            (true, true) =>

            Expression.Block(
                new[] { index, stringArrayExpr! },
                // values = httpContext.Request.Query["id"];
                Expression.Assign(stringArrayExpr!, valueExpression),
                Expression.IfThen(
                    Expression.NotEqual(stringArrayExpr!, Expression.Constant(null)),
                    arrayLoop!
                )
            ),

            // (isArray: true, optional: false)
            (true, false) =>

            Expression.Block(
                new[] { index, stringArrayExpr! },
                // values = httpContext.Request.Query["id"];
                Expression.Assign(stringArrayExpr!, valueExpression),
                Expression.IfThenElse(
                    Expression.NotEqual(stringArrayExpr!, Expression.Constant(null)),
                    arrayLoop!,
                    failBlock
                )
            ),

            // (isArray: false, optional: false)
            (false, false) =>

            Expression.Block(
                // tempSourceString = httpContext.RequestValue["id"];
                Expression.Assign(TempSourceStringExpr, valueExpression),
                // if (tempSourceString == null) { ... } only produced when parameter is required
                checkRequiredParaseableParameterBlock,
                // if (tempSourceString != null) { ... }
                ifNotNullTryParse),

            // (isArray: false, optional: true)
            (false, true) =>

            Expression.Block(
                // tempSourceString = httpContext.RequestValue["id"];
                Expression.Assign(TempSourceStringExpr, valueExpression),
                // if (tempSourceString != null) { ... }
                ifNotNullTryParse)
        };

        factoryContext.ExtraLocals.Add(argument);
        factoryContext.ParamCheckExpressions.Add(fullParamCheckBlock);

        return argument;
    }

    private static Expression BindParameterFromExpression(
        ParameterInfo parameter,
        Expression valueExpression,
        RequestDelegateFactoryContext factoryContext,
        string source)
    {
        var nullability = factoryContext.NullabilityContext.Create(parameter);
        var isOptional = IsOptionalParameter(parameter, factoryContext);

        var argument = Expression.Variable(parameter.ParameterType, $"{parameter.Name}_local");

        var parameterTypeNameConstant = Expression.Constant(TypeNameHelper.GetTypeDisplayName(parameter.ParameterType, fullName: false));
        var parameterNameConstant = Expression.Constant(parameter.Name);
        var sourceConstant = Expression.Constant(source);

        if (!isOptional)
        {
            // The following is produced if the parameter is required:
            //
            // argument = value["param1"];
            // if (argument == null)
            // {
            //      wasParamCheckFailure = true;
            //      Log.RequiredParameterNotProvided(httpContext, "TypeOfValue", "param1");
            // }
            var checkRequiredStringParameterBlock = Expression.Block(
                Expression.Assign(argument, valueExpression),
                Expression.IfThen(Expression.Equal(argument, Expression.Constant(null)),
                    Expression.Block(
                        Expression.Assign(WasParamCheckFailureExpr, Expression.Constant(true)),
                        Expression.Call(LogRequiredParameterNotProvidedMethod,
                            HttpContextExpr, parameterTypeNameConstant, parameterNameConstant, sourceConstant,
                            Expression.Constant(factoryContext.ThrowOnBadRequest))
                    )
                )
            );

            // NOTE: when StringValues is used as a parameter, value["some_unpresent_parameter"] returns StringValue.Empty, and it's equivalent to (string?)null

            factoryContext.ExtraLocals.Add(argument);
            factoryContext.ParamCheckExpressions.Add(checkRequiredStringParameterBlock);
            return argument;
        }

        // Allow nullable parameters that don't have a default value
        if (nullability.ReadState != NullabilityState.NotNull && !parameter.HasDefaultValue)
        {
            if (parameter.ParameterType == typeof(StringValues?))
            {
                // when Nullable<StringValues> is used and the actual value is StringValues.Empty, we should pass in a Nullable<StringValues>
                return Expression.Block(
                    Expression.Condition(Expression.Equal(valueExpression, Expression.Convert(Expression.Constant(StringValues.Empty), parameter.ParameterType)),
                            Expression.Convert(Expression.Constant(null), parameter.ParameterType),
                            valueExpression
                        )
                    );
            }
            return valueExpression;
        }

        // The following is produced if the parameter is optional. Note that we convert the
        // default value to the target ParameterType to address scenarios where the user is
        // is setting null as the default value in a context where nullability is disabled.
        //
        // param1_local = httpContext.RouteValue["param1"] ?? httpContext.Query["param1"];
        // param1_local != null ? param1_local : Convert(null, Int32)
        return Expression.Block(
            Expression.Condition(Expression.NotEqual(valueExpression, Expression.Constant(null)),
                valueExpression,
                Expression.Convert(Expression.Constant(parameter.DefaultValue), parameter.ParameterType)));
    }

    private static Expression BindParameterFromProperty(ParameterInfo parameter, MemberExpression property, PropertyInfo itemProperty, string key, RequestDelegateFactoryContext factoryContext, string source) =>
        BindParameterFromValue(parameter, GetValueFromProperty(property, itemProperty, key, GetExpressionType(parameter.ParameterType)), factoryContext, source);

    private static Type? GetExpressionType(Type type) =>
        type.IsArray ? typeof(string[]) :
        type == typeof(StringValues) ? typeof(StringValues) :
        type == typeof(StringValues?) ? typeof(StringValues?) :
        null;

    private static Expression BindParameterFromRouteValueOrQueryString(ParameterInfo parameter, string key, RequestDelegateFactoryContext factoryContext)
    {
        var routeValue = GetValueFromProperty(RouteValuesExpr, RouteValuesIndexerProperty, key);
        var queryValue = GetValueFromProperty(QueryExpr, QueryIndexerProperty, key);
        return BindParameterFromValue(parameter, Expression.Coalesce(routeValue, queryValue), factoryContext, "route or query string");
    }

    private static Expression BindParameterFromBindAsync(ParameterInfo parameter, RequestDelegateFactoryContext factoryContext)
    {
        // We reference the boundValues array by parameter index here
        var isOptional = IsOptionalParameter(parameter, factoryContext);

        // Get the BindAsync method for the type.
        var bindAsyncMethod = ParameterBindingMethodCache.FindBindAsyncMethod(parameter);
        // We know BindAsync exists because there's no way to opt-in without defining the method on the type.
        Debug.Assert(bindAsyncMethod.Expression is not null);

        // Compile the delegate to the BindAsync method for this parameter index
        var bindAsyncDelegate = Expression.Lambda<Func<HttpContext, ValueTask<object?>>>(bindAsyncMethod.Expression, HttpContextExpr).Compile();
        factoryContext.ParameterBinders.Add(bindAsyncDelegate);

        // boundValues[index]
        var boundValueExpr = Expression.ArrayIndex(BoundValuesArrayExpr, Expression.Constant(factoryContext.ParameterBinders.Count - 1));

        if (!isOptional)
        {
            var typeName = TypeNameHelper.GetTypeDisplayName(parameter.ParameterType, fullName: false);
            var message = bindAsyncMethod.ParamCount == 2 ? $"{typeName}.BindAsync(HttpContext, ParameterInfo)" : $"{typeName}.BindAsync(HttpContext)";
            var checkRequiredBodyBlock = Expression.Block(
                    Expression.IfThen(
                    Expression.Equal(boundValueExpr, Expression.Constant(null)),
                        Expression.Block(
                            Expression.Assign(WasParamCheckFailureExpr, Expression.Constant(true)),
                            Expression.Call(LogRequiredParameterNotProvidedMethod,
                                    HttpContextExpr,
                                    Expression.Constant(typeName),
                                    Expression.Constant(parameter.Name),
                                    Expression.Constant(message),
                                    Expression.Constant(factoryContext.ThrowOnBadRequest))
                        )
                    )
                );

            factoryContext.ParamCheckExpressions.Add(checkRequiredBodyBlock);
        }

        // (ParameterType)boundValues[i]
        return Expression.Convert(boundValueExpr, parameter.ParameterType);
    }

    private static void AddInferredAcceptsMetadata(RequestDelegateFactoryContext factoryContext, Type type, string[] contentTypes)
    {
        if (factoryContext.MetadataAlreadyInferred)
        {
            return;
        }

        factoryContext.EndpointBuilder.Metadata.Add(new AcceptsMetadata(type, factoryContext.AllowEmptyRequestBody, contentTypes));
    }

    private static void InferFormAcceptsMetadata(RequestDelegateFactoryContext factoryContext)
    {
        if (factoryContext.ReadFormFile)
        {
            AddInferredAcceptsMetadata(factoryContext, factoryContext.FirstFormRequestBodyParameter!.ParameterType, FormFileContentType);
        }
        else
        {
            AddInferredAcceptsMetadata(factoryContext, factoryContext.FirstFormRequestBodyParameter!.ParameterType, FormContentType);
        }
    }

    private static Expression BindParameterFromFormCollection(
        ParameterInfo parameter,
        RequestDelegateFactoryContext factoryContext)
    {
        factoryContext.FirstFormRequestBodyParameter ??= parameter;
        factoryContext.TrackedParameters.Add(parameter.Name!, RequestDelegateFactoryConstants.FormCollectionParameter);
        factoryContext.ReadForm = true;

        return BindParameterFromExpression(
            parameter,
            FormExpr,
            factoryContext,
            "body");
    }

    private static Expression BindParameterFromFormItem(
        ParameterInfo parameter,
        string key,
        RequestDelegateFactoryContext factoryContext)
    {
        var valueExpression = GetValueFromProperty(FormExpr, FormIndexerProperty, key, GetExpressionType(parameter.ParameterType));

        factoryContext.FirstFormRequestBodyParameter ??= parameter;
        factoryContext.TrackedParameters.Add(key, RequestDelegateFactoryConstants.FormAttribute);
        factoryContext.ReadForm = true;

        return BindParameterFromValue(
            parameter,
            valueExpression,
            factoryContext,
            "form");
    }

    private static Expression BindParameterFromFormFiles(
        ParameterInfo parameter,
        RequestDelegateFactoryContext factoryContext)
    {
        factoryContext.FirstFormRequestBodyParameter ??= parameter;
        factoryContext.TrackedParameters.Add(parameter.Name!, RequestDelegateFactoryConstants.FormFileParameter);
        factoryContext.ReadForm = true;
        factoryContext.ReadFormFile = true;

        return BindParameterFromExpression(
            parameter,
            FormFilesExpr,
            factoryContext,
            "body");
    }

    private static Expression BindParameterFromFormFile(
        ParameterInfo parameter,
        string key,
        RequestDelegateFactoryContext factoryContext,
        string trackedParameterSource)
    {
        var valueExpression = GetValueFromProperty(FormFilesExpr, FormFilesIndexerProperty, key, typeof(IFormFile));

        factoryContext.FirstFormRequestBodyParameter ??= parameter;
        factoryContext.TrackedParameters.Add(key, trackedParameterSource);
        factoryContext.ReadForm = true;
        factoryContext.ReadFormFile = true;

        return BindParameterFromExpression(
            parameter,
            valueExpression,
            factoryContext,
            "form file");
    }

    private static Expression BindParameterFromBody(ParameterInfo parameter, bool allowEmpty, RequestDelegateFactoryContext factoryContext)
    {
        if (factoryContext.JsonRequestBodyParameter is not null)
        {
            factoryContext.HasMultipleBodyParameters = true;
            var parameterName = parameter.Name;

            Debug.Assert(parameterName is not null, "CreateArgument() should throw if parameter.Name is null.");

            if (factoryContext.TrackedParameters.ContainsKey(parameterName))
            {
                factoryContext.TrackedParameters.Remove(parameterName);
                factoryContext.TrackedParameters.Add(parameterName, "UNKNOWN");
            }
        }

        var isOptional = IsOptionalParameter(parameter, factoryContext);

        factoryContext.JsonRequestBodyParameter = parameter;
        factoryContext.AllowEmptyRequestBody = allowEmpty || isOptional;
        AddInferredAcceptsMetadata(factoryContext, parameter.ParameterType, DefaultAcceptsAndProducesContentType);

        if (!factoryContext.AllowEmptyRequestBody)
        {
            if (factoryContext.HasInferredBody)
            {
                // if (bodyValue == null)
                // {
                //    wasParamCheckFailure = true;
                //    Log.ImplicitBodyNotProvided(httpContext, "todo", ThrowOnBadRequest);
                // }
                factoryContext.ParamCheckExpressions.Add(Expression.Block(
                    Expression.IfThen(
                        Expression.Equal(BodyValueExpr, Expression.Constant(null)),
                        Expression.Block(
                            Expression.Assign(WasParamCheckFailureExpr, Expression.Constant(true)),
                            Expression.Call(LogImplicitBodyNotProvidedMethod,
                                HttpContextExpr,
                                Expression.Constant(parameter.Name),
                                Expression.Constant(factoryContext.ThrowOnBadRequest)
                            )
                        )
                    )
                ));
            }
            else
            {
                // If the parameter is required or the user has not explicitly
                // set allowBody to be empty then validate that it is required.
                //
                // if (bodyValue == null)
                // {
                //      wasParamCheckFailure = true;
                //      Log.RequiredParameterNotProvided(httpContext, "Todo", "todo", "body", ThrowOnBadRequest);
                // }
                var checkRequiredBodyBlock = Expression.Block(
                    Expression.IfThen(
                    Expression.Equal(BodyValueExpr, Expression.Constant(null)),
                        Expression.Block(
                            Expression.Assign(WasParamCheckFailureExpr, Expression.Constant(true)),
                            Expression.Call(LogRequiredParameterNotProvidedMethod,
                                HttpContextExpr,
                                Expression.Constant(TypeNameHelper.GetTypeDisplayName(parameter.ParameterType, fullName: false)),
                                Expression.Constant(parameter.Name),
                                Expression.Constant("body"),
                                Expression.Constant(factoryContext.ThrowOnBadRequest))
                        )
                    )
                );
                factoryContext.ParamCheckExpressions.Add(checkRequiredBodyBlock);
            }
        }
        else if (parameter.HasDefaultValue)
        {
            // Convert(bodyValue ?? SomeDefault, Todo)
            return Expression.Convert(
                Expression.Coalesce(BodyValueExpr, Expression.Constant(parameter.DefaultValue)),
                parameter.ParameterType);
        }

        // Convert(bodyValue, Todo)
        return Expression.Convert(BodyValueExpr, parameter.ParameterType);
    }

    private static bool IsOptionalParameter(ParameterInfo parameter, RequestDelegateFactoryContext factoryContext)
    {
        if (parameter is PropertyAsParameterInfo argument)
        {
            return argument.IsOptional;
        }

        // - Parameters representing value or reference types with a default value
        // under any nullability context are treated as optional.
        // - Value type parameters without a default value in an oblivious
        // nullability context are required.
        // - Reference type parameters without a default value in an oblivious
        // nullability context are optional.
        var nullabilityInfo = factoryContext.NullabilityContext.Create(parameter);
        return parameter.HasDefaultValue
            || nullabilityInfo.ReadState != NullabilityState.NotNull;
    }

    private static MethodInfo GetMethodInfo<T>(Expression<T> expr)
    {
        var mc = (MethodCallExpression)expr.Body;
        return mc.Method;
    }

    private static MemberInfo GetMemberInfo<T>(Expression<T> expr)
    {
        var mc = (MemberExpression)expr.Body;
        return mc.Member;
    }

    // The result of the method is null so we fallback to some runtime logic.
    // First we check if the result is IResult, Task<IResult> or ValueTask<IResult>. If
    // it is, we await if necessary then execute the result.
    // Then we check to see if it's Task<object> or ValueTask<object>. If it is, we await
    // if necessary and restart the cycle until we've reached a terminal state (unknown type).
    // We currently don't handle Task<unknown> or ValueTask<unknown>. We can support this later if this
    // ends up being a common scenario.
<<<<<<< HEAD
    private static Task ExecuteValueTaskOfObject(ValueTask<object> valueTask, HttpContext httpContext, JsonSerializerOptions? options, JsonTypeInfo? jsonTypeInfo)
    {
        static async Task ExecuteAwaited(ValueTask<object> valueTask, HttpContext httpContext, JsonSerializerOptions? options, JsonTypeInfo? jsonTypeInfo)
        {
            await ExecuteAwaitedReturn(await valueTask, httpContext, options, jsonTypeInfo);
=======
    private static Task ExecuteValueTaskOfObject(ValueTask<object> valueTask, HttpContext httpContext, JsonSerializerOptions? options)
    {
        static async Task ExecuteAwaited(ValueTask<object> valueTask, HttpContext httpContext, JsonSerializerOptions? options)
        {
            await ExecuteAwaitedReturn(await valueTask, httpContext, options);
>>>>>>> 2fa51473
        }

        if (valueTask.IsCompletedSuccessfully)
        {
<<<<<<< HEAD
            return ExecuteAwaitedReturn(valueTask.GetAwaiter().GetResult(), httpContext, options, jsonTypeInfo);
        }

        return ExecuteAwaited(valueTask, httpContext, options, jsonTypeInfo);
    }

    private static Task ExecuteTaskOfObject(Task<object> task, HttpContext httpContext, JsonSerializerOptions? options, JsonTypeInfo? jsonTypeInfo)
    {
        static async Task ExecuteAwaited(Task<object> task, HttpContext httpContext, JsonSerializerOptions? options, JsonTypeInfo? jsonTypeInfo)
        {
            await ExecuteAwaitedReturn(await task, httpContext, options, jsonTypeInfo);
=======
            return ExecuteAwaitedReturn(valueTask.GetAwaiter().GetResult(), httpContext, options);
        }

        return ExecuteAwaited(valueTask, httpContext, options);
    }

    private static Task ExecuteTaskOfObject(Task<object> task, HttpContext httpContext, JsonSerializerOptions? options)
    {
        static async Task ExecuteAwaited(Task<object> task, HttpContext httpContext, JsonSerializerOptions? options)
        {
            await ExecuteAwaitedReturn(await task, httpContext, options);
>>>>>>> 2fa51473
        }

        if (task.IsCompletedSuccessfully)
        {
<<<<<<< HEAD
            return ExecuteAwaitedReturn(task.GetAwaiter().GetResult(), httpContext, options, jsonTypeInfo);
        }

        return ExecuteAwaited(task, httpContext, options, jsonTypeInfo);
    }

    private static Task ExecuteAwaitedReturn(object obj, HttpContext httpContext, JsonSerializerOptions? options, JsonTypeInfo? jsonTypeInfo)
=======
            return ExecuteAwaitedReturn(task.GetAwaiter().GetResult(), httpContext, options);
        }

        return ExecuteAwaited(task, httpContext, options);
    }

    private static Task ExecuteAwaitedReturn(object obj, HttpContext httpContext, JsonSerializerOptions? options)
>>>>>>> 2fa51473
    {
        // Terminal built ins
        if (obj is IResult result)
        {
            return ExecuteResultWriteResponse(result, httpContext);
        }
        else if (obj is string stringValue)
        {
            SetPlaintextContentType(httpContext);
            return httpContext.Response.WriteAsync(stringValue);
        }
        else
        {
            // Otherwise, we JSON serialize when we reach the terminal state
<<<<<<< HEAD
            return WriteJsonResponse(httpContext.Response, obj, options, jsonTypeInfo);
        }
    }

    private static Task ExecuteTaskOfT<T>(Task<T> task, HttpContext httpContext, JsonSerializerOptions? options, JsonTypeInfo? jsonTypeInfo)
    {
        EnsureRequestTaskNotNull(task);

        static async Task ExecuteAwaited(Task<T> task, HttpContext httpContext, JsonSerializerOptions? options, JsonTypeInfo? jsonTypeInfo)
        {
            await WriteJsonResponse(httpContext.Response, await task, options, jsonTypeInfo);
=======
            return WriteJsonResponse(httpContext.Response, obj, options);
        }
    }

    private static Task ExecuteTaskOfT<T>(Task<T> task, HttpContext httpContext, JsonSerializerOptions? options)
    {
        EnsureRequestTaskNotNull(task);

        static async Task ExecuteAwaited(Task<T> task, HttpContext httpContext, JsonSerializerOptions? options)
        {
            await WriteJsonResponse(httpContext.Response, await task, options);
>>>>>>> 2fa51473
        }

        if (task.IsCompletedSuccessfully)
        {
<<<<<<< HEAD
            return WriteJsonResponse(httpContext.Response, task.GetAwaiter().GetResult(), options, jsonTypeInfo);
        }

        return ExecuteAwaited(task, httpContext, options, jsonTypeInfo);
=======
            return WriteJsonResponse(httpContext.Response, task.GetAwaiter().GetResult(), options);
        }

        return ExecuteAwaited(task, httpContext, options);
>>>>>>> 2fa51473
    }

    private static Task ExecuteTaskOfString(Task<string?> task, HttpContext httpContext)
    {
        SetPlaintextContentType(httpContext);
        EnsureRequestTaskNotNull(task);

        static async Task ExecuteAwaited(Task<string> task, HttpContext httpContext)
        {
            await httpContext.Response.WriteAsync(await task);
        }

        if (task.IsCompletedSuccessfully)
        {
            return httpContext.Response.WriteAsync(task.GetAwaiter().GetResult()!);
        }

        return ExecuteAwaited(task!, httpContext);
    }

    private static Task ExecuteWriteStringResponseAsync(HttpContext httpContext, string text)
    {
        SetPlaintextContentType(httpContext);
        return httpContext.Response.WriteAsync(text);
    }

    private static Task ExecuteValueTask(ValueTask task)
    {
        static async Task ExecuteAwaited(ValueTask task)
        {
            await task;
        }

        if (task.IsCompletedSuccessfully)
        {
            task.GetAwaiter().GetResult();
            return Task.CompletedTask;
        }

        return ExecuteAwaited(task);
    }

    private static ValueTask<object?> ExecuteTaskWithEmptyResult(Task task)
    {
        static async ValueTask<object?> ExecuteAwaited(Task task)
        {
            await task;
            return EmptyHttpResult.Instance;
        }

        if (task.IsCompletedSuccessfully)
        {
            return new ValueTask<object?>(EmptyHttpResult.Instance);
        }

        return ExecuteAwaited(task);
    }

    private static ValueTask<object?> ExecuteValueTaskWithEmptyResult(ValueTask valueTask)
    {
        static async ValueTask<object?> ExecuteAwaited(ValueTask task)
        {
            await task;
            return EmptyHttpResult.Instance;
        }

        if (valueTask.IsCompletedSuccessfully)
        {
            valueTask.GetAwaiter().GetResult();
            return new ValueTask<object?>(EmptyHttpResult.Instance);
        }

        return ExecuteAwaited(valueTask);
    }

<<<<<<< HEAD
    private static Task ExecuteValueTaskOfT<T>(ValueTask<T> task, HttpContext httpContext, JsonSerializerOptions? options, JsonTypeInfo? jsonTypeInfo)
    {
        static async Task ExecuteAwaited(ValueTask<T> task, HttpContext httpContext, JsonSerializerOptions? options, JsonTypeInfo? jsonTypeInfo)
        {
            await WriteJsonResponse(httpContext.Response, await task, options, jsonTypeInfo);
=======
    private static Task ExecuteValueTaskOfT<T>(ValueTask<T> task, HttpContext httpContext, JsonSerializerOptions? options)
    {
        static async Task ExecuteAwaited(ValueTask<T> task, HttpContext httpContext, JsonSerializerOptions? options)
        {
            await WriteJsonResponse(httpContext.Response, await task, options);
>>>>>>> 2fa51473
        }

        if (task.IsCompletedSuccessfully)
        {
<<<<<<< HEAD
            return WriteJsonResponse(httpContext.Response, task.GetAwaiter().GetResult(), options, jsonTypeInfo);
        }

        return ExecuteAwaited(task, httpContext, options, jsonTypeInfo);
=======
            return WriteJsonResponse(httpContext.Response, task.GetAwaiter().GetResult(), options);
        }

        return ExecuteAwaited(task, httpContext, options);
>>>>>>> 2fa51473
    }

    private static Task ExecuteValueTaskOfString(ValueTask<string?> task, HttpContext httpContext)
    {
        SetPlaintextContentType(httpContext);

        static async Task ExecuteAwaited(ValueTask<string> task, HttpContext httpContext)
        {
            await httpContext.Response.WriteAsync(await task);
        }

        if (task.IsCompletedSuccessfully)
        {
            return httpContext.Response.WriteAsync(task.GetAwaiter().GetResult()!);
        }

        return ExecuteAwaited(task!, httpContext);
    }

    private static Task ExecuteValueTaskResult<T>(ValueTask<T?> task, HttpContext httpContext) where T : IResult
    {
        static async Task ExecuteAwaited(ValueTask<T> task, HttpContext httpContext)
        {
            await EnsureRequestResultNotNull(await task).ExecuteAsync(httpContext);
        }

        if (task.IsCompletedSuccessfully)
        {
            return EnsureRequestResultNotNull(task.GetAwaiter().GetResult()).ExecuteAsync(httpContext);
        }

        return ExecuteAwaited(task!, httpContext);
    }

    private static async Task ExecuteTaskResult<T>(Task<T?> task, HttpContext httpContext) where T : IResult
    {
        EnsureRequestTaskOfNotNull(task);

        await EnsureRequestResultNotNull(await task).ExecuteAsync(httpContext);
    }

    private static async Task ExecuteResultWriteResponse(IResult? result, HttpContext httpContext)
    {
        await EnsureRequestResultNotNull(result).ExecuteAsync(httpContext);
    }

<<<<<<< HEAD
    private static Task WriteJsonResponse<T>(HttpResponse response, T? value, JsonSerializerOptions? options, JsonTypeInfo? jsonTypeInfo)
=======
    private static Task WriteJsonResponse(HttpResponse response, object? value, JsonSerializerOptions? options)
>>>>>>> 2fa51473
    {
        if (jsonTypeInfo is not null &&
            (jsonTypeInfo.PolymorphismOptions is not null ||
            jsonTypeInfo.Type.IsValueType ||
            jsonTypeInfo.Type == value?.GetType()))
        {
            // waiting for https://github.com/dotnet/runtime/issues/77051

            // In this case the polymorphism is not
            // relevant for us and will be handled by STJ.
            return HttpResponseJsonExtensions.WriteAsJsonAsync(response, value!, (JsonTypeInfo<T>)jsonTypeInfo, default);
        }

        // Call WriteAsJsonAsync() with the runtime type to serialize the runtime type rather than the declared type
        // and avoid source generators issues.
        // https://github.com/dotnet/aspnetcore/issues/43894
        // https://docs.microsoft.com/en-us/dotnet/standard/serialization/system-text-json-polymorphism
<<<<<<< HEAD
        return HttpResponseJsonExtensions.WriteAsJsonAsync(response, value, value?.GetType() ?? typeof(object), options, default);
=======
        return HttpResponseJsonExtensions.WriteAsJsonAsync(response, value, value is null ? typeof(object) : value.GetType(), options, default);

>>>>>>> 2fa51473
    }

    private static NotSupportedException GetUnsupportedReturnTypeException(Type returnType)
    {
        return new NotSupportedException($"Unsupported return type: {TypeNameHelper.GetTypeDisplayName(returnType)}");
    }

    private static class RequestDelegateFactoryConstants
    {
        public const string RouteAttribute = "Route (Attribute)";
        public const string QueryAttribute = "Query (Attribute)";
        public const string HeaderAttribute = "Header (Attribute)";
        public const string BodyAttribute = "Body (Attribute)";
        public const string ServiceAttribute = "Service (Attribute)";
        public const string FormFileAttribute = "Form File (Attribute)";
        public const string FormAttribute = "Form (Attribute)";
        public const string RouteParameter = "Route (Inferred)";
        public const string QueryStringParameter = "Query String (Inferred)";
        public const string ServiceParameter = "Services (Inferred)";
        public const string BodyParameter = "Body (Inferred)";
        public const string RouteOrQueryStringParameter = "Route or Query String (Inferred)";
        public const string FormFileParameter = "Form File (Inferred)";
        public const string FormCollectionParameter = "Form Collection (Inferred)";
        public const string PropertyAsParameter = "As Parameter (Attribute)";
    }

    private static partial class Log
    {
        private const string InvalidJsonRequestBodyMessage = @"Failed to read parameter ""{ParameterType} {ParameterName}"" from the request body as JSON.";
        private const string InvalidJsonRequestBodyExceptionMessage = @"Failed to read parameter ""{0} {1}"" from the request body as JSON.";

        private const string ParameterBindingFailedLogMessage = @"Failed to bind parameter ""{ParameterType} {ParameterName}"" from ""{SourceValue}"".";
        private const string ParameterBindingFailedExceptionMessage = @"Failed to bind parameter ""{0} {1}"" from ""{2}"".";

        private const string RequiredParameterNotProvidedLogMessage = @"Required parameter ""{ParameterType} {ParameterName}"" was not provided from {Source}.";
        private const string RequiredParameterNotProvidedExceptionMessage = @"Required parameter ""{0} {1}"" was not provided from {2}.";

        private const string UnexpectedJsonContentTypeLogMessage = @"Expected a supported JSON media type but got ""{ContentType}"".";
        private const string UnexpectedJsonContentTypeExceptionMessage = @"Expected a supported JSON media type but got ""{0}"".";

        private const string ImplicitBodyNotProvidedLogMessage = @"Implicit body inferred for parameter ""{ParameterName}"" but no body was provided. Did you mean to use a Service instead?";
        private const string ImplicitBodyNotProvidedExceptionMessage = @"Implicit body inferred for parameter ""{0}"" but no body was provided. Did you mean to use a Service instead?";

        private const string InvalidFormRequestBodyMessage = @"Failed to read parameter ""{ParameterType} {ParameterName}"" from the request body as form.";
        private const string InvalidFormRequestBodyExceptionMessage = @"Failed to read parameter ""{0} {1}"" from the request body as form.";

        private const string UnexpectedFormContentTypeLogMessage = @"Expected a supported form media type but got ""{ContentType}"".";
        private const string UnexpectedFormContentTypeExceptionMessage = @"Expected a supported form media type but got ""{0}"".";

        // This doesn't take a shouldThrow parameter because an IOException indicates an aborted request rather than a "bad" request so
        // a BadHttpRequestException feels wrong. The client shouldn't be able to read the Developer Exception Page at any rate.
        public static void RequestBodyIOException(HttpContext httpContext, IOException exception)
            => RequestBodyIOException(GetLogger(httpContext), exception);

        [LoggerMessage(1, LogLevel.Debug, "Reading the request body failed with an IOException.", EventName = "RequestBodyIOException")]
        private static partial void RequestBodyIOException(ILogger logger, IOException exception);

        public static void InvalidJsonRequestBody(HttpContext httpContext, string parameterTypeName, string parameterName, Exception exception, bool shouldThrow)
        {
            if (shouldThrow)
            {
                var message = string.Format(CultureInfo.InvariantCulture, InvalidJsonRequestBodyExceptionMessage, parameterTypeName, parameterName);
                throw new BadHttpRequestException(message, exception);
            }

            InvalidJsonRequestBody(GetLogger(httpContext), parameterTypeName, parameterName, exception);
        }

        [LoggerMessage(2, LogLevel.Debug, InvalidJsonRequestBodyMessage, EventName = "InvalidJsonRequestBody")]
        private static partial void InvalidJsonRequestBody(ILogger logger, string parameterType, string parameterName, Exception exception);

        public static void ParameterBindingFailed(HttpContext httpContext, string parameterTypeName, string parameterName, string sourceValue, bool shouldThrow)
        {
            if (shouldThrow)
            {
                var message = string.Format(CultureInfo.InvariantCulture, ParameterBindingFailedExceptionMessage, parameterTypeName, parameterName, sourceValue);
                throw new BadHttpRequestException(message);
            }

            ParameterBindingFailed(GetLogger(httpContext), parameterTypeName, parameterName, sourceValue);
        }

        [LoggerMessage(3, LogLevel.Debug, ParameterBindingFailedLogMessage, EventName = "ParameterBindingFailed")]
        private static partial void ParameterBindingFailed(ILogger logger, string parameterType, string parameterName, string sourceValue);

        public static void RequiredParameterNotProvided(HttpContext httpContext, string parameterTypeName, string parameterName, string source, bool shouldThrow)
        {
            if (shouldThrow)
            {
                var message = string.Format(CultureInfo.InvariantCulture, RequiredParameterNotProvidedExceptionMessage, parameterTypeName, parameterName, source);
                throw new BadHttpRequestException(message);
            }

            RequiredParameterNotProvided(GetLogger(httpContext), parameterTypeName, parameterName, source);
        }

        [LoggerMessage(4, LogLevel.Debug, RequiredParameterNotProvidedLogMessage, EventName = "RequiredParameterNotProvided")]
        private static partial void RequiredParameterNotProvided(ILogger logger, string parameterType, string parameterName, string source);

        public static void ImplicitBodyNotProvided(HttpContext httpContext, string parameterName, bool shouldThrow)
        {
            if (shouldThrow)
            {
                var message = string.Format(CultureInfo.InvariantCulture, ImplicitBodyNotProvidedExceptionMessage, parameterName);
                throw new BadHttpRequestException(message);
            }

            ImplicitBodyNotProvided(GetLogger(httpContext), parameterName);
        }

        [LoggerMessage(5, LogLevel.Debug, ImplicitBodyNotProvidedLogMessage, EventName = "ImplicitBodyNotProvided")]
        private static partial void ImplicitBodyNotProvided(ILogger logger, string parameterName);

        public static void UnexpectedJsonContentType(HttpContext httpContext, string? contentType, bool shouldThrow)
        {
            if (shouldThrow)
            {
                var message = string.Format(CultureInfo.InvariantCulture, UnexpectedJsonContentTypeExceptionMessage, contentType);
                throw new BadHttpRequestException(message, StatusCodes.Status415UnsupportedMediaType);
            }

            UnexpectedJsonContentType(GetLogger(httpContext), contentType ?? "(none)");
        }

        [LoggerMessage(6, LogLevel.Debug, UnexpectedJsonContentTypeLogMessage, EventName = "UnexpectedContentType")]
        private static partial void UnexpectedJsonContentType(ILogger logger, string contentType);

        public static void UnexpectedNonFormContentType(HttpContext httpContext, string? contentType, bool shouldThrow)
        {
            if (shouldThrow)
            {
                var message = string.Format(CultureInfo.InvariantCulture, UnexpectedFormContentTypeExceptionMessage, contentType);
                throw new BadHttpRequestException(message, StatusCodes.Status415UnsupportedMediaType);
            }

            UnexpectedNonFormContentType(GetLogger(httpContext), contentType ?? "(none)");
        }

        [LoggerMessage(7, LogLevel.Debug, UnexpectedFormContentTypeLogMessage, EventName = "UnexpectedNonFormContentType")]
        private static partial void UnexpectedNonFormContentType(ILogger logger, string contentType);

        public static void InvalidFormRequestBody(HttpContext httpContext, string parameterTypeName, string parameterName, Exception exception, bool shouldThrow)
        {
            if (shouldThrow)
            {
                var message = string.Format(CultureInfo.InvariantCulture, InvalidFormRequestBodyExceptionMessage, parameterTypeName, parameterName);
                throw new BadHttpRequestException(message, exception);
            }

            InvalidFormRequestBody(GetLogger(httpContext), parameterTypeName, parameterName, exception);
        }

        [LoggerMessage(8, LogLevel.Debug, InvalidFormRequestBodyMessage, EventName = "InvalidFormRequestBody")]
        private static partial void InvalidFormRequestBody(ILogger logger, string parameterType, string parameterName, Exception exception);

        private static ILogger GetLogger(HttpContext httpContext)
        {
            var loggerFactory = httpContext.RequestServices.GetRequiredService<ILoggerFactory>();
            return loggerFactory.CreateLogger(typeof(RequestDelegateFactory));
        }
    }

    private static void EnsureRequestTaskOfNotNull<T>(Task<T?> task) where T : IResult
    {
        if (task is null)
        {
            throw new InvalidOperationException("The IResult in Task<IResult> response must not be null.");
        }
    }

    private static void EnsureRequestTaskNotNull(Task? task)
    {
        if (task is null)
        {
            throw new InvalidOperationException("The Task returned by the Delegate must not be null.");
        }
    }

    private static IResult EnsureRequestResultNotNull(IResult? result)
    {
        if (result is null)
        {
            throw new InvalidOperationException("The IResult returned by the Delegate must not be null.");
        }

        return result;
    }

    private static void SetPlaintextContentType(HttpContext httpContext)
    {
        httpContext.Response.ContentType ??= "text/plain; charset=utf-8";
    }

    private static string BuildErrorMessageForMultipleBodyParameters(RequestDelegateFactoryContext factoryContext)
    {
        var errorMessage = new StringBuilder();
        errorMessage.AppendLine("Failure to infer one or more parameters.");
        errorMessage.AppendLine("Below is the list of parameters that we found: ");
        errorMessage.AppendLine();
        errorMessage.AppendLine(FormattableString.Invariant($"{"Parameter",-20}| {"Source",-30}"));
        errorMessage.AppendLine("---------------------------------------------------------------------------------");

        FormatTrackedParameters(factoryContext, errorMessage);

        errorMessage.AppendLine().AppendLine();
        errorMessage.AppendLine("Did you mean to register the \"UNKNOWN\" parameters as a Service?")
            .AppendLine();
        return errorMessage.ToString();
    }

    private static string BuildErrorMessageForInferredBodyParameter(RequestDelegateFactoryContext factoryContext)
    {
        var errorMessage = new StringBuilder();
        errorMessage.AppendLine("Body was inferred but the method does not allow inferred body parameters.");
        errorMessage.AppendLine("Below is the list of parameters that we found: ");
        errorMessage.AppendLine();
        errorMessage.AppendLine(FormattableString.Invariant($"{"Parameter",-20}| {"Source",-30}"));
        errorMessage.AppendLine("---------------------------------------------------------------------------------");

        FormatTrackedParameters(factoryContext, errorMessage);

        errorMessage.AppendLine().AppendLine();
        errorMessage.AppendLine("Did you mean to register the \"Body (Inferred)\" parameter(s) as a Service or apply the [FromServices] or [FromBody] attribute?")
            .AppendLine();
        return errorMessage.ToString();
    }

    private static string BuildErrorMessageForFormAndJsonBodyParameters(RequestDelegateFactoryContext factoryContext)
    {
        var errorMessage = new StringBuilder();
        errorMessage.AppendLine("An action cannot use both form and JSON body parameters.");
        errorMessage.AppendLine("Below is the list of parameters that we found: ");
        errorMessage.AppendLine();
        errorMessage.AppendLine(FormattableString.Invariant($"{"Parameter",-20}| {"Source",-30}"));
        errorMessage.AppendLine("---------------------------------------------------------------------------------");

        FormatTrackedParameters(factoryContext, errorMessage);

        return errorMessage.ToString();
    }

    private static void FormatTrackedParameters(RequestDelegateFactoryContext factoryContext, StringBuilder errorMessage)
    {
        foreach (var kv in factoryContext.TrackedParameters)
        {
            errorMessage.AppendLine(FormattableString.Invariant($"{kv.Key,-19} | {kv.Value,-15}"));
        }
    }

    // Due to cyclic references between Http.Extensions and
    // Http.Results, we define our own instance of the `EmptyHttpResult`
    // type here.
    private sealed class EmptyHttpResult : IResult
    {
        private EmptyHttpResult()
        {
        }

        public static EmptyHttpResult Instance { get; } = new();

        /// <inheritdoc/>
        public Task ExecuteAsync(HttpContext httpContext)
        {
            return Task.CompletedTask;
        }
    }

    private sealed class RDFEndpointBuilder : EndpointBuilder
    {
        public RDFEndpointBuilder(IServiceProvider applicationServices)
        {
            ApplicationServices = applicationServices;
        }

        public override Endpoint Build()
        {
            throw new NotSupportedException();
        }
    }

    private sealed class EmptyServiceProvider : IServiceProvider
    {
        public static EmptyServiceProvider Instance { get; } = new EmptyServiceProvider();
        public object? GetService(Type serviceType) => null;
    }
}<|MERGE_RESOLUTION|>--- conflicted
+++ resolved
@@ -272,7 +272,6 @@
         var serviceProvider = options?.ServiceProvider ?? options?.EndpointBuilder?.ApplicationServices ?? EmptyServiceProvider.Instance;
         var endpointBuilder = options?.EndpointBuilder ?? new RDFEndpointBuilder(serviceProvider);
         var jsonSerializerOptions = serviceProvider.GetService<IOptions<JsonOptions>>()?.Value.SerializerOptions;
-<<<<<<< HEAD
 
         // TODO: Verify
         if (jsonSerializerOptions is not null)
@@ -280,8 +279,6 @@
             jsonSerializerOptions.TypeInfoResolver ??= new DefaultJsonTypeInfoResolver();
             jsonSerializerOptions.MakeReadOnly();
         }
-=======
->>>>>>> 2fa51473
 
         var factoryContext = new RequestDelegateFactoryContext
         {
@@ -1013,31 +1010,19 @@
         }
         else if (returnType == typeof(object))
         {
-<<<<<<< HEAD
             return Expression.Call(ExecuteAwaitedReturnMethod, methodCall, HttpContextExpr, factoryContext.JsonSerializerOptionsExpression, Expression.Constant(null, typeof(JsonTypeInfo)));
-=======
-            return Expression.Call(ExecuteAwaitedReturnMethod, methodCall, HttpContextExpr, factoryContext.JsonSerializerOptionsExpression);
->>>>>>> 2fa51473
         }
         else if (returnType == typeof(ValueTask<object>))
         {
             return Expression.Call(ExecuteValueTaskOfObjectMethod,
                 methodCall,
-<<<<<<< HEAD
                 HttpContextExpr, factoryContext.JsonSerializerOptionsExpression, Expression.Constant(null, typeof(JsonTypeInfo)));
-=======
-                HttpContextExpr, factoryContext.JsonSerializerOptionsExpression);
->>>>>>> 2fa51473
         }
         else if (returnType == typeof(Task<object>))
         {
             return Expression.Call(ExecuteTaskOfObjectMethod,
                 methodCall,
-<<<<<<< HEAD
                 HttpContextExpr, factoryContext.JsonSerializerOptionsExpression, Expression.Constant(null, typeof(JsonTypeInfo)));
-=======
-                HttpContextExpr, factoryContext.JsonSerializerOptionsExpression);
->>>>>>> 2fa51473
         }
         else if (AwaitableInfo.IsTypeAwaitable(returnType, out _))
         {
@@ -1079,12 +1064,8 @@
                         ExecuteTaskOfTMethod.MakeGenericMethod(typeArg),
                         methodCall,
                         HttpContextExpr,
-<<<<<<< HEAD
                         factoryContext.JsonSerializerOptionsExpression,
                         Expression.Constant(jsonTypeInfo, typeof(JsonTypeInfo)));
-=======
-                        factoryContext.JsonSerializerOptionsExpression);
->>>>>>> 2fa51473
                 }
             }
             else if (returnType.IsGenericType &&
@@ -1114,12 +1095,8 @@
                         ExecuteValueTaskOfTMethod.MakeGenericMethod(typeArg),
                         methodCall,
                         HttpContextExpr,
-<<<<<<< HEAD
                         factoryContext.JsonSerializerOptionsExpression,
                         Expression.Constant(jsonTypeInfo, typeof(JsonTypeInfo)));
-=======
-                        factoryContext.JsonSerializerOptionsExpression);
->>>>>>> 2fa51473
                 }
             }
             else
@@ -1145,7 +1122,6 @@
         {
             throw GetUnsupportedReturnTypeException(returnType);
         }
-<<<<<<< HEAD
         //else if (returnType.IsValueType)
         //{
         //    var box = Expression.TypeAs(methodCall, typeof(object));
@@ -1155,16 +1131,6 @@
         {
             var jsonTypeInfo = factoryContext.JsonSerializerOptions?.GetTypeInfo(returnType);
             return Expression.Call(JsonResultOfTWriteResponseAsyncMethod.MakeGenericMethod(returnType), HttpResponseExpr, methodCall, factoryContext.JsonSerializerOptionsExpression, Expression.Constant(jsonTypeInfo, typeof(JsonTypeInfo)));
-=======
-        else if (returnType.IsValueType)
-        {
-            var box = Expression.TypeAs(methodCall, typeof(object));
-            return Expression.Call(JsonResultWriteResponseAsyncMethod, HttpResponseExpr, box, factoryContext.JsonSerializerOptionsExpression);
-        }
-        else
-        {
-            return Expression.Call(JsonResultWriteResponseAsyncMethod, HttpResponseExpr, methodCall, factoryContext.JsonSerializerOptionsExpression);
->>>>>>> 2fa51473
         }
     }
 
@@ -2101,24 +2067,15 @@
     // if necessary and restart the cycle until we've reached a terminal state (unknown type).
     // We currently don't handle Task<unknown> or ValueTask<unknown>. We can support this later if this
     // ends up being a common scenario.
-<<<<<<< HEAD
     private static Task ExecuteValueTaskOfObject(ValueTask<object> valueTask, HttpContext httpContext, JsonSerializerOptions? options, JsonTypeInfo? jsonTypeInfo)
     {
         static async Task ExecuteAwaited(ValueTask<object> valueTask, HttpContext httpContext, JsonSerializerOptions? options, JsonTypeInfo? jsonTypeInfo)
         {
             await ExecuteAwaitedReturn(await valueTask, httpContext, options, jsonTypeInfo);
-=======
-    private static Task ExecuteValueTaskOfObject(ValueTask<object> valueTask, HttpContext httpContext, JsonSerializerOptions? options)
-    {
-        static async Task ExecuteAwaited(ValueTask<object> valueTask, HttpContext httpContext, JsonSerializerOptions? options)
-        {
-            await ExecuteAwaitedReturn(await valueTask, httpContext, options);
->>>>>>> 2fa51473
         }
 
         if (valueTask.IsCompletedSuccessfully)
         {
-<<<<<<< HEAD
             return ExecuteAwaitedReturn(valueTask.GetAwaiter().GetResult(), httpContext, options, jsonTypeInfo);
         }
 
@@ -2130,24 +2087,10 @@
         static async Task ExecuteAwaited(Task<object> task, HttpContext httpContext, JsonSerializerOptions? options, JsonTypeInfo? jsonTypeInfo)
         {
             await ExecuteAwaitedReturn(await task, httpContext, options, jsonTypeInfo);
-=======
-            return ExecuteAwaitedReturn(valueTask.GetAwaiter().GetResult(), httpContext, options);
-        }
-
-        return ExecuteAwaited(valueTask, httpContext, options);
-    }
-
-    private static Task ExecuteTaskOfObject(Task<object> task, HttpContext httpContext, JsonSerializerOptions? options)
-    {
-        static async Task ExecuteAwaited(Task<object> task, HttpContext httpContext, JsonSerializerOptions? options)
-        {
-            await ExecuteAwaitedReturn(await task, httpContext, options);
->>>>>>> 2fa51473
         }
 
         if (task.IsCompletedSuccessfully)
         {
-<<<<<<< HEAD
             return ExecuteAwaitedReturn(task.GetAwaiter().GetResult(), httpContext, options, jsonTypeInfo);
         }
 
@@ -2155,15 +2098,6 @@
     }
 
     private static Task ExecuteAwaitedReturn(object obj, HttpContext httpContext, JsonSerializerOptions? options, JsonTypeInfo? jsonTypeInfo)
-=======
-            return ExecuteAwaitedReturn(task.GetAwaiter().GetResult(), httpContext, options);
-        }
-
-        return ExecuteAwaited(task, httpContext, options);
-    }
-
-    private static Task ExecuteAwaitedReturn(object obj, HttpContext httpContext, JsonSerializerOptions? options)
->>>>>>> 2fa51473
     {
         // Terminal built ins
         if (obj is IResult result)
@@ -2178,7 +2112,6 @@
         else
         {
             // Otherwise, we JSON serialize when we reach the terminal state
-<<<<<<< HEAD
             return WriteJsonResponse(httpContext.Response, obj, options, jsonTypeInfo);
         }
     }
@@ -2190,34 +2123,14 @@
         static async Task ExecuteAwaited(Task<T> task, HttpContext httpContext, JsonSerializerOptions? options, JsonTypeInfo? jsonTypeInfo)
         {
             await WriteJsonResponse(httpContext.Response, await task, options, jsonTypeInfo);
-=======
-            return WriteJsonResponse(httpContext.Response, obj, options);
-        }
-    }
-
-    private static Task ExecuteTaskOfT<T>(Task<T> task, HttpContext httpContext, JsonSerializerOptions? options)
-    {
-        EnsureRequestTaskNotNull(task);
-
-        static async Task ExecuteAwaited(Task<T> task, HttpContext httpContext, JsonSerializerOptions? options)
-        {
-            await WriteJsonResponse(httpContext.Response, await task, options);
->>>>>>> 2fa51473
         }
 
         if (task.IsCompletedSuccessfully)
         {
-<<<<<<< HEAD
             return WriteJsonResponse(httpContext.Response, task.GetAwaiter().GetResult(), options, jsonTypeInfo);
         }
 
         return ExecuteAwaited(task, httpContext, options, jsonTypeInfo);
-=======
-            return WriteJsonResponse(httpContext.Response, task.GetAwaiter().GetResult(), options);
-        }
-
-        return ExecuteAwaited(task, httpContext, options);
->>>>>>> 2fa51473
     }
 
     private static Task ExecuteTaskOfString(Task<string?> task, HttpContext httpContext)
@@ -2293,34 +2206,19 @@
         return ExecuteAwaited(valueTask);
     }
 
-<<<<<<< HEAD
     private static Task ExecuteValueTaskOfT<T>(ValueTask<T> task, HttpContext httpContext, JsonSerializerOptions? options, JsonTypeInfo? jsonTypeInfo)
     {
         static async Task ExecuteAwaited(ValueTask<T> task, HttpContext httpContext, JsonSerializerOptions? options, JsonTypeInfo? jsonTypeInfo)
         {
             await WriteJsonResponse(httpContext.Response, await task, options, jsonTypeInfo);
-=======
-    private static Task ExecuteValueTaskOfT<T>(ValueTask<T> task, HttpContext httpContext, JsonSerializerOptions? options)
-    {
-        static async Task ExecuteAwaited(ValueTask<T> task, HttpContext httpContext, JsonSerializerOptions? options)
-        {
-            await WriteJsonResponse(httpContext.Response, await task, options);
->>>>>>> 2fa51473
         }
 
         if (task.IsCompletedSuccessfully)
         {
-<<<<<<< HEAD
             return WriteJsonResponse(httpContext.Response, task.GetAwaiter().GetResult(), options, jsonTypeInfo);
         }
 
         return ExecuteAwaited(task, httpContext, options, jsonTypeInfo);
-=======
-            return WriteJsonResponse(httpContext.Response, task.GetAwaiter().GetResult(), options);
-        }
-
-        return ExecuteAwaited(task, httpContext, options);
->>>>>>> 2fa51473
     }
 
     private static Task ExecuteValueTaskOfString(ValueTask<string?> task, HttpContext httpContext)
@@ -2367,11 +2265,7 @@
         await EnsureRequestResultNotNull(result).ExecuteAsync(httpContext);
     }
 
-<<<<<<< HEAD
     private static Task WriteJsonResponse<T>(HttpResponse response, T? value, JsonSerializerOptions? options, JsonTypeInfo? jsonTypeInfo)
-=======
-    private static Task WriteJsonResponse(HttpResponse response, object? value, JsonSerializerOptions? options)
->>>>>>> 2fa51473
     {
         if (jsonTypeInfo is not null &&
             (jsonTypeInfo.PolymorphismOptions is not null ||
@@ -2389,12 +2283,8 @@
         // and avoid source generators issues.
         // https://github.com/dotnet/aspnetcore/issues/43894
         // https://docs.microsoft.com/en-us/dotnet/standard/serialization/system-text-json-polymorphism
-<<<<<<< HEAD
-        return HttpResponseJsonExtensions.WriteAsJsonAsync(response, value, value?.GetType() ?? typeof(object), options, default);
-=======
         return HttpResponseJsonExtensions.WriteAsJsonAsync(response, value, value is null ? typeof(object) : value.GetType(), options, default);
 
->>>>>>> 2fa51473
     }
 
     private static NotSupportedException GetUnsupportedReturnTypeException(Type returnType)
