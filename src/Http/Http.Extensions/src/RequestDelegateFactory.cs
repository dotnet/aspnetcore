// Licensed to the .NET Foundation under one or more agreements.
// The .NET Foundation licenses this file to you under the MIT license.

using System.Diagnostics;
using System.Diagnostics.CodeAnalysis;
using System.Globalization;
using System.IO.Pipelines;
using System.Linq;
using System.Linq.Expressions;
using System.Reflection;
using System.Runtime.CompilerServices;
using System.Security.Claims;
using System.Text;
using System.Text.Json;
using Microsoft.AspNetCore.Http.Features;
using Microsoft.AspNetCore.Http.Metadata;
using Microsoft.Extensions.DependencyInjection;
using Microsoft.Extensions.Internal;
using Microsoft.Extensions.Logging;
using Microsoft.Extensions.Primitives;

namespace Microsoft.AspNetCore.Http;

/// <summary>
/// Creates <see cref="RequestDelegate"/> implementations from <see cref="Delegate"/> request handlers.
/// </summary>
[UnconditionalSuppressMessage("Trimmer", "IL2026", Justification = "RequestDelegateFactory.Create requires unreferenced code.")]
[UnconditionalSuppressMessage("Trimmer", "IL2060", Justification = "RequestDelegateFactory.Create requires unreferenced code.")]
[UnconditionalSuppressMessage("Trimmer", "IL2072", Justification = "RequestDelegateFactory.Create requires unreferenced code.")]
[UnconditionalSuppressMessage("Trimmer", "IL2075", Justification = "RequestDelegateFactory.Create requires unreferenced code.")]
[UnconditionalSuppressMessage("Trimmer", "IL2077", Justification = "RequestDelegateFactory.Create requires unreferenced code.")]
public static partial class RequestDelegateFactory
{
    private static readonly ParameterBindingMethodCache ParameterBindingMethodCache = new();

    private static readonly MethodInfo ExecuteTaskWithEmptyResultMethod = typeof(RequestDelegateFactory).GetMethod(nameof(ExecuteTaskWithEmptyResult), BindingFlags.NonPublic | BindingFlags.Static)!;
    private static readonly MethodInfo ExecuteValueTaskWithEmptyResultMethod = typeof(RequestDelegateFactory).GetMethod(nameof(ExecuteValueTaskWithEmptyResult), BindingFlags.NonPublic | BindingFlags.Static)!;
    private static readonly MethodInfo ExecuteTaskOfTMethod = typeof(RequestDelegateFactory).GetMethod(nameof(ExecuteTaskOfT), BindingFlags.NonPublic | BindingFlags.Static)!;
    private static readonly MethodInfo ExecuteTaskOfObjectMethod = typeof(RequestDelegateFactory).GetMethod(nameof(ExecuteTaskOfObject), BindingFlags.NonPublic | BindingFlags.Static)!;
    private static readonly MethodInfo ExecuteValueTaskOfObjectMethod = typeof(RequestDelegateFactory).GetMethod(nameof(ExecuteValueTaskOfObject), BindingFlags.NonPublic | BindingFlags.Static)!;
    private static readonly MethodInfo ExecuteTaskOfStringMethod = typeof(RequestDelegateFactory).GetMethod(nameof(ExecuteTaskOfString), BindingFlags.NonPublic | BindingFlags.Static)!;
    private static readonly MethodInfo ExecuteValueTaskOfTMethod = typeof(RequestDelegateFactory).GetMethod(nameof(ExecuteValueTaskOfT), BindingFlags.NonPublic | BindingFlags.Static)!;
    private static readonly MethodInfo ExecuteValueTaskMethod = typeof(RequestDelegateFactory).GetMethod(nameof(ExecuteValueTask), BindingFlags.NonPublic | BindingFlags.Static)!;
    private static readonly MethodInfo ExecuteValueTaskOfStringMethod = typeof(RequestDelegateFactory).GetMethod(nameof(ExecuteValueTaskOfString), BindingFlags.NonPublic | BindingFlags.Static)!;
    private static readonly MethodInfo ExecuteTaskResultOfTMethod = typeof(RequestDelegateFactory).GetMethod(nameof(ExecuteTaskResult), BindingFlags.NonPublic | BindingFlags.Static)!;
    private static readonly MethodInfo ExecuteValueResultTaskOfTMethod = typeof(RequestDelegateFactory).GetMethod(nameof(ExecuteValueTaskResult), BindingFlags.NonPublic | BindingFlags.Static)!;
    private static readonly MethodInfo ExecuteObjectReturnMethod = typeof(RequestDelegateFactory).GetMethod(nameof(ExecuteObjectReturn), BindingFlags.NonPublic | BindingFlags.Static)!;
    private static readonly MethodInfo GetRequiredServiceMethod = typeof(ServiceProviderServiceExtensions).GetMethod(nameof(ServiceProviderServiceExtensions.GetRequiredService), BindingFlags.Public | BindingFlags.Static, new Type[] { typeof(IServiceProvider) })!;
    private static readonly MethodInfo GetServiceMethod = typeof(ServiceProviderServiceExtensions).GetMethod(nameof(ServiceProviderServiceExtensions.GetService), BindingFlags.Public | BindingFlags.Static, new Type[] { typeof(IServiceProvider) })!;
    private static readonly MethodInfo ResultWriteResponseAsyncMethod = typeof(RequestDelegateFactory).GetMethod(nameof(ExecuteResultWriteResponse), BindingFlags.NonPublic | BindingFlags.Static)!;
    private static readonly MethodInfo StringResultWriteResponseAsyncMethod = typeof(RequestDelegateFactory).GetMethod(nameof(ExecuteWriteStringResponseAsync), BindingFlags.NonPublic | BindingFlags.Static)!;
    private static readonly MethodInfo StringIsNullOrEmptyMethod = typeof(string).GetMethod(nameof(string.IsNullOrEmpty), BindingFlags.Static | BindingFlags.Public)!;
    private static readonly MethodInfo WrapObjectAsValueTaskMethod = typeof(RequestDelegateFactory).GetMethod(nameof(WrapObjectAsValueTask), BindingFlags.NonPublic | BindingFlags.Static)!;
    private static readonly MethodInfo TaskOfTToValueTaskOfObjectMethod = typeof(RequestDelegateFactory).GetMethod(nameof(TaskOfTToValueTaskOfObject), BindingFlags.NonPublic | BindingFlags.Static)!;
    private static readonly MethodInfo ValueTaskOfTToValueTaskOfObjectMethod = typeof(RequestDelegateFactory).GetMethod(nameof(ValueTaskOfTToValueTaskOfObject), BindingFlags.NonPublic | BindingFlags.Static)!;
    private static readonly MethodInfo PopulateMetadataForParameterMethod = typeof(RequestDelegateFactory).GetMethod(nameof(PopulateMetadataForParameter), BindingFlags.NonPublic | BindingFlags.Static)!;
    private static readonly MethodInfo PopulateMetadataForEndpointMethod = typeof(RequestDelegateFactory).GetMethod(nameof(PopulateMetadataForEndpoint), BindingFlags.NonPublic | BindingFlags.Static)!;

    // Call WriteAsJsonAsync<object?>() to serialize the runtime return type rather than the declared return type.
    // https://docs.microsoft.com/en-us/dotnet/standard/serialization/system-text-json-polymorphism
    private static readonly MethodInfo JsonResultWriteResponseAsyncMethod = GetMethodInfo<Func<HttpResponse, object?, Task>>((response, value) => HttpResponseJsonExtensions.WriteAsJsonAsync<object?>(response, value, default));

    private static readonly MethodInfo LogParameterBindingFailedMethod = GetMethodInfo<Action<HttpContext, string, string, string, bool>>((httpContext, parameterType, parameterName, sourceValue, shouldThrow) =>
        Log.ParameterBindingFailed(httpContext, parameterType, parameterName, sourceValue, shouldThrow));
    private static readonly MethodInfo LogRequiredParameterNotProvidedMethod = GetMethodInfo<Action<HttpContext, string, string, string, bool>>((httpContext, parameterType, parameterName, source, shouldThrow) =>
        Log.RequiredParameterNotProvided(httpContext, parameterType, parameterName, source, shouldThrow));
    private static readonly MethodInfo LogImplicitBodyNotProvidedMethod = GetMethodInfo<Action<HttpContext, string, bool>>((httpContext, parameterName, shouldThrow) =>
        Log.ImplicitBodyNotProvided(httpContext, parameterName, shouldThrow));

    private static readonly ParameterExpression TargetExpr = Expression.Parameter(typeof(object), "target");
    private static readonly ParameterExpression BodyValueExpr = Expression.Parameter(typeof(object), "bodyValue");
    private static readonly ParameterExpression WasParamCheckFailureExpr = Expression.Variable(typeof(bool), "wasParamCheckFailure");
    private static readonly ParameterExpression BoundValuesArrayExpr = Expression.Parameter(typeof(object[]), "boundValues");

    private static readonly ParameterExpression HttpContextExpr = ParameterBindingMethodCache.HttpContextExpr;
    private static readonly MemberExpression RequestServicesExpr = Expression.Property(HttpContextExpr, typeof(HttpContext).GetProperty(nameof(HttpContext.RequestServices))!);
    private static readonly MemberExpression HttpRequestExpr = Expression.Property(HttpContextExpr, typeof(HttpContext).GetProperty(nameof(HttpContext.Request))!);
    private static readonly MemberExpression HttpResponseExpr = Expression.Property(HttpContextExpr, typeof(HttpContext).GetProperty(nameof(HttpContext.Response))!);
    private static readonly MemberExpression RequestAbortedExpr = Expression.Property(HttpContextExpr, typeof(HttpContext).GetProperty(nameof(HttpContext.RequestAborted))!);
    private static readonly MemberExpression UserExpr = Expression.Property(HttpContextExpr, typeof(HttpContext).GetProperty(nameof(HttpContext.User))!);
    private static readonly MemberExpression RouteValuesExpr = Expression.Property(HttpRequestExpr, typeof(HttpRequest).GetProperty(nameof(HttpRequest.RouteValues))!);
    private static readonly MemberExpression QueryExpr = Expression.Property(HttpRequestExpr, typeof(HttpRequest).GetProperty(nameof(HttpRequest.Query))!);
    private static readonly MemberExpression HeadersExpr = Expression.Property(HttpRequestExpr, typeof(HttpRequest).GetProperty(nameof(HttpRequest.Headers))!);
    private static readonly MemberExpression FormExpr = Expression.Property(HttpRequestExpr, typeof(HttpRequest).GetProperty(nameof(HttpRequest.Form))!);
    private static readonly MemberExpression RequestStreamExpr = Expression.Property(HttpRequestExpr, typeof(HttpRequest).GetProperty(nameof(HttpRequest.Body))!);
    private static readonly MemberExpression RequestPipeReaderExpr = Expression.Property(HttpRequestExpr, typeof(HttpRequest).GetProperty(nameof(HttpRequest.BodyReader))!);
    private static readonly MemberExpression FormFilesExpr = Expression.Property(FormExpr, typeof(IFormCollection).GetProperty(nameof(IFormCollection.Files))!);
    private static readonly MemberExpression StatusCodeExpr = Expression.Property(HttpResponseExpr, typeof(HttpResponse).GetProperty(nameof(HttpResponse.StatusCode))!);
    private static readonly MemberExpression CompletedTaskExpr = Expression.Property(null, (PropertyInfo)GetMemberInfo<Func<Task>>(() => Task.CompletedTask));
    private static readonly NewExpression CompletedValueTaskExpr = Expression.New(typeof(ValueTask<object>).GetConstructor(new[] { typeof(Task) })!, CompletedTaskExpr);

    private static readonly ParameterExpression TempSourceStringExpr = ParameterBindingMethodCache.TempSourceStringExpr;
    private static readonly BinaryExpression TempSourceStringNotNullExpr = Expression.NotEqual(TempSourceStringExpr, Expression.Constant(null));
    private static readonly BinaryExpression TempSourceStringNullExpr = Expression.Equal(TempSourceStringExpr, Expression.Constant(null));
    private static readonly UnaryExpression TempSourceStringIsNotNullOrEmptyExpr = Expression.Not(Expression.Call(StringIsNullOrEmptyMethod, TempSourceStringExpr));

    private static readonly ConstructorInfo RouteHandlerInvocationContextConstructor = typeof(RouteHandlerInvocationContext).GetConstructor(new[] { typeof(HttpContext), typeof(object[]) })!;
    private static readonly ParameterExpression FilterContextExpr = Expression.Parameter(typeof(RouteHandlerInvocationContext), "context");
    private static readonly MemberExpression FilterContextParametersExpr = Expression.Property(FilterContextExpr, typeof(RouteHandlerInvocationContext).GetProperty(nameof(RouteHandlerInvocationContext.Parameters))!);
    private static readonly MemberExpression FilterContextHttpContextExpr = Expression.Property(FilterContextExpr, typeof(RouteHandlerInvocationContext).GetProperty(nameof(RouteHandlerInvocationContext.HttpContext))!);
    private static readonly MemberExpression FilterContextHttpContextResponseExpr = Expression.Property(FilterContextHttpContextExpr, typeof(HttpContext).GetProperty(nameof(HttpContext.Response))!);
    private static readonly MemberExpression FilterContextHttpContextStatusCodeExpr = Expression.Property(FilterContextHttpContextResponseExpr, typeof(HttpResponse).GetProperty(nameof(HttpResponse.StatusCode))!);
    private static readonly ParameterExpression InvokedFilterContextExpr = Expression.Parameter(typeof(RouteHandlerInvocationContext), "filterContext");

    private static readonly string[] DefaultAcceptsContentType = new[] { "application/json" };
    private static readonly string[] FormFileContentType = new[] { "multipart/form-data" };

    /// <summary>
    /// Creates a <see cref="RequestDelegate"/> implementation for <paramref name="handler"/>.
    /// </summary>
    /// <param name="handler">A request handler with any number of custom parameters that often produces a response with its return value.</param>
    /// <param name="options">The <see cref="RequestDelegateFactoryOptions"/> used to configure the behavior of the handler.</param>
    /// <returns>The <see cref="RequestDelegateResult"/>.</returns>
    [RequiresUnreferencedCode("RequestDelegateFactory performs object creation, serialization and deserialization on the delegates and its parameters. This cannot be statically analyzed.")]
    public static RequestDelegateResult Create(Delegate handler, RequestDelegateFactoryOptions? options = null)
    {
        if (handler is null)
        {
            throw new ArgumentNullException(nameof(handler));
        }

        var targetExpression = handler.Target switch
        {
            object => Expression.Convert(TargetExpr, handler.Target.GetType()),
            null => null,
        };

        var factoryContext = CreateFactoryContext(options);

        Expression<Func<HttpContext, object?>> targetFactory = (httpContext) => handler.Target;

        var targetableRequestDelegate = CreateTargetableRequestDelegate(handler.Method, targetExpression, factoryContext, targetFactory);

        return new RequestDelegateResult(httpContext => targetableRequestDelegate(handler.Target, httpContext), factoryContext.Metadata);
    }

    /// <summary>
    /// Creates a <see cref="RequestDelegate"/> implementation for <paramref name="methodInfo"/>.
    /// </summary>
    /// <param name="methodInfo">A request handler with any number of custom parameters that often produces a response with its return value.</param>
    /// <param name="targetFactory">Creates the <see langword="this"/> for the non-static method.</param>
    /// <param name="options">The <see cref="RequestDelegateFactoryOptions"/> used to configure the behavior of the handler.</param>
    /// <returns>The <see cref="RequestDelegate"/>.</returns>

    [RequiresUnreferencedCode("RequestDelegateFactory performs object creation, serialization and deserialization on the delegates and its parameters. This cannot be statically analyzed.")]
    public static RequestDelegateResult Create(MethodInfo methodInfo, Func<HttpContext, object>? targetFactory = null, RequestDelegateFactoryOptions? options = null)
    {
        if (methodInfo is null)
        {
            throw new ArgumentNullException(nameof(methodInfo));
        }

        if (methodInfo.DeclaringType is null)
        {
            throw new ArgumentException($"{nameof(methodInfo)} does not have a declaring type.");
        }

        var factoryContext = CreateFactoryContext(options);

        if (targetFactory is null)
        {
            if (methodInfo.IsStatic)
            {
                var untargetableRequestDelegate = CreateTargetableRequestDelegate(methodInfo, targetExpression: null, factoryContext);

                return new RequestDelegateResult(httpContext => untargetableRequestDelegate(null, httpContext), factoryContext.Metadata);
            }

            targetFactory = context => Activator.CreateInstance(methodInfo.DeclaringType)!;
        }

        var targetExpression = Expression.Convert(TargetExpr, methodInfo.DeclaringType);
        var targetableRequestDelegate = CreateTargetableRequestDelegate(methodInfo, targetExpression, factoryContext, context => targetFactory(context));

        return new RequestDelegateResult(httpContext => targetableRequestDelegate(targetFactory(httpContext), httpContext), factoryContext.Metadata);
    }

    private static FactoryContext CreateFactoryContext(RequestDelegateFactoryOptions? options)
    {
        var context = new FactoryContext
        {
            ServiceProvider = options?.ServiceProvider,
            ServiceProviderIsService = options?.ServiceProvider?.GetService<IServiceProviderIsService>(),
            RouteParameters = options?.RouteParameterNames?.ToList(),
            ThrowOnBadRequest = options?.ThrowOnBadRequest ?? false,
            DisableInferredFromBody = options?.DisableInferBodyFromParameters ?? false,
            Filters = options?.RouteHandlerFilterFactories?.ToList()
        };

        if (options?.InitialEndpointMetadata is not null)
        {
            context.Metadata.AddRange(options.InitialEndpointMetadata);
        }

        return context;
    }

    private static Func<object?, HttpContext, Task> CreateTargetableRequestDelegate(MethodInfo methodInfo, Expression? targetExpression, FactoryContext factoryContext, Expression<Func<HttpContext, object?>>? targetFactory = null)
    {
        // Non void return type

        // Task Invoke(HttpContext httpContext)
        // {
        //     // Action parameters are bound from the request, services, etc... based on attribute and type information.
        //     return ExecuteTask(handler(...), httpContext);
        // }

        // void return type

        // Task Invoke(HttpContext httpContext)
        // {
        //     handler(...);
        //     return default;
        // }

        // Add MethodInfo as first metadata item
        factoryContext.Metadata.Insert(0, methodInfo);

        // CreateArguments will add metadata inferred from parameter details
        var arguments = CreateArguments(methodInfo.GetParameters(), factoryContext);
        var returnType = methodInfo.ReturnType;
        factoryContext.MethodCall = CreateMethodCall(methodInfo, targetExpression, arguments);

        // Add metadata provided by the delegate return type and parameter types next, this will be more specific than inferred metadata from above
        AddTypeProvidedMetadata(methodInfo,
            factoryContext.Metadata,
            factoryContext.ServiceProvider,
            factoryContext.SurrogateParameters.ToArray());

        // Add method attributes as metadata *after* any inferred metadata so that the attributes hava a higher specificity
        AddMethodAttributesAsMetadata(methodInfo, factoryContext.Metadata);

        // If there are filters registered on the route handler, then we update the method call and
        // return type associated with the request to allow for the filter invocation pipeline.
        if (factoryContext.Filters is { Count: > 0 })
        {
            var filterPipeline = CreateFilterPipeline(methodInfo, targetExpression, factoryContext, targetFactory);
            Expression<Func<RouteHandlerInvocationContext, ValueTask<object?>>> invokePipeline = (context) => filterPipeline(context);
            returnType = typeof(ValueTask<object?>);
            // var filterContext = new RouteHandlerInvocationContext(httpContext, new[] { (object)name_local, (object)int_local });
            // invokePipeline.Invoke(filterContext);
            factoryContext.MethodCall = Expression.Block(
                new[] { InvokedFilterContextExpr },
                Expression.Assign(
                    InvokedFilterContextExpr,
                    Expression.New(RouteHandlerInvocationContextConstructor,
                        new Expression[] { HttpContextExpr, Expression.NewArrayInit(typeof(object), factoryContext.BoxedArgs) })),
                    Expression.Invoke(invokePipeline, InvokedFilterContextExpr)
                );
        }

        var responseWritingMethodCall = factoryContext.ParamCheckExpressions.Count > 0 ?
            CreateParamCheckingResponseWritingMethodCall(returnType, factoryContext) :
            AddResponseWritingToMethodCall(factoryContext.MethodCall, returnType);

        if (factoryContext.UsingTempSourceString)
        {
            responseWritingMethodCall = Expression.Block(new[] { TempSourceStringExpr }, responseWritingMethodCall);
        }

        return HandleRequestBodyAndCompileRequestDelegate(responseWritingMethodCall, factoryContext);
    }

    private static RouteHandlerFilterDelegate CreateFilterPipeline(MethodInfo methodInfo, Expression? targetExpression, FactoryContext factoryContext, Expression<Func<HttpContext, object?>>? targetFactory)
    {
        Debug.Assert(factoryContext.Filters is not null);
        // httpContext.Response.StatusCode >= 400
        // ? Task.CompletedTask
        // : {
        //   handlerInvocation
        // }
        // To generate the handler invocation, we first create the
        // target of the handler provided to the route.
        //      target = targetFactory(httpContext);
        // This target is then used to generate the handler invocation like so;
        //      ((Type)target).MethodName(parameters);
        //  When `handler` returns an object, we generate the following wrapper
        //  to convert it to `ValueTask<object?>` as expected in the filter
        //  pipeline.
        //      ValueTask<object?>.FromResult(handler((string)context.Parameters[0], (int)context.Parameters[1]));
        //  When the `handler` is a generic Task or ValueTask we await the task and
        //  create a `ValueTask<object?> from the resulting value.
        //      new ValueTask<object?>(await handler((string)context.Parameters[0], (int)context.Parameters[1]));
        //  When the `handler` returns a void or a void-returning Task, then we return an EmptyHttpResult
        //  to as a ValueTask<object?>
        // }
        var handlerReturnMapping = MapHandlerReturnTypeToValueTask(
                        targetExpression is null
                            ? Expression.Call(methodInfo, factoryContext.ContextArgAccess)
                            : Expression.Call(targetExpression, methodInfo, factoryContext.ContextArgAccess),
                        methodInfo.ReturnType);
        var handlerInvocation = Expression.Block(
                    new[] { TargetExpr },
                    targetFactory == null
                        ? Expression.Empty()
                        : Expression.Assign(TargetExpr, Expression.Invoke(targetFactory, FilterContextHttpContextExpr)),
                    handlerReturnMapping
                );
        var filteredInvocation = Expression.Lambda<RouteHandlerFilterDelegate>(
            Expression.Condition(
                Expression.GreaterThanOrEqual(FilterContextHttpContextStatusCodeExpr, Expression.Constant(400)),
                CompletedValueTaskExpr,
                handlerInvocation),
            FilterContextExpr).Compile();
        var routeHandlerContext = new RouteHandlerContext(
            methodInfo,
            new EndpointMetadataCollection(factoryContext.Metadata));

        for (var i = factoryContext.Filters.Count - 1; i >= 0; i--)
        {
            var currentFilterFactory = factoryContext.Filters[i];
            var nextFilter = filteredInvocation;
            var currentFilter = currentFilterFactory(routeHandlerContext, nextFilter);
            filteredInvocation = (RouteHandlerInvocationContext context) => currentFilter(context);

        }
        return filteredInvocation;
    }

<<<<<<< HEAD
    private static void AddTypeProvidedMetadata(MethodInfo methodInfo, List<object> metadata, IServiceProvider? services, ParameterInfo[] surrogatedParameters)
=======
    private static Expression MapHandlerReturnTypeToValueTask(Expression methodCall, Type returnType)
    {
        if (returnType == typeof(void))
        {
            return Expression.Block(methodCall, Expression.Constant(new ValueTask<object?>(EmptyHttpResult.Instance)));
        }
        else if (returnType == typeof(Task))
        {
            return Expression.Call(ExecuteTaskWithEmptyResultMethod, methodCall);
        }
        else if (returnType == typeof(ValueTask))
        {
            return Expression.Call(ExecuteValueTaskWithEmptyResultMethod, methodCall);
        }
        else if (returnType == typeof(ValueTask<object?>))
        {
            return methodCall;
        }
        else if (returnType.IsGenericType &&
                     returnType.GetGenericTypeDefinition() == typeof(ValueTask<>))
        {
            var typeArg = returnType.GetGenericArguments()[0];
            return Expression.Call(ValueTaskOfTToValueTaskOfObjectMethod.MakeGenericMethod(typeArg), methodCall);
        }
        else if (returnType.IsGenericType &&
                    returnType.GetGenericTypeDefinition() == typeof(Task<>))
        {
            var typeArg = returnType.GetGenericArguments()[0];
            return Expression.Call(TaskOfTToValueTaskOfObjectMethod.MakeGenericMethod(typeArg), methodCall);
        }
        else
        {
            return Expression.Call(WrapObjectAsValueTaskMethod, methodCall);
        }
    }

    private static ValueTask<object?> ValueTaskOfTToValueTaskOfObject<T>(ValueTask<T> valueTask)
    {
        static async ValueTask<object?> ExecuteAwaited(ValueTask<T> valueTask)
        {
            return await valueTask;
        }

        if (valueTask.IsCompletedSuccessfully)
        {
            return new ValueTask<object?>(valueTask.Result);
        }

        return ExecuteAwaited(valueTask);
    }

    private static ValueTask<object?> TaskOfTToValueTaskOfObject<T>(Task<T> task)
    {
        static async ValueTask<object?> ExecuteAwaited(Task<T> task)
        {
            return await task;
        }

        if (task.IsCompletedSuccessfully)
        {
            return new ValueTask<object?>(task.Result);
        }

        return ExecuteAwaited(task);
    }

    private static void AddTypeProvidedMetadata(MethodInfo methodInfo, List<object> metadata, IServiceProvider? services)
>>>>>>> 4b514766
    {
        object?[]? invokeArgs = null;

        void AddMetadata(ParameterInfo[] parameters)
        {
            foreach (var parameter in parameters)
            {
                if (typeof(IEndpointParameterMetadataProvider).IsAssignableFrom(parameter.ParameterType))
                {
                    // Parameter type implements IEndpointParameterMetadataProvider
                    var parameterContext = new EndpointParameterMetadataContext(parameter, metadata, services);
                    invokeArgs ??= new object[1];
                    invokeArgs[0] = parameterContext;
                    PopulateMetadataForParameterMethod.MakeGenericMethod(parameter.ParameterType).Invoke(null, invokeArgs);
                }

                if (typeof(IEndpointMetadataProvider).IsAssignableFrom(parameter.ParameterType))
                {
                    // Parameter type implements IEndpointMetadataProvider
                    var context = new EndpointMetadataContext(methodInfo, metadata, services);
                    invokeArgs ??= new object[1];
                    invokeArgs[0] = context;
                    PopulateMetadataForEndpointMethod.MakeGenericMethod(parameter.ParameterType).Invoke(null, invokeArgs);
                }
            }
        }

        // Get metadata from parameter types
        AddMetadata(methodInfo.GetParameters());

        // Get metadata from surrogated parameter types
        AddMetadata(surrogatedParameters);

        // Get metadata from return type
        var returnType = methodInfo.ReturnType;
        if (AwaitableInfo.IsTypeAwaitable(returnType, out var awaitableInfo))
        {
            returnType = awaitableInfo.ResultType;
        }

        if (returnType is not null && typeof(IEndpointMetadataProvider).IsAssignableFrom(returnType))
        {
            // Return type implements IEndpointMetadataProvider
            var context = new EndpointMetadataContext(methodInfo, metadata, services);
            invokeArgs ??= new object[1];
            invokeArgs[0] = context;
            PopulateMetadataForEndpointMethod.MakeGenericMethod(returnType).Invoke(null, invokeArgs);
        }
    }

    private static void PopulateMetadataForParameter<T>(EndpointParameterMetadataContext parameterContext)
        where T : IEndpointParameterMetadataProvider
    {
        T.PopulateMetadata(parameterContext);
    }

    private static void PopulateMetadataForEndpoint<T>(EndpointMetadataContext context)
        where T : IEndpointMetadataProvider
    {
        T.PopulateMetadata(context);
    }

    private static void AddMethodAttributesAsMetadata(MethodInfo methodInfo, List<object> metadata)
    {
        var attributes = methodInfo.GetCustomAttributes();

        // This can be null if the delegate is a dynamic method or compiled from an expression tree
        if (attributes is not null)
        {
            metadata.AddRange(attributes);
        }
    }

    private static Expression[] CreateArguments(ParameterInfo[]? parameters, FactoryContext factoryContext)
    {
        if (parameters is null || parameters.Length == 0)
        {
            return Array.Empty<Expression>();
        }

        var args = new Expression[parameters.Length];

        for (var i = 0; i < parameters.Length; i++)
        {
            args[i] = CreateArgument(parameters[i], factoryContext);
            // Register expressions containing the boxed and unboxed variants
            // of the route handler's arguments for use in RouteHandlerInvocationContext
            // construction and route handler invocation.
            // (string)context.Parameters[0];
            factoryContext.ContextArgAccess.Add(
                Expression.Convert(
                    Expression.Property(FilterContextParametersExpr, "Item", Expression.Constant(i)),
                parameters[i].ParameterType));
            // (object)name_local
            factoryContext.BoxedArgs.Add(Expression.Convert(args[i], typeof(object)));
        }

        if (factoryContext.HasInferredBody && factoryContext.DisableInferredFromBody)
        {
            var errorMessage = BuildErrorMessageForInferredBodyParameter(factoryContext);
            throw new InvalidOperationException(errorMessage);
        }

        if (factoryContext.JsonRequestBodyParameter is not null &&
            factoryContext.FirstFormRequestBodyParameter is not null)
        {
            var errorMessage = BuildErrorMessageForFormAndJsonBodyParameters(factoryContext);
            throw new InvalidOperationException(errorMessage);
        }
        if (factoryContext.HasMultipleBodyParameters)
        {
            var errorMessage = BuildErrorMessageForMultipleBodyParameters(factoryContext);
            throw new InvalidOperationException(errorMessage);
        }

        return args;
    }

    private static Expression CreateArgument(ParameterInfo parameter, FactoryContext factoryContext)
    {
        var parameterCustomAttributes = parameter.GetCustomAttributes();

        if (parameter.Name is null)
        {
            throw new InvalidOperationException($"Encountered a parameter of type '{parameter.ParameterType}' without a name. Parameters must have a name.");
        }

        if (parameter.CustomAttributes.Any(a => typeof(ParametersAttribute).IsAssignableFrom(a.AttributeType)) ||
            parameter.ParameterType.CustomAttributes.Any(a => typeof(ParametersAttribute).IsAssignableFrom(a.AttributeType)))
        {
            return BindParameterFromSurrogateProperties(parameter, factoryContext);
        }
        else if (parameterCustomAttributes.OfType<IFromRouteMetadata>().FirstOrDefault() is { } routeAttribute)
        {
            var routeName = routeAttribute.Name ?? parameter.Name;
            factoryContext.TrackedParameters.Add(parameter.Name, RequestDelegateFactoryConstants.RouteAttribute);
            if (factoryContext.RouteParameters is { } routeParams && !routeParams.Contains(routeName, StringComparer.OrdinalIgnoreCase))
            {
                throw new InvalidOperationException($"'{routeName}' is not a route parameter.");
            }

            return BindParameterFromProperty(parameter, RouteValuesExpr, routeName, factoryContext, "route");
        }
        else if (parameterCustomAttributes.OfType<IFromQueryMetadata>().FirstOrDefault() is { } queryAttribute)
        {
            factoryContext.TrackedParameters.Add(parameter.Name, RequestDelegateFactoryConstants.QueryAttribute);
            return BindParameterFromProperty(parameter, QueryExpr, queryAttribute.Name ?? parameter.Name, factoryContext, "query string");
        }
        else if (parameterCustomAttributes.OfType<IFromHeaderMetadata>().FirstOrDefault() is { } headerAttribute)
        {
            factoryContext.TrackedParameters.Add(parameter.Name, RequestDelegateFactoryConstants.HeaderAttribute);
            return BindParameterFromProperty(parameter, HeadersExpr, headerAttribute.Name ?? parameter.Name, factoryContext, "header");
        }
        else if (parameterCustomAttributes.OfType<IFromBodyMetadata>().FirstOrDefault() is { } bodyAttribute)
        {
            factoryContext.TrackedParameters.Add(parameter.Name, RequestDelegateFactoryConstants.BodyAttribute);
            return BindParameterFromBody(parameter, bodyAttribute.AllowEmpty, factoryContext);
        }
        else if (parameterCustomAttributes.OfType<IFromFormMetadata>().FirstOrDefault() is { } formAttribute)
        {
            if (parameter.ParameterType == typeof(IFormFileCollection))
            {
                if (!string.IsNullOrEmpty(formAttribute.Name))
                {
                    throw new NotSupportedException(
                        $"Assigning a value to the {nameof(IFromFormMetadata)}.{nameof(IFromFormMetadata.Name)} property is not supported for parameters of type {nameof(IFormFileCollection)}.");
                }

                return BindParameterFromFormFiles(parameter, factoryContext);
            }
            else if (parameter.ParameterType != typeof(IFormFile))
            {
                throw new NotSupportedException(
                    $"{nameof(IFromFormMetadata)} is only supported for parameters of type {nameof(IFormFileCollection)} and {nameof(IFormFile)}.");
            }

            return BindParameterFromFormFile(parameter, formAttribute.Name ?? parameter.Name, factoryContext, RequestDelegateFactoryConstants.FormFileAttribute);
        }
        else if (parameter.CustomAttributes.Any(a => typeof(IFromServiceMetadata).IsAssignableFrom(a.AttributeType)))
        {
            factoryContext.TrackedParameters.Add(parameter.Name, RequestDelegateFactoryConstants.ServiceAttribute);
            return BindParameterFromService(parameter, factoryContext);
        }
        else if (parameter.ParameterType == typeof(HttpContext))
        {
            return HttpContextExpr;
        }
        else if (parameter.ParameterType == typeof(HttpRequest))
        {
            return HttpRequestExpr;
        }
        else if (parameter.ParameterType == typeof(HttpResponse))
        {
            return HttpResponseExpr;
        }
        else if (parameter.ParameterType == typeof(ClaimsPrincipal))
        {
            return UserExpr;
        }
        else if (parameter.ParameterType == typeof(CancellationToken))
        {
            return RequestAbortedExpr;
        }
        else if (parameter.ParameterType == typeof(IFormFileCollection))
        {
            return BindParameterFromFormFiles(parameter, factoryContext);
        }
        else if (parameter.ParameterType == typeof(IFormFile))
        {
            return BindParameterFromFormFile(parameter, parameter.Name, factoryContext, RequestDelegateFactoryConstants.FormFileParameter);
        }
        else if (parameter.ParameterType == typeof(Stream))
        {
            return RequestStreamExpr;
        }
        else if (parameter.ParameterType == typeof(PipeReader))
        {
            return RequestPipeReaderExpr;
        }
        else if (ParameterBindingMethodCache.HasBindAsyncMethod(parameter))
        {
            return BindParameterFromBindAsync(parameter, factoryContext);
        }
        else if (parameter.ParameterType == typeof(string) || ParameterBindingMethodCache.HasTryParseMethod(parameter.ParameterType))
        {
            // 1. We bind from route values only, if route parameters are non-null and the parameter name is in that set.
            // 2. We bind from query only, if route parameters are non-null and the parameter name is NOT in that set.
            // 3. Otherwise, we fallback to route or query if route parameters is null (it means we don't know what route parameters are defined). This case only happens
            // when RDF.Create is manually invoked.
            if (factoryContext.RouteParameters is { } routeParams)
            {
                if (routeParams.Contains(parameter.Name, StringComparer.OrdinalIgnoreCase))
                {
                    // We're in the fallback case and we have a parameter and route parameter match so don't fallback
                    // to query string in this case
                    factoryContext.TrackedParameters.Add(parameter.Name, RequestDelegateFactoryConstants.RouteParameter);
                    return BindParameterFromProperty(parameter, RouteValuesExpr, parameter.Name, factoryContext, "route");
                }
                else
                {
                    factoryContext.TrackedParameters.Add(parameter.Name, RequestDelegateFactoryConstants.QueryStringParameter);
                    return BindParameterFromProperty(parameter, QueryExpr, parameter.Name, factoryContext, "query string");
                }
            }

            factoryContext.TrackedParameters.Add(parameter.Name, RequestDelegateFactoryConstants.RouteOrQueryStringParameter);
            return BindParameterFromRouteValueOrQueryString(parameter, parameter.Name, factoryContext);
        }
        else if (factoryContext.DisableInferredFromBody && (
                 (parameter.ParameterType.IsArray && ParameterBindingMethodCache.HasTryParseMethod(parameter.ParameterType.GetElementType()!)) ||
                 parameter.ParameterType == typeof(string[]) ||
                 parameter.ParameterType == typeof(StringValues)))
        {
            // We only infer parameter types if you have an array of TryParsables/string[]/StringValues, and DisableInferredFromBody is true

            factoryContext.TrackedParameters.Add(parameter.Name, RequestDelegateFactoryConstants.QueryStringParameter);
            return BindParameterFromProperty(parameter, QueryExpr, parameter.Name, factoryContext, "query string");
        }
        else
        {
            if (factoryContext.ServiceProviderIsService is IServiceProviderIsService serviceProviderIsService)
            {
                if (serviceProviderIsService.IsService(parameter.ParameterType))
                {
                    factoryContext.TrackedParameters.Add(parameter.Name, RequestDelegateFactoryConstants.ServiceParameter);
                    return Expression.Call(GetRequiredServiceMethod.MakeGenericMethod(parameter.ParameterType), RequestServicesExpr);
                }
            }

            factoryContext.HasInferredBody = true;
            factoryContext.TrackedParameters.Add(parameter.Name, RequestDelegateFactoryConstants.BodyParameter);
            return BindParameterFromBody(parameter, allowEmpty: false, factoryContext);
        }
    }

    private static Expression CreateMethodCall(MethodInfo methodInfo, Expression? target, Expression[] arguments) =>
        target is null ?
            Expression.Call(methodInfo, arguments) :
            Expression.Call(target, methodInfo, arguments);

    private static ValueTask<object?> WrapObjectAsValueTask(object? obj)
    {
        return ValueTask.FromResult<object?>(obj);
    }

    // If we're calling TryParse or validating parameter optionality and
    // wasParamCheckFailure indicates it failed, set a 400 StatusCode instead of calling the method.
    private static Expression CreateParamCheckingResponseWritingMethodCall(Type returnType, FactoryContext factoryContext)
    {
        // {
        //     string tempSourceString;
        //     bool wasParamCheckFailure = false;
        //
        //     // Assume "int param1" is the first parameter, "[FromRoute] int? param2 = 42" is the second parameter ...
        //     int param1_local;
        //     int? param2_local;
        //     // ...
        //
        //     tempSourceString = httpContext.RouteValue["param1"] ?? httpContext.Query["param1"];
        //
        //     if (tempSourceString != null)
        //     {
        //         if (!int.TryParse(tempSourceString, out param1_local))
        //         {
        //             wasParamCheckFailure = true;
        //             Log.ParameterBindingFailed(httpContext, "Int32", "id", tempSourceString)
        //         }
        //     }
        //
        //     tempSourceString = httpContext.RouteValue["param2"];
        //     // ...
        //
        //     return wasParamCheckFailure ?
        //         {
        //              httpContext.Response.StatusCode = 400;
        //              return Task.CompletedTask;
        //         } :
        //         {
        //             // Logic generated by AddResponseWritingToMethodCall() that calls handler(param1_local, param2_local, ...)
        //         };
        // }

        var localVariables = new ParameterExpression[factoryContext.ExtraLocals.Count + 1];
        var checkParamAndCallMethod = new Expression[factoryContext.ParamCheckExpressions.Count + 1];

        for (var i = 0; i < factoryContext.ExtraLocals.Count; i++)
        {
            localVariables[i] = factoryContext.ExtraLocals[i];
        }

        for (var i = 0; i < factoryContext.ParamCheckExpressions.Count; i++)
        {
            checkParamAndCallMethod[i] = factoryContext.ParamCheckExpressions[i];
        }

        localVariables[factoryContext.ExtraLocals.Count] = WasParamCheckFailureExpr;

        // If filters have been registered, we set the `wasParamCheckFailure` property
        // but do not return from the invocation to allow the filters to run.
        if (factoryContext.Filters is { Count: > 0 })
        {
            // if (wasParamCheckFailure)
            // {
            //   httpContext.Response.StatusCode = 400;
            // }
            // return RequestDelegateFactory.ExecuteObjectReturn(invocationPipeline.Invoke(context) as object);
            var checkWasParamCheckFailureWithFilters = Expression.Block(
                Expression.IfThen(
                    WasParamCheckFailureExpr,
                    Expression.Assign(StatusCodeExpr, Expression.Constant(400))),
                AddResponseWritingToMethodCall(factoryContext.MethodCall!, returnType)
            );

            checkParamAndCallMethod[factoryContext.ParamCheckExpressions.Count] = checkWasParamCheckFailureWithFilters;
        }
        else
        {
            // wasParamCheckFailure ? {
            //  httpContext.Response.StatusCode = 400;
            //  return Task.CompletedTask;
            // } : {
            //  return RequestDelegateFactory.ExecuteObjectReturn(invocationPipeline.Invoke(context) as object);
            // }
            var checkWasParamCheckFailure = Expression.Condition(
                WasParamCheckFailureExpr,
                Expression.Block(
                    Expression.Assign(StatusCodeExpr, Expression.Constant(400)),
                    CompletedTaskExpr),
                AddResponseWritingToMethodCall(factoryContext.MethodCall!, returnType));
            checkParamAndCallMethod[factoryContext.ParamCheckExpressions.Count] = checkWasParamCheckFailure;
        }

        return Expression.Block(localVariables, checkParamAndCallMethod);
    }

    private static Expression AddResponseWritingToMethodCall(Expression methodCall, Type returnType)
    {
        // Exact request delegate match
        if (returnType == typeof(void))
        {
            return Expression.Block(methodCall, CompletedTaskExpr);
        }
        else if (returnType == typeof(object))
        {
            return Expression.Call(ExecuteObjectReturnMethod, methodCall, HttpContextExpr);
        }
        else if (returnType == typeof(ValueTask<object>))
        {
            return Expression.Call(ExecuteValueTaskOfObjectMethod,
                methodCall,
                HttpContextExpr);
        }
        else if (returnType == typeof(Task<object>))
        {
            return Expression.Call(ExecuteTaskOfObjectMethod,
                methodCall,
                HttpContextExpr);
        }
        else if (AwaitableInfo.IsTypeAwaitable(returnType, out _))
        {
            if (returnType == typeof(Task))
            {
                return methodCall;
            }
            else if (returnType == typeof(ValueTask))
            {
                return Expression.Call(
                    ExecuteValueTaskMethod,
                    methodCall);
            }
            else if (returnType.IsGenericType &&
                     returnType.GetGenericTypeDefinition() == typeof(Task<>))
            {
                var typeArg = returnType.GetGenericArguments()[0];

                if (typeof(IResult).IsAssignableFrom(typeArg))
                {
                    return Expression.Call(
                        ExecuteTaskResultOfTMethod.MakeGenericMethod(typeArg),
                        methodCall,
                        HttpContextExpr);
                }
                // ExecuteTask<T>(handler(..), httpContext);
                else if (typeArg == typeof(string))
                {
                    return Expression.Call(
                        ExecuteTaskOfStringMethod,
                        methodCall,
                        HttpContextExpr);
                }
                else
                {
                    return Expression.Call(
                        ExecuteTaskOfTMethod.MakeGenericMethod(typeArg),
                        methodCall,
                        HttpContextExpr);
                }
            }
            else if (returnType.IsGenericType &&
                     returnType.GetGenericTypeDefinition() == typeof(ValueTask<>))
            {
                var typeArg = returnType.GetGenericArguments()[0];

                if (typeof(IResult).IsAssignableFrom(typeArg))
                {
                    return Expression.Call(
                        ExecuteValueResultTaskOfTMethod.MakeGenericMethod(typeArg),
                        methodCall,
                        HttpContextExpr);
                }
                // ExecuteTask<T>(handler(..), httpContext);
                else if (typeArg == typeof(string))
                {
                    return Expression.Call(
                        ExecuteValueTaskOfStringMethod,
                        methodCall,
                        HttpContextExpr);
                }
                else
                {
                    return Expression.Call(
                        ExecuteValueTaskOfTMethod.MakeGenericMethod(typeArg),
                        methodCall,
                        HttpContextExpr);
                }
            }
            else
            {
                // TODO: Handle custom awaitables
                throw new NotSupportedException($"Unsupported return type: {returnType}");
            }
        }
        else if (typeof(IResult).IsAssignableFrom(returnType))
        {
            if (returnType.IsValueType)
            {
                var box = Expression.TypeAs(methodCall, typeof(IResult));
                return Expression.Call(ResultWriteResponseAsyncMethod, box, HttpContextExpr);
            }
            return Expression.Call(ResultWriteResponseAsyncMethod, methodCall, HttpContextExpr);
        }
        else if (returnType == typeof(string))
        {
            return Expression.Call(StringResultWriteResponseAsyncMethod, HttpContextExpr, methodCall);
        }
        else if (returnType.IsValueType)
        {
            var box = Expression.TypeAs(methodCall, typeof(object));
            return Expression.Call(JsonResultWriteResponseAsyncMethod, HttpResponseExpr, box, Expression.Constant(CancellationToken.None));
        }
        else
        {
            return Expression.Call(JsonResultWriteResponseAsyncMethod, HttpResponseExpr, methodCall, Expression.Constant(CancellationToken.None));
        }
    }

    private static Func<object?, HttpContext, Task> HandleRequestBodyAndCompileRequestDelegate(Expression responseWritingMethodCall, FactoryContext factoryContext)
    {
        if (factoryContext.JsonRequestBodyParameter is null && !factoryContext.ReadForm)
        {
            if (factoryContext.ParameterBinders.Count > 0)
            {
                // We need to generate the code for reading from the custom binders calling into the delegate
                var continuation = Expression.Lambda<Func<object?, HttpContext, object?[], Task>>(
                    responseWritingMethodCall, TargetExpr, HttpContextExpr, BoundValuesArrayExpr).Compile();

                // Looping over arrays is faster
                var binders = factoryContext.ParameterBinders.ToArray();
                var count = binders.Length;

                return async (target, httpContext) =>
                {
                    var boundValues = new object?[count];

                    for (var i = 0; i < count; i++)
                    {
                        boundValues[i] = await binders[i](httpContext);
                    }

                    await continuation(target, httpContext, boundValues);
                };
            }

            return Expression.Lambda<Func<object?, HttpContext, Task>>(
                responseWritingMethodCall, TargetExpr, HttpContextExpr).Compile();
        }

        if (factoryContext.ReadForm)
        {
            return HandleRequestBodyAndCompileRequestDelegateForForm(responseWritingMethodCall, factoryContext);
        }
        else
        {
            return HandleRequestBodyAndCompileRequestDelegateForJson(responseWritingMethodCall, factoryContext);
        }
    }

    private static Func<object?, HttpContext, Task> HandleRequestBodyAndCompileRequestDelegateForJson(Expression responseWritingMethodCall, FactoryContext factoryContext)
    {
        Debug.Assert(factoryContext.JsonRequestBodyParameter is not null, "factoryContext.JsonRequestBodyParameter is null for a JSON body.");

        var bodyType = factoryContext.JsonRequestBodyParameter.ParameterType;
        var parameterTypeName = TypeNameHelper.GetTypeDisplayName(factoryContext.JsonRequestBodyParameter.ParameterType, fullName: false);
        var parameterName = factoryContext.JsonRequestBodyParameter.Name;

        Debug.Assert(parameterName is not null, "CreateArgument() should throw if parameter.Name is null.");

        if (factoryContext.ParameterBinders.Count > 0)
        {
            // We need to generate the code for reading from the body before calling into the delegate
            var continuation = Expression.Lambda<Func<object?, HttpContext, object?, object?[], Task>>(
            responseWritingMethodCall, TargetExpr, HttpContextExpr, BodyValueExpr, BoundValuesArrayExpr).Compile();

            // Looping over arrays is faster
            var binders = factoryContext.ParameterBinders.ToArray();
            var count = binders.Length;

            return async (target, httpContext) =>
            {
                // Run these first so that they can potentially read and rewind the body
                var boundValues = new object?[count];

                for (var i = 0; i < count; i++)
                {
                    boundValues[i] = await binders[i](httpContext);
                }

                var (bodyValue, successful) = await TryReadBodyAsync(
                    httpContext,
                    bodyType,
                    parameterTypeName,
                    parameterName,
                    factoryContext.AllowEmptyRequestBody,
                    factoryContext.ThrowOnBadRequest);

                if (!successful)
                {
                    return;
                }

                await continuation(target, httpContext, bodyValue, boundValues);
            };
        }
        else
        {
            // We need to generate the code for reading from the body before calling into the delegate
            var continuation = Expression.Lambda<Func<object?, HttpContext, object?, Task>>(
            responseWritingMethodCall, TargetExpr, HttpContextExpr, BodyValueExpr).Compile();

            return async (target, httpContext) =>
            {
                var (bodyValue, successful) = await TryReadBodyAsync(
                    httpContext,
                    bodyType,
                    parameterTypeName,
                    parameterName,
                    factoryContext.AllowEmptyRequestBody,
                    factoryContext.ThrowOnBadRequest);

                if (!successful)
                {
                    return;
                }

                await continuation(target, httpContext, bodyValue);
            };
        }

        static async Task<(object? FormValue, bool Successful)> TryReadBodyAsync(
            HttpContext httpContext,
            [DynamicallyAccessedMembers(DynamicallyAccessedMemberTypes.PublicParameterlessConstructor)] Type bodyType,
            string parameterTypeName,
            string parameterName,
            bool allowEmptyRequestBody,
            bool throwOnBadRequest)
        {
            object? defaultBodyValue = null;

            if (allowEmptyRequestBody && bodyType.IsValueType)
            {
                defaultBodyValue = CreateValueType(bodyType);
            }

            var bodyValue = defaultBodyValue;
            var feature = httpContext.Features.Get<IHttpRequestBodyDetectionFeature>();

            if (feature?.CanHaveBody == true)
            {
                if (!httpContext.Request.HasJsonContentType())
                {
                    Log.UnexpectedJsonContentType(httpContext, httpContext.Request.ContentType, throwOnBadRequest);
                    httpContext.Response.StatusCode = StatusCodes.Status415UnsupportedMediaType;
                    return (null, false);
                }
                try
                {
                    bodyValue = await httpContext.Request.ReadFromJsonAsync(bodyType);
                }
                catch (IOException ex)
                {
                    Log.RequestBodyIOException(httpContext, ex);
                    return (null, false);
                }
                catch (JsonException ex)
                {
                    Log.InvalidJsonRequestBody(httpContext, parameterTypeName, parameterName, ex, throwOnBadRequest);
                    httpContext.Response.StatusCode = StatusCodes.Status400BadRequest;
                    return (null, false);
                }
            }

            return (bodyValue, true);
        }
    }

    [UnconditionalSuppressMessage("ReflectionAnalysis", "IL2067:UnrecognizedReflectionPattern",
        Justification = "CreateValueType is only called on a ValueType. You can always create an instance of a ValueType.")]
    private static object? CreateValueType(Type t) => RuntimeHelpers.GetUninitializedObject(t);

    private static Func<object?, HttpContext, Task> HandleRequestBodyAndCompileRequestDelegateForForm(
        Expression responseWritingMethodCall,
        FactoryContext factoryContext)
    {
        Debug.Assert(factoryContext.FirstFormRequestBodyParameter is not null, "factoryContext.FirstFormRequestBodyParameter is null for a form body.");

        // If there are multiple parameters associated with the form, just use the name of
        // the first one to report the failure to bind the parameter if reading the form fails.
        var parameterTypeName = TypeNameHelper.GetTypeDisplayName(factoryContext.FirstFormRequestBodyParameter.ParameterType, fullName: false);
        var parameterName = factoryContext.FirstFormRequestBodyParameter.Name;

        Debug.Assert(parameterName is not null, "CreateArgument() should throw if parameter.Name is null.");

        if (factoryContext.ParameterBinders.Count > 0)
        {
            // We need to generate the code for reading from the body or form before calling into the delegate
            var continuation = Expression.Lambda<Func<object?, HttpContext, object?, object?[], Task>>(
            responseWritingMethodCall, TargetExpr, HttpContextExpr, BodyValueExpr, BoundValuesArrayExpr).Compile();

            // Looping over arrays is faster
            var binders = factoryContext.ParameterBinders.ToArray();
            var count = binders.Length;

            return async (target, httpContext) =>
            {
                // Run these first so that they can potentially read and rewind the body
                var boundValues = new object?[count];

                for (var i = 0; i < count; i++)
                {
                    boundValues[i] = await binders[i](httpContext);
                }

                var (formValue, successful) = await TryReadFormAsync(
                    httpContext,
                    parameterTypeName,
                    parameterName,
                    factoryContext.ThrowOnBadRequest);

                if (!successful)
                {
                    return;
                }

                await continuation(target, httpContext, formValue, boundValues);
            };
        }
        else
        {
            // We need to generate the code for reading from the form before calling into the delegate
            var continuation = Expression.Lambda<Func<object?, HttpContext, object?, Task>>(
            responseWritingMethodCall, TargetExpr, HttpContextExpr, BodyValueExpr).Compile();

            return async (target, httpContext) =>
            {
                var (formValue, successful) = await TryReadFormAsync(
                    httpContext,
                    parameterTypeName,
                    parameterName,
                    factoryContext.ThrowOnBadRequest);

                if (!successful)
                {
                    return;
                }

                await continuation(target, httpContext, formValue);
            };
        }

        static async Task<(object? FormValue, bool Successful)> TryReadFormAsync(
            HttpContext httpContext,
            string parameterTypeName,
            string parameterName,
            bool throwOnBadRequest)
        {
            object? formValue = null;
            var feature = httpContext.Features.Get<IHttpRequestBodyDetectionFeature>();

            if (feature?.CanHaveBody == true)
            {
                if (!httpContext.Request.HasFormContentType)
                {
                    Log.UnexpectedNonFormContentType(httpContext, httpContext.Request.ContentType, throwOnBadRequest);
                    httpContext.Response.StatusCode = StatusCodes.Status415UnsupportedMediaType;
                    return (null, false);
                }

                ThrowIfRequestIsAuthenticated(httpContext);

                try
                {
                    formValue = await httpContext.Request.ReadFormAsync();
                }
                catch (IOException ex)
                {
                    Log.RequestBodyIOException(httpContext, ex);
                    return (null, false);
                }
                catch (InvalidDataException ex)
                {
                    Log.InvalidFormRequestBody(httpContext, parameterTypeName, parameterName, ex, throwOnBadRequest);
                    httpContext.Response.StatusCode = StatusCodes.Status400BadRequest;
                    return (null, false);
                }
            }

            return (formValue, true);
        }

        static void ThrowIfRequestIsAuthenticated(HttpContext httpContext)
        {
            if (httpContext.Connection.ClientCertificate is not null)
            {
                throw new BadHttpRequestException(
                    "Support for binding parameters from an HTTP request's form is not currently supported " +
                    "if the request is associated with a client certificate. Use of an HTTP request form is " +
                    "not currently secure for HTTP requests in scenarios which require authentication.");
            }

            if (!StringValues.IsNullOrEmpty(httpContext.Request.Headers.Authorization))
            {
                throw new BadHttpRequestException(
                    "Support for binding parameters from an HTTP request's form is not currently supported " +
                    "if the request contains an \"Authorization\" HTTP request header. Use of an HTTP request form is " +
                    "not currently secure for HTTP requests in scenarios which require authentication.");
            }

            if (!StringValues.IsNullOrEmpty(httpContext.Request.Headers.Cookie))
            {
                throw new BadHttpRequestException(
                    "Support for binding parameters from an HTTP request's form is not currently supported " +
                    "if the request contains a \"Cookie\" HTTP request header. Use of an HTTP request form is " +
                    "not currently secure for HTTP requests in scenarios which require authentication.");
            }
        }
    }

    private static Expression GetValueFromProperty(Expression sourceExpression, string key, Type? returnType = null)
    {
        var itemProperty = sourceExpression.Type.GetProperty("Item");
        var indexArguments = new[] { Expression.Constant(key) };
        var indexExpression = Expression.MakeIndex(sourceExpression, itemProperty, indexArguments);
        return Expression.Convert(indexExpression, returnType ?? typeof(string));
    }
    

    private static Expression BindParameterFromSurrogateProperties(ParameterInfo parameter, FactoryContext factoryContext)
    {
        var argumentExpression = Expression.Variable(parameter.ParameterType, $"{parameter.Name}_local");
        var (constructor, parameters) = ParameterBindingMethodCache.FindConstructor(parameter.ParameterType);

        if (constructor is not null && parameters is { Length: > 0 })
        {
            //  arg_local = new T(....)

            var constructorArguments = new Expression[parameters.Length];

            for (var i = 0; i < parameters.Length; i++)
            {
                var parameterInfo =
                    new SurrogateParameterInfo(parameters[i].PropertyInfo, parameters[i].ParameterInfo, factoryContext.NullabilityContext);
                constructorArguments[i] = CreateArgument(parameterInfo, factoryContext);
                factoryContext.SurrogateParameters.Add(parameterInfo);
            }

            factoryContext.ParamCheckExpressions.Add(
                Expression.Assign(
                    argumentExpression,
                    Expression.New(constructor, constructorArguments)));
        }
        else
        {
            //  arg_local = new T()
            //  {
            //      arg_local.Property[0] = expression[0],
            //      arg_local.Property[n] = expression[n],
            //  }

            var properties = parameter.ParameterType.GetProperties();
            var bindings = new List<MemberBinding>(properties.Length);

            for (var i = 0; i < properties.Length; i++)
            {
                // For parameterless ctor we will init only writable properties.
                if (properties[i].CanWrite)
                {
                    var parameterInfo = new SurrogateParameterInfo(properties[i], factoryContext.NullabilityContext);
                    bindings.Add(Expression.Bind(properties[i], CreateArgument(parameterInfo, factoryContext)));
                    factoryContext.SurrogateParameters.Add(parameterInfo);
                }
            }

            var newExpression = constructor is null ?
                Expression.New(parameter.ParameterType) :
                Expression.New(constructor);

            factoryContext.ParamCheckExpressions.Add(
                Expression.Assign(
                    argumentExpression,
                    Expression.MemberInit(newExpression, bindings)));
        }

        factoryContext.TrackedParameters.Add(parameter.Name!, RequestDelegateFactoryConstants.SurrogatedParameter);
        factoryContext.ExtraLocals.Add(argumentExpression);

        return argumentExpression;
    }

    private static Expression BindParameterFromService(ParameterInfo parameter, FactoryContext factoryContext)
    {
        var isOptional = IsOptionalParameter(parameter, factoryContext);

        if (isOptional)
        {
            return Expression.Call(GetServiceMethod.MakeGenericMethod(parameter.ParameterType), RequestServicesExpr);
        }
        return Expression.Call(GetRequiredServiceMethod.MakeGenericMethod(parameter.ParameterType), RequestServicesExpr);
    }

    private static Expression BindParameterFromValue(ParameterInfo parameter, Expression valueExpression, FactoryContext factoryContext, string source)
    {
        var isOptional = IsOptionalParameter(parameter, factoryContext);

        var argument = Expression.Variable(parameter.ParameterType, $"{parameter.Name}_local");

        var parameterTypeNameConstant = Expression.Constant(TypeNameHelper.GetTypeDisplayName(parameter.ParameterType, fullName: false));
        var parameterNameConstant = Expression.Constant(parameter.Name);
        var sourceConstant = Expression.Constant(source);

        if (parameter.ParameterType == typeof(string) || parameter.ParameterType == typeof(string[]) || parameter.ParameterType == typeof(StringValues))
        {
            return BindParameterFromExpression(parameter, valueExpression, factoryContext, source);
        }

        factoryContext.UsingTempSourceString = true;

        var targetParseType = parameter.ParameterType.IsArray ? parameter.ParameterType.GetElementType()! : parameter.ParameterType;

        var underlyingNullableType = Nullable.GetUnderlyingType(targetParseType);
        var isNotNullable = underlyingNullableType is null;

        var nonNullableParameterType = underlyingNullableType ?? targetParseType;
        var tryParseMethodCall = ParameterBindingMethodCache.FindTryParseMethod(nonNullableParameterType);

        if (tryParseMethodCall is null)
        {
            var typeName = TypeNameHelper.GetTypeDisplayName(targetParseType, fullName: false);
            throw new InvalidOperationException($"No public static bool {typeName}.TryParse(string, out {typeName}) method found for {parameter.Name}.");
        }

        // string tempSourceString;
        // bool wasParamCheckFailure = false;
        //
        // // Assume "int param1" is the first parameter and "[FromRoute] int? param2 = 42" is the second parameter.
        // int param1_local;
        // int? param2_local;
        //
        // tempSourceString = httpContext.RouteValue["param1"] ?? httpContext.Query["param1"];
        //
        // if (tempSourceString != null)
        // {
        //     if (!int.TryParse(tempSourceString, out param1_local))
        //     {
        //         wasParamCheckFailure = true;
        //         Log.ParameterBindingFailed(httpContext, "Int32", "id", tempSourceString)
        //     }
        // }
        //
        // tempSourceString = httpContext.RouteValue["param2"];
        //
        // if (tempSourceString != null)
        // {
        //     if (int.TryParse(tempSourceString, out int parsedValue))
        //     {
        //         param2_local = parsedValue;
        //     }
        //     else
        //     {
        //         wasParamCheckFailure = true;
        //         Log.ParameterBindingFailed(httpContext, "Int32", "id", tempSourceString)
        //     }
        // }
        // else
        // {
        //     param2_local = 42;
        // }

        // string[]? values = httpContext.Request.Query["param1"].ToArray();
        // int[] param_local = values.Length > 0 ? new int[values.Length] : Array.Empty<int>();

        // if (values != null)
        // {
        //     int index = 0;
        //     while (index < values.Length)
        //     {
        //         tempSourceString = values[i];
        //         if (int.TryParse(tempSourceString, out var parsedValue))
        //         {
        //             param_local[i] = parsedValue;
        //         }
        //         else
        //         {
        //             wasParamCheckFailure = true;
        //             Log.ParameterBindingFailed(httpContext, "Int32[]", "param1", tempSourceString);
        //             break;
        //         }
        //
        //         index++
        //     }
        // }

        // If the parameter is nullable, create a "parsedValue" local to TryParse into since we cannot use the parameter directly.
        var parsedValue = Expression.Variable(nonNullableParameterType, "parsedValue");

        var failBlock = Expression.Block(
            Expression.Assign(WasParamCheckFailureExpr, Expression.Constant(true)),
            Expression.Call(LogParameterBindingFailedMethod,
                HttpContextExpr, parameterTypeNameConstant, parameterNameConstant,
                TempSourceStringExpr, Expression.Constant(factoryContext.ThrowOnBadRequest)));

        var tryParseCall = tryParseMethodCall(parsedValue, Expression.Constant(CultureInfo.InvariantCulture));

        // The following code is generated if the parameter is required and
        // the method should not be matched.
        //
        // if (tempSourceString == null)
        // {
        //      wasParamCheckFailure = true;
        //      Log.RequiredParameterNotProvided(httpContext, "Int32", "param1");
        // }
        var checkRequiredParaseableParameterBlock = Expression.Block(
            Expression.IfThen(TempSourceStringNullExpr,
                Expression.Block(
                    Expression.Assign(WasParamCheckFailureExpr, Expression.Constant(true)),
                    Expression.Call(LogRequiredParameterNotProvidedMethod,
                        HttpContextExpr, parameterTypeNameConstant, parameterNameConstant, sourceConstant,
                        Expression.Constant(factoryContext.ThrowOnBadRequest))
                )
            )
        );

        var index = Expression.Variable(typeof(int), "index");

        // If the parameter is nullable, we need to assign the "parsedValue" local to the nullable parameter on success.
        var tryParseExpression = Expression.Block(new[] { parsedValue },
                Expression.IfThenElse(tryParseCall,
                    Expression.Assign(parameter.ParameterType.IsArray ? Expression.ArrayAccess(argument, index) : argument, Expression.Convert(parsedValue, targetParseType)),
                    failBlock));

        var ifNotNullTryParse = !parameter.HasDefaultValue
            ? Expression.IfThen(TempSourceStringNotNullExpr, tryParseExpression)
            : Expression.IfThenElse(TempSourceStringNotNullExpr, tryParseExpression,
                Expression.Assign(argument,
                Expression.Constant(parameter.DefaultValue, parameter.ParameterType)));

        var loopExit = Expression.Label();

        // REVIEW: We can reuse this like we reuse temp source string
        var stringArrayExpr = parameter.ParameterType.IsArray ? Expression.Variable(typeof(string[]), "tempStringArray") : null;
        var elementTypeNullabilityInfo = parameter.ParameterType.IsArray ? factoryContext.NullabilityContext.Create(parameter)?.ElementType : null;

        // Determine optionality of the element type of the array
        var elementTypeOptional = !isNotNullable || (elementTypeNullabilityInfo?.ReadState != NullabilityState.NotNull);

        // The loop that populates the resulting array values
        var arrayLoop = parameter.ParameterType.IsArray ? Expression.Block(
                        // param_local = new int[values.Length];
                        Expression.Assign(argument, Expression.NewArrayBounds(parameter.ParameterType.GetElementType()!, Expression.ArrayLength(stringArrayExpr!))),
                        // index = 0
                        Expression.Assign(index, Expression.Constant(0)),
                        // while (index < values.Length)
                        Expression.Loop(
                            Expression.Block(
                                Expression.IfThenElse(
                                    Expression.LessThan(index, Expression.ArrayLength(stringArrayExpr!)),
                                        // tempSourceString = values[index];
                                        Expression.Block(
                                            Expression.Assign(TempSourceStringExpr, Expression.ArrayIndex(stringArrayExpr!, index)),
                                            elementTypeOptional ? Expression.IfThen(TempSourceStringIsNotNullOrEmptyExpr, tryParseExpression)
                                                                : tryParseExpression
                                        ),
                                       // else break
                                       Expression.Break(loopExit)
                                 ),
                                 // index++
                                 Expression.PostIncrementAssign(index)
                            )
                        , loopExit)
                    ) : null;

        var fullParamCheckBlock = (parameter.ParameterType.IsArray, isOptional) switch
        {
            // (isArray: true, optional: true)
            (true, true) =>

            Expression.Block(
                new[] { index, stringArrayExpr! },
                // values = httpContext.Request.Query["id"];
                Expression.Assign(stringArrayExpr!, valueExpression),
                Expression.IfThen(
                    Expression.NotEqual(stringArrayExpr!, Expression.Constant(null)),
                    arrayLoop!
                )
            ),

            // (isArray: true, optional: false)
            (true, false) =>

            Expression.Block(
                new[] { index, stringArrayExpr! },
                // values = httpContext.Request.Query["id"];
                Expression.Assign(stringArrayExpr!, valueExpression),
                Expression.IfThenElse(
                    Expression.NotEqual(stringArrayExpr!, Expression.Constant(null)),
                    arrayLoop!,
                    failBlock
                )
            ),

            // (isArray: false, optional: false)
            (false, false) =>

            Expression.Block(
                // tempSourceString = httpContext.RequestValue["id"];
                Expression.Assign(TempSourceStringExpr, valueExpression),
                // if (tempSourceString == null) { ... } only produced when parameter is required
                checkRequiredParaseableParameterBlock,
                // if (tempSourceString != null) { ... }
                ifNotNullTryParse),

            // (isArray: false, optional: true)
            (false, true) =>

            Expression.Block(
                // tempSourceString = httpContext.RequestValue["id"];
                Expression.Assign(TempSourceStringExpr, valueExpression),
                // if (tempSourceString != null) { ... }
                ifNotNullTryParse)
        };

        factoryContext.ExtraLocals.Add(argument);
        factoryContext.ParamCheckExpressions.Add(fullParamCheckBlock);

        return argument;
    }

    private static Expression BindParameterFromExpression(
        ParameterInfo parameter,
        Expression valueExpression,
        FactoryContext factoryContext,
        string source)
    {
        var nullability = factoryContext.NullabilityContext.Create(parameter);
        var isOptional = IsOptionalParameter(parameter, factoryContext);

        var argument = Expression.Variable(parameter.ParameterType, $"{parameter.Name}_local");

        var parameterTypeNameConstant = Expression.Constant(TypeNameHelper.GetTypeDisplayName(parameter.ParameterType, fullName: false));
        var parameterNameConstant = Expression.Constant(parameter.Name);
        var sourceConstant = Expression.Constant(source);

        if (!isOptional)
        {
            // The following is produced if the parameter is required:
            //
            // argument = value["param1"];
            // if (argument == null)
            // {
            //      wasParamCheckFailure = true;
            //      Log.RequiredParameterNotProvided(httpContext, "TypeOfValue", "param1");
            // }
            var checkRequiredStringParameterBlock = Expression.Block(
                Expression.Assign(argument, valueExpression),
                Expression.IfThen(Expression.Equal(argument, Expression.Constant(null)),
                    Expression.Block(
                        Expression.Assign(WasParamCheckFailureExpr, Expression.Constant(true)),
                        Expression.Call(LogRequiredParameterNotProvidedMethod,
                            HttpContextExpr, parameterTypeNameConstant, parameterNameConstant, sourceConstant,
                            Expression.Constant(factoryContext.ThrowOnBadRequest))
                    )
                )
            );

            factoryContext.ExtraLocals.Add(argument);
            factoryContext.ParamCheckExpressions.Add(checkRequiredStringParameterBlock);
            return argument;
        }

        // Allow nullable parameters that don't have a default value
        if (nullability.ReadState != NullabilityState.NotNull && !parameter.HasDefaultValue)
        {
            return valueExpression;
        }

        // The following is produced if the parameter is optional. Note that we convert the
        // default value to the target ParameterType to address scenarios where the user is
        // is setting null as the default value in a context where nullability is disabled.
        //
        // param1_local = httpContext.RouteValue["param1"] ?? httpContext.Query["param1"];
        // param1_local != null ? param1_local : Convert(null, Int32)
        return Expression.Block(
            Expression.Condition(Expression.NotEqual(valueExpression, Expression.Constant(null)),
                valueExpression,
                Expression.Convert(Expression.Constant(parameter.DefaultValue), parameter.ParameterType)));
    }

    private static Expression BindParameterFromProperty(ParameterInfo parameter, MemberExpression property, string key, FactoryContext factoryContext, string source) =>
        BindParameterFromValue(parameter, GetValueFromProperty(property, key, GetExpressionType(parameter.ParameterType)), factoryContext, source);

    private static Type? GetExpressionType(Type type) =>
        type.IsArray ? typeof(string[]) :
        type == typeof(StringValues) ? typeof(StringValues) :
        null;

    private static Expression BindParameterFromRouteValueOrQueryString(ParameterInfo parameter, string key, FactoryContext factoryContext)
    {
        var routeValue = GetValueFromProperty(RouteValuesExpr, key);
        var queryValue = GetValueFromProperty(QueryExpr, key);
        return BindParameterFromValue(parameter, Expression.Coalesce(routeValue, queryValue), factoryContext, "route or query string");
    }

    private static Expression BindParameterFromBindAsync(ParameterInfo parameter, FactoryContext factoryContext)
    {
        // We reference the boundValues array by parameter index here
        var isOptional = IsOptionalParameter(parameter, factoryContext);

        // Get the BindAsync method for the type.
        var bindAsyncMethod = ParameterBindingMethodCache.FindBindAsyncMethod(parameter);
        // We know BindAsync exists because there's no way to opt-in without defining the method on the type.
        Debug.Assert(bindAsyncMethod.Expression is not null);

        // Compile the delegate to the BindAsync method for this parameter index
        var bindAsyncDelegate = Expression.Lambda<Func<HttpContext, ValueTask<object?>>>(bindAsyncMethod.Expression, HttpContextExpr).Compile();
        factoryContext.ParameterBinders.Add(bindAsyncDelegate);

        // boundValues[index]
        var boundValueExpr = Expression.ArrayIndex(BoundValuesArrayExpr, Expression.Constant(factoryContext.ParameterBinders.Count - 1));

        if (!isOptional)
        {
            var typeName = TypeNameHelper.GetTypeDisplayName(parameter.ParameterType, fullName: false);
            var message = bindAsyncMethod.ParamCount == 2 ? $"{typeName}.BindAsync(HttpContext, ParameterInfo)" : $"{typeName}.BindAsync(HttpContext)";
            var checkRequiredBodyBlock = Expression.Block(
                    Expression.IfThen(
                    Expression.Equal(boundValueExpr, Expression.Constant(null)),
                        Expression.Block(
                            Expression.Assign(WasParamCheckFailureExpr, Expression.Constant(true)),
                            Expression.Call(LogRequiredParameterNotProvidedMethod,
                                    HttpContextExpr,
                                    Expression.Constant(typeName),
                                    Expression.Constant(parameter.Name),
                                    Expression.Constant(message),
                                    Expression.Constant(factoryContext.ThrowOnBadRequest))
                        )
                    )
                );

            factoryContext.ParamCheckExpressions.Add(checkRequiredBodyBlock);
        }

        // (ParameterType)boundValues[i]
        return Expression.Convert(boundValueExpr, parameter.ParameterType);
    }

    private static Expression BindParameterFromFormFiles(
        ParameterInfo parameter,
        FactoryContext factoryContext)
    {
        if (factoryContext.FirstFormRequestBodyParameter is null)
        {
            factoryContext.FirstFormRequestBodyParameter = parameter;
        }

        factoryContext.TrackedParameters.Add(parameter.Name!, RequestDelegateFactoryConstants.FormFileParameter);

        // Do not duplicate the metadata if there are multiple form parameters
        if (!factoryContext.ReadForm)
        {
            factoryContext.Metadata.Add(new AcceptsMetadata(parameter.ParameterType, factoryContext.AllowEmptyRequestBody, FormFileContentType));
        }

        factoryContext.ReadForm = true;

        return BindParameterFromExpression(parameter, FormFilesExpr, factoryContext, "body");
    }

    private static Expression BindParameterFromFormFile(
        ParameterInfo parameter,
        string key,
        FactoryContext factoryContext,
        string trackedParameterSource)
    {
        if (factoryContext.FirstFormRequestBodyParameter is null)
        {
            factoryContext.FirstFormRequestBodyParameter = parameter;
        }

        factoryContext.TrackedParameters.Add(key, trackedParameterSource);

        // Do not duplicate the metadata if there are multiple form parameters
        if (!factoryContext.ReadForm)
        {
            factoryContext.Metadata.Add(new AcceptsMetadata(parameter.ParameterType, factoryContext.AllowEmptyRequestBody, FormFileContentType));
        }

        factoryContext.ReadForm = true;

        var valueExpression = GetValueFromProperty(FormFilesExpr, key, typeof(IFormFile));

        return BindParameterFromExpression(parameter, valueExpression, factoryContext, "form file");
    }

    private static Expression BindParameterFromBody(ParameterInfo parameter, bool allowEmpty, FactoryContext factoryContext)
    {
        if (factoryContext.JsonRequestBodyParameter is not null)
        {
            factoryContext.HasMultipleBodyParameters = true;
            var parameterName = parameter.Name;

            Debug.Assert(parameterName is not null, "CreateArgument() should throw if parameter.Name is null.");

            if (factoryContext.TrackedParameters.ContainsKey(parameterName))
            {
                factoryContext.TrackedParameters.Remove(parameterName);
                factoryContext.TrackedParameters.Add(parameterName, "UNKNOWN");
            }
        }

        var isOptional = IsOptionalParameter(parameter, factoryContext);

        factoryContext.JsonRequestBodyParameter = parameter;
        factoryContext.AllowEmptyRequestBody = allowEmpty || isOptional;
        factoryContext.Metadata.Add(new AcceptsMetadata(parameter.ParameterType, factoryContext.AllowEmptyRequestBody, DefaultAcceptsContentType));

        if (!factoryContext.AllowEmptyRequestBody)
        {
            if (factoryContext.HasInferredBody)
            {
                // if (bodyValue == null)
                // {
                //    wasParamCheckFailure = true;
                //    Log.ImplicitBodyNotProvided(httpContext, "todo", ThrowOnBadRequest);
                // }
                factoryContext.ParamCheckExpressions.Add(Expression.Block(
                    Expression.IfThen(
                        Expression.Equal(BodyValueExpr, Expression.Constant(null)),
                        Expression.Block(
                            Expression.Assign(WasParamCheckFailureExpr, Expression.Constant(true)),
                            Expression.Call(LogImplicitBodyNotProvidedMethod,
                                HttpContextExpr,
                                Expression.Constant(parameter.Name),
                                Expression.Constant(factoryContext.ThrowOnBadRequest)
                            )
                        )
                    )
                ));
            }
            else
            {
                // If the parameter is required or the user has not explicitly
                // set allowBody to be empty then validate that it is required.
                //
                // if (bodyValue == null)
                // {
                //      wasParamCheckFailure = true;
                //      Log.RequiredParameterNotProvided(httpContext, "Todo", "todo", "body", ThrowOnBadRequest);
                // }
                var checkRequiredBodyBlock = Expression.Block(
                    Expression.IfThen(
                    Expression.Equal(BodyValueExpr, Expression.Constant(null)),
                        Expression.Block(
                            Expression.Assign(WasParamCheckFailureExpr, Expression.Constant(true)),
                            Expression.Call(LogRequiredParameterNotProvidedMethod,
                                HttpContextExpr,
                                Expression.Constant(TypeNameHelper.GetTypeDisplayName(parameter.ParameterType, fullName: false)),
                                Expression.Constant(parameter.Name),
                                Expression.Constant("body"),
                                Expression.Constant(factoryContext.ThrowOnBadRequest))
                        )
                    )
                );
                factoryContext.ParamCheckExpressions.Add(checkRequiredBodyBlock);
            }
        }
        else if (parameter.HasDefaultValue)
        {
            // Convert(bodyValue ?? SomeDefault, Todo)
            return Expression.Convert(
                Expression.Coalesce(BodyValueExpr, Expression.Constant(parameter.DefaultValue)),
                parameter.ParameterType);
        }

        // Convert(bodyValue, Todo)
        return Expression.Convert(BodyValueExpr, parameter.ParameterType);
    }

    private static bool IsOptionalParameter(ParameterInfo parameter, FactoryContext factoryContext)
    {
        if (parameter is SurrogateParameterInfo argument)
        {
            return argument.IsOptional;
        }

        // - Parameters representing value or reference types with a default value
        // under any nullability context are treated as optional.
        // - Value type parameters without a default value in an oblivious
        // nullability context are required.
        // - Reference type parameters without a default value in an oblivious
        // nullability context are optional.
        var nullabilityInfo = factoryContext.NullabilityContext.Create(parameter);
        return parameter.HasDefaultValue
            || nullabilityInfo.ReadState != NullabilityState.NotNull;
    }

    private static MethodInfo GetMethodInfo<T>(Expression<T> expr)
    {
        var mc = (MethodCallExpression)expr.Body;
        return mc.Method;
    }

    private static MemberInfo GetMemberInfo<T>(Expression<T> expr)
    {
        var mc = (MemberExpression)expr.Body;
        return mc.Member;
    }

    // The result of the method is null so we fallback to some runtime logic.
    // First we check if the result is IResult, Task<IResult> or ValueTask<IResult>. If
    // it is, we await if necessary then execute the result.
    // Then we check to see if it's Task<object> or ValueTask<object>. If it is, we await
    // if necessary and restart the cycle until we've reached a terminal state (unknown type).
    // We currently don't handle Task<unknown> or ValueTask<unknown>. We can support this later if this
    // ends up being a common scenario.
    private static Task ExecuteValueTaskOfObject(ValueTask<object> valueTask, HttpContext httpContext)
    {
        static async Task ExecuteAwaited(ValueTask<object> valueTask, HttpContext httpContext)
        {
            await ExecuteObjectReturn(await valueTask, httpContext);
        }

        if (valueTask.IsCompletedSuccessfully)
        {
            return ExecuteObjectReturn(valueTask.GetAwaiter().GetResult(), httpContext);
        }

        return ExecuteAwaited(valueTask, httpContext);
    }

    private static Task ExecuteTaskOfObject(Task<object> task, HttpContext httpContext)
    {
        static async Task ExecuteAwaited(Task<object> task, HttpContext httpContext)
        {
            await ExecuteObjectReturn(await task, httpContext);
        }

        if (task.IsCompletedSuccessfully)
        {
            return ExecuteObjectReturn(task.GetAwaiter().GetResult(), httpContext);
        }

        return ExecuteAwaited(task, httpContext);
    }

    private static Task ExecuteObjectReturn(object obj, HttpContext httpContext)
    {
        if (obj is Task<object> taskObj)
        {
            return ExecuteTaskOfObject(taskObj, httpContext);
        }
        else if (obj is ValueTask<object> valueTaskObj)
        {
            return ExecuteValueTaskOfObject(valueTaskObj, httpContext);
        }
        else if (obj is Task<IResult?> task)
        {
            return ExecuteTaskResult(task, httpContext);
        }
        else if (obj is ValueTask<IResult?> valueTask)
        {
            return ExecuteValueTaskResult(valueTask, httpContext);
        }
        else if (obj is Task<string?> taskString)
        {
            return ExecuteTaskOfString(taskString, httpContext);        }
        else if (obj is ValueTask<string?> valueTaskString)
        {
            return ExecuteValueTaskOfString(valueTaskString, httpContext);
        }
        // Terminal built ins
        else if (obj is IResult result)
        {
            return ExecuteResultWriteResponse(result, httpContext);
        }
        else if (obj is string stringValue)
        {
            SetPlaintextContentType(httpContext);
            return httpContext.Response.WriteAsync(stringValue);
        }
        else
        {
            // Otherwise, we JSON serialize when we reach the terminal state
            // Call WriteAsJsonAsync<object?>() to serialize the runtime return type rather than the declared return type.
            return httpContext.Response.WriteAsJsonAsync<object?>(obj);
        }
    }

    private static Task ExecuteTaskOfT<T>(Task<T> task, HttpContext httpContext)
    {
        EnsureRequestTaskNotNull(task);

        static async Task ExecuteAwaited(Task<T> task, HttpContext httpContext)
        {
            // Call WriteAsJsonAsync<object?>() to serialize the runtime return type rather than the declared return type.
            await httpContext.Response.WriteAsJsonAsync<object?>(await task);
        }

        if (task.IsCompletedSuccessfully)
        {
            // Call WriteAsJsonAsync<object?>() to serialize the runtime return type rather than the declared return type.
            return httpContext.Response.WriteAsJsonAsync<object?>(task.GetAwaiter().GetResult());
        }

        return ExecuteAwaited(task, httpContext);
    }

    private static Task ExecuteTaskOfString(Task<string?> task, HttpContext httpContext)
    {
        SetPlaintextContentType(httpContext);
        EnsureRequestTaskNotNull(task);

        static async Task ExecuteAwaited(Task<string> task, HttpContext httpContext)
        {
            await httpContext.Response.WriteAsync(await task);
        }

        if (task.IsCompletedSuccessfully)
        {
            return httpContext.Response.WriteAsync(task.GetAwaiter().GetResult()!);
        }

        return ExecuteAwaited(task!, httpContext);
    }

    private static Task ExecuteWriteStringResponseAsync(HttpContext httpContext, string text)
    {
        SetPlaintextContentType(httpContext);
        return httpContext.Response.WriteAsync(text);
    }

    private static Task ExecuteValueTask(ValueTask task)
    {
        static async Task ExecuteAwaited(ValueTask task)
        {
            await task;
        }

        if (task.IsCompletedSuccessfully)
        {
            task.GetAwaiter().GetResult();
            return Task.CompletedTask;
        }

        return ExecuteAwaited(task);
    }

    private static ValueTask<object?> ExecuteTaskWithEmptyResult(Task task)
    {
        static async ValueTask<object?> ExecuteAwaited(Task task)
        {
            await task;
            return EmptyHttpResult.Instance;
        }

        if (task.IsCompletedSuccessfully)
        {
            return new ValueTask<object?>(EmptyHttpResult.Instance);
        }

        return ExecuteAwaited(task);
    }

    private static ValueTask<object?> ExecuteValueTaskWithEmptyResult(ValueTask valueTask)
    {
        static async ValueTask<object?> ExecuteAwaited(ValueTask task)
        {
            await task;
            return EmptyHttpResult.Instance;
        }

        if (valueTask.IsCompletedSuccessfully)
        {
            valueTask.GetAwaiter().GetResult();
            return new ValueTask<object?>(EmptyHttpResult.Instance);
        }

        return ExecuteAwaited(valueTask);
    }

    private static Task ExecuteValueTaskOfT<T>(ValueTask<T> task, HttpContext httpContext)
    {
        static async Task ExecuteAwaited(ValueTask<T> task, HttpContext httpContext)
        {
            // Call WriteAsJsonAsync<object?>() to serialize the runtime return type rather than the declared return type.
            await httpContext.Response.WriteAsJsonAsync<object?>(await task);
        }

        if (task.IsCompletedSuccessfully)
        {
            // Call WriteAsJsonAsync<object?>() to serialize the runtime return type rather than the declared return type.
            return httpContext.Response.WriteAsJsonAsync<object?>(task.GetAwaiter().GetResult());
        }

        return ExecuteAwaited(task, httpContext);
    }

    private static Task ExecuteValueTaskOfString(ValueTask<string?> task, HttpContext httpContext)
    {
        SetPlaintextContentType(httpContext);

        static async Task ExecuteAwaited(ValueTask<string> task, HttpContext httpContext)
        {
            await httpContext.Response.WriteAsync(await task);
        }

        if (task.IsCompletedSuccessfully)
        {
            return httpContext.Response.WriteAsync(task.GetAwaiter().GetResult()!);
        }

        return ExecuteAwaited(task!, httpContext);
    }

    private static Task ExecuteValueTaskResult<T>(ValueTask<T?> task, HttpContext httpContext) where T : IResult
    {
        static async Task ExecuteAwaited(ValueTask<T> task, HttpContext httpContext)
        {
            await EnsureRequestResultNotNull(await task).ExecuteAsync(httpContext);
        }

        if (task.IsCompletedSuccessfully)
        {
            return EnsureRequestResultNotNull(task.GetAwaiter().GetResult()).ExecuteAsync(httpContext);
        }

        return ExecuteAwaited(task!, httpContext);
    }

    private static async Task ExecuteTaskResult<T>(Task<T?> task, HttpContext httpContext) where T : IResult
    {
        EnsureRequestTaskOfNotNull(task);

        await EnsureRequestResultNotNull(await task).ExecuteAsync(httpContext);
    }

    private static async Task ExecuteResultWriteResponse(IResult? result, HttpContext httpContext)
    {
        await EnsureRequestResultNotNull(result).ExecuteAsync(httpContext);
    }

    private class FactoryContext
    {
        // Options
        public IServiceProvider? ServiceProvider { get; init; }
        public IServiceProviderIsService? ServiceProviderIsService { get; init; }
        public List<string>? RouteParameters { get; init; }
        public bool ThrowOnBadRequest { get; init; }
        public bool DisableInferredFromBody { get; init; }

        // Temporary State
        public ParameterInfo? JsonRequestBodyParameter { get; set; }
        public bool AllowEmptyRequestBody { get; set; }

        public bool UsingTempSourceString { get; set; }
        public List<ParameterExpression> ExtraLocals { get; } = new();
        public List<Expression> ParamCheckExpressions { get; } = new();
        public List<Func<HttpContext, ValueTask<object?>>> ParameterBinders { get; } = new();

        public Dictionary<string, string> TrackedParameters { get; } = new();
        public bool HasMultipleBodyParameters { get; set; }
        public bool HasInferredBody { get; set; }

        public List<object> Metadata { get; internal set; } = new();

        public NullabilityInfoContext NullabilityContext { get; } = new();

        public bool ReadForm { get; set; }
        public ParameterInfo? FirstFormRequestBodyParameter { get; set; }
        // Properties for constructing and managing filters
        public List<Expression> ContextArgAccess { get; } = new();
        public Expression? MethodCall { get; set; }
        public List<Expression> BoxedArgs { get; } = new();
        public List<Func<RouteHandlerContext, RouteHandlerFilterDelegate, RouteHandlerFilterDelegate>>? Filters { get; init; }

        public List<ParameterInfo> SurrogateParameters { get; } = new();
    }

    private static class RequestDelegateFactoryConstants
    {
        public const string RouteAttribute = "Route (Attribute)";
        public const string QueryAttribute = "Query (Attribute)";
        public const string HeaderAttribute = "Header (Attribute)";
        public const string BodyAttribute = "Body (Attribute)";
        public const string ServiceAttribute = "Service (Attribute)";
        public const string FormFileAttribute = "Form File (Attribute)";
        public const string RouteParameter = "Route (Inferred)";
        public const string QueryStringParameter = "Query String (Inferred)";
        public const string ServiceParameter = "Services (Inferred)";
        public const string BodyParameter = "Body (Inferred)";
        public const string RouteOrQueryStringParameter = "Route or Query String (Inferred)";
        public const string FormFileParameter = "Form File (Inferred)";
        public const string SurrogatedParameter = "Surrogate (Attribute)";
    }

    private static partial class Log
    {
        private const string InvalidJsonRequestBodyMessage = @"Failed to read parameter ""{ParameterType} {ParameterName}"" from the request body as JSON.";
        private const string InvalidJsonRequestBodyExceptionMessage = @"Failed to read parameter ""{0} {1}"" from the request body as JSON.";

        private const string ParameterBindingFailedLogMessage = @"Failed to bind parameter ""{ParameterType} {ParameterName}"" from ""{SourceValue}"".";
        private const string ParameterBindingFailedExceptionMessage = @"Failed to bind parameter ""{0} {1}"" from ""{2}"".";

        private const string RequiredParameterNotProvidedLogMessage = @"Required parameter ""{ParameterType} {ParameterName}"" was not provided from {Source}.";
        private const string RequiredParameterNotProvidedExceptionMessage = @"Required parameter ""{0} {1}"" was not provided from {2}.";

        private const string UnexpectedJsonContentTypeLogMessage = @"Expected a supported JSON media type but got ""{ContentType}"".";
        private const string UnexpectedJsonContentTypeExceptionMessage = @"Expected a supported JSON media type but got ""{0}"".";

        private const string ImplicitBodyNotProvidedLogMessage = @"Implicit body inferred for parameter ""{ParameterName}"" but no body was provided. Did you mean to use a Service instead?";
        private const string ImplicitBodyNotProvidedExceptionMessage = @"Implicit body inferred for parameter ""{0}"" but no body was provided. Did you mean to use a Service instead?";

        private const string InvalidFormRequestBodyMessage = @"Failed to read parameter ""{ParameterType} {ParameterName}"" from the request body as form.";
        private const string InvalidFormRequestBodyExceptionMessage = @"Failed to read parameter ""{0} {1}"" from the request body as form.";

        private const string UnexpectedFormContentTypeLogMessage = @"Expected a supported form media type but got ""{ContentType}"".";
        private const string UnexpectedFormContentTypeExceptionMessage = @"Expected a supported form media type but got ""{0}"".";

        // This doesn't take a shouldThrow parameter because an IOException indicates an aborted request rather than a "bad" request so
        // a BadHttpRequestException feels wrong. The client shouldn't be able to read the Developer Exception Page at any rate.
        public static void RequestBodyIOException(HttpContext httpContext, IOException exception)
            => RequestBodyIOException(GetLogger(httpContext), exception);

        [LoggerMessage(1, LogLevel.Debug, "Reading the request body failed with an IOException.", EventName = "RequestBodyIOException")]
        private static partial void RequestBodyIOException(ILogger logger, IOException exception);

        public static void InvalidJsonRequestBody(HttpContext httpContext, string parameterTypeName, string parameterName, Exception exception, bool shouldThrow)
        {
            if (shouldThrow)
            {
                var message = string.Format(CultureInfo.InvariantCulture, InvalidJsonRequestBodyExceptionMessage, parameterTypeName, parameterName);
                throw new BadHttpRequestException(message, exception);
            }

            InvalidJsonRequestBody(GetLogger(httpContext), parameterTypeName, parameterName, exception);
        }

        [LoggerMessage(2, LogLevel.Debug, InvalidJsonRequestBodyMessage, EventName = "InvalidJsonRequestBody")]
        private static partial void InvalidJsonRequestBody(ILogger logger, string parameterType, string parameterName, Exception exception);

        public static void ParameterBindingFailed(HttpContext httpContext, string parameterTypeName, string parameterName, string sourceValue, bool shouldThrow)
        {
            if (shouldThrow)
            {
                var message = string.Format(CultureInfo.InvariantCulture, ParameterBindingFailedExceptionMessage, parameterTypeName, parameterName, sourceValue);
                throw new BadHttpRequestException(message);
            }

            ParameterBindingFailed(GetLogger(httpContext), parameterTypeName, parameterName, sourceValue);
        }

        [LoggerMessage(3, LogLevel.Debug, ParameterBindingFailedLogMessage, EventName = "ParameterBindingFailed")]
        private static partial void ParameterBindingFailed(ILogger logger, string parameterType, string parameterName, string sourceValue);

        public static void RequiredParameterNotProvided(HttpContext httpContext, string parameterTypeName, string parameterName, string source, bool shouldThrow)
        {
            if (shouldThrow)
            {
                var message = string.Format(CultureInfo.InvariantCulture, RequiredParameterNotProvidedExceptionMessage, parameterTypeName, parameterName, source);
                throw new BadHttpRequestException(message);
            }

            RequiredParameterNotProvided(GetLogger(httpContext), parameterTypeName, parameterName, source);
        }

        [LoggerMessage(4, LogLevel.Debug, RequiredParameterNotProvidedLogMessage, EventName = "RequiredParameterNotProvided")]
        private static partial void RequiredParameterNotProvided(ILogger logger, string parameterType, string parameterName, string source);

        public static void ImplicitBodyNotProvided(HttpContext httpContext, string parameterName, bool shouldThrow)
        {
            if (shouldThrow)
            {
                var message = string.Format(CultureInfo.InvariantCulture, ImplicitBodyNotProvidedExceptionMessage, parameterName);
                throw new BadHttpRequestException(message);
            }

            ImplicitBodyNotProvided(GetLogger(httpContext), parameterName);
        }

        [LoggerMessage(5, LogLevel.Debug, ImplicitBodyNotProvidedLogMessage, EventName = "ImplicitBodyNotProvided")]
        private static partial void ImplicitBodyNotProvided(ILogger logger, string parameterName);

        public static void UnexpectedJsonContentType(HttpContext httpContext, string? contentType, bool shouldThrow)
        {
            if (shouldThrow)
            {
                var message = string.Format(CultureInfo.InvariantCulture, UnexpectedJsonContentTypeExceptionMessage, contentType);
                throw new BadHttpRequestException(message, StatusCodes.Status415UnsupportedMediaType);
            }

            UnexpectedJsonContentType(GetLogger(httpContext), contentType ?? "(none)");
        }

        [LoggerMessage(6, LogLevel.Debug, UnexpectedJsonContentTypeLogMessage, EventName = "UnexpectedContentType")]
        private static partial void UnexpectedJsonContentType(ILogger logger, string contentType);

        public static void UnexpectedNonFormContentType(HttpContext httpContext, string? contentType, bool shouldThrow)
        {
            if (shouldThrow)
            {
                var message = string.Format(CultureInfo.InvariantCulture, UnexpectedFormContentTypeExceptionMessage, contentType);
                throw new BadHttpRequestException(message, StatusCodes.Status415UnsupportedMediaType);
            }

            UnexpectedNonFormContentType(GetLogger(httpContext), contentType ?? "(none)");
        }

        [LoggerMessage(7, LogLevel.Debug, UnexpectedFormContentTypeLogMessage, EventName = "UnexpectedNonFormContentType")]
        private static partial void UnexpectedNonFormContentType(ILogger logger, string contentType);

        public static void InvalidFormRequestBody(HttpContext httpContext, string parameterTypeName, string parameterName, Exception exception, bool shouldThrow)
        {
            if (shouldThrow)
            {
                var message = string.Format(CultureInfo.InvariantCulture, InvalidFormRequestBodyExceptionMessage, parameterTypeName, parameterName);
                throw new BadHttpRequestException(message, exception);
            }

            InvalidFormRequestBody(GetLogger(httpContext), parameterTypeName, parameterName, exception);
        }

        [LoggerMessage(8, LogLevel.Debug, InvalidFormRequestBodyMessage, EventName = "InvalidFormRequestBody")]
        private static partial void InvalidFormRequestBody(ILogger logger, string parameterType, string parameterName, Exception exception);

        private static ILogger GetLogger(HttpContext httpContext)
        {
            var loggerFactory = httpContext.RequestServices.GetRequiredService<ILoggerFactory>();
            return loggerFactory.CreateLogger(typeof(RequestDelegateFactory));
        }
    }

    private static void EnsureRequestTaskOfNotNull<T>(Task<T?> task) where T : IResult
    {
        if (task is null)
        {
            throw new InvalidOperationException("The IResult in Task<IResult> response must not be null.");
        }
    }

    private static void EnsureRequestTaskNotNull(Task? task)
    {
        if (task is null)
        {
            throw new InvalidOperationException("The Task returned by the Delegate must not be null.");
        }
    }

    private static IResult EnsureRequestResultNotNull(IResult? result)
    {
        if (result is null)
        {
            throw new InvalidOperationException("The IResult returned by the Delegate must not be null.");
        }

        return result;
    }

    private static void SetPlaintextContentType(HttpContext httpContext)
    {
        httpContext.Response.ContentType ??= "text/plain; charset=utf-8";
    }

    private static string BuildErrorMessageForMultipleBodyParameters(FactoryContext factoryContext)
    {
        var errorMessage = new StringBuilder();
        errorMessage.AppendLine("Failure to infer one or more parameters.");
        errorMessage.AppendLine("Below is the list of parameters that we found: ");
        errorMessage.AppendLine();
        errorMessage.AppendLine(FormattableString.Invariant($"{"Parameter",-20}| {"Source",-30}"));
        errorMessage.AppendLine("---------------------------------------------------------------------------------");

        FormatTrackedParameters(factoryContext, errorMessage);

        errorMessage.AppendLine().AppendLine();
        errorMessage.AppendLine("Did you mean to register the \"UNKNOWN\" parameters as a Service?")
            .AppendLine();
        return errorMessage.ToString();
    }

    private static string BuildErrorMessageForInferredBodyParameter(FactoryContext factoryContext)
    {
        var errorMessage = new StringBuilder();
        errorMessage.AppendLine("Body was inferred but the method does not allow inferred body parameters.");
        errorMessage.AppendLine("Below is the list of parameters that we found: ");
        errorMessage.AppendLine();
        errorMessage.AppendLine(FormattableString.Invariant($"{"Parameter",-20}| {"Source",-30}"));
        errorMessage.AppendLine("---------------------------------------------------------------------------------");

        FormatTrackedParameters(factoryContext, errorMessage);

        errorMessage.AppendLine().AppendLine();
        errorMessage.AppendLine("Did you mean to register the \"Body (Inferred)\" parameter(s) as a Service or apply the [FromServices] or [FromBody] attribute?")
            .AppendLine();
        return errorMessage.ToString();
    }

    private static string BuildErrorMessageForFormAndJsonBodyParameters(FactoryContext factoryContext)
    {
        var errorMessage = new StringBuilder();
        errorMessage.AppendLine("An action cannot use both form and JSON body parameters.");
        errorMessage.AppendLine("Below is the list of parameters that we found: ");
        errorMessage.AppendLine();
        errorMessage.AppendLine(FormattableString.Invariant($"{"Parameter",-20}| {"Source",-30}"));
        errorMessage.AppendLine("---------------------------------------------------------------------------------");

        FormatTrackedParameters(factoryContext, errorMessage);

        return errorMessage.ToString();
    }

    private static void FormatTrackedParameters(FactoryContext factoryContext, StringBuilder errorMessage)
    {
        foreach (var kv in factoryContext.TrackedParameters)
        {
            errorMessage.AppendLine(FormattableString.Invariant($"{kv.Key,-19} | {kv.Value,-15}"));
        }
    }

    // Due to cyclic references between Http.Extensions and
    // Http.Results, we define our own instance of the `EmptyHttpResult`
    // type here.
    private sealed class EmptyHttpResult : IResult
    {
        private EmptyHttpResult()
        {
        }

        public static EmptyHttpResult Instance { get; } = new();

        /// <inheritdoc/>
        public Task ExecuteAsync(HttpContext httpContext)
        {
            return Task.CompletedTask;
        }
    }
}<|MERGE_RESOLUTION|>--- conflicted
+++ resolved
@@ -317,9 +317,6 @@
         return filteredInvocation;
     }
 
-<<<<<<< HEAD
-    private static void AddTypeProvidedMetadata(MethodInfo methodInfo, List<object> metadata, IServiceProvider? services, ParameterInfo[] surrogatedParameters)
-=======
     private static Expression MapHandlerReturnTypeToValueTask(Expression methodCall, Type returnType)
     {
         if (returnType == typeof(void))
@@ -387,7 +384,6 @@
     }
 
     private static void AddTypeProvidedMetadata(MethodInfo methodInfo, List<object> metadata, IServiceProvider? services)
->>>>>>> 4b514766
     {
         object?[]? invokeArgs = null;
 
