// Licensed to the .NET Foundation under one or more agreements.
// The .NET Foundation licenses this file to you under the MIT license.

using System.Diagnostics;
using System.Globalization;
using System.Linq;
using System.Linq.Expressions;
using System.Reflection;
using System.Security.Claims;
using System.Text;
using Microsoft.AspNetCore.Http.Features;
using Microsoft.AspNetCore.Http.Metadata;
using Microsoft.Extensions.DependencyInjection;
using Microsoft.Extensions.Internal;
using Microsoft.Extensions.Logging;

namespace Microsoft.AspNetCore.Http
{
    /// <summary>
    /// Creates <see cref="RequestDelegate"/> implementations from <see cref="Delegate"/> request handlers.
    /// </summary>
    public static partial class RequestDelegateFactory
    {
        private static readonly TryParseMethodCache TryParseMethodCache = new();

        private static readonly MethodInfo ExecuteTaskOfTMethod = typeof(RequestDelegateFactory).GetMethod(nameof(ExecuteTask), BindingFlags.NonPublic | BindingFlags.Static)!;
        private static readonly MethodInfo ExecuteTaskOfStringMethod = typeof(RequestDelegateFactory).GetMethod(nameof(ExecuteTaskOfString), BindingFlags.NonPublic | BindingFlags.Static)!;
        private static readonly MethodInfo ExecuteValueTaskOfTMethod = typeof(RequestDelegateFactory).GetMethod(nameof(ExecuteValueTaskOfT), BindingFlags.NonPublic | BindingFlags.Static)!;
        private static readonly MethodInfo ExecuteValueTaskMethod = typeof(RequestDelegateFactory).GetMethod(nameof(ExecuteValueTask), BindingFlags.NonPublic | BindingFlags.Static)!;
        private static readonly MethodInfo ExecuteValueTaskOfStringMethod = typeof(RequestDelegateFactory).GetMethod(nameof(ExecuteValueTaskOfString), BindingFlags.NonPublic | BindingFlags.Static)!;
        private static readonly MethodInfo ExecuteTaskResultOfTMethod = typeof(RequestDelegateFactory).GetMethod(nameof(ExecuteTaskResult), BindingFlags.NonPublic | BindingFlags.Static)!;
        private static readonly MethodInfo ExecuteValueResultTaskOfTMethod = typeof(RequestDelegateFactory).GetMethod(nameof(ExecuteValueTaskResult), BindingFlags.NonPublic | BindingFlags.Static)!;
        private static readonly MethodInfo ExecuteObjectReturnMethod = typeof(RequestDelegateFactory).GetMethod(nameof(ExecuteObjectReturn), BindingFlags.NonPublic | BindingFlags.Static)!;
        private static readonly MethodInfo GetRequiredServiceMethod = typeof(ServiceProviderServiceExtensions).GetMethod(nameof(ServiceProviderServiceExtensions.GetRequiredService), BindingFlags.Public | BindingFlags.Static, new Type[] { typeof(IServiceProvider) })!;
        private static readonly MethodInfo GetServiceMethod = typeof(ServiceProviderServiceExtensions).GetMethod(nameof(ServiceProviderServiceExtensions.GetService), BindingFlags.Public | BindingFlags.Static, new Type[] { typeof(IServiceProvider) })!;
        private static readonly MethodInfo ResultWriteResponseAsyncMethod = typeof(RequestDelegateFactory).GetMethod(nameof(ExecuteResultWriteResponse), BindingFlags.NonPublic | BindingFlags.Static)!;
        private static readonly MethodInfo StringResultWriteResponseAsyncMethod = typeof(RequestDelegateFactory).GetMethod(nameof(ExecuteWriteStringResponseAsync), BindingFlags.NonPublic | BindingFlags.Static)!;
        private static readonly MethodInfo JsonResultWriteResponseAsyncMethod = GetMethodInfo<Func<HttpResponse, object, Task>>((response, value) => HttpResponseJsonExtensions.WriteAsJsonAsync(response, value, default));

        private static readonly MethodInfo LogParameterBindingFailedMethod = GetMethodInfo<Action<HttpContext, string, string, string, bool>>((httpContext, parameterType, parameterName, sourceValue, shouldThrow) =>
            Log.ParameterBindingFailed(httpContext, parameterType, parameterName, sourceValue, shouldThrow));
        private static readonly MethodInfo LogRequiredParameterNotProvidedMethod = GetMethodInfo<Action<HttpContext, string, string, string, bool>>((httpContext, parameterType, parameterName, source, shouldThrow) =>
            Log.RequiredParameterNotProvided(httpContext, parameterType, parameterName, source, shouldThrow));

        private static readonly ParameterExpression TargetExpr = Expression.Parameter(typeof(object), "target");
        private static readonly ParameterExpression BodyValueExpr = Expression.Parameter(typeof(object), "bodyValue");
        private static readonly ParameterExpression WasParamCheckFailureExpr = Expression.Variable(typeof(bool), "wasParamCheckFailure");
        private static readonly ParameterExpression BoundValuesArrayExpr = Expression.Parameter(typeof(object[]), "boundValues");

        private static ParameterExpression HttpContextExpr => TryParseMethodCache.HttpContextExpr;
        private static readonly MemberExpression RequestServicesExpr = Expression.Property(HttpContextExpr, typeof(HttpContext).GetProperty(nameof(HttpContext.RequestServices))!);
        private static readonly MemberExpression HttpRequestExpr = Expression.Property(HttpContextExpr, typeof(HttpContext).GetProperty(nameof(HttpContext.Request))!);
        private static readonly MemberExpression HttpResponseExpr = Expression.Property(HttpContextExpr, typeof(HttpContext).GetProperty(nameof(HttpContext.Response))!);
        private static readonly MemberExpression RequestAbortedExpr = Expression.Property(HttpContextExpr, typeof(HttpContext).GetProperty(nameof(HttpContext.RequestAborted))!);
        private static readonly MemberExpression UserExpr = Expression.Property(HttpContextExpr, typeof(HttpContext).GetProperty(nameof(HttpContext.User))!);
        private static readonly MemberExpression RouteValuesExpr = Expression.Property(HttpRequestExpr, typeof(HttpRequest).GetProperty(nameof(HttpRequest.RouteValues))!);
        private static readonly MemberExpression QueryExpr = Expression.Property(HttpRequestExpr, typeof(HttpRequest).GetProperty(nameof(HttpRequest.Query))!);
        private static readonly MemberExpression HeadersExpr = Expression.Property(HttpRequestExpr, typeof(HttpRequest).GetProperty(nameof(HttpRequest.Headers))!);
        private static readonly MemberExpression StatusCodeExpr = Expression.Property(HttpResponseExpr, typeof(HttpResponse).GetProperty(nameof(HttpResponse.StatusCode))!);
        private static readonly MemberExpression CompletedTaskExpr = Expression.Property(null, (PropertyInfo)GetMemberInfo<Func<Task>>(() => Task.CompletedTask));

        private static ParameterExpression TempSourceStringExpr => TryParseMethodCache.TempSourceStringExpr;
        private static readonly BinaryExpression TempSourceStringNotNullExpr = Expression.NotEqual(TempSourceStringExpr, Expression.Constant(null));
        private static readonly BinaryExpression TempSourceStringNullExpr = Expression.Equal(TempSourceStringExpr, Expression.Constant(null));
        private static readonly string[] DefaultContentType = new[] { "application/json" };

        /// <summary>
        /// Creates a <see cref="RequestDelegate"/> implementation for <paramref name="handler"/>.
        /// </summary>
        /// <param name="handler">A request handler with any number of custom parameters that often produces a response with its return value.</param>
        /// <param name="options">The <see cref="RequestDelegateFactoryOptions"/> used to configure the behavior of the handler.</param>
        /// <returns>The <see cref="RequestDelegateResult"/>.</returns>
#pragma warning disable RS0026 // Do not add multiple public overloads with optional parameters
        public static RequestDelegateResult Create(Delegate handler, RequestDelegateFactoryOptions? options = null)
#pragma warning restore RS0026 // Do not add multiple public overloads with optional parameters
        {
            if (handler is null)
            {
                throw new ArgumentNullException(nameof(handler));
            }

            var targetExpression = handler.Target switch
            {
                object => Expression.Convert(TargetExpr, handler.Target.GetType()),
                null => null,
            };

            var factoryContext = CreateFactoryContext(options);
            var targetableRequestDelegate = CreateTargetableRequestDelegate(handler.Method, targetExpression, factoryContext);

            return new RequestDelegateResult(httpContext => targetableRequestDelegate(handler.Target, httpContext), factoryContext.Metadata);
        }

        /// <summary>
        /// Creates a <see cref="RequestDelegate"/> implementation for <paramref name="methodInfo"/>.
        /// </summary>
        /// <param name="methodInfo">A request handler with any number of custom parameters that often produces a response with its return value.</param>
        /// <param name="targetFactory">Creates the <see langword="this"/> for the non-static method.</param>
        /// <param name="options">The <see cref="RequestDelegateFactoryOptions"/> used to configure the behavior of the handler.</param>
        /// <returns>The <see cref="RequestDelegate"/>.</returns>
#pragma warning disable RS0026 // Do not add multiple public overloads with optional parameters
        public static RequestDelegateResult Create(MethodInfo methodInfo, Func<HttpContext, object>? targetFactory = null, RequestDelegateFactoryOptions? options = null)
#pragma warning restore RS0026 // Do not add multiple public overloads with optional parameters
        {
            if (methodInfo is null)
            {
                throw new ArgumentNullException(nameof(methodInfo));
            }

            if (methodInfo.DeclaringType is null)
            {
                throw new ArgumentException($"{nameof(methodInfo)} does not have a declaring type.");
            }

            var factoryContext = CreateFactoryContext(options);

            if (targetFactory is null)
            {
                if (methodInfo.IsStatic)
                {
                    var untargetableRequestDelegate = CreateTargetableRequestDelegate(methodInfo, targetExpression: null, factoryContext);

                    return new RequestDelegateResult(httpContext => untargetableRequestDelegate(null, httpContext), factoryContext.Metadata);
                }

                targetFactory = context => Activator.CreateInstance(methodInfo.DeclaringType)!;
            }

            var targetExpression = Expression.Convert(TargetExpr, methodInfo.DeclaringType);
            var targetableRequestDelegate = CreateTargetableRequestDelegate(methodInfo, targetExpression, factoryContext);

            return new RequestDelegateResult(httpContext => targetableRequestDelegate(targetFactory(httpContext), httpContext), factoryContext.Metadata);
        }

        private static FactoryContext CreateFactoryContext(RequestDelegateFactoryOptions? options) =>
            new()
            {
                ServiceProviderIsService = options?.ServiceProvider?.GetService<IServiceProviderIsService>(),
                RouteParameters = options?.RouteParameterNames?.ToList(),
                ThrowOnBadRequest = options?.ThrowOnBadRequest ?? false,
            };

        private static Func<object?, HttpContext, Task> CreateTargetableRequestDelegate(MethodInfo methodInfo, Expression? targetExpression, FactoryContext factoryContext)
        {
            // Non void return type

            // Task Invoke(HttpContext httpContext)
            // {
            //     // Action parameters are bound from the request, services, etc... based on attribute and type information.
            //     return ExecuteTask(handler(...), httpContext);
            // }

            // void return type

            // Task Invoke(HttpContext httpContext)
            // {
            //     handler(...);
            //     return default;
            // }

            var arguments = CreateArguments(methodInfo.GetParameters(), factoryContext);

            var responseWritingMethodCall = factoryContext.ParamCheckExpressions.Count > 0 ?
                CreateParamCheckingResponseWritingMethodCall(methodInfo, targetExpression, arguments, factoryContext) :
                CreateResponseWritingMethodCall(methodInfo, targetExpression, arguments);

            if (factoryContext.UsingTempSourceString)
            {
                responseWritingMethodCall = Expression.Block(new[] { TempSourceStringExpr }, responseWritingMethodCall);
            }

            return HandleRequestBodyAndCompileRequestDelegate(responseWritingMethodCall, factoryContext);
        }

        private static Expression[] CreateArguments(ParameterInfo[]? parameters, FactoryContext factoryContext)
        {
            if (parameters is null || parameters.Length == 0)
            {
                return Array.Empty<Expression>();
            }

            var args = new Expression[parameters.Length];

            for (var i = 0; i < parameters.Length; i++)
            {
                args[i] = CreateArgument(parameters[i], factoryContext);
            }

            if (factoryContext.HasMultipleBodyParameters)
            {
                var errorMessage = BuildErrorMessageForMultipleBodyParameters(factoryContext);
                throw new InvalidOperationException(errorMessage);
            }

            return args;
        }

        private static Expression CreateArgument(ParameterInfo parameter, FactoryContext factoryContext)
        {
            if (parameter.Name is null)
            {
                throw new InvalidOperationException("A parameter does not have a name! Was it generated? All parameters must be named.");
            }

            var parameterCustomAttributes = parameter.GetCustomAttributes();

            if (parameterCustomAttributes.OfType<IFromRouteMetadata>().FirstOrDefault() is { } routeAttribute)
            {
                factoryContext.TrackedParameters.Add(parameter.Name, RequestDelegateFactoryConstants.RouteAttribue);
                if (factoryContext.RouteParameters is { } routeParams && !routeParams.Contains(parameter.Name, StringComparer.OrdinalIgnoreCase))
                {
                    throw new InvalidOperationException($"{parameter.Name} is not a route paramter.");
                }

                return BindParameterFromProperty(parameter, RouteValuesExpr, routeAttribute.Name ?? parameter.Name, factoryContext, "route");
            }
            else if (parameterCustomAttributes.OfType<IFromQueryMetadata>().FirstOrDefault() is { } queryAttribute)
            {
                factoryContext.TrackedParameters.Add(parameter.Name, RequestDelegateFactoryConstants.QueryAttribue);
                return BindParameterFromProperty(parameter, QueryExpr, queryAttribute.Name ?? parameter.Name, factoryContext, "query string");
            }
            else if (parameterCustomAttributes.OfType<IFromHeaderMetadata>().FirstOrDefault() is { } headerAttribute)
            {
                factoryContext.TrackedParameters.Add(parameter.Name, RequestDelegateFactoryConstants.HeaderAttribue);
                return BindParameterFromProperty(parameter, HeadersExpr, headerAttribute.Name ?? parameter.Name, factoryContext, "header");
            }
            else if (parameterCustomAttributes.OfType<IFromBodyMetadata>().FirstOrDefault() is { } bodyAttribute)
            {
                factoryContext.TrackedParameters.Add(parameter.Name, RequestDelegateFactoryConstants.BodyAttribue);
                return BindParameterFromBody(parameter, bodyAttribute.AllowEmpty, factoryContext);
            }
            else if (parameter.CustomAttributes.Any(a => typeof(IFromServiceMetadata).IsAssignableFrom(a.AttributeType)))
            {
                factoryContext.TrackedParameters.Add(parameter.Name, RequestDelegateFactoryConstants.ServiceAttribue);
                return BindParameterFromService(parameter, factoryContext);
            }
            else if (parameter.ParameterType == typeof(HttpContext))
            {
                return HttpContextExpr;
            }
            else if (parameter.ParameterType == typeof(HttpRequest))
            {
                return HttpRequestExpr;
            }
            else if (parameter.ParameterType == typeof(HttpResponse))
            {
                return HttpResponseExpr;
            }
            else if (parameter.ParameterType == typeof(ClaimsPrincipal))
            {
                return UserExpr;
            }
            else if (parameter.ParameterType == typeof(CancellationToken))
            {
                return RequestAbortedExpr;
            }
            else if (TryParseMethodCache.HasBindAsyncMethod(parameter))
            {
                return BindParameterFromBindAsync(parameter, factoryContext);
            }
            else if (parameter.ParameterType == typeof(string) || TryParseMethodCache.HasTryParseStringMethod(parameter))
            {
                // 1. We bind from route values only, if route parameters are non-null and the parameter name is in that set.
                // 2. We bind from query only, if route parameters are non-null and the parameter name is NOT in that set.
                // 3. Otherwise, we fallback to route or query if route parameters is null (it means we don't know what route parameters are defined). This case only happens
                // when RDF.Create is manually invoked.
                if (factoryContext.RouteParameters is { } routeParams)
                {
                    if (routeParams.Contains(parameter.Name, StringComparer.OrdinalIgnoreCase))
                    {
                        // We're in the fallback case and we have a parameter and route parameter match so don't fallback
                        // to query string in this case
                        factoryContext.TrackedParameters.Add(parameter.Name, RequestDelegateFactoryConstants.RouteParameter);
                        return BindParameterFromProperty(parameter, RouteValuesExpr, parameter.Name, factoryContext, "route");
                    }
                    else
                    {
                        factoryContext.TrackedParameters.Add(parameter.Name, RequestDelegateFactoryConstants.QueryStringParameter);
                        return BindParameterFromProperty(parameter, QueryExpr, parameter.Name, factoryContext, "query string");
                    }
                }

                factoryContext.TrackedParameters.Add(parameter.Name, RequestDelegateFactoryConstants.RouteOrQueryStringParameter);
                return BindParameterFromRouteValueOrQueryString(parameter, parameter.Name, factoryContext);
            }
            else
            {
                if (factoryContext.ServiceProviderIsService is IServiceProviderIsService serviceProviderIsService)
                {
                    if (serviceProviderIsService.IsService(parameter.ParameterType))
                    {
                        factoryContext.TrackedParameters.Add(parameter.Name, RequestDelegateFactoryConstants.ServiceParameter);
                        return Expression.Call(GetRequiredServiceMethod.MakeGenericMethod(parameter.ParameterType), RequestServicesExpr);
                    }
                }

                factoryContext.TrackedParameters.Add(parameter.Name, RequestDelegateFactoryConstants.BodyParameter);
                return BindParameterFromBody(parameter, allowEmpty: false, factoryContext);
            }
        }

        private static Expression CreateMethodCall(MethodInfo methodInfo, Expression? target, Expression[] arguments) =>
            target is null ?
                Expression.Call(methodInfo, arguments) :
                Expression.Call(target, methodInfo, arguments);

        private static Expression CreateResponseWritingMethodCall(MethodInfo methodInfo, Expression? target, Expression[] arguments)
        {
            var callMethod = CreateMethodCall(methodInfo, target, arguments);
            return AddResponseWritingToMethodCall(callMethod, methodInfo.ReturnType);
        }

        // If we're calling TryParse or validating parameter optionality and
        // wasParamCheckFailure indicates it failed, set a 400 StatusCode instead of calling the method.
        private static Expression CreateParamCheckingResponseWritingMethodCall(
            MethodInfo methodInfo, Expression? target, Expression[] arguments, FactoryContext factoryContext)
        {
            // {
            //     string tempSourceString;
            //     bool wasParamCheckFailure = false;
            //
            //     // Assume "int param1" is the first parameter, "[FromRoute] int? param2 = 42" is the second parameter ...
            //     int param1_local;
            //     int? param2_local;
            //     // ...
            //
            //     tempSourceString = httpContext.RouteValue["param1"] ?? httpContext.Query["param1"];
            //
            //     if (tempSourceString != null)
            //     {
            //         if (!int.TryParse(tempSourceString, out param1_local))
            //         {
            //             wasParamCheckFailure = true;
            //             Log.ParameterBindingFailed(httpContext, "Int32", "id", tempSourceString)
            //         }
            //     }
            //
            //     tempSourceString = httpContext.RouteValue["param2"];
            //     // ...
            //
            //     return wasParamCheckFailure ?
            //         {
            //              httpContext.Response.StatusCode = 400;
            //              return Task.CompletedTask;
            //         } :
            //         {
            //             // Logic generated by AddResponseWritingToMethodCall() that calls handler(param1_local, param2_local, ...)
            //         };
            // }

            var localVariables = new ParameterExpression[factoryContext.ExtraLocals.Count + 1];
            var checkParamAndCallMethod = new Expression[factoryContext.ParamCheckExpressions.Count + 1];

            for (var i = 0; i < factoryContext.ExtraLocals.Count; i++)
            {
                localVariables[i] = factoryContext.ExtraLocals[i];
            }

            for (var i = 0; i < factoryContext.ParamCheckExpressions.Count; i++)
            {
                checkParamAndCallMethod[i] = factoryContext.ParamCheckExpressions[i];
            }

            localVariables[factoryContext.ExtraLocals.Count] = WasParamCheckFailureExpr;

            var set400StatusAndReturnCompletedTask = Expression.Block(
                    Expression.Assign(StatusCodeExpr, Expression.Constant(400)),
                    CompletedTaskExpr);

            var methodCall = CreateMethodCall(methodInfo, target, arguments);

            var checkWasParamCheckFailure = Expression.Condition(WasParamCheckFailureExpr,
                set400StatusAndReturnCompletedTask,
                AddResponseWritingToMethodCall(methodCall, methodInfo.ReturnType));

            checkParamAndCallMethod[factoryContext.ParamCheckExpressions.Count] = checkWasParamCheckFailure;

            return Expression.Block(localVariables, checkParamAndCallMethod);
        }

        private static Expression AddResponseWritingToMethodCall(Expression methodCall, Type returnType)
        {
            // Exact request delegate match
            if (returnType == typeof(void))
            {
                return Expression.Block(methodCall, CompletedTaskExpr);
            }
            else if (returnType == typeof(object))
            {
                return Expression.Call(ExecuteObjectReturnMethod, methodCall, HttpContextExpr);
            }
            else if (returnType == typeof(ValueTask<object>))
            {
                // REVIEW: We can avoid this box if it becomes a performance issue
                var box = Expression.TypeAs(methodCall, typeof(object));
                return Expression.Call(ExecuteObjectReturnMethod, box, HttpContextExpr);
            }
            else if (returnType == typeof(Task<object>))
            {
                var convert = Expression.Convert(methodCall, typeof(object));
                return Expression.Call(ExecuteObjectReturnMethod, convert, HttpContextExpr);
            }
            else if (AwaitableInfo.IsTypeAwaitable(returnType, out _))
            {
                if (returnType == typeof(Task))
                {
                    return methodCall;
                }
                else if (returnType == typeof(ValueTask))
                {
                    return Expression.Call(
                        ExecuteValueTaskMethod,
                        methodCall);
                }
                else if (returnType.IsGenericType &&
                         returnType.GetGenericTypeDefinition() == typeof(Task<>))
                {
                    var typeArg = returnType.GetGenericArguments()[0];

                    if (typeof(IResult).IsAssignableFrom(typeArg))
                    {
                        return Expression.Call(
                            ExecuteTaskResultOfTMethod.MakeGenericMethod(typeArg),
                            methodCall,
                            HttpContextExpr);
                    }
                    // ExecuteTask<T>(handler(..), httpContext);
                    else if (typeArg == typeof(string))
                    {
                        return Expression.Call(
                            ExecuteTaskOfStringMethod,
                            methodCall,
                            HttpContextExpr);
                    }
                    else
                    {
                        return Expression.Call(
                            ExecuteTaskOfTMethod.MakeGenericMethod(typeArg),
                            methodCall,
                            HttpContextExpr);
                    }
                }
                else if (returnType.IsGenericType &&
                         returnType.GetGenericTypeDefinition() == typeof(ValueTask<>))
                {
                    var typeArg = returnType.GetGenericArguments()[0];

                    if (typeof(IResult).IsAssignableFrom(typeArg))
                    {
                        return Expression.Call(
                            ExecuteValueResultTaskOfTMethod.MakeGenericMethod(typeArg),
                            methodCall,
                            HttpContextExpr);
                    }
                    // ExecuteTask<T>(handler(..), httpContext);
                    else if (typeArg == typeof(string))
                    {
                        return Expression.Call(
                            ExecuteValueTaskOfStringMethod,
                            methodCall,
                            HttpContextExpr);
                    }
                    else
                    {
                        return Expression.Call(
                            ExecuteValueTaskOfTMethod.MakeGenericMethod(typeArg),
                            methodCall,
                            HttpContextExpr);
                    }
                }
                else
                {
                    // TODO: Handle custom awaitables
                    throw new NotSupportedException($"Unsupported return type: {returnType}");
                }
            }
            else if (typeof(IResult).IsAssignableFrom(returnType))
            {
                return Expression.Call(ResultWriteResponseAsyncMethod, methodCall, HttpContextExpr);
            }
            else if (returnType == typeof(string))
            {
                return Expression.Call(StringResultWriteResponseAsyncMethod, HttpContextExpr, methodCall);
            }
            else if (returnType.IsValueType)
            {
                var box = Expression.TypeAs(methodCall, typeof(object));
                return Expression.Call(JsonResultWriteResponseAsyncMethod, HttpResponseExpr, box, Expression.Constant(CancellationToken.None));
            }
            else
            {
                return Expression.Call(JsonResultWriteResponseAsyncMethod, HttpResponseExpr, methodCall, Expression.Constant(CancellationToken.None));
            }
        }

        private static Func<object?, HttpContext, Task> HandleRequestBodyAndCompileRequestDelegate(Expression responseWritingMethodCall, FactoryContext factoryContext)
        {
            if (factoryContext.JsonRequestBodyType is null)
            {
                if (factoryContext.ParameterBinders.Count > 0)
                {
                    // We need to generate the code for reading from the custom binders calling into the delegate
                    var continuation = Expression.Lambda<Func<object?, HttpContext, object?[], Task>>(
                        responseWritingMethodCall, TargetExpr, HttpContextExpr, BoundValuesArrayExpr).Compile();

                    // Looping over arrays is faster
                    var binders = factoryContext.ParameterBinders.ToArray();
                    var count = binders.Length;

                    return async (target, httpContext) =>
                    {
                        var boundValues = new object?[count];

                        for (var i = 0; i < count; i++)
                        {
                            boundValues[i] = await binders[i](httpContext);
                        }

                        await continuation(target, httpContext, boundValues);
                    };
                }

                return Expression.Lambda<Func<object?, HttpContext, Task>>(
                    responseWritingMethodCall, TargetExpr, HttpContextExpr).Compile();
            }

            var bodyType = factoryContext.JsonRequestBodyType;
            object? defaultBodyValue = null;

            if (factoryContext.AllowEmptyRequestBody && bodyType.IsValueType)
            {
                defaultBodyValue = Activator.CreateInstance(bodyType);
            }

            if (factoryContext.ParameterBinders.Count > 0)
            {
                // We need to generate the code for reading from the body before calling into the delegate
                var continuation = Expression.Lambda<Func<object?, HttpContext, object?, object?[], Task>>(
                responseWritingMethodCall, TargetExpr, HttpContextExpr, BodyValueExpr, BoundValuesArrayExpr).Compile();

                // Looping over arrays is faster
                var binders = factoryContext.ParameterBinders.ToArray();
                var count = binders.Length;

                return async (target, httpContext) =>
                {
                    // Run these first so that they can potentially read and rewind the body
                    var boundValues = new object?[count];

                    for (var i = 0; i < count; i++)
                    {
                        boundValues[i] = await binders[i](httpContext);
                    }

                    var bodyValue = defaultBodyValue;
                    var feature = httpContext.Features.Get<IHttpRequestBodyDetectionFeature>();
                    if (feature?.CanHaveBody == true)
                    {
                        if (!httpContext.Request.HasJsonContentType())
                        {
                            Log.UnexpectedContentType(httpContext, httpContext.Request.ContentType, factoryContext.ThrowOnBadRequest);
                            httpContext.Response.StatusCode = StatusCodes.Status415UnsupportedMediaType;
                            return;
                        }
                        try
                        {
                            bodyValue = await httpContext.Request.ReadFromJsonAsync(bodyType);
                        }
                        catch (IOException ex)
                        {
                            Log.RequestBodyIOException(httpContext, ex);
                            return;
                        }
                        catch (InvalidDataException ex)
                        {
                            Log.RequestBodyInvalidDataException(httpContext, ex, factoryContext.ThrowOnBadRequest);
                            httpContext.Response.StatusCode = 400;
                            return;
                        }
                    }

                    await continuation(target, httpContext, bodyValue, boundValues);
                };
            }
            else
            {
                // We need to generate the code for reading from the body before calling into the delegate
                var continuation = Expression.Lambda<Func<object?, HttpContext, object?, Task>>(
                responseWritingMethodCall, TargetExpr, HttpContextExpr, BodyValueExpr).Compile();

                return async (target, httpContext) =>
                {
                    var bodyValue = defaultBodyValue;
                    var feature = httpContext.Features.Get<IHttpRequestBodyDetectionFeature>();
                    if (feature?.CanHaveBody == true)
                    {
                        if (!httpContext.Request.HasJsonContentType())
                        {
                            Log.UnexpectedContentType(httpContext, httpContext.Request.ContentType, factoryContext.ThrowOnBadRequest);
                            httpContext.Response.StatusCode = StatusCodes.Status415UnsupportedMediaType;
                            return;
                        }
                        try
                        {
                            bodyValue = await httpContext.Request.ReadFromJsonAsync(bodyType);
                        }
                        catch (IOException ex)
                        {
                            Log.RequestBodyIOException(httpContext, ex);
                            return;
                        }
                        catch (InvalidDataException ex)
                        {

                            Log.RequestBodyInvalidDataException(httpContext, ex, factoryContext.ThrowOnBadRequest);
                            httpContext.Response.StatusCode = StatusCodes.Status400BadRequest;
                            return;
                        }
                    }
                    await continuation(target, httpContext, bodyValue);
                };
            }
        }

        private static Expression GetValueFromProperty(Expression sourceExpression, string key)
        {
            var itemProperty = sourceExpression.Type.GetProperty("Item");
            var indexArguments = new[] { Expression.Constant(key) };
            var indexExpression = Expression.MakeIndex(sourceExpression, itemProperty, indexArguments);
            return Expression.Convert(indexExpression, typeof(string));
        }

        private static Expression BindParameterFromService(ParameterInfo parameter, FactoryContext factoryContext)
        {
            var isOptional = IsOptionalParameter(parameter, factoryContext);

            return isOptional
                ? Expression.Call(GetServiceMethod.MakeGenericMethod(parameter.ParameterType), RequestServicesExpr)
                : Expression.Call(GetRequiredServiceMethod.MakeGenericMethod(parameter.ParameterType), RequestServicesExpr);
        }

        private static Expression BindParameterFromValue(ParameterInfo parameter, Expression valueExpression, FactoryContext factoryContext, string source)
        {
            var isOptional = IsOptionalParameter(parameter, factoryContext);

            var argument = Expression.Variable(parameter.ParameterType, $"{parameter.Name}_local");

            var parameterTypeNameConstant = Expression.Constant(TypeNameHelper.GetTypeDisplayName(parameter.ParameterType, fullName: false));
            var parameterNameConstant = Expression.Constant(parameter.Name);
            var sourceConstant = Expression.Constant(source);

            if (parameter.ParameterType == typeof(string))
            {
                if (!isOptional)
                {
                    // The following is produced if the parameter is required:
                    //
                    // tempSourceString = httpContext.RouteValue["param1"] ?? httpContext.Query["param1"];
                    // if (tempSourceString == null)
                    // {
                    //      wasParamCheckFailure = true;
                    //      Log.RequiredParameterNotProvided(httpContext, "Int32", "param1");
                    // }
                    var checkRequiredStringParameterBlock = Expression.Block(
                        Expression.Assign(argument, valueExpression),
                        Expression.IfThen(Expression.Equal(argument, Expression.Constant(null)),
                            Expression.Block(
                                Expression.Assign(WasParamCheckFailureExpr, Expression.Constant(true)),
                                Expression.Call(LogRequiredParameterNotProvidedMethod,
                                    HttpContextExpr, parameterTypeNameConstant, parameterNameConstant, sourceConstant,
                                    Expression.Constant(factoryContext.ThrowOnBadRequest))
                            )
                        )
                    );

                    factoryContext.ExtraLocals.Add(argument);
                    factoryContext.ParamCheckExpressions.Add(checkRequiredStringParameterBlock);
                    return argument;
                }

                // Allow nullable parameters that don't have a default value
                var nullability = factoryContext.NullabilityContext.Create(parameter);
                if (nullability.ReadState != NullabilityState.NotNull && !parameter.HasDefaultValue)
                {
                    return valueExpression;
                }

                // The following is produced if the parameter is optional. Note that we convert the
                // default value to the target ParameterType to address scenarios where the user is
                // is setting null as the default value in a context where nullability is disabled.
                //
                // param1_local = httpContext.RouteValue["param1"] ?? httpContext.Query["param1"];
                // param1_local != null ? param1_local : Convert(null, Int32)
                return Expression.Block(
                    Expression.Condition(Expression.NotEqual(valueExpression, Expression.Constant(null)),
                        valueExpression,
                        Expression.Convert(Expression.Constant(parameter.DefaultValue), parameter.ParameterType)));
            }

            factoryContext.UsingTempSourceString = true;

            var underlyingNullableType = Nullable.GetUnderlyingType(parameter.ParameterType);
            var isNotNullable = underlyingNullableType is null;

            var nonNullableParameterType = underlyingNullableType ?? parameter.ParameterType;
            var tryParseMethodCall = TryParseMethodCache.FindTryParseStringMethod(nonNullableParameterType);

            if (tryParseMethodCall is null)
            {
                var typeName = TypeNameHelper.GetTypeDisplayName(parameter.ParameterType, fullName: false);
                throw new InvalidOperationException($"No public static bool {typeName}.TryParse(string, out {typeName}) method found for {parameter.Name}.");
            }

            // string tempSourceString;
            // bool wasParamCheckFailure = false;
            //
            // // Assume "int param1" is the first parameter and "[FromRoute] int? param2 = 42" is the second parameter.
            // int param1_local;
            // int? param2_local;
            //
            // tempSourceString = httpContext.RouteValue["param1"] ?? httpContext.Query["param1"];
            //
            // if (tempSourceString != null)
            // {
            //     if (!int.TryParse(tempSourceString, out param1_local))
            //     {
            //         wasParamCheckFailure = true;
            //         Log.ParameterBindingFailed(httpContext, "Int32", "id", tempSourceString)
            //     }
            // }
            //
            // tempSourceString = httpContext.RouteValue["param2"];
            //
            // if (tempSourceString != null)
            // {
            //     if (int.TryParse(tempSourceString, out int parsedValue))
            //     {
            //         param2_local = parsedValue;
            //     }
            //     else
            //     {
            //         wasParamCheckFailure = true;
            //         Log.ParameterBindingFailed(httpContext, "Int32", "id", tempSourceString)
            //     }
            // }
            // else
            // {
            //     param2_local = 42;
            // }

            // If the parameter is nullable, create a "parsedValue" local to TryParse into since we cannot use the parameter directly.
            var parsedValue = isNotNullable ? argument : Expression.Variable(nonNullableParameterType, "parsedValue");

            var failBlock = Expression.Block(
                Expression.Assign(WasParamCheckFailureExpr, Expression.Constant(true)),
                Expression.Call(LogParameterBindingFailedMethod,
                    HttpContextExpr, parameterTypeNameConstant, parameterNameConstant,
                    TempSourceStringExpr, Expression.Constant(factoryContext.ThrowOnBadRequest)));

            var tryParseCall = tryParseMethodCall(parsedValue);

            // The following code is generated if the parameter is required and
            // the method should not be matched.
            //
            // if (tempSourceString == null)
            // {
            //      wasParamCheckFailure = true;
            //      Log.RequiredParameterNotProvided(httpContext, "Int32", "param1");
            // }
            var checkRequiredParaseableParameterBlock = Expression.Block(
                Expression.IfThen(TempSourceStringNullExpr,
                    Expression.Block(
                        Expression.Assign(WasParamCheckFailureExpr, Expression.Constant(true)),
                        Expression.Call(LogRequiredParameterNotProvidedMethod,
                            HttpContextExpr, parameterTypeNameConstant, parameterNameConstant, sourceConstant,
                            Expression.Constant(factoryContext.ThrowOnBadRequest))
                    )
                )
            );

            // If the parameter is nullable, we need to assign the "parsedValue" local to the nullable parameter on success.
            Expression tryParseExpression = isNotNullable ?
                Expression.IfThen(Expression.Not(tryParseCall), failBlock) :
                Expression.Block(new[] { parsedValue },
                    Expression.IfThenElse(tryParseCall,
                        Expression.Assign(argument, Expression.Convert(parsedValue, parameter.ParameterType)),
                        failBlock));

            var ifNotNullTryParse = !parameter.HasDefaultValue ?
                Expression.IfThen(TempSourceStringNotNullExpr, tryParseExpression) :
                Expression.IfThenElse(TempSourceStringNotNullExpr,
                    tryParseExpression,
                    Expression.Assign(argument, Expression.Constant(parameter.DefaultValue)));

            var fullParamCheckBlock = !isOptional
                ? Expression.Block(
                    // tempSourceString = httpContext.RequestValue["id"];
                    Expression.Assign(TempSourceStringExpr, valueExpression),
                    // if (tempSourceString == null) { ... } only produced when parameter is required
                    checkRequiredParaseableParameterBlock,
                    // if (tempSourceString != null) { ... }
                    ifNotNullTryParse)
                : Expression.Block(
                    // tempSourceString = httpContext.RequestValue["id"];
                    Expression.Assign(TempSourceStringExpr, valueExpression),
                    // if (tempSourceString != null) { ... }
                    ifNotNullTryParse);

            factoryContext.ExtraLocals.Add(argument);
            factoryContext.ParamCheckExpressions.Add(fullParamCheckBlock);

            return argument;
        }

        private static Expression BindParameterFromProperty(ParameterInfo parameter, MemberExpression property, string key, FactoryContext factoryContext, string source) =>
            BindParameterFromValue(parameter, GetValueFromProperty(property, key), factoryContext, source);

        private static Expression BindParameterFromRouteValueOrQueryString(ParameterInfo parameter, string key, FactoryContext factoryContext)
        {
            var routeValue = GetValueFromProperty(RouteValuesExpr, key);
            var queryValue = GetValueFromProperty(QueryExpr, key);
            return BindParameterFromValue(parameter, Expression.Coalesce(routeValue, queryValue), factoryContext, "route or query string");
        }

        private static Expression BindParameterFromBindAsync(ParameterInfo parameter, FactoryContext factoryContext)
        {
            // We reference the boundValues array by parameter index here
            var nullability = factoryContext.NullabilityContext.Create(parameter);
            var isOptional = IsOptionalParameter(parameter, factoryContext);

            // Get the BindAsync method for the type.
            var bindAsyncExpression = TryParseMethodCache.FindBindAsyncMethod(parameter);
            // We know BindAsync exists because there's no way to opt-in without defining the method on the type.
            Debug.Assert(bindAsyncExpression is not null);

            // Compile the delegate to the BindAsync method for this parameter index
            var bindAsyncDelegate = Expression.Lambda<Func<HttpContext, ValueTask<object?>>>(bindAsyncExpression, HttpContextExpr).Compile();
            factoryContext.ParameterBinders.Add(bindAsyncDelegate);

            // boundValues[index]
            var boundValueExpr = Expression.ArrayIndex(BoundValuesArrayExpr, Expression.Constant(factoryContext.ParameterBinders.Count - 1));

            if (!isOptional)
            {
                var typeName = TypeNameHelper.GetTypeDisplayName(parameter.ParameterType, fullName: false);
                var checkRequiredBodyBlock = Expression.Block(
                        Expression.IfThen(
                        Expression.Equal(boundValueExpr, Expression.Constant(null)),
                            Expression.Block(
                                Expression.Assign(WasParamCheckFailureExpr, Expression.Constant(true)),
                                Expression.Call(LogRequiredParameterNotProvidedMethod,
                                        HttpContextExpr,
                                        Expression.Constant(typeName),
                                        Expression.Constant(parameter.Name),
                                        Expression.Constant($"{typeName}.BindAsync(HttpContext, ParameterInfo)"),
                                        Expression.Constant(factoryContext.ThrowOnBadRequest))
                            )
                        )
                    );

                factoryContext.ParamCheckExpressions.Add(checkRequiredBodyBlock);
            }

            // (ParamterType)boundValues[i]
            return Expression.Convert(boundValueExpr, parameter.ParameterType);
        }

        private static Expression BindParameterFromBody(ParameterInfo parameter, bool allowEmpty, FactoryContext factoryContext)
        {
            if (factoryContext.JsonRequestBodyType is not null)
            {
                factoryContext.HasMultipleBodyParameters = true;
                var parameterName = parameter.Name;
                if (parameterName is not null && factoryContext.TrackedParameters.ContainsKey(parameterName))
                {
                    factoryContext.TrackedParameters.Remove(parameterName);
                    factoryContext.TrackedParameters.Add(parameterName, "UNKNOWN");
                }
            }

<<<<<<< HEAD
            factoryContext.Metadata.Add(DefaultAcceptsMetadata);
            var isOptional = IsOptionalParameter(parameter, factoryContext);
=======
            var isOptional = IsOptionalParameter(parameter);
>>>>>>> 5876c4d3

            factoryContext.JsonRequestBodyType = parameter.ParameterType;
            factoryContext.AllowEmptyRequestBody = allowEmpty || isOptional;
            factoryContext.Metadata.Add(new AcceptsMetadata(parameter.ParameterType, factoryContext.AllowEmptyRequestBody, DefaultContentType));

            if (!factoryContext.AllowEmptyRequestBody)
            {
                // If the parameter is required or the user has not explicitly
                // set allowBody to be empty then validate that it is required.
                //
                // if (bodyValue == null)
                // {
                //      wasParamCheckFailure = true;
                //      Log.RequiredParameterNotProvided(httpContext, "Todo", "body");
                // }
                var checkRequiredBodyBlock = Expression.Block(
                    Expression.IfThen(
                    Expression.Equal(BodyValueExpr, Expression.Constant(null)),
                        Expression.Block(
                            Expression.Assign(WasParamCheckFailureExpr, Expression.Constant(true)),
                            Expression.Call(LogRequiredParameterNotProvidedMethod,
                                    HttpContextExpr,
                                    Expression.Constant(TypeNameHelper.GetTypeDisplayName(parameter.ParameterType, fullName: false)),
                                    Expression.Constant(parameter.Name),
                                    Expression.Constant("body"),
                                    Expression.Constant(factoryContext.ThrowOnBadRequest))
                        )
                    )
                );

                factoryContext.ParamCheckExpressions.Add(checkRequiredBodyBlock);
            }
            else if (parameter.HasDefaultValue)
            {
                // Convert(bodyValue ?? SomeDefault, Todo)
                return Expression.Convert(
                    Expression.Coalesce(BodyValueExpr, Expression.Constant(parameter.DefaultValue)),
                    parameter.ParameterType);
            }

            // Convert(bodyValue, Todo)
            return Expression.Convert(BodyValueExpr, parameter.ParameterType);
        }

        private static bool IsOptionalParameter(ParameterInfo parameter, FactoryContext factoryContext)
        {
            // - Parameters representing value or reference types with a default value
            // under any nullability context are treated as optional.
            // - Value type parameters without a default value in an oblivious
            // nullability context are required.
            // - Reference type parameters without a default value in an oblivious
            // nullability context are optional.
            var nullability = factoryContext.NullabilityContext.Create(parameter);
            return parameter.HasDefaultValue
                || nullability.ReadState != NullabilityState.NotNull;
        }

        private static MethodInfo GetMethodInfo<T>(Expression<T> expr)
        {
            var mc = (MethodCallExpression)expr.Body;
            return mc.Method;
        }

        private static MemberInfo GetMemberInfo<T>(Expression<T> expr)
        {
            var mc = (MemberExpression)expr.Body;
            return mc.Member;
        }

        // The result of the method is null so we fallback to some runtime logic.
        // First we check if the result is IResult, Task<IResult> or ValueTask<IResult>. If
        // it is, we await if necessary then execute the result.
        // Then we check to see if it's Task<object> or ValueTask<object>. If it is, we await
        // if necessary and restart the cycle until we've reached a terminal state (unknown type).
        // We currently don't handle Task<unknown> or ValueTask<unknown>. We can support this later if this
        // ends up being a common scenario.
        private static async Task ExecuteObjectReturn(object? obj, HttpContext httpContext)
        {
            // See if we need to unwrap Task<object> or ValueTask<object>
            if (obj is Task<object> taskObj)
            {
                obj = await taskObj;
            }
            else if (obj is ValueTask<object> valueTaskObj)
            {
                obj = await valueTaskObj;
            }
            else if (obj is Task<IResult?> task)
            {
                await ExecuteTaskResult(task, httpContext);
                return;
            }
            else if (obj is ValueTask<IResult?> valueTask)
            {
                await ExecuteValueTaskResult(valueTask, httpContext);
                return;
            }
            else if (obj is Task<string?> taskString)
            {
                await ExecuteTaskOfString(taskString, httpContext);
                return;
            }
            else if (obj is ValueTask<string?> valueTaskString)
            {
                await ExecuteValueTaskOfString(valueTaskString, httpContext);
                return;
            }

            // Terminal built ins
            if (obj is IResult result)
            {
                await ExecuteResultWriteResponse(result, httpContext);
            }
            else if (obj is string stringValue)
            {
                SetPlaintextContentType(httpContext);
                await httpContext.Response.WriteAsync(stringValue);
            }
            else
            {
                // Otherwise, we JSON serialize when we reach the terminal state
                await httpContext.Response.WriteAsJsonAsync(obj);
            }
        }

        private static Task ExecuteTask<T>(Task<T> task, HttpContext httpContext)
        {
            EnsureRequestTaskNotNull(task);

            static async Task ExecuteAwaited(Task<T> task, HttpContext httpContext)
            {
                await httpContext.Response.WriteAsJsonAsync(await task);
            }

            if (task.IsCompletedSuccessfully)
            {
                return httpContext.Response.WriteAsJsonAsync(task.GetAwaiter().GetResult());
            }

            return ExecuteAwaited(task, httpContext);
        }

        private static Task ExecuteTaskOfString(Task<string?> task, HttpContext httpContext)
        {
            SetPlaintextContentType(httpContext);
            EnsureRequestTaskNotNull(task);

            static async Task ExecuteAwaited(Task<string> task, HttpContext httpContext)
            {
                await httpContext.Response.WriteAsync(await task);
            }

            if (task.IsCompletedSuccessfully)
            {
                return httpContext.Response.WriteAsync(task.GetAwaiter().GetResult()!);
            }

            return ExecuteAwaited(task!, httpContext);
        }

        private static Task ExecuteWriteStringResponseAsync(HttpContext httpContext, string text)
        {
            SetPlaintextContentType(httpContext);
            return httpContext.Response.WriteAsync(text);
        }

        private static Task ExecuteValueTask(ValueTask task)
        {
            static async Task ExecuteAwaited(ValueTask task)
            {
                await task;
            }

            if (task.IsCompletedSuccessfully)
            {
                task.GetAwaiter().GetResult();
            }

            return ExecuteAwaited(task);
        }

        private static Task ExecuteValueTaskOfT<T>(ValueTask<T> task, HttpContext httpContext)
        {
            static async Task ExecuteAwaited(ValueTask<T> task, HttpContext httpContext)
            {
                await httpContext.Response.WriteAsJsonAsync(await task);
            }

            if (task.IsCompletedSuccessfully)
            {
                return httpContext.Response.WriteAsJsonAsync(task.GetAwaiter().GetResult());
            }

            return ExecuteAwaited(task, httpContext);
        }

        private static Task ExecuteValueTaskOfString(ValueTask<string?> task, HttpContext httpContext)
        {
            SetPlaintextContentType(httpContext);

            static async Task ExecuteAwaited(ValueTask<string> task, HttpContext httpContext)
            {
                await httpContext.Response.WriteAsync(await task);
            }

            if (task.IsCompletedSuccessfully)
            {
                return httpContext.Response.WriteAsync(task.GetAwaiter().GetResult()!);
            }

            return ExecuteAwaited(task!, httpContext);
        }

        private static Task ExecuteValueTaskResult<T>(ValueTask<T?> task, HttpContext httpContext) where T : IResult
        {
            static async Task ExecuteAwaited(ValueTask<T> task, HttpContext httpContext)
            {
                await EnsureRequestResultNotNull(await task).ExecuteAsync(httpContext);
            }

            if (task.IsCompletedSuccessfully)
            {
                return EnsureRequestResultNotNull(task.GetAwaiter().GetResult()).ExecuteAsync(httpContext);
            }

            return ExecuteAwaited(task!, httpContext);
        }

        private static async Task ExecuteTaskResult<T>(Task<T?> task, HttpContext httpContext) where T : IResult
        {
            EnsureRequestTaskOfNotNull(task);

            await EnsureRequestResultNotNull(await task).ExecuteAsync(httpContext);
        }

        private static async Task ExecuteResultWriteResponse(IResult? result, HttpContext httpContext)
        {
            await EnsureRequestResultNotNull(result).ExecuteAsync(httpContext);
        }

        private class FactoryContext
        {
            // Options
            public IServiceProviderIsService? ServiceProviderIsService { get; init; }
            public List<string>? RouteParameters { get; init; }
            public bool ThrowOnBadRequest { get; init; }

            // Temporary State
            public Type? JsonRequestBodyType { get; set; }
            public bool AllowEmptyRequestBody { get; set; }

            public bool UsingTempSourceString { get; set; }
            public List<ParameterExpression> ExtraLocals { get; } = new();
            public List<Expression> ParamCheckExpressions { get; } = new();
            public List<Func<HttpContext, ValueTask<object?>>> ParameterBinders { get; } = new();

            public Dictionary<string, string> TrackedParameters { get; } = new();
            public bool HasMultipleBodyParameters { get; set; }

            public List<object> Metadata { get; } = new();

            public NullabilityInfoContext NullabilityContext { get; } = new();
        }

        private static class RequestDelegateFactoryConstants
        {
            public const string RouteAttribue = "Route (Attribute)";
            public const string QueryAttribue = "Query (Attribute)";
            public const string HeaderAttribue = "Header (Attribute)";
            public const string BodyAttribue = "Body (Attribute)";
            public const string ServiceAttribue = "Service (Attribute)";
            public const string RouteParameter = "Route (Inferred)";
            public const string QueryStringParameter = "Query String (Inferred)";
            public const string ServiceParameter = "Services (Inferred)";
            public const string BodyParameter = "Body (Inferred)";
            public const string RouteOrQueryStringParameter = "Route or Query String (Inferred)";
        }

        private static partial class Log
        {
            private const string RequestBodyInvalidDataExceptionMessage = "Reading the request body failed with an InvalidDataException.";

            private const string ParameterBindingFailedLogMessage = @"Failed to bind parameter ""{ParameterType} {ParameterName}"" from ""{SourceValue}"".";
            private const string ParameterBindingFailedExceptionMessage = @"Failed to bind parameter ""{0} {1}"" from ""{2}"".";

            private const string RequiredParameterNotProvidedLogMessage = @"Required parameter ""{ParameterType} {ParameterName}"" was not provided from {Source}.";
            private const string RequiredParameterNotProvidedExceptionMessage = @"Required parameter ""{0} {1}"" was not provided from {2}.";

            private const string UnexpectedContentTypeLogMessage = @"Expected a supported JSON media type but got ""{ContentType}"".";
            private const string UnexpectedContentTypeExceptionMessage = @"Expected a supported JSON media type but got ""{0}"".";

            // This doesn't take a shouldThrow parameter because an IOException indicates an aborted request rather than a "bad" request so
            // a BadHttpRequestException feels wrong. The client shouldn't be able to read the Developer Exception Page at any rate.
            public static void RequestBodyIOException(HttpContext httpContext, IOException exception)
                => RequestBodyIOException(GetLogger(httpContext), exception);

            [LoggerMessage(1, LogLevel.Debug, "Reading the request body failed with an IOException.", EventName = "RequestBodyIOException")]
            private static partial void RequestBodyIOException(ILogger logger, IOException exception);

            public static void RequestBodyInvalidDataException(HttpContext httpContext, InvalidDataException exception, bool shouldThrow)
            {
                if (shouldThrow)
                {
                    throw new BadHttpRequestException(RequestBodyInvalidDataExceptionMessage, exception);
                }

                RequestBodyInvalidDataException(GetLogger(httpContext), exception);
            }

            [LoggerMessage(2, LogLevel.Debug, RequestBodyInvalidDataExceptionMessage, EventName = "RequestBodyInvalidDataException")]
            private static partial void RequestBodyInvalidDataException(ILogger logger, InvalidDataException exception);

            public static void ParameterBindingFailed(HttpContext httpContext, string parameterTypeName, string parameterName, string sourceValue, bool shouldThrow)
            {
                if (shouldThrow)
                {
                    var message = string.Format(CultureInfo.InvariantCulture, ParameterBindingFailedExceptionMessage, parameterTypeName, parameterName, sourceValue);
                    throw new BadHttpRequestException(message);
                }

                ParameterBindingFailed(GetLogger(httpContext), parameterTypeName, parameterName, sourceValue);
            }

            [LoggerMessage(3, LogLevel.Debug, ParameterBindingFailedLogMessage, EventName = "ParameterBindingFailed")]
            private static partial void ParameterBindingFailed(ILogger logger, string parameterType, string parameterName, string sourceValue);

            public static void RequiredParameterNotProvided(HttpContext httpContext, string parameterTypeName, string parameterName, string source, bool shouldThrow)
            {
                if (shouldThrow)
                {
                    var message = string.Format(CultureInfo.InvariantCulture, RequiredParameterNotProvidedExceptionMessage, parameterTypeName, parameterName, source);
                    throw new BadHttpRequestException(message);
                }

                RequiredParameterNotProvided(GetLogger(httpContext), parameterTypeName, parameterName, source);
            }

            [LoggerMessage(4, LogLevel.Debug, RequiredParameterNotProvidedLogMessage, EventName = "RequiredParameterNotProvided")]
            private static partial void RequiredParameterNotProvided(ILogger logger, string parameterType, string parameterName, string source);

            public static void UnexpectedContentType(HttpContext httpContext, string? contentType, bool shouldThrow)
            {
                if (shouldThrow)
                {
                    var message = string.Format(CultureInfo.InvariantCulture, UnexpectedContentTypeExceptionMessage, contentType);
                    throw new BadHttpRequestException(message, StatusCodes.Status415UnsupportedMediaType);
                }

                UnexpectedContentType(GetLogger(httpContext), contentType ?? "(none)");
            }

            [LoggerMessage(6, LogLevel.Debug, UnexpectedContentTypeLogMessage, EventName = "UnexpectedContentType")]
            private static partial void UnexpectedContentType(ILogger logger, string contentType);

            private static ILogger GetLogger(HttpContext httpContext)
            {
                var loggerFactory = httpContext.RequestServices.GetRequiredService<ILoggerFactory>();
                return loggerFactory.CreateLogger(typeof(RequestDelegateFactory));
            }
        }

        private static void EnsureRequestTaskOfNotNull<T>(Task<T?> task) where T : IResult
        {
            if (task is null)
            {
                throw new InvalidOperationException("The IResult in Task<IResult> response must not be null.");
            }
        }

        private static void EnsureRequestTaskNotNull(Task? task)
        {
            if (task is null)
            {
                throw new InvalidOperationException("The Task returned by the Delegate must not be null.");
            }
        }

        private static IResult EnsureRequestResultNotNull(IResult? result)
        {
            if (result is null)
            {
                throw new InvalidOperationException("The IResult returned by the Delegate must not be null.");
            }

            return result;
        }

        private static void SetPlaintextContentType(HttpContext httpContext)
        {
            httpContext.Response.ContentType ??= "text/plain; charset=utf-8";
        }

        private static string BuildErrorMessageForMultipleBodyParameters(FactoryContext factoryContext)
        {
            var errorMessage = new StringBuilder();
            errorMessage.Append($"Failure to infer one or more parameters.\n");
            errorMessage.Append("Below is the list of parameters that we found: \n\n");
            errorMessage.Append($"{"Parameter",-20}|{"Source",-30} \n");
            errorMessage.Append("---------------------------------------------------------------------------------\n");

            foreach (var kv in factoryContext.TrackedParameters)
            {
                errorMessage.Append($"{kv.Key,-19} | {kv.Value,-15}\n");
            }
            errorMessage.Append("\n\n");
            errorMessage.Append("Did you mean to register the \"UNKNOWN\" parameters as a Service?\n\n");
            return errorMessage.ToString();
        }
    }
}<|MERGE_RESOLUTION|>--- conflicted
+++ resolved
@@ -878,12 +878,7 @@
                 }
             }
 
-<<<<<<< HEAD
-            factoryContext.Metadata.Add(DefaultAcceptsMetadata);
             var isOptional = IsOptionalParameter(parameter, factoryContext);
-=======
-            var isOptional = IsOptionalParameter(parameter);
->>>>>>> 5876c4d3
 
             factoryContext.JsonRequestBodyType = parameter.ParameterType;
             factoryContext.AllowEmptyRequestBody = allowEmpty || isOptional;
