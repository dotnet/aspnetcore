// Licensed to the .NET Foundation under one or more agreements.
// The .NET Foundation licenses this file to you under the MIT license.

using System.Diagnostics;
using System.Globalization;
using System.Linq;
using System.Linq.Expressions;
using System.Reflection;
using System.Security.Claims;
using System.Text;
using Microsoft.AspNetCore.Http.Features;
using Microsoft.AspNetCore.Http.Metadata;
using Microsoft.Extensions.DependencyInjection;
using Microsoft.Extensions.Internal;
using Microsoft.Extensions.Logging;

namespace Microsoft.AspNetCore.Http
{
    /// <summary>
    /// Creates <see cref="RequestDelegate"/> implementations from <see cref="Delegate"/> request handlers.
    /// </summary>
    public static partial class RequestDelegateFactory
    {
<<<<<<< HEAD
        private static readonly NullabilityInfoContext NullabilityContext = new();
        private static readonly ParameterBindingMethodCache ParameterBindingMethodCache = new();
=======
        private static readonly TryParseMethodCache TryParseMethodCache = new();
>>>>>>> 509826bd

        private static readonly MethodInfo ExecuteTaskOfTMethod = typeof(RequestDelegateFactory).GetMethod(nameof(ExecuteTask), BindingFlags.NonPublic | BindingFlags.Static)!;
        private static readonly MethodInfo ExecuteTaskOfStringMethod = typeof(RequestDelegateFactory).GetMethod(nameof(ExecuteTaskOfString), BindingFlags.NonPublic | BindingFlags.Static)!;
        private static readonly MethodInfo ExecuteValueTaskOfTMethod = typeof(RequestDelegateFactory).GetMethod(nameof(ExecuteValueTaskOfT), BindingFlags.NonPublic | BindingFlags.Static)!;
        private static readonly MethodInfo ExecuteValueTaskMethod = typeof(RequestDelegateFactory).GetMethod(nameof(ExecuteValueTask), BindingFlags.NonPublic | BindingFlags.Static)!;
        private static readonly MethodInfo ExecuteValueTaskOfStringMethod = typeof(RequestDelegateFactory).GetMethod(nameof(ExecuteValueTaskOfString), BindingFlags.NonPublic | BindingFlags.Static)!;
        private static readonly MethodInfo ExecuteTaskResultOfTMethod = typeof(RequestDelegateFactory).GetMethod(nameof(ExecuteTaskResult), BindingFlags.NonPublic | BindingFlags.Static)!;
        private static readonly MethodInfo ExecuteValueResultTaskOfTMethod = typeof(RequestDelegateFactory).GetMethod(nameof(ExecuteValueTaskResult), BindingFlags.NonPublic | BindingFlags.Static)!;
        private static readonly MethodInfo ExecuteObjectReturnMethod = typeof(RequestDelegateFactory).GetMethod(nameof(ExecuteObjectReturn), BindingFlags.NonPublic | BindingFlags.Static)!;
        private static readonly MethodInfo GetRequiredServiceMethod = typeof(ServiceProviderServiceExtensions).GetMethod(nameof(ServiceProviderServiceExtensions.GetRequiredService), BindingFlags.Public | BindingFlags.Static, new Type[] { typeof(IServiceProvider) })!;
        private static readonly MethodInfo GetServiceMethod = typeof(ServiceProviderServiceExtensions).GetMethod(nameof(ServiceProviderServiceExtensions.GetService), BindingFlags.Public | BindingFlags.Static, new Type[] { typeof(IServiceProvider) })!;
        private static readonly MethodInfo ResultWriteResponseAsyncMethod = typeof(RequestDelegateFactory).GetMethod(nameof(ExecuteResultWriteResponse), BindingFlags.NonPublic | BindingFlags.Static)!;
        private static readonly MethodInfo StringResultWriteResponseAsyncMethod = typeof(RequestDelegateFactory).GetMethod(nameof(ExecuteWriteStringResponseAsync), BindingFlags.NonPublic | BindingFlags.Static)!;
        private static readonly MethodInfo JsonResultWriteResponseAsyncMethod = GetMethodInfo<Func<HttpResponse, object, Task>>((response, value) => HttpResponseJsonExtensions.WriteAsJsonAsync(response, value, default));

        private static readonly MethodInfo LogParameterBindingFailedMethod = GetMethodInfo<Action<HttpContext, string, string, string, bool>>((httpContext, parameterType, parameterName, sourceValue, shouldThrow) =>
            Log.ParameterBindingFailed(httpContext, parameterType, parameterName, sourceValue, shouldThrow));
        private static readonly MethodInfo LogRequiredParameterNotProvidedMethod = GetMethodInfo<Action<HttpContext, string, string, string, bool>>((httpContext, parameterType, parameterName, source, shouldThrow) =>
            Log.RequiredParameterNotProvided(httpContext, parameterType, parameterName, source, shouldThrow));

        private static readonly ParameterExpression TargetExpr = Expression.Parameter(typeof(object), "target");
        private static readonly ParameterExpression BodyValueExpr = Expression.Parameter(typeof(object), "bodyValue");
        private static readonly ParameterExpression WasParamCheckFailureExpr = Expression.Variable(typeof(bool), "wasParamCheckFailure");
        private static readonly ParameterExpression BoundValuesArrayExpr = Expression.Parameter(typeof(object[]), "boundValues");

        private static readonly ParameterExpression HttpContextExpr = ParameterBindingMethodCache.HttpContextExpr;
        private static readonly MemberExpression RequestServicesExpr = Expression.Property(HttpContextExpr, typeof(HttpContext).GetProperty(nameof(HttpContext.RequestServices))!);
        private static readonly MemberExpression HttpRequestExpr = Expression.Property(HttpContextExpr, typeof(HttpContext).GetProperty(nameof(HttpContext.Request))!);
        private static readonly MemberExpression HttpResponseExpr = Expression.Property(HttpContextExpr, typeof(HttpContext).GetProperty(nameof(HttpContext.Response))!);
        private static readonly MemberExpression RequestAbortedExpr = Expression.Property(HttpContextExpr, typeof(HttpContext).GetProperty(nameof(HttpContext.RequestAborted))!);
        private static readonly MemberExpression UserExpr = Expression.Property(HttpContextExpr, typeof(HttpContext).GetProperty(nameof(HttpContext.User))!);
        private static readonly MemberExpression RouteValuesExpr = Expression.Property(HttpRequestExpr, typeof(HttpRequest).GetProperty(nameof(HttpRequest.RouteValues))!);
        private static readonly MemberExpression QueryExpr = Expression.Property(HttpRequestExpr, typeof(HttpRequest).GetProperty(nameof(HttpRequest.Query))!);
        private static readonly MemberExpression HeadersExpr = Expression.Property(HttpRequestExpr, typeof(HttpRequest).GetProperty(nameof(HttpRequest.Headers))!);
        private static readonly MemberExpression StatusCodeExpr = Expression.Property(HttpResponseExpr, typeof(HttpResponse).GetProperty(nameof(HttpResponse.StatusCode))!);
        private static readonly MemberExpression CompletedTaskExpr = Expression.Property(null, (PropertyInfo)GetMemberInfo<Func<Task>>(() => Task.CompletedTask));

        private static readonly ParameterExpression TempSourceStringExpr = ParameterBindingMethodCache.TempSourceStringExpr;
        private static readonly BinaryExpression TempSourceStringNotNullExpr = Expression.NotEqual(TempSourceStringExpr, Expression.Constant(null));
        private static readonly BinaryExpression TempSourceStringNullExpr = Expression.Equal(TempSourceStringExpr, Expression.Constant(null));
        private static readonly string[] DefaultContentType = new[] { "application/json" };

        /// <summary>
        /// Creates a <see cref="RequestDelegate"/> implementation for <paramref name="handler"/>.
        /// </summary>
        /// <param name="handler">A request handler with any number of custom parameters that often produces a response with its return value.</param>
        /// <param name="options">The <see cref="RequestDelegateFactoryOptions"/> used to configure the behavior of the handler.</param>
        /// <returns>The <see cref="RequestDelegateResult"/>.</returns>
#pragma warning disable RS0026 // Do not add multiple public overloads with optional parameters
        public static RequestDelegateResult Create(Delegate handler, RequestDelegateFactoryOptions? options = null)
#pragma warning restore RS0026 // Do not add multiple public overloads with optional parameters
        {
            if (handler is null)
            {
                throw new ArgumentNullException(nameof(handler));
            }

            var targetExpression = handler.Target switch
            {
                object => Expression.Convert(TargetExpr, handler.Target.GetType()),
                null => null,
            };

            var factoryContext = CreateFactoryContext(options);
            var targetableRequestDelegate = CreateTargetableRequestDelegate(handler.Method, targetExpression, factoryContext);

            return new RequestDelegateResult(httpContext => targetableRequestDelegate(handler.Target, httpContext), factoryContext.Metadata);
        }

        /// <summary>
        /// Creates a <see cref="RequestDelegate"/> implementation for <paramref name="methodInfo"/>.
        /// </summary>
        /// <param name="methodInfo">A request handler with any number of custom parameters that often produces a response with its return value.</param>
        /// <param name="targetFactory">Creates the <see langword="this"/> for the non-static method.</param>
        /// <param name="options">The <see cref="RequestDelegateFactoryOptions"/> used to configure the behavior of the handler.</param>
        /// <returns>The <see cref="RequestDelegate"/>.</returns>
#pragma warning disable RS0026 // Do not add multiple public overloads with optional parameters
        public static RequestDelegateResult Create(MethodInfo methodInfo, Func<HttpContext, object>? targetFactory = null, RequestDelegateFactoryOptions? options = null)
#pragma warning restore RS0026 // Do not add multiple public overloads with optional parameters
        {
            if (methodInfo is null)
            {
                throw new ArgumentNullException(nameof(methodInfo));
            }

            if (methodInfo.DeclaringType is null)
            {
                throw new ArgumentException($"{nameof(methodInfo)} does not have a declaring type.");
            }

            var factoryContext = CreateFactoryContext(options);

            if (targetFactory is null)
            {
                if (methodInfo.IsStatic)
                {
                    var untargetableRequestDelegate = CreateTargetableRequestDelegate(methodInfo, targetExpression: null, factoryContext);

                    return new RequestDelegateResult(httpContext => untargetableRequestDelegate(null, httpContext), factoryContext.Metadata);
                }

                targetFactory = context => Activator.CreateInstance(methodInfo.DeclaringType)!;
            }

            var targetExpression = Expression.Convert(TargetExpr, methodInfo.DeclaringType);
            var targetableRequestDelegate = CreateTargetableRequestDelegate(methodInfo, targetExpression, factoryContext);

            return new RequestDelegateResult(httpContext => targetableRequestDelegate(targetFactory(httpContext), httpContext), factoryContext.Metadata);
        }

        private static FactoryContext CreateFactoryContext(RequestDelegateFactoryOptions? options) =>
            new()
            {
                ServiceProviderIsService = options?.ServiceProvider?.GetService<IServiceProviderIsService>(),
                RouteParameters = options?.RouteParameterNames?.ToList(),
                ThrowOnBadRequest = options?.ThrowOnBadRequest ?? false,
            };

        private static Func<object?, HttpContext, Task> CreateTargetableRequestDelegate(MethodInfo methodInfo, Expression? targetExpression, FactoryContext factoryContext)
        {
            // Non void return type

            // Task Invoke(HttpContext httpContext)
            // {
            //     // Action parameters are bound from the request, services, etc... based on attribute and type information.
            //     return ExecuteTask(handler(...), httpContext);
            // }

            // void return type

            // Task Invoke(HttpContext httpContext)
            // {
            //     handler(...);
            //     return default;
            // }

            var arguments = CreateArguments(methodInfo.GetParameters(), factoryContext);

            var responseWritingMethodCall = factoryContext.ParamCheckExpressions.Count > 0 ?
                CreateParamCheckingResponseWritingMethodCall(methodInfo, targetExpression, arguments, factoryContext) :
                CreateResponseWritingMethodCall(methodInfo, targetExpression, arguments);

            if (factoryContext.UsingTempSourceString)
            {
                responseWritingMethodCall = Expression.Block(new[] { TempSourceStringExpr }, responseWritingMethodCall);
            }

            return HandleRequestBodyAndCompileRequestDelegate(responseWritingMethodCall, factoryContext);
        }

        private static Expression[] CreateArguments(ParameterInfo[]? parameters, FactoryContext factoryContext)
        {
            if (parameters is null || parameters.Length == 0)
            {
                return Array.Empty<Expression>();
            }

            var args = new Expression[parameters.Length];

            for (var i = 0; i < parameters.Length; i++)
            {
                args[i] = CreateArgument(parameters[i], factoryContext);
            }

            if (factoryContext.HasMultipleBodyParameters)
            {
                var errorMessage = BuildErrorMessageForMultipleBodyParameters(factoryContext);
                throw new InvalidOperationException(errorMessage);
            }

            return args;
        }

        private static Expression CreateArgument(ParameterInfo parameter, FactoryContext factoryContext)
        {
            if (parameter.Name is null)
            {
                throw new InvalidOperationException("A parameter does not have a name! Was it generated? All parameters must be named.");
            }

            var parameterCustomAttributes = parameter.GetCustomAttributes();

            if (parameterCustomAttributes.OfType<IFromRouteMetadata>().FirstOrDefault() is { } routeAttribute)
            {
                factoryContext.TrackedParameters.Add(parameter.Name, RequestDelegateFactoryConstants.RouteAttribue);
                if (factoryContext.RouteParameters is { } routeParams && !routeParams.Contains(parameter.Name, StringComparer.OrdinalIgnoreCase))
                {
                    throw new InvalidOperationException($"{parameter.Name} is not a route paramter.");
                }

                return BindParameterFromProperty(parameter, RouteValuesExpr, routeAttribute.Name ?? parameter.Name, factoryContext, "route");
            }
            else if (parameterCustomAttributes.OfType<IFromQueryMetadata>().FirstOrDefault() is { } queryAttribute)
            {
                factoryContext.TrackedParameters.Add(parameter.Name, RequestDelegateFactoryConstants.QueryAttribue);
                return BindParameterFromProperty(parameter, QueryExpr, queryAttribute.Name ?? parameter.Name, factoryContext, "query string");
            }
            else if (parameterCustomAttributes.OfType<IFromHeaderMetadata>().FirstOrDefault() is { } headerAttribute)
            {
                factoryContext.TrackedParameters.Add(parameter.Name, RequestDelegateFactoryConstants.HeaderAttribue);
                return BindParameterFromProperty(parameter, HeadersExpr, headerAttribute.Name ?? parameter.Name, factoryContext, "header");
            }
            else if (parameterCustomAttributes.OfType<IFromBodyMetadata>().FirstOrDefault() is { } bodyAttribute)
            {
                factoryContext.TrackedParameters.Add(parameter.Name, RequestDelegateFactoryConstants.BodyAttribue);
                return BindParameterFromBody(parameter, bodyAttribute.AllowEmpty, factoryContext);
            }
            else if (parameter.CustomAttributes.Any(a => typeof(IFromServiceMetadata).IsAssignableFrom(a.AttributeType)))
            {
                factoryContext.TrackedParameters.Add(parameter.Name, RequestDelegateFactoryConstants.ServiceAttribue);
                return BindParameterFromService(parameter, factoryContext);
            }
            else if (parameter.ParameterType == typeof(HttpContext))
            {
                return HttpContextExpr;
            }
            else if (parameter.ParameterType == typeof(HttpRequest))
            {
                return HttpRequestExpr;
            }
            else if (parameter.ParameterType == typeof(HttpResponse))
            {
                return HttpResponseExpr;
            }
            else if (parameter.ParameterType == typeof(ClaimsPrincipal))
            {
                return UserExpr;
            }
            else if (parameter.ParameterType == typeof(CancellationToken))
            {
                return RequestAbortedExpr;
            }
            else if (ParameterBindingMethodCache.HasBindAsyncMethod(parameter))
            {
                return BindParameterFromBindAsync(parameter, factoryContext);
            }
            else if (parameter.ParameterType == typeof(string) || ParameterBindingMethodCache.HasTryParseMethod(parameter))
            {
                // 1. We bind from route values only, if route parameters are non-null and the parameter name is in that set.
                // 2. We bind from query only, if route parameters are non-null and the parameter name is NOT in that set.
                // 3. Otherwise, we fallback to route or query if route parameters is null (it means we don't know what route parameters are defined). This case only happens
                // when RDF.Create is manually invoked.
                if (factoryContext.RouteParameters is { } routeParams)
                {
                    if (routeParams.Contains(parameter.Name, StringComparer.OrdinalIgnoreCase))
                    {
                        // We're in the fallback case and we have a parameter and route parameter match so don't fallback
                        // to query string in this case
                        factoryContext.TrackedParameters.Add(parameter.Name, RequestDelegateFactoryConstants.RouteParameter);
                        return BindParameterFromProperty(parameter, RouteValuesExpr, parameter.Name, factoryContext, "route");
                    }
                    else
                    {
                        factoryContext.TrackedParameters.Add(parameter.Name, RequestDelegateFactoryConstants.QueryStringParameter);
                        return BindParameterFromProperty(parameter, QueryExpr, parameter.Name, factoryContext, "query string");
                    }
                }

                factoryContext.TrackedParameters.Add(parameter.Name, RequestDelegateFactoryConstants.RouteOrQueryStringParameter);
                return BindParameterFromRouteValueOrQueryString(parameter, parameter.Name, factoryContext);
            }
            else
            {
                if (factoryContext.ServiceProviderIsService is IServiceProviderIsService serviceProviderIsService)
                {
                    if (serviceProviderIsService.IsService(parameter.ParameterType))
                    {
                        factoryContext.TrackedParameters.Add(parameter.Name, RequestDelegateFactoryConstants.ServiceParameter);
                        return Expression.Call(GetRequiredServiceMethod.MakeGenericMethod(parameter.ParameterType), RequestServicesExpr);
                    }
                }

                factoryContext.TrackedParameters.Add(parameter.Name, RequestDelegateFactoryConstants.BodyParameter);
                return BindParameterFromBody(parameter, allowEmpty: false, factoryContext);
            }
        }

        private static Expression CreateMethodCall(MethodInfo methodInfo, Expression? target, Expression[] arguments) =>
            target is null ?
                Expression.Call(methodInfo, arguments) :
                Expression.Call(target, methodInfo, arguments);

        private static Expression CreateResponseWritingMethodCall(MethodInfo methodInfo, Expression? target, Expression[] arguments)
        {
            var callMethod = CreateMethodCall(methodInfo, target, arguments);
            return AddResponseWritingToMethodCall(callMethod, methodInfo.ReturnType);
        }

        // If we're calling TryParse or validating parameter optionality and
        // wasParamCheckFailure indicates it failed, set a 400 StatusCode instead of calling the method.
        private static Expression CreateParamCheckingResponseWritingMethodCall(
            MethodInfo methodInfo, Expression? target, Expression[] arguments, FactoryContext factoryContext)
        {
            // {
            //     string tempSourceString;
            //     bool wasParamCheckFailure = false;
            //
            //     // Assume "int param1" is the first parameter, "[FromRoute] int? param2 = 42" is the second parameter ...
            //     int param1_local;
            //     int? param2_local;
            //     // ...
            //
            //     tempSourceString = httpContext.RouteValue["param1"] ?? httpContext.Query["param1"];
            //
            //     if (tempSourceString != null)
            //     {
            //         if (!int.TryParse(tempSourceString, out param1_local))
            //         {
            //             wasParamCheckFailure = true;
            //             Log.ParameterBindingFailed(httpContext, "Int32", "id", tempSourceString)
            //         }
            //     }
            //
            //     tempSourceString = httpContext.RouteValue["param2"];
            //     // ...
            //
            //     return wasParamCheckFailure ?
            //         {
            //              httpContext.Response.StatusCode = 400;
            //              return Task.CompletedTask;
            //         } :
            //         {
            //             // Logic generated by AddResponseWritingToMethodCall() that calls handler(param1_local, param2_local, ...)
            //         };
            // }

            var localVariables = new ParameterExpression[factoryContext.ExtraLocals.Count + 1];
            var checkParamAndCallMethod = new Expression[factoryContext.ParamCheckExpressions.Count + 1];

            for (var i = 0; i < factoryContext.ExtraLocals.Count; i++)
            {
                localVariables[i] = factoryContext.ExtraLocals[i];
            }

            for (var i = 0; i < factoryContext.ParamCheckExpressions.Count; i++)
            {
                checkParamAndCallMethod[i] = factoryContext.ParamCheckExpressions[i];
            }

            localVariables[factoryContext.ExtraLocals.Count] = WasParamCheckFailureExpr;

            var set400StatusAndReturnCompletedTask = Expression.Block(
                    Expression.Assign(StatusCodeExpr, Expression.Constant(400)),
                    CompletedTaskExpr);

            var methodCall = CreateMethodCall(methodInfo, target, arguments);

            var checkWasParamCheckFailure = Expression.Condition(WasParamCheckFailureExpr,
                set400StatusAndReturnCompletedTask,
                AddResponseWritingToMethodCall(methodCall, methodInfo.ReturnType));

            checkParamAndCallMethod[factoryContext.ParamCheckExpressions.Count] = checkWasParamCheckFailure;

            return Expression.Block(localVariables, checkParamAndCallMethod);
        }

        private static Expression AddResponseWritingToMethodCall(Expression methodCall, Type returnType)
        {
            // Exact request delegate match
            if (returnType == typeof(void))
            {
                return Expression.Block(methodCall, CompletedTaskExpr);
            }
            else if (returnType == typeof(object))
            {
                return Expression.Call(ExecuteObjectReturnMethod, methodCall, HttpContextExpr);
            }
            else if (returnType == typeof(ValueTask<object>))
            {
                // REVIEW: We can avoid this box if it becomes a performance issue
                var box = Expression.TypeAs(methodCall, typeof(object));
                return Expression.Call(ExecuteObjectReturnMethod, box, HttpContextExpr);
            }
            else if (returnType == typeof(Task<object>))
            {
                var convert = Expression.Convert(methodCall, typeof(object));
                return Expression.Call(ExecuteObjectReturnMethod, convert, HttpContextExpr);
            }
            else if (AwaitableInfo.IsTypeAwaitable(returnType, out _))
            {
                if (returnType == typeof(Task))
                {
                    return methodCall;
                }
                else if (returnType == typeof(ValueTask))
                {
                    return Expression.Call(
                        ExecuteValueTaskMethod,
                        methodCall);
                }
                else if (returnType.IsGenericType &&
                         returnType.GetGenericTypeDefinition() == typeof(Task<>))
                {
                    var typeArg = returnType.GetGenericArguments()[0];

                    if (typeof(IResult).IsAssignableFrom(typeArg))
                    {
                        return Expression.Call(
                            ExecuteTaskResultOfTMethod.MakeGenericMethod(typeArg),
                            methodCall,
                            HttpContextExpr);
                    }
                    // ExecuteTask<T>(handler(..), httpContext);
                    else if (typeArg == typeof(string))
                    {
                        return Expression.Call(
                            ExecuteTaskOfStringMethod,
                            methodCall,
                            HttpContextExpr);
                    }
                    else
                    {
                        return Expression.Call(
                            ExecuteTaskOfTMethod.MakeGenericMethod(typeArg),
                            methodCall,
                            HttpContextExpr);
                    }
                }
                else if (returnType.IsGenericType &&
                         returnType.GetGenericTypeDefinition() == typeof(ValueTask<>))
                {
                    var typeArg = returnType.GetGenericArguments()[0];

                    if (typeof(IResult).IsAssignableFrom(typeArg))
                    {
                        return Expression.Call(
                            ExecuteValueResultTaskOfTMethod.MakeGenericMethod(typeArg),
                            methodCall,
                            HttpContextExpr);
                    }
                    // ExecuteTask<T>(handler(..), httpContext);
                    else if (typeArg == typeof(string))
                    {
                        return Expression.Call(
                            ExecuteValueTaskOfStringMethod,
                            methodCall,
                            HttpContextExpr);
                    }
                    else
                    {
                        return Expression.Call(
                            ExecuteValueTaskOfTMethod.MakeGenericMethod(typeArg),
                            methodCall,
                            HttpContextExpr);
                    }
                }
                else
                {
                    // TODO: Handle custom awaitables
                    throw new NotSupportedException($"Unsupported return type: {returnType}");
                }
            }
            else if (typeof(IResult).IsAssignableFrom(returnType))
            {
                return Expression.Call(ResultWriteResponseAsyncMethod, methodCall, HttpContextExpr);
            }
            else if (returnType == typeof(string))
            {
                return Expression.Call(StringResultWriteResponseAsyncMethod, HttpContextExpr, methodCall);
            }
            else if (returnType.IsValueType)
            {
                var box = Expression.TypeAs(methodCall, typeof(object));
                return Expression.Call(JsonResultWriteResponseAsyncMethod, HttpResponseExpr, box, Expression.Constant(CancellationToken.None));
            }
            else
            {
                return Expression.Call(JsonResultWriteResponseAsyncMethod, HttpResponseExpr, methodCall, Expression.Constant(CancellationToken.None));
            }
        }

        private static Func<object?, HttpContext, Task> HandleRequestBodyAndCompileRequestDelegate(Expression responseWritingMethodCall, FactoryContext factoryContext)
        {
            if (factoryContext.JsonRequestBodyType is null)
            {
                if (factoryContext.ParameterBinders.Count > 0)
                {
                    // We need to generate the code for reading from the custom binders calling into the delegate
                    var continuation = Expression.Lambda<Func<object?, HttpContext, object?[], Task>>(
                        responseWritingMethodCall, TargetExpr, HttpContextExpr, BoundValuesArrayExpr).Compile();

                    // Looping over arrays is faster
                    var binders = factoryContext.ParameterBinders.ToArray();
                    var count = binders.Length;

                    return async (target, httpContext) =>
                    {
                        var boundValues = new object?[count];

                        for (var i = 0; i < count; i++)
                        {
                            boundValues[i] = await binders[i](httpContext);
                        }

                        await continuation(target, httpContext, boundValues);
                    };
                }

                return Expression.Lambda<Func<object?, HttpContext, Task>>(
                    responseWritingMethodCall, TargetExpr, HttpContextExpr).Compile();
            }

            var bodyType = factoryContext.JsonRequestBodyType;
            object? defaultBodyValue = null;

            if (factoryContext.AllowEmptyRequestBody && bodyType.IsValueType)
            {
                defaultBodyValue = Activator.CreateInstance(bodyType);
            }

            if (factoryContext.ParameterBinders.Count > 0)
            {
                // We need to generate the code for reading from the body before calling into the delegate
                var continuation = Expression.Lambda<Func<object?, HttpContext, object?, object?[], Task>>(
                responseWritingMethodCall, TargetExpr, HttpContextExpr, BodyValueExpr, BoundValuesArrayExpr).Compile();

                // Looping over arrays is faster
                var binders = factoryContext.ParameterBinders.ToArray();
                var count = binders.Length;

                return async (target, httpContext) =>
                {
                    // Run these first so that they can potentially read and rewind the body
                    var boundValues = new object?[count];

                    for (var i = 0; i < count; i++)
                    {
                        boundValues[i] = await binders[i](httpContext);
                    }

                    var bodyValue = defaultBodyValue;
                    var feature = httpContext.Features.Get<IHttpRequestBodyDetectionFeature>();
                    if (feature?.CanHaveBody == true)
                    {
                        if (!httpContext.Request.HasJsonContentType())
                        {
                            Log.UnexpectedContentType(httpContext, httpContext.Request.ContentType, factoryContext.ThrowOnBadRequest);
                            httpContext.Response.StatusCode = StatusCodes.Status415UnsupportedMediaType;
                            return;
                        }
                        try
                        {
                            bodyValue = await httpContext.Request.ReadFromJsonAsync(bodyType);
                        }
                        catch (IOException ex)
                        {
                            Log.RequestBodyIOException(httpContext, ex);
                            return;
                        }
                        catch (InvalidDataException ex)
                        {
                            Log.RequestBodyInvalidDataException(httpContext, ex, factoryContext.ThrowOnBadRequest);
                            httpContext.Response.StatusCode = 400;
                            return;
                        }
                    }

                    await continuation(target, httpContext, bodyValue, boundValues);
                };
            }
            else
            {
                // We need to generate the code for reading from the body before calling into the delegate
                var continuation = Expression.Lambda<Func<object?, HttpContext, object?, Task>>(
                responseWritingMethodCall, TargetExpr, HttpContextExpr, BodyValueExpr).Compile();

                return async (target, httpContext) =>
                {
                    var bodyValue = defaultBodyValue;
                    var feature = httpContext.Features.Get<IHttpRequestBodyDetectionFeature>();
                    if (feature?.CanHaveBody == true)
                    {
                        if (!httpContext.Request.HasJsonContentType())
                        {
                            Log.UnexpectedContentType(httpContext, httpContext.Request.ContentType, factoryContext.ThrowOnBadRequest);
                            httpContext.Response.StatusCode = StatusCodes.Status415UnsupportedMediaType;
                            return;
                        }
                        try
                        {
                            bodyValue = await httpContext.Request.ReadFromJsonAsync(bodyType);
                        }
                        catch (IOException ex)
                        {
                            Log.RequestBodyIOException(httpContext, ex);
                            return;
                        }
                        catch (InvalidDataException ex)
                        {

                            Log.RequestBodyInvalidDataException(httpContext, ex, factoryContext.ThrowOnBadRequest);
                            httpContext.Response.StatusCode = StatusCodes.Status400BadRequest;
                            return;
                        }
                    }
                    await continuation(target, httpContext, bodyValue);
                };
            }
        }

        private static Expression GetValueFromProperty(Expression sourceExpression, string key)
        {
            var itemProperty = sourceExpression.Type.GetProperty("Item");
            var indexArguments = new[] { Expression.Constant(key) };
            var indexExpression = Expression.MakeIndex(sourceExpression, itemProperty, indexArguments);
            return Expression.Convert(indexExpression, typeof(string));
        }

        private static Expression BindParameterFromService(ParameterInfo parameter, FactoryContext factoryContext)
        {
            var isOptional = IsOptionalParameter(parameter, factoryContext);

            return isOptional
                ? Expression.Call(GetServiceMethod.MakeGenericMethod(parameter.ParameterType), RequestServicesExpr)
                : Expression.Call(GetRequiredServiceMethod.MakeGenericMethod(parameter.ParameterType), RequestServicesExpr);
        }

        private static Expression BindParameterFromValue(ParameterInfo parameter, Expression valueExpression, FactoryContext factoryContext, string source)
        {
            var isOptional = IsOptionalParameter(parameter, factoryContext);

            var argument = Expression.Variable(parameter.ParameterType, $"{parameter.Name}_local");

            var parameterTypeNameConstant = Expression.Constant(TypeNameHelper.GetTypeDisplayName(parameter.ParameterType, fullName: false));
            var parameterNameConstant = Expression.Constant(parameter.Name);
            var sourceConstant = Expression.Constant(source);

            if (parameter.ParameterType == typeof(string))
            {
                if (!isOptional)
                {
                    // The following is produced if the parameter is required:
                    //
                    // tempSourceString = httpContext.RouteValue["param1"] ?? httpContext.Query["param1"];
                    // if (tempSourceString == null)
                    // {
                    //      wasParamCheckFailure = true;
                    //      Log.RequiredParameterNotProvided(httpContext, "Int32", "param1");
                    // }
                    var checkRequiredStringParameterBlock = Expression.Block(
                        Expression.Assign(argument, valueExpression),
                        Expression.IfThen(Expression.Equal(argument, Expression.Constant(null)),
                            Expression.Block(
                                Expression.Assign(WasParamCheckFailureExpr, Expression.Constant(true)),
                                Expression.Call(LogRequiredParameterNotProvidedMethod,
                                    HttpContextExpr, parameterTypeNameConstant, parameterNameConstant, sourceConstant,
                                    Expression.Constant(factoryContext.ThrowOnBadRequest))
                            )
                        )
                    );

                    factoryContext.ExtraLocals.Add(argument);
                    factoryContext.ParamCheckExpressions.Add(checkRequiredStringParameterBlock);
                    return argument;
                }

                // Allow nullable parameters that don't have a default value
                var nullability = factoryContext.NullabilityContext.Create(parameter);
                if (nullability.ReadState != NullabilityState.NotNull && !parameter.HasDefaultValue)
                {
                    return valueExpression;
                }

                // The following is produced if the parameter is optional. Note that we convert the
                // default value to the target ParameterType to address scenarios where the user is
                // is setting null as the default value in a context where nullability is disabled.
                //
                // param1_local = httpContext.RouteValue["param1"] ?? httpContext.Query["param1"];
                // param1_local != null ? param1_local : Convert(null, Int32)
                return Expression.Block(
                    Expression.Condition(Expression.NotEqual(valueExpression, Expression.Constant(null)),
                        valueExpression,
                        Expression.Convert(Expression.Constant(parameter.DefaultValue), parameter.ParameterType)));
            }

            factoryContext.UsingTempSourceString = true;

            var underlyingNullableType = Nullable.GetUnderlyingType(parameter.ParameterType);
            var isNotNullable = underlyingNullableType is null;

            var nonNullableParameterType = underlyingNullableType ?? parameter.ParameterType;
            var tryParseMethodCall = ParameterBindingMethodCache.FindTryParseMethod(nonNullableParameterType);

            if (tryParseMethodCall is null)
            {
                var typeName = TypeNameHelper.GetTypeDisplayName(parameter.ParameterType, fullName: false);
                throw new InvalidOperationException($"No public static bool {typeName}.TryParse(string, out {typeName}) method found for {parameter.Name}.");
            }

            // string tempSourceString;
            // bool wasParamCheckFailure = false;
            //
            // // Assume "int param1" is the first parameter and "[FromRoute] int? param2 = 42" is the second parameter.
            // int param1_local;
            // int? param2_local;
            //
            // tempSourceString = httpContext.RouteValue["param1"] ?? httpContext.Query["param1"];
            //
            // if (tempSourceString != null)
            // {
            //     if (!int.TryParse(tempSourceString, out param1_local))
            //     {
            //         wasParamCheckFailure = true;
            //         Log.ParameterBindingFailed(httpContext, "Int32", "id", tempSourceString)
            //     }
            // }
            //
            // tempSourceString = httpContext.RouteValue["param2"];
            //
            // if (tempSourceString != null)
            // {
            //     if (int.TryParse(tempSourceString, out int parsedValue))
            //     {
            //         param2_local = parsedValue;
            //     }
            //     else
            //     {
            //         wasParamCheckFailure = true;
            //         Log.ParameterBindingFailed(httpContext, "Int32", "id", tempSourceString)
            //     }
            // }
            // else
            // {
            //     param2_local = 42;
            // }

            // If the parameter is nullable, create a "parsedValue" local to TryParse into since we cannot use the parameter directly.
            var parsedValue = isNotNullable ? argument : Expression.Variable(nonNullableParameterType, "parsedValue");

            var failBlock = Expression.Block(
                Expression.Assign(WasParamCheckFailureExpr, Expression.Constant(true)),
                Expression.Call(LogParameterBindingFailedMethod,
                    HttpContextExpr, parameterTypeNameConstant, parameterNameConstant,
                    TempSourceStringExpr, Expression.Constant(factoryContext.ThrowOnBadRequest)));

            var tryParseCall = tryParseMethodCall(parsedValue);

            // The following code is generated if the parameter is required and
            // the method should not be matched.
            //
            // if (tempSourceString == null)
            // {
            //      wasParamCheckFailure = true;
            //      Log.RequiredParameterNotProvided(httpContext, "Int32", "param1");
            // }
            var checkRequiredParaseableParameterBlock = Expression.Block(
                Expression.IfThen(TempSourceStringNullExpr,
                    Expression.Block(
                        Expression.Assign(WasParamCheckFailureExpr, Expression.Constant(true)),
                        Expression.Call(LogRequiredParameterNotProvidedMethod,
                            HttpContextExpr, parameterTypeNameConstant, parameterNameConstant, sourceConstant,
                            Expression.Constant(factoryContext.ThrowOnBadRequest))
                    )
                )
            );

            // If the parameter is nullable, we need to assign the "parsedValue" local to the nullable parameter on success.
            Expression tryParseExpression = isNotNullable ?
                Expression.IfThen(Expression.Not(tryParseCall), failBlock) :
                Expression.Block(new[] { parsedValue },
                    Expression.IfThenElse(tryParseCall,
                        Expression.Assign(argument, Expression.Convert(parsedValue, parameter.ParameterType)),
                        failBlock));

            var ifNotNullTryParse = !parameter.HasDefaultValue ?
                Expression.IfThen(TempSourceStringNotNullExpr, tryParseExpression) :
                Expression.IfThenElse(TempSourceStringNotNullExpr,
                    tryParseExpression,
                    Expression.Assign(argument, Expression.Constant(parameter.DefaultValue)));

            var fullParamCheckBlock = !isOptional
                ? Expression.Block(
                    // tempSourceString = httpContext.RequestValue["id"];
                    Expression.Assign(TempSourceStringExpr, valueExpression),
                    // if (tempSourceString == null) { ... } only produced when parameter is required
                    checkRequiredParaseableParameterBlock,
                    // if (tempSourceString != null) { ... }
                    ifNotNullTryParse)
                : Expression.Block(
                    // tempSourceString = httpContext.RequestValue["id"];
                    Expression.Assign(TempSourceStringExpr, valueExpression),
                    // if (tempSourceString != null) { ... }
                    ifNotNullTryParse);

            factoryContext.ExtraLocals.Add(argument);
            factoryContext.ParamCheckExpressions.Add(fullParamCheckBlock);

            return argument;
        }

        private static Expression BindParameterFromProperty(ParameterInfo parameter, MemberExpression property, string key, FactoryContext factoryContext, string source) =>
            BindParameterFromValue(parameter, GetValueFromProperty(property, key), factoryContext, source);

        private static Expression BindParameterFromRouteValueOrQueryString(ParameterInfo parameter, string key, FactoryContext factoryContext)
        {
            var routeValue = GetValueFromProperty(RouteValuesExpr, key);
            var queryValue = GetValueFromProperty(QueryExpr, key);
            return BindParameterFromValue(parameter, Expression.Coalesce(routeValue, queryValue), factoryContext, "route or query string");
        }

        private static Expression BindParameterFromBindAsync(ParameterInfo parameter, FactoryContext factoryContext)
        {
            // We reference the boundValues array by parameter index here
            var nullability = factoryContext.NullabilityContext.Create(parameter);
            var isOptional = IsOptionalParameter(parameter, factoryContext);

            // Get the BindAsync method for the type.
            var bindAsyncExpression = ParameterBindingMethodCache.FindBindAsyncMethod(parameter);
            // We know BindAsync exists because there's no way to opt-in without defining the method on the type.
            Debug.Assert(bindAsyncExpression is not null);

            // Compile the delegate to the BindAsync method for this parameter index
            var bindAsyncDelegate = Expression.Lambda<Func<HttpContext, ValueTask<object?>>>(bindAsyncExpression, HttpContextExpr).Compile();
            factoryContext.ParameterBinders.Add(bindAsyncDelegate);

            // boundValues[index]
            var boundValueExpr = Expression.ArrayIndex(BoundValuesArrayExpr, Expression.Constant(factoryContext.ParameterBinders.Count - 1));

            if (!isOptional)
            {
                var typeName = TypeNameHelper.GetTypeDisplayName(parameter.ParameterType, fullName: false);
                var checkRequiredBodyBlock = Expression.Block(
                        Expression.IfThen(
                        Expression.Equal(boundValueExpr, Expression.Constant(null)),
                            Expression.Block(
                                Expression.Assign(WasParamCheckFailureExpr, Expression.Constant(true)),
                                Expression.Call(LogRequiredParameterNotProvidedMethod,
                                        HttpContextExpr,
                                        Expression.Constant(typeName),
                                        Expression.Constant(parameter.Name),
                                        Expression.Constant($"{typeName}.BindAsync(HttpContext, ParameterInfo)"),
                                        Expression.Constant(factoryContext.ThrowOnBadRequest))
                            )
                        )
                    );

                factoryContext.ParamCheckExpressions.Add(checkRequiredBodyBlock);
            }

            // (ParamterType)boundValues[i]
            return Expression.Convert(boundValueExpr, parameter.ParameterType);
        }

        private static Expression BindParameterFromBody(ParameterInfo parameter, bool allowEmpty, FactoryContext factoryContext)
        {
            if (factoryContext.JsonRequestBodyType is not null)
            {
                factoryContext.HasMultipleBodyParameters = true;
                var parameterName = parameter.Name;
                if (parameterName is not null && factoryContext.TrackedParameters.ContainsKey(parameterName))
                {
                    factoryContext.TrackedParameters.Remove(parameterName);
                    factoryContext.TrackedParameters.Add(parameterName, "UNKNOWN");
                }
            }

            var isOptional = IsOptionalParameter(parameter, factoryContext);

            factoryContext.JsonRequestBodyType = parameter.ParameterType;
            factoryContext.AllowEmptyRequestBody = allowEmpty || isOptional;
            factoryContext.Metadata.Add(new AcceptsMetadata(parameter.ParameterType, factoryContext.AllowEmptyRequestBody, DefaultContentType));

            if (!factoryContext.AllowEmptyRequestBody)
            {
                // If the parameter is required or the user has not explicitly
                // set allowBody to be empty then validate that it is required.
                //
                // if (bodyValue == null)
                // {
                //      wasParamCheckFailure = true;
                //      Log.RequiredParameterNotProvided(httpContext, "Todo", "body");
                // }
                var checkRequiredBodyBlock = Expression.Block(
                    Expression.IfThen(
                    Expression.Equal(BodyValueExpr, Expression.Constant(null)),
                        Expression.Block(
                            Expression.Assign(WasParamCheckFailureExpr, Expression.Constant(true)),
                            Expression.Call(LogRequiredParameterNotProvidedMethod,
                                    HttpContextExpr,
                                    Expression.Constant(TypeNameHelper.GetTypeDisplayName(parameter.ParameterType, fullName: false)),
                                    Expression.Constant(parameter.Name),
                                    Expression.Constant("body"),
                                    Expression.Constant(factoryContext.ThrowOnBadRequest))
                        )
                    )
                );

                factoryContext.ParamCheckExpressions.Add(checkRequiredBodyBlock);
            }
            else if (parameter.HasDefaultValue)
            {
                // Convert(bodyValue ?? SomeDefault, Todo)
                return Expression.Convert(
                    Expression.Coalesce(BodyValueExpr, Expression.Constant(parameter.DefaultValue)),
                    parameter.ParameterType);
            }

            // Convert(bodyValue, Todo)
            return Expression.Convert(BodyValueExpr, parameter.ParameterType);
        }

        private static bool IsOptionalParameter(ParameterInfo parameter, FactoryContext factoryContext)
        {
            // - Parameters representing value or reference types with a default value
            // under any nullability context are treated as optional.
            // - Value type parameters without a default value in an oblivious
            // nullability context are required.
            // - Reference type parameters without a default value in an oblivious
            // nullability context are optional.
            var nullability = factoryContext.NullabilityContext.Create(parameter);
            return parameter.HasDefaultValue
                || nullability.ReadState != NullabilityState.NotNull;
        }

        private static MethodInfo GetMethodInfo<T>(Expression<T> expr)
        {
            var mc = (MethodCallExpression)expr.Body;
            return mc.Method;
        }

        private static MemberInfo GetMemberInfo<T>(Expression<T> expr)
        {
            var mc = (MemberExpression)expr.Body;
            return mc.Member;
        }

        // The result of the method is null so we fallback to some runtime logic.
        // First we check if the result is IResult, Task<IResult> or ValueTask<IResult>. If
        // it is, we await if necessary then execute the result.
        // Then we check to see if it's Task<object> or ValueTask<object>. If it is, we await
        // if necessary and restart the cycle until we've reached a terminal state (unknown type).
        // We currently don't handle Task<unknown> or ValueTask<unknown>. We can support this later if this
        // ends up being a common scenario.
        private static async Task ExecuteObjectReturn(object? obj, HttpContext httpContext)
        {
            // See if we need to unwrap Task<object> or ValueTask<object>
            if (obj is Task<object> taskObj)
            {
                obj = await taskObj;
            }
            else if (obj is ValueTask<object> valueTaskObj)
            {
                obj = await valueTaskObj;
            }
            else if (obj is Task<IResult?> task)
            {
                await ExecuteTaskResult(task, httpContext);
                return;
            }
            else if (obj is ValueTask<IResult?> valueTask)
            {
                await ExecuteValueTaskResult(valueTask, httpContext);
                return;
            }
            else if (obj is Task<string?> taskString)
            {
                await ExecuteTaskOfString(taskString, httpContext);
                return;
            }
            else if (obj is ValueTask<string?> valueTaskString)
            {
                await ExecuteValueTaskOfString(valueTaskString, httpContext);
                return;
            }

            // Terminal built ins
            if (obj is IResult result)
            {
                await ExecuteResultWriteResponse(result, httpContext);
            }
            else if (obj is string stringValue)
            {
                SetPlaintextContentType(httpContext);
                await httpContext.Response.WriteAsync(stringValue);
            }
            else
            {
                // Otherwise, we JSON serialize when we reach the terminal state
                await httpContext.Response.WriteAsJsonAsync(obj);
            }
        }

        private static Task ExecuteTask<T>(Task<T> task, HttpContext httpContext)
        {
            EnsureRequestTaskNotNull(task);

            static async Task ExecuteAwaited(Task<T> task, HttpContext httpContext)
            {
                await httpContext.Response.WriteAsJsonAsync(await task);
            }

            if (task.IsCompletedSuccessfully)
            {
                return httpContext.Response.WriteAsJsonAsync(task.GetAwaiter().GetResult());
            }

            return ExecuteAwaited(task, httpContext);
        }

        private static Task ExecuteTaskOfString(Task<string?> task, HttpContext httpContext)
        {
            SetPlaintextContentType(httpContext);
            EnsureRequestTaskNotNull(task);

            static async Task ExecuteAwaited(Task<string> task, HttpContext httpContext)
            {
                await httpContext.Response.WriteAsync(await task);
            }

            if (task.IsCompletedSuccessfully)
            {
                return httpContext.Response.WriteAsync(task.GetAwaiter().GetResult()!);
            }

            return ExecuteAwaited(task!, httpContext);
        }

        private static Task ExecuteWriteStringResponseAsync(HttpContext httpContext, string text)
        {
            SetPlaintextContentType(httpContext);
            return httpContext.Response.WriteAsync(text);
        }

        private static Task ExecuteValueTask(ValueTask task)
        {
            static async Task ExecuteAwaited(ValueTask task)
            {
                await task;
            }

            if (task.IsCompletedSuccessfully)
            {
                task.GetAwaiter().GetResult();
            }

            return ExecuteAwaited(task);
        }

        private static Task ExecuteValueTaskOfT<T>(ValueTask<T> task, HttpContext httpContext)
        {
            static async Task ExecuteAwaited(ValueTask<T> task, HttpContext httpContext)
            {
                await httpContext.Response.WriteAsJsonAsync(await task);
            }

            if (task.IsCompletedSuccessfully)
            {
                return httpContext.Response.WriteAsJsonAsync(task.GetAwaiter().GetResult());
            }

            return ExecuteAwaited(task, httpContext);
        }

        private static Task ExecuteValueTaskOfString(ValueTask<string?> task, HttpContext httpContext)
        {
            SetPlaintextContentType(httpContext);

            static async Task ExecuteAwaited(ValueTask<string> task, HttpContext httpContext)
            {
                await httpContext.Response.WriteAsync(await task);
            }

            if (task.IsCompletedSuccessfully)
            {
                return httpContext.Response.WriteAsync(task.GetAwaiter().GetResult()!);
            }

            return ExecuteAwaited(task!, httpContext);
        }

        private static Task ExecuteValueTaskResult<T>(ValueTask<T?> task, HttpContext httpContext) where T : IResult
        {
            static async Task ExecuteAwaited(ValueTask<T> task, HttpContext httpContext)
            {
                await EnsureRequestResultNotNull(await task).ExecuteAsync(httpContext);
            }

            if (task.IsCompletedSuccessfully)
            {
                return EnsureRequestResultNotNull(task.GetAwaiter().GetResult()).ExecuteAsync(httpContext);
            }

            return ExecuteAwaited(task!, httpContext);
        }

        private static async Task ExecuteTaskResult<T>(Task<T?> task, HttpContext httpContext) where T : IResult
        {
            EnsureRequestTaskOfNotNull(task);

            await EnsureRequestResultNotNull(await task).ExecuteAsync(httpContext);
        }

        private static async Task ExecuteResultWriteResponse(IResult? result, HttpContext httpContext)
        {
            await EnsureRequestResultNotNull(result).ExecuteAsync(httpContext);
        }

        private class FactoryContext
        {
            // Options
            public IServiceProviderIsService? ServiceProviderIsService { get; init; }
            public List<string>? RouteParameters { get; init; }
            public bool ThrowOnBadRequest { get; init; }

            // Temporary State
            public Type? JsonRequestBodyType { get; set; }
            public bool AllowEmptyRequestBody { get; set; }

            public bool UsingTempSourceString { get; set; }
            public List<ParameterExpression> ExtraLocals { get; } = new();
            public List<Expression> ParamCheckExpressions { get; } = new();
            public List<Func<HttpContext, ValueTask<object?>>> ParameterBinders { get; } = new();

            public Dictionary<string, string> TrackedParameters { get; } = new();
            public bool HasMultipleBodyParameters { get; set; }

            public List<object> Metadata { get; } = new();

            public NullabilityInfoContext NullabilityContext { get; } = new();
        }

        private static class RequestDelegateFactoryConstants
        {
            public const string RouteAttribue = "Route (Attribute)";
            public const string QueryAttribue = "Query (Attribute)";
            public const string HeaderAttribue = "Header (Attribute)";
            public const string BodyAttribue = "Body (Attribute)";
            public const string ServiceAttribue = "Service (Attribute)";
            public const string RouteParameter = "Route (Inferred)";
            public const string QueryStringParameter = "Query String (Inferred)";
            public const string ServiceParameter = "Services (Inferred)";
            public const string BodyParameter = "Body (Inferred)";
            public const string RouteOrQueryStringParameter = "Route or Query String (Inferred)";
        }

        private static partial class Log
        {
            private const string RequestBodyInvalidDataExceptionMessage = "Reading the request body failed with an InvalidDataException.";

            private const string ParameterBindingFailedLogMessage = @"Failed to bind parameter ""{ParameterType} {ParameterName}"" from ""{SourceValue}"".";
            private const string ParameterBindingFailedExceptionMessage = @"Failed to bind parameter ""{0} {1}"" from ""{2}"".";

            private const string RequiredParameterNotProvidedLogMessage = @"Required parameter ""{ParameterType} {ParameterName}"" was not provided from {Source}.";
            private const string RequiredParameterNotProvidedExceptionMessage = @"Required parameter ""{0} {1}"" was not provided from {2}.";

            private const string UnexpectedContentTypeLogMessage = @"Expected a supported JSON media type but got ""{ContentType}"".";
            private const string UnexpectedContentTypeExceptionMessage = @"Expected a supported JSON media type but got ""{0}"".";

            // This doesn't take a shouldThrow parameter because an IOException indicates an aborted request rather than a "bad" request so
            // a BadHttpRequestException feels wrong. The client shouldn't be able to read the Developer Exception Page at any rate.
            public static void RequestBodyIOException(HttpContext httpContext, IOException exception)
                => RequestBodyIOException(GetLogger(httpContext), exception);

            [LoggerMessage(1, LogLevel.Debug, "Reading the request body failed with an IOException.", EventName = "RequestBodyIOException")]
            private static partial void RequestBodyIOException(ILogger logger, IOException exception);

            public static void RequestBodyInvalidDataException(HttpContext httpContext, InvalidDataException exception, bool shouldThrow)
            {
                if (shouldThrow)
                {
                    throw new BadHttpRequestException(RequestBodyInvalidDataExceptionMessage, exception);
                }

                RequestBodyInvalidDataException(GetLogger(httpContext), exception);
            }

            [LoggerMessage(2, LogLevel.Debug, RequestBodyInvalidDataExceptionMessage, EventName = "RequestBodyInvalidDataException")]
            private static partial void RequestBodyInvalidDataException(ILogger logger, InvalidDataException exception);

            public static void ParameterBindingFailed(HttpContext httpContext, string parameterTypeName, string parameterName, string sourceValue, bool shouldThrow)
            {
                if (shouldThrow)
                {
                    var message = string.Format(CultureInfo.InvariantCulture, ParameterBindingFailedExceptionMessage, parameterTypeName, parameterName, sourceValue);
                    throw new BadHttpRequestException(message);
                }

                ParameterBindingFailed(GetLogger(httpContext), parameterTypeName, parameterName, sourceValue);
            }

            [LoggerMessage(3, LogLevel.Debug, ParameterBindingFailedLogMessage, EventName = "ParameterBindingFailed")]
            private static partial void ParameterBindingFailed(ILogger logger, string parameterType, string parameterName, string sourceValue);

            public static void RequiredParameterNotProvided(HttpContext httpContext, string parameterTypeName, string parameterName, string source, bool shouldThrow)
            {
                if (shouldThrow)
                {
                    var message = string.Format(CultureInfo.InvariantCulture, RequiredParameterNotProvidedExceptionMessage, parameterTypeName, parameterName, source);
                    throw new BadHttpRequestException(message);
                }

                RequiredParameterNotProvided(GetLogger(httpContext), parameterTypeName, parameterName, source);
            }

            [LoggerMessage(4, LogLevel.Debug, RequiredParameterNotProvidedLogMessage, EventName = "RequiredParameterNotProvided")]
            private static partial void RequiredParameterNotProvided(ILogger logger, string parameterType, string parameterName, string source);

            public static void UnexpectedContentType(HttpContext httpContext, string? contentType, bool shouldThrow)
            {
                if (shouldThrow)
                {
                    var message = string.Format(CultureInfo.InvariantCulture, UnexpectedContentTypeExceptionMessage, contentType);
                    throw new BadHttpRequestException(message, StatusCodes.Status415UnsupportedMediaType);
                }

                UnexpectedContentType(GetLogger(httpContext), contentType ?? "(none)");
            }

            [LoggerMessage(6, LogLevel.Debug, UnexpectedContentTypeLogMessage, EventName = "UnexpectedContentType")]
            private static partial void UnexpectedContentType(ILogger logger, string contentType);

            private static ILogger GetLogger(HttpContext httpContext)
            {
                var loggerFactory = httpContext.RequestServices.GetRequiredService<ILoggerFactory>();
                return loggerFactory.CreateLogger(typeof(RequestDelegateFactory));
            }
        }

        private static void EnsureRequestTaskOfNotNull<T>(Task<T?> task) where T : IResult
        {
            if (task is null)
            {
                throw new InvalidOperationException("The IResult in Task<IResult> response must not be null.");
            }
        }

        private static void EnsureRequestTaskNotNull(Task? task)
        {
            if (task is null)
            {
                throw new InvalidOperationException("The Task returned by the Delegate must not be null.");
            }
        }

        private static IResult EnsureRequestResultNotNull(IResult? result)
        {
            if (result is null)
            {
                throw new InvalidOperationException("The IResult returned by the Delegate must not be null.");
            }

            return result;
        }

        private static void SetPlaintextContentType(HttpContext httpContext)
        {
            httpContext.Response.ContentType ??= "text/plain; charset=utf-8";
        }

        private static string BuildErrorMessageForMultipleBodyParameters(FactoryContext factoryContext)
        {
            var errorMessage = new StringBuilder();
            errorMessage.Append($"Failure to infer one or more parameters.\n");
            errorMessage.Append("Below is the list of parameters that we found: \n\n");
            errorMessage.Append($"{"Parameter",-20}|{"Source",-30} \n");
            errorMessage.Append("---------------------------------------------------------------------------------\n");

            foreach (var kv in factoryContext.TrackedParameters)
            {
                errorMessage.Append($"{kv.Key,-19} | {kv.Value,-15}\n");
            }
            errorMessage.Append("\n\n");
            errorMessage.Append("Did you mean to register the \"UNKNOWN\" parameters as a Service?\n\n");
            return errorMessage.ToString();
        }
    }
}<|MERGE_RESOLUTION|>--- conflicted
+++ resolved
@@ -21,12 +21,7 @@
     /// </summary>
     public static partial class RequestDelegateFactory
     {
-<<<<<<< HEAD
-        private static readonly NullabilityInfoContext NullabilityContext = new();
         private static readonly ParameterBindingMethodCache ParameterBindingMethodCache = new();
-=======
-        private static readonly TryParseMethodCache TryParseMethodCache = new();
->>>>>>> 509826bd
 
         private static readonly MethodInfo ExecuteTaskOfTMethod = typeof(RequestDelegateFactory).GetMethod(nameof(ExecuteTask), BindingFlags.NonPublic | BindingFlags.Static)!;
         private static readonly MethodInfo ExecuteTaskOfStringMethod = typeof(RequestDelegateFactory).GetMethod(nameof(ExecuteTaskOfString), BindingFlags.NonPublic | BindingFlags.Static)!;
