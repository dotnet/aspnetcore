--- conflicted
+++ resolved
@@ -20,10 +20,7 @@
     {
         ArgumentNullException.ThrowIfNull(parameter);
         ArgumentNullException.ThrowIfNull(endpointMetadata);
-<<<<<<< HEAD
-=======
         ArgumentNullException.ThrowIfNull(applicationServices);
->>>>>>> 26df7df3
 
         Parameter = parameter;
         EndpointMetadata = endpointMetadata;
