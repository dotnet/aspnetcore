--- conflicted
+++ resolved
@@ -8,11 +8,6 @@
 using System.Text;
 using Microsoft.AspNetCore.Analyzers.Infrastructure;
 using Microsoft.AspNetCore.App.Analyzers.Infrastructure;
-<<<<<<< HEAD
-using Microsoft.CodeAnalysis;
-using Microsoft.AspNetCore.Http.RequestDelegateGenerator.StaticRouteHandlerModel.Emitters;
-=======
->>>>>>> 427163dc
 using Microsoft.AspNetCore.Http.RequestDelegateGenerator.StaticRouteHandlerModel;
 using Microsoft.AspNetCore.Http.RequestDelegateGenerator.StaticRouteHandlerModel.Emitters;
 using Microsoft.CodeAnalysis;
@@ -62,11 +57,7 @@
             .GroupWith((endpoint) => endpoint.Location, EndpointDelegateComparer.Instance)
             .Select((endpointWithLocations, _) =>
             {
-<<<<<<< HEAD
                 var endpoint = endpointWithLocations.Source;
-=======
-                var dedupedByDelegate = endpoints.Distinct(EndpointDelegateComparer.Instance);
->>>>>>> 427163dc
                 using var stringWriter = new StringWriter(CultureInfo.InvariantCulture);
                 using var codeWriter = new CodeWriter(stringWriter, baseIndent: 2);
                 foreach (var location in endpointWithLocations.Elements)
@@ -265,27 +256,12 @@
                 return stringWriter.ToString();
             });
 
-<<<<<<< HEAD
-        var endpointsAndHelpers = interceptorDefinitions.Collect().Combine(endpointHelpers).Combine(helperTypes);
-=======
-        var thunksAndEndpoints = thunks
-            .Collect()
-            .Combine(stronglyTypedEndpointDefinitions)
-            .Combine(httpVerbs)
-            .Combine(endpointHelpers)
-            .Combine(helperTypes);
->>>>>>> 427163dc
+        var endpointsAndHelpers = interceptorDefinitions.Collect().Combine(endpointHelpers).Combine(httpVerbs).Combine(helperTypes);
 
         context.RegisterSourceOutput(endpointsAndHelpers, (context, sources) =>
         {
-<<<<<<< HEAD
-            var ((endpointsCode, helperMethods), helperTypes) = sources;
+            var (((endpointsCode, helperMethods), httpVerbs), helperTypes) = sources;
             if (endpointsCode.IsDefaultOrEmpty)
-=======
-            var ((((thunks, endpointsCode), httpVerbs), helperMethods), helperTypes) = sources;
-
-            if (thunks.IsDefaultOrEmpty || string.IsNullOrEmpty(endpointsCode))
->>>>>>> 427163dc
             {
                 return;
             }
