--- conflicted
+++ resolved
@@ -85,15 +85,9 @@
             codeWriter.StartBlock();
             codeWriter.WriteLine($"var handler = ({endpoint!.EmitHandlerDelegateCast()})del;");
             codeWriter.WriteLine("EndpointFilterDelegate? filteredInvocation = null;");
-<<<<<<< HEAD
-            endpoint.EmitRouteOrQueryResolver(codeWriter);
-            endpoint.EmitJsonBodyOrServiceResolver(codeWriter);
-            endpoint.EmitJsonPreparation(codeWriter);
-=======
             endpoint!.EmitRouteOrQueryResolver(codeWriter);
-            endpoint!.EmitJsonBodyOrServicePreparation(codeWriter);
+            endpoint!.EmitJsonBodyOrServiceResolver(codeWriter);
             endpoint!.Response?.EmitJsonPreparation(codeWriter);
->>>>>>> 9b3e79d7
             if (endpoint.NeedsParameterArray)
             {
                 codeWriter.WriteLine("var parameters = del.Method.GetParameters();");
@@ -196,7 +190,7 @@
 
                 if (hasJsonBodyOrService)
                 {
-                    codeWriter.WriteLine(RequestDelegateGeneratorSources.TryResolveJsonBodyOrServiceAsyncMethod);
+                    codeWriter.WriteLine(RequestDelegateGeneratorSources.ResolveJsonBodyOrServiceMethod);
                 }
 
                 if (hasParsable)
