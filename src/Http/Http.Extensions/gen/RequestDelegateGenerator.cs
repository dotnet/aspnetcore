// Licensed to the .NET Foundation under one or more agreements.
// The .NET Foundation licenses this file to you under the MIT license.

using System;
using System.Diagnostics;
using System.Globalization;
using System.IO;
using System.Linq;
using System.Text;
using Microsoft.AspNetCore.App.Analyzers.Infrastructure;
using Microsoft.CodeAnalysis;
using Microsoft.CodeAnalysis.CSharp.Syntax;
using Microsoft.CodeAnalysis.Operations;
using Microsoft.AspNetCore.Http.RequestDelegateGenerator.StaticRouteHandlerModel.Emitters;
using Microsoft.AspNetCore.Http.RequestDelegateGenerator.StaticRouteHandlerModel;
using Microsoft.CodeAnalysis.CSharp;

namespace Microsoft.AspNetCore.Http.RequestDelegateGenerator;

[Generator]
public sealed class RequestDelegateGenerator : IIncrementalGenerator
{
    public void Initialize(IncrementalGeneratorInitializationContext context)
    {
        var endpointsWithDiagnostics = context.SyntaxProvider.CreateSyntaxProvider(
            predicate: static (node, _) => node.TryGetMapMethodName(out var method) && InvocationOperationExtensions.KnownMethods.Contains(method),
            transform: static (context, token) =>
            {
                var operation = context.SemanticModel.GetOperation(context.Node, token);
                var wellKnownTypes = WellKnownTypes.GetOrCreate(context.SemanticModel.Compilation);
                if (operation is IInvocationOperation invocationOperation &&
                    invocationOperation.TryGetRouteHandlerArgument(out var routeHandlerParameter) &&
                    routeHandlerParameter is { Parameter.Type: {} delegateType } &&
                    SymbolEqualityComparer.Default.Equals(delegateType, wellKnownTypes.Get(WellKnownTypeData.WellKnownType.System_Delegate)))
                {
                    return new Endpoint(invocationOperation, wellKnownTypes, context.SemanticModel);
                }
                return null;
            })
            .Where(static endpoint => endpoint != null)
            .WithTrackingName(GeneratorSteps.EndpointModelStep);

        context.RegisterSourceOutput(endpointsWithDiagnostics, (context, endpoint) =>
        {
            foreach (var diagnostic in endpoint!.Diagnostics)
            {
                context.ReportDiagnostic(diagnostic);
            }
        });

        var endpoints = endpointsWithDiagnostics
            .Where(endpoint => endpoint!.Diagnostics.Count == 0)
            .WithTrackingName(GeneratorSteps.EndpointsWithoutDiagnosicsStep);

        var thunks = endpoints.Select((endpoint, _) =>
        {
            using var stringWriter = new StringWriter(CultureInfo.InvariantCulture);
            using var codeWriter = new CodeWriter(stringWriter, baseIndent: 3);
            codeWriter.InitializeIndent();
            codeWriter.WriteLine($"[{endpoint!.EmitSourceKey()}] = (");
            codeWriter.Indent++;
            codeWriter.WriteLine("(methodInfo, options) =>");
            codeWriter.StartBlock();
            codeWriter.WriteLine(@"Debug.Assert(options != null, ""RequestDelegateFactoryOptions not found."");");
            codeWriter.WriteLine(@"Debug.Assert(options.EndpointBuilder != null, ""EndpointBuilder not found."");");
            codeWriter.WriteLine($"options.EndpointBuilder.Metadata.Add(new SourceKey{endpoint!.EmitSourceKey()});");
            endpoint!.EmitEndpointMetadataPopulation(codeWriter);
            codeWriter.WriteLine("return new RequestDelegateMetadataResult { EndpointMetadata = options.EndpointBuilder.Metadata.AsReadOnly() };");
            codeWriter.EndBlockWithComma();
            codeWriter.WriteLine("(del, options, inferredMetadataResult) =>");
            codeWriter.StartBlock();
            codeWriter.WriteLine($"var handler = ({endpoint!.EmitHandlerDelegateType(considerOptionality: true)})del;");
            codeWriter.WriteLine("EndpointFilterDelegate? filteredInvocation = null;");
            if (endpoint!.EmitterContext.RequiresLoggingHelper || endpoint!.EmitterContext.HasJsonBodyOrService || endpoint!.Response?.IsSerializableJsonResponse(out var _) is true)
            {
                codeWriter.WriteLine("var serviceProvider = options?.ServiceProvider ?? options?.EndpointBuilder?.ApplicationServices;");
            }
            endpoint!.EmitLoggingPreamble(codeWriter);
            endpoint!.EmitRouteOrQueryResolver(codeWriter);
            endpoint!.EmitJsonBodyOrServiceResolver(codeWriter);
            endpoint!.Response?.EmitJsonPreparation(codeWriter);
            if (endpoint.NeedsParameterArray)
            {
                codeWriter.WriteLine("var parameters = del.Method.GetParameters();");
            }
            codeWriter.WriteLineNoTabs(string.Empty);
            codeWriter.WriteLine("if (options?.EndpointBuilder?.FilterFactories.Count > 0)");
            codeWriter.StartBlock();
            codeWriter.WriteLine(endpoint!.Response?.IsAwaitable == true
                ? "filteredInvocation = GeneratedRouteBuilderExtensionsCore.BuildFilterDelegate(async ic =>"
                : "filteredInvocation = GeneratedRouteBuilderExtensionsCore.BuildFilterDelegate(ic =>");
            codeWriter.StartBlock();
            codeWriter.WriteLine("if (ic.HttpContext.Response.StatusCode == 400)");
            codeWriter.StartBlock();
            codeWriter.WriteLine("return ValueTask.FromResult<object?>(Results.Empty);");
            codeWriter.EndBlock();
            endpoint.EmitFilteredInvocation(codeWriter);
            codeWriter.EndBlockWithComma();
            codeWriter.WriteLine("options.EndpointBuilder,");
            codeWriter.WriteLine("handler.Method);");
            codeWriter.EndBlock();
            codeWriter.WriteLineNoTabs(string.Empty);
            endpoint.EmitRequestHandler(codeWriter);
            codeWriter.WriteLineNoTabs(string.Empty);
            endpoint.EmitFilteredRequestHandler(codeWriter);
            codeWriter.WriteLineNoTabs(string.Empty);
            codeWriter.WriteLine("RequestDelegate targetDelegate = filteredInvocation is null ? RequestHandler : RequestHandlerFiltered;");
            codeWriter.WriteLine("var metadata = inferredMetadataResult?.EndpointMetadata ?? ReadOnlyCollection<object>.Empty;");
            codeWriter.WriteLine("return new RequestDelegateResult(targetDelegate, metadata);");
            codeWriter.Indent--;
            codeWriter.Write("}),");
            return stringWriter.ToString();
        });

        var stronglyTypedEndpointDefinitions = endpoints
            .Collect()
            .Select((endpoints, _) =>
            {
                var dedupedByDelegate = endpoints.Distinct<Endpoint>(EndpointDelegateComparer.Instance);
                using var stringWriter = new StringWriter(CultureInfo.InvariantCulture);
                using var codeWriter = new CodeWriter(stringWriter, baseIndent: 2);
                foreach (var endpoint in dedupedByDelegate)
                {
                    codeWriter.WriteLine($"internal static global::Microsoft.AspNetCore.Builder.RouteHandlerBuilder {endpoint.HttpMethod}(");
                    codeWriter.Indent++;
                    codeWriter.WriteLine("this global::Microsoft.AspNetCore.Routing.IEndpointRouteBuilder endpoints,");
                    // MapFallback overloads that only take a delegate do not need a pattern argument
                    if (endpoint.HttpMethod != "MapFallback" || endpoint.Operation.Arguments.Length != 2)
                    {
                        codeWriter.WriteLine(@"[global::System.Diagnostics.CodeAnalysis.StringSyntax(""Route"")] string pattern,");
                    }
                    // MapMethods overloads define an additional `httpMethods` parameter
                    if (endpoint.HttpMethod == "MapMethods")
                    {
                        codeWriter.WriteLine("global::System.Collections.Generic.IEnumerable<string> httpMethods,");
                    }
                    codeWriter.WriteLine($"global::{endpoint.EmitHandlerDelegateType()} handler,");
                    codeWriter.WriteLine(@"[global::System.Runtime.CompilerServices.CallerFilePath] string filePath = """",");
                    codeWriter.WriteLine("[global::System.Runtime.CompilerServices.CallerLineNumber]int lineNumber = 0)");
                    codeWriter.Indent--;
                    codeWriter.StartBlock();
                    codeWriter.WriteLine("return global::Microsoft.AspNetCore.Http.Generated.GeneratedRouteBuilderExtensionsCore.MapCore(");
                    codeWriter.Indent++;
                    codeWriter.WriteLine("endpoints,");
                    // For `MapFallback` overloads that only take a delegate, provide the assumed default
                    // Otherwise, pass the pattern provided from the MapX invocation
                    if (endpoint.HttpMethod != "MapFallback" && endpoint.Operation.Arguments.Length != 2)
                    {
                        codeWriter.WriteLine("pattern,");
                    }
                    else
                    {
                        codeWriter.WriteLine($"{SymbolDisplay.FormatLiteral(endpoint.RoutePattern!, true)},");
                    }
                    codeWriter.WriteLine("handler,");
                    codeWriter.WriteLine($"{endpoint.EmitVerb()},");
                    codeWriter.WriteLine("filePath,");
                    codeWriter.WriteLine("lineNumber);");
                    codeWriter.Indent--;
                    codeWriter.EndBlock();
                }

                return stringWriter.ToString();
            });

        var endpointHelpers = endpoints
            .Collect()
            .Select((endpoints, _) =>
            {
                var hasJsonBodyOrService = endpoints.Any(endpoint => endpoint!.EmitterContext.HasJsonBodyOrService);
                var hasJsonBody = endpoints.Any(endpoint => endpoint!.EmitterContext.HasJsonBody);
                var hasFormBody = endpoints.Any(endpoint => endpoint!.EmitterContext.HasFormBody);
                var hasRouteOrQuery = endpoints.Any(endpoint => endpoint!.EmitterContext.HasRouteOrQuery);
                var hasBindAsync = endpoints.Any(endpoint => endpoint!.EmitterContext.HasBindAsync);
                var hasParsable = endpoints.Any(endpoint => endpoint!.EmitterContext.HasParsable);
                var hasJsonResponse = endpoints.Any(endpoint => endpoint!.EmitterContext.HasJsonResponse);
                var hasEndpointMetadataProvider = endpoints.Any(endpoint => endpoint!.EmitterContext.HasEndpointMetadataProvider);
                var hasEndpointParameterMetadataProvider = endpoints.Any(endpoint => endpoint!.EmitterContext.HasEndpointParameterMetadataProvider);

                using var stringWriter = new StringWriter(CultureInfo.InvariantCulture);
                using var codeWriter = new CodeWriter(stringWriter, baseIndent: 0);

                if (hasRouteOrQuery)
                {
                    codeWriter.WriteLine(RequestDelegateGeneratorSources.ResolveFromRouteOrQueryMethod);
                }

                if (hasJsonResponse)
                {
                    codeWriter.WriteLine(RequestDelegateGeneratorSources.WriteToResponseAsyncMethod);
                }

                if (hasJsonBody || hasJsonBodyOrService)
                {
                    codeWriter.WriteLine(RequestDelegateGeneratorSources.TryResolveBodyAsyncMethod);
                }

                if (hasFormBody)
                {
                    codeWriter.WriteLine(RequestDelegateGeneratorSources.TryResolveFormAsyncMethod);
                }

                if (hasBindAsync)
                {
                    codeWriter.WriteLine(RequestDelegateGeneratorSources.BindAsyncMethod);
                }

                if (hasJsonBodyOrService)
                {
                    codeWriter.WriteLine(RequestDelegateGeneratorSources.ResolveJsonBodyOrServiceMethod);
                }

                if (hasParsable)
                {
                    codeWriter.WriteLine(RequestDelegateGeneratorSources.TryParseExplicitMethod);
                }

                if (hasEndpointMetadataProvider)
                {
                    codeWriter.WriteLine(RequestDelegateGeneratorSources.PopulateEndpointMetadataMethod);
                }

                if (hasEndpointParameterMetadataProvider)
                {
                    codeWriter.WriteLine(RequestDelegateGeneratorSources.PopulateEndpointParameterMetadataMethod);
                }

                return stringWriter.ToString();
            });

        var helperTypes = endpoints
            .Collect()
            .Select((endpoints, _) =>
            {
<<<<<<< HEAD
                var requiresMetadataHelperTypes = endpoints.Any(endpoint => endpoint!.EmitterContext.RequiresMetadataHelperTypes);
                var requiresPropertyAsParameterInfo = endpoints.Any(endpoint => endpoint!.EmitterContext.RequiresPropertyAsParameterInfo);
=======
                var hasFormBody = endpoints.Any(endpoint => endpoint!.EmitterContext.HasFormBody);
                var hasJsonBody = endpoints.Any(endpoint => endpoint!.EmitterContext.HasJsonBody || endpoint!.EmitterContext.HasJsonBodyOrService);
                var hasResponseMetadata = endpoints.Any(endpoint => endpoint!.EmitterContext.HasResponseMetadata);
>>>>>>> 9b6c1718

                using var stringWriter = new StringWriter(CultureInfo.InvariantCulture);
                using var codeWriter = new CodeWriter(stringWriter, baseIndent: 0);

                if (hasFormBody || hasJsonBody)
                {
                    codeWriter.WriteLine(RequestDelegateGeneratorSources.AcceptsMetadataType);
                }

                if (hasResponseMetadata)
                {
                    codeWriter.WriteLine(RequestDelegateGeneratorSources.ProducesResponseTypeMetadataType);
                }

                if (hasFormBody || hasJsonBody || hasResponseMetadata)
                {
                    codeWriter.WriteLine(RequestDelegateGeneratorSources.ContentTypeConstantsType);
                }

                if (requiresPropertyAsParameterInfo)
                {
                    codeWriter.WriteLine(RequestDelegateGeneratorSources.PropertyAsParameterInfoClass);
                }

                return stringWriter.ToString();
            });

        var thunksAndEndpoints = thunks.Collect().Combine(stronglyTypedEndpointDefinitions).Combine(endpointHelpers).Combine(helperTypes);

        context.RegisterSourceOutput(thunksAndEndpoints, (context, sources) =>
        {
            var (((thunks, endpointsCode), helperMethods), helperTypes) = sources;

            if (thunks.IsDefaultOrEmpty || string.IsNullOrEmpty(endpointsCode))
            {
                return;
            }

            var thunksCode = new StringBuilder();
            foreach (var thunk in thunks)
            {
                thunksCode.AppendLine(thunk);
            }

            var code = RequestDelegateGeneratorSources.GetGeneratedRouteBuilderExtensionsSource(
                genericThunks: string.Empty,
                thunks: thunksCode.ToString(),
                endpoints: endpointsCode,
                helperMethods: helperMethods ?? string.Empty,
                helperTypes: helperTypes ?? string.Empty);

            context.AddSource("GeneratedRouteBuilderExtensions.g.cs", code);
        });
    }
}<|MERGE_RESOLUTION|>--- conflicted
+++ resolved
@@ -232,14 +232,10 @@
             .Collect()
             .Select((endpoints, _) =>
             {
-<<<<<<< HEAD
-                var requiresMetadataHelperTypes = endpoints.Any(endpoint => endpoint!.EmitterContext.RequiresMetadataHelperTypes);
-                var requiresPropertyAsParameterInfo = endpoints.Any(endpoint => endpoint!.EmitterContext.RequiresPropertyAsParameterInfo);
-=======
                 var hasFormBody = endpoints.Any(endpoint => endpoint!.EmitterContext.HasFormBody);
                 var hasJsonBody = endpoints.Any(endpoint => endpoint!.EmitterContext.HasJsonBody || endpoint!.EmitterContext.HasJsonBodyOrService);
                 var hasResponseMetadata = endpoints.Any(endpoint => endpoint!.EmitterContext.HasResponseMetadata);
->>>>>>> 9b6c1718
+                var requiresPropertyAsParameterInfo = endpoints.Any(endpoint => endpoint!.EmitterContext.RequiresPropertyAsParameterInfo);
 
                 using var stringWriter = new StringWriter(CultureInfo.InvariantCulture);
                 using var codeWriter = new CodeWriter(stringWriter, baseIndent: 0);
