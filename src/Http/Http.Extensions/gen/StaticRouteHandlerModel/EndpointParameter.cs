// Licensed to the .NET Foundation under one or more agreements.
// The .NET Foundation licenses this file to you under the MIT license.

using System;
using System.Collections.Generic;
using System.Collections.Immutable;
using System.Diagnostics.CodeAnalysis;
using System.Linq;
using System.Text;
using Microsoft.AspNetCore.Analyzers.Infrastructure;
using Microsoft.AspNetCore.Analyzers.RouteEmbeddedLanguage.Infrastructure;
using Microsoft.AspNetCore.App.Analyzers.Infrastructure;
using Microsoft.CodeAnalysis;
using Microsoft.CodeAnalysis.CSharp;
using WellKnownType = Microsoft.AspNetCore.App.Analyzers.Infrastructure.WellKnownTypeData.WellKnownType;

namespace Microsoft.AspNetCore.Http.RequestDelegateGenerator.StaticRouteHandlerModel;

internal class EndpointParameter
{
    public EndpointParameter(Endpoint endpoint, IParameterSymbol parameter, WellKnownTypes wellKnownTypes): this(endpoint, parameter.Type, parameter.Name, wellKnownTypes)
    {
        Ordinal = parameter.Ordinal;
        IsOptional = parameter.IsOptional();
        DefaultValue = parameter.GetDefaultValueString();
        ProcessEndpointParameterSource(endpoint, parameter, parameter.GetAttributes(), wellKnownTypes);
    }

    private EndpointParameter(Endpoint endpoint, IPropertySymbol property, IParameterSymbol? parameter, WellKnownTypes wellKnownTypes) : this(endpoint, property.Type, property.Name, wellKnownTypes)
    {
        Ordinal = parameter?.Ordinal ?? 0;
        IsProperty = true;
        IsOptional = property.IsOptional() || parameter?.IsOptional() == true;
        DefaultValue = parameter?.GetDefaultValueString() ?? "null";
        // Coalesce attributes on the property and attributes on the matching parameter
        var attributeBuilder = ImmutableArray.CreateBuilder<AttributeData>();
        attributeBuilder.AddRange(property.GetAttributes());
        if (parameter is not null)
        {
            attributeBuilder.AddRange(parameter.GetAttributes());
        }

        var propertyInfo = $"typeof({property.ContainingType.ToDisplayString()})!.GetProperty({SymbolDisplay.FormatLiteral(property.Name, true)})!";
        PropertyAsParameterInfoConstruction = parameter is not null
            ? $"new PropertyAsParameterInfo({(IsOptional ? "true" : "false")}, {propertyInfo}, {parameter.GetParameterInfoFromConstructor()})"
            : $"new PropertyAsParameterInfo({(IsOptional ? "true" : "false")}, {propertyInfo})";
        endpoint.EmitterContext.RequiresPropertyAsParameterInfo = IsProperty && IsEndpointParameterMetadataProvider;
        ProcessEndpointParameterSource(endpoint, property, attributeBuilder.ToImmutable(), wellKnownTypes);
    }

    private EndpointParameter(Endpoint endpoint, ITypeSymbol typeSymbol, string parameterName, WellKnownTypes wellKnownTypes)
    {
        Type = typeSymbol;
        SymbolName = parameterName;
        LookupName = parameterName;
        Source = EndpointParameterSource.Unknown;
        IsArray = TryGetArrayElementType(typeSymbol, out var elementType);
        ElementType = elementType;
        IsEndpointMetadataProvider = ImplementsIEndpointMetadataProvider(typeSymbol, wellKnownTypes);
        IsEndpointParameterMetadataProvider = ImplementsIEndpointParameterMetadataProvider(typeSymbol, wellKnownTypes);
        endpoint.EmitterContext.HasEndpointParameterMetadataProvider = IsEndpointParameterMetadataProvider;
        endpoint.EmitterContext.HasEndpointMetadataProvider |= IsEndpointMetadataProvider;
    }

    private void ProcessEndpointParameterSource(Endpoint endpoint, ISymbol symbol, ImmutableArray<AttributeData> attributes, WellKnownTypes wellKnownTypes)
    {
        if (attributes.TryGetAttributeImplementingInterface(wellKnownTypes.Get(WellKnownType.Microsoft_AspNetCore_Http_Metadata_IFromRouteMetadata), out var fromRouteAttribute))
        {
            Source = EndpointParameterSource.Route;
            LookupName = GetEscapedParameterName(fromRouteAttribute, symbol.Name);
            IsParsable = TryGetParsability(Type, wellKnownTypes, out var parsingBlockEmitter);
            ParsingBlockEmitter = parsingBlockEmitter;
        }
        else if (attributes.TryGetAttributeImplementingInterface(wellKnownTypes.Get(WellKnownType.Microsoft_AspNetCore_Http_Metadata_IFromQueryMetadata), out var fromQueryAttribute))
        {
            Source = EndpointParameterSource.Query;
            LookupName = GetEscapedParameterName(fromQueryAttribute, symbol.Name);
            IsParsable = TryGetParsability(Type, wellKnownTypes, out var parsingBlockEmitter);
            ParsingBlockEmitter = parsingBlockEmitter;
        }
        else if (attributes.TryGetAttributeImplementingInterface(wellKnownTypes.Get(WellKnownType.Microsoft_AspNetCore_Http_Metadata_IFromHeaderMetadata), out var fromHeaderAttribute))
        {
            Source = EndpointParameterSource.Header;
            LookupName = GetEscapedParameterName(fromHeaderAttribute, symbol.Name);
            IsParsable = TryGetParsability(Type, wellKnownTypes, out var parsingBlockEmitter);
            ParsingBlockEmitter = parsingBlockEmitter;
        }
        else if (attributes.TryGetAttributeImplementingInterface(wellKnownTypes.Get(WellKnownType.Microsoft_AspNetCore_Http_Metadata_IFromFormMetadata), out var fromFormAttribute))
        {
            endpoint.IsAwaitable = true;
            Source = EndpointParameterSource.FormBody;
            LookupName = GetEscapedParameterName(fromFormAttribute, symbol.Name);
            if (SymbolEqualityComparer.Default.Equals(Type, wellKnownTypes.Get(WellKnownType.Microsoft_AspNetCore_Http_IFormFileCollection)))
            {
                IsFormFile = true;
                AssigningCode = "httpContext.Request.Form.Files";
            }
            else if (SymbolEqualityComparer.Default.Equals(Type, wellKnownTypes.Get(WellKnownType.Microsoft_AspNetCore_Http_IFormFile)))
            {
                IsFormFile = true;
                AssigningCode = $"httpContext.Request.Form.Files[{SymbolDisplay.FormatLiteral(LookupName, true)}]";
            }
            else if (SymbolEqualityComparer.Default.Equals(Type, wellKnownTypes.Get(WellKnownType.Microsoft_AspNetCore_Http_IFormCollection)))
            {
                AssigningCode = "httpContext.Request.Form";
            }
            else
            {
                AssigningCode = $"(string?)httpContext.Request.Form[{SymbolDisplay.FormatLiteral(LookupName, true)}]";
                IsParsable = TryGetParsability(Type, wellKnownTypes, out var parsingBlockEmitter);
                ParsingBlockEmitter = parsingBlockEmitter;
            }
        }
        else if (TryGetExplicitFromJsonBody(symbol, attributes, wellKnownTypes, out var isOptional))
        {
            if (SymbolEqualityComparer.Default.Equals(Type, wellKnownTypes.Get(WellKnownType.System_IO_Stream)))
            {
                Source = EndpointParameterSource.SpecialType;
                AssigningCode = "httpContext.Request.Body";
            }
            else if (SymbolEqualityComparer.Default.Equals(Type, wellKnownTypes.Get(WellKnownType.System_IO_Pipelines_PipeReader)))
            {
                Source = EndpointParameterSource.SpecialType;
                AssigningCode = "httpContext.Request.BodyReader";
            }
            else
            {
                endpoint.IsAwaitable = true;
                Source = EndpointParameterSource.JsonBody;
            }
            IsOptional = isOptional;
        }
        else if (attributes.TryGetAttributeImplementingInterface(wellKnownTypes.Get(WellKnownType.Microsoft_AspNetCore_Http_Metadata_IFromServiceMetadata)))
        {
            Source = EndpointParameterSource.Service;
        }
        else if (attributes.HasAttribute(wellKnownTypes.Get(WellKnownType.Microsoft_AspNetCore_Http_AsParametersAttribute)))
        {
            Source = EndpointParameterSource.AsParameters;
            var location = endpoint.Operation.Syntax.GetLocation();
            if (IsOptional)
            {
                endpoint.Diagnostics.Add(Diagnostic.Create(DiagnosticDescriptors.InvalidAsParametersNullable, location, Type.ToDisplayString(SymbolDisplayFormat.CSharpShortErrorMessageFormat)));
            }
            if (symbol is IPropertySymbol ||
                Type is not INamedTypeSymbol namedTypeSymbol ||
                !TryGetAsParametersConstructor(endpoint, namedTypeSymbol, out var isDefaultConstructor, out var matchedProperties))
            {
                if (symbol is IPropertySymbol)
                {
                    endpoint.Diagnostics.Add(Diagnostic.Create(DiagnosticDescriptors.InvalidAsParametersNested, location));
                }
                return;
            }
            EndpointParameters = matchedProperties.Select(matchedParameter => new EndpointParameter(endpoint, matchedParameter.Property, matchedParameter.Parameter, wellKnownTypes));
            if (isDefaultConstructor == true)
            {
                var parameterList = string.Join(", ", EndpointParameters.Select(p => $"{p.LookupName} = {p.EmitHandlerArgument()}"));
                AssigningCode = $"new {namedTypeSymbol.ToDisplayString(SymbolDisplayFormat.FullyQualifiedFormat)} {{ {parameterList} }}";
            }
            else
            {
                var parameterList = string.Join(", ", EndpointParameters.Select(p => p.EmitHandlerArgument()));
                AssigningCode = $"new {namedTypeSymbol.ToDisplayString(SymbolDisplayFormat.FullyQualifiedFormat)}({parameterList})";
            }
        }
        else if (TryGetSpecialTypeAssigningCode(Type, wellKnownTypes, out var specialTypeAssigningCode))
        {
            Source = EndpointParameterSource.SpecialType;
            AssigningCode = specialTypeAssigningCode;
        }
        else if (SymbolEqualityComparer.Default.Equals(Type, wellKnownTypes.Get(WellKnownType.Microsoft_AspNetCore_Http_IFormFileCollection)))
        {
            endpoint.IsAwaitable = true;
            Source = EndpointParameterSource.FormBody;
<<<<<<< HEAD
            LookupName = symbol.Name;
=======
            IsFormFile = true;
            LookupName = parameter.Name;
>>>>>>> 9b6c1718
            AssigningCode = "httpContext.Request.Form.Files";
        }
        else if (SymbolEqualityComparer.Default.Equals(Type, wellKnownTypes.Get(WellKnownType.Microsoft_AspNetCore_Http_IFormFile)))
        {
            endpoint.IsAwaitable = true;
            Source = EndpointParameterSource.FormBody;
<<<<<<< HEAD
            LookupName = symbol.Name;
=======
            IsFormFile = true;
            LookupName = parameter.Name;
>>>>>>> 9b6c1718
            AssigningCode = $"httpContext.Request.Form.Files[{SymbolDisplay.FormatLiteral(LookupName, true)}]";
        }
        else if (SymbolEqualityComparer.Default.Equals(Type, wellKnownTypes.Get(WellKnownType.Microsoft_AspNetCore_Http_IFormCollection)))
        {
            endpoint.IsAwaitable = true;
            Source = EndpointParameterSource.FormBody;
            LookupName = symbol.Name;
            AssigningCode = "httpContext.Request.Form";
        }
        else if (HasBindAsync(Type, wellKnownTypes, out var bindMethod))
        {
            endpoint.IsAwaitable = true;
            endpoint.EmitterContext.RequiresPropertyAsParameterInfo = IsProperty && bindMethod is BindabilityMethod.BindAsyncWithParameter or BindabilityMethod.IBindableFromHttpContext;
            Source = EndpointParameterSource.BindAsync;
            BindMethod = bindMethod;
        }
        else if (Type.SpecialType == SpecialType.System_String)
        {
            Source = EndpointParameterSource.RouteOrQuery;
        }
        else if (ShouldDisableInferredBodyParameters(endpoint.HttpMethod) && IsArray && ElementType.SpecialType == SpecialType.System_String)
        {
            Source = EndpointParameterSource.Query;
        }
        else if (ShouldDisableInferredBodyParameters(endpoint.HttpMethod) && SymbolEqualityComparer.Default.Equals(Type, wellKnownTypes.Get(WellKnownType.Microsoft_Extensions_Primitives_StringValues)))
        {
            Source = EndpointParameterSource.Query;
            IsStringValues = true;
        }
        else if (TryGetParsability(Type, wellKnownTypes, out var parsingBlockEmitter))
        {
            Source = EndpointParameterSource.RouteOrQuery;
            IsParsable = true;
            ParsingBlockEmitter = parsingBlockEmitter;
        }
        else
        {
            endpoint.IsAwaitable = true;
            Source = EndpointParameterSource.JsonBodyOrService;
        }
        endpoint.EmitterContext.HasParsable |= IsParsable;
    }

    private static bool ImplementsIEndpointMetadataProvider(ITypeSymbol type, WellKnownTypes wellKnownTypes)
        => type.Implements(wellKnownTypes.Get(WellKnownType.Microsoft_AspNetCore_Http_Metadata_IEndpointMetadataProvider));

    private static bool ImplementsIEndpointParameterMetadataProvider(ITypeSymbol type, WellKnownTypes wellKnownTypes)
        => type.Implements(wellKnownTypes.Get(WellKnownType.Microsoft_AspNetCore_Http_Metadata_IEndpointParameterMetadataProvider));

    private static bool ShouldDisableInferredBodyParameters(string httpMethod)
    {
        switch (httpMethod)
        {
            case "MapPut" or "MapPatch" or "MapPost":
                return false;
            default:
                return true;
        }
    }

    public ITypeSymbol Type { get; }
    public ITypeSymbol ElementType { get; }
    public bool IsEndpointMetadataProvider { get; }
    public bool IsEndpointParameterMetadataProvider { get; }
    public string SymbolName { get; }
    public string LookupName { get; set; }
    public int Ordinal { get; }
    public bool IsOptional { get; set; }
    public bool IsArray { get; set; }
    public string DefaultValue { get; set; } = "null";
    [MemberNotNullWhen(true, nameof(PropertyAsParameterInfoConstruction))]
    public bool IsProperty { get; set; }

    public EndpointParameterSource Source { get; set; }

<<<<<<< HEAD
    public string? PropertyAsParameterInfoConstruction { get; set; }

    public IEnumerable<EndpointParameter>? EndpointParameters { get; set; }
=======
    public EndpointParameterSource Source { get; }
    public bool IsFormFile { get; }
>>>>>>> 9b6c1718

    // Only used for SpecialType parameters that need
    // to be resolved by a specific WellKnownType
    public string? AssigningCode { get; set; }

    [MemberNotNullWhen(true, nameof(ParsingBlockEmitter))]
    public bool IsParsable { get; set; }
    public Action<CodeWriter, string, string>? ParsingBlockEmitter { get; set; }
    public bool IsStringValues { get; set; }

    public BindabilityMethod? BindMethod { get; set; }

    private static bool HasBindAsync(ITypeSymbol typeSymbol, WellKnownTypes wellKnownTypes, [NotNullWhen(true)] out BindabilityMethod? bindMethod)
    {
        var parameterType = typeSymbol.UnwrapTypeSymbol(unwrapArray: true, unwrapNullable: true);
        return ParsabilityHelper.GetBindability(parameterType, wellKnownTypes, out bindMethod) == Bindability.Bindable;
    }

    private static bool TryGetArrayElementType(ITypeSymbol type, [NotNullWhen(true)]out ITypeSymbol elementType)
    {
        if (type.TypeKind == TypeKind.Array)
        {
            elementType = type.UnwrapTypeSymbol(unwrapArray: true, unwrapNullable: false);
            return true;
        }
        else
        {
            elementType = null!;
            return false;
        }
    }

    private bool TryGetParsability(ITypeSymbol typeSymbol, WellKnownTypes wellKnownTypes, [NotNullWhen(true)] out Action<CodeWriter, string, string>? parsingBlockEmitter)
    {
        var parameterType = typeSymbol.UnwrapTypeSymbol(unwrapArray: true, unwrapNullable: true);

        // ParsabilityHelper returns a single enumeration with a Parsable/NonParsable enumeration result. We use this already
        // in the analyzers to determine whether we need to warn on whether a type needs to implement TryParse/IParsable<T>. To
        // support usage in the code generator an optional out parameter has been added to hint at what variant of the various
        // TryParse methods should be used (this implies that the preferences are baked into ParsabilityHelper). If we aren't
        // parsable at all we bail.
        if (ParsabilityHelper.GetParsability(parameterType, wellKnownTypes, out var parsabilityMethod) != Parsability.Parsable)
        {
            parsingBlockEmitter = null;
            return false;
        }

        // If we are parsable we need to emit code based on the enumeration ParsabilityMethod which has a bunch of members
        // which spell out the preferred TryParse usage. This switch statement makes slight variations to them based on
        // which method was encountered.
        Func<string, string, string>? preferredTryParseInvocation = parsabilityMethod switch
        {
            ParsabilityMethod.IParsable => (string inputArgument, string outputArgument) => $$"""GeneratedRouteBuilderExtensionsCore.TryParseExplicit<{{parameterType.ToDisplayString(SymbolDisplayFormat.FullyQualifiedFormat)}}>({{inputArgument}}!, CultureInfo.InvariantCulture, out var {{outputArgument}})""",
            ParsabilityMethod.TryParseWithFormatProvider => (string inputArgument, string outputArgument) => $$"""{{parameterType.ToDisplayString(SymbolDisplayFormat.FullyQualifiedFormat)}}.TryParse({{inputArgument}}!, CultureInfo.InvariantCulture, out var {{outputArgument}})""",
            ParsabilityMethod.TryParse => (string inputArgument, string outputArgument) => $$"""{{parameterType.ToDisplayString(SymbolDisplayFormat.FullyQualifiedFormat)}}.TryParse({{inputArgument}}!, out var {{outputArgument}})""",
            ParsabilityMethod.Enum => (string inputArgument, string outputArgument) => $$"""Enum.TryParse<{{parameterType.ToDisplayString(SymbolDisplayFormat.FullyQualifiedFormat)}}>({{inputArgument}}!, out var {{outputArgument}})""",
            ParsabilityMethod.Uri => (string inputArgument, string outputArgument) => $$"""Uri.TryCreate({{inputArgument}}!, UriKind.RelativeOrAbsolute, out var {{outputArgument}})""",
            ParsabilityMethod.String => null, // string parameters don't require parsing
            _ => throw new NotImplementedException($"Unreachable! Unexpected {nameof(ParsabilityMethod)}: {parsabilityMethod}"),
        };

        // Special case handling for specific types
        if (parameterType.SpecialType == SpecialType.System_Char)
        {
            preferredTryParseInvocation = (string inputArgument, string outputArgument) => $$"""{{parameterType.ToDisplayString(SymbolDisplayFormat.FullyQualifiedFormat)}}.TryParse({{inputArgument}}!, out var {{outputArgument}})""";
        }
        else if (parameterType.SpecialType == SpecialType.System_DateTime)
        {
            preferredTryParseInvocation = (string inputArgument, string outputArgument) => $$"""{{parameterType.ToDisplayString(SymbolDisplayFormat.FullyQualifiedFormat)}}.TryParse({{inputArgument}}!, CultureInfo.InvariantCulture, DateTimeStyles.AdjustToUniversal | DateTimeStyles.AllowWhiteSpaces, out var {{outputArgument}})""";
        }
        else if (SymbolEqualityComparer.Default.Equals(parameterType, wellKnownTypes.Get(WellKnownType.System_DateTimeOffset)))
        {
            preferredTryParseInvocation = (string inputArgument, string outputArgument) => $$"""{{parameterType.ToDisplayString(SymbolDisplayFormat.FullyQualifiedFormat)}}.TryParse({{inputArgument}}!, CultureInfo.InvariantCulture, DateTimeStyles.AssumeUniversal | DateTimeStyles.AllowWhiteSpaces, out var {{outputArgument}})""";
        }
        else if (SymbolEqualityComparer.Default.Equals(parameterType, wellKnownTypes.Get(WellKnownType.System_DateOnly)))
        {
            preferredTryParseInvocation = (string inputArgument, string outputArgument) => $$"""{{parameterType.ToDisplayString(SymbolDisplayFormat.FullyQualifiedFormat)}}.TryParse({{inputArgument}}!, CultureInfo.InvariantCulture, DateTimeStyles.AllowWhiteSpaces, out var {{outputArgument}})""";
        }

        // ... so for strings (null) we bail.
        if (preferredTryParseInvocation == null)
        {
            parsingBlockEmitter = null;
            return false;
        }

        if (IsOptional)
        {
            parsingBlockEmitter = (writer, inputArgument, outputArgument) =>
            {
                writer.WriteLine($"""{typeSymbol.ToDisplayString(SymbolDisplayFormat.FullyQualifiedFormat)} {outputArgument} = default;""");
                writer.WriteLine($$"""if ({{preferredTryParseInvocation(inputArgument, $"{inputArgument}_parsed_non_nullable")}})""");
                writer.StartBlock();
                writer.WriteLine($$"""{{outputArgument}} = {{$"{inputArgument}_parsed_non_nullable"}};""");
                writer.EndBlock();
                writer.WriteLine($$"""else if (string.IsNullOrEmpty({{inputArgument}}))""");
                writer.StartBlock();
                writer.WriteLine($$"""{{outputArgument}} = {{DefaultValue}};""");
                writer.EndBlock();
                writer.WriteLine("else");
                writer.StartBlock();
                writer.WriteLine("wasParamCheckFailure = true;");
                writer.EndBlock();
            };
        }
        else
        {
            parsingBlockEmitter = (writer, inputArgument, outputArgument) =>
            {
                if (IsArray && ElementType.NullableAnnotation == NullableAnnotation.Annotated)
                {
                    writer.WriteLine($$"""if (!{{preferredTryParseInvocation(inputArgument, outputArgument)}})""");
                    writer.StartBlock();
                    writer.WriteLine($$"""if (!string.IsNullOrEmpty({{inputArgument}}))""");
                    writer.StartBlock();
                    writer.WriteLine("wasParamCheckFailure = true;");
                    writer.WriteLine($@"logOrThrowExceptionHelper.RequiredParameterNotProvided({SymbolDisplay.FormatLiteral(Type.ToDisplayString(SymbolDisplayFormat.CSharpShortErrorMessageFormat), true)}, {SymbolDisplay.FormatLiteral(SymbolName, true)}, {SymbolDisplay.FormatLiteral(this.ToMessageString(), true)});");
                    writer.EndBlock();
                    writer.EndBlock();
                }
                else
                {
                    writer.WriteLine($$"""if (!{{preferredTryParseInvocation(inputArgument, outputArgument)}})""");
                    writer.StartBlock();
                    writer.WriteLine($"if (!string.IsNullOrEmpty({inputArgument}))");
                    writer.StartBlock();
                    writer.WriteLine($@"logOrThrowExceptionHelper.ParameterBindingFailed({SymbolDisplay.FormatLiteral(Type.ToDisplayString(SymbolDisplayFormat.CSharpShortErrorMessageFormat), true)}, {SymbolDisplay.FormatLiteral(SymbolName, true)}, {inputArgument});");
                    writer.WriteLine("wasParamCheckFailure = true;");
                    writer.EndBlock();
                    writer.EndBlock();
                }
            };
        }

        // Wrap the TryParse method call in an if-block and if it doesn't work set param check failure.
        return true;
    }

    private static bool TryGetSpecialTypeAssigningCode(ITypeSymbol type, WellKnownTypes wellKnownTypes, [NotNullWhen(true)] out string? callingCode)
    {
        callingCode = null;
        if (SymbolEqualityComparer.Default.Equals(type, wellKnownTypes.Get(WellKnownType.Microsoft_AspNetCore_Http_HttpContext)))
        {
            callingCode = "httpContext";
            return true;
        }
        if (SymbolEqualityComparer.Default.Equals(type, wellKnownTypes.Get(WellKnownType.Microsoft_AspNetCore_Http_HttpRequest)))
        {
            callingCode = "httpContext.Request";
            return true;
        }
        if (SymbolEqualityComparer.Default.Equals(type, wellKnownTypes.Get(WellKnownType.Microsoft_AspNetCore_Http_HttpResponse)))
        {
            callingCode = "httpContext.Response";
            return true;
        }
        if (SymbolEqualityComparer.Default.Equals(type, wellKnownTypes.Get(WellKnownType.System_IO_Pipelines_PipeReader)))
        {
            callingCode = "httpContext.Request.BodyReader";
            return true;
        }
        if (SymbolEqualityComparer.Default.Equals(type, wellKnownTypes.Get(WellKnownType.System_IO_Stream)))
        {
            callingCode = "httpContext.Request.Body";
            return true;
        }
        if (SymbolEqualityComparer.Default.Equals(type, wellKnownTypes.Get(WellKnownType.System_Security_Claims_ClaimsPrincipal)))
        {
            callingCode = "httpContext.User";
            return true;
        }
        if (SymbolEqualityComparer.Default.Equals(type, wellKnownTypes.Get(WellKnownType.System_Threading_CancellationToken)))
        {
            callingCode = "httpContext.RequestAborted";
            return true;
        }

        return false;
    }

    private static bool TryGetExplicitFromJsonBody(ISymbol typeSymbol,
        ImmutableArray<AttributeData> attributes,
        WellKnownTypes wellKnownTypes,
        out bool isOptional)
    {
        isOptional = false;
        if (!attributes.TryGetAttributeImplementingInterface(wellKnownTypes.Get(WellKnownType.Microsoft_AspNetCore_Http_Metadata_IFromBodyMetadata), out var fromBodyAttribute))
        {
            return false;
        }
        isOptional |= fromBodyAttribute.TryGetNamedArgumentValue<int>("EmptyBodyBehavior", out var emptyBodyBehaviorValue) && emptyBodyBehaviorValue == 1;
        isOptional |= fromBodyAttribute.TryGetNamedArgumentValue<bool>("AllowEmpty", out var allowEmptyValue) && allowEmptyValue;
        if (typeSymbol is IParameterSymbol parameter)
        {
            isOptional |= parameter.IsOptional();
        }
        else if (typeSymbol is IPropertySymbol property)
        {
            isOptional |= property.IsOptional();
        }
        return true;
    }

    private static string GetEscapedParameterName(AttributeData attribute, string parameterName)
    {
        if (attribute.TryGetNamedArgumentValue<string>("Name", out var fromSourceName) && fromSourceName is not null)
        {
            return ConvertEndOfLineAndQuotationCharactersToEscapeForm(fromSourceName);
        }
        else
        {
            return parameterName;
        }
    }

    private static bool TryGetAsParametersConstructor(Endpoint endpoint, INamedTypeSymbol type, out bool? isDefaultConstructor, [NotNullWhen(true)] out IEnumerable<ConstructorParameter>? matchedProperties)
    {
        isDefaultConstructor = null;
        matchedProperties = null;
        var parameterTypeString = type.ToDisplayString(SymbolDisplayFormat.CSharpShortErrorMessageFormat);
        var location = endpoint.Operation.Syntax.GetLocation();
        if (type.IsAbstract)
        {
            endpoint.Diagnostics.Add(Diagnostic.Create(DiagnosticDescriptors.InvalidAsParametersAbstractType, location, parameterTypeString));
            return false;
        }

        var constructors = type.Constructors.Where(constructor => constructor.DeclaredAccessibility == Accessibility.Public && !constructor.IsStatic);
        var numOfConstructors = constructors.Count();
        // When leveraging parameterless constructors, we want to ensure we only emit for writable
        // properties. We do not have this constraint if we are leveraging a parameterized constructor.
        var properties = type.GetMembers().OfType<IPropertySymbol>().Where(property => property.DeclaredAccessibility == Accessibility.Public);
        var writableProperties = properties.Where(property => !property.IsReadOnly);

        if (numOfConstructors == 1)
        {
            var targetConstructor = constructors.Single();
            var lookupTable = new Dictionary<ParameterLookupKey, IPropertySymbol>();
            foreach (var property in properties)
            {
                lookupTable.Add(new ParameterLookupKey(property.Name, property.Type), property);
            }

            var parameters = targetConstructor.GetParameters();
            var propertiesWithParameterInfo = new List<ConstructorParameter>();

            if (parameters.Length == 0)
            {
                isDefaultConstructor = true;
                matchedProperties = writableProperties.Select(property => new ConstructorParameter(property, null));
                return true;
            }

            foreach (var parameter in parameters)
            {
                var key = new ParameterLookupKey(parameter.Name!, parameter.Type);
                if (lookupTable.TryGetValue(key, out var property))
                {
                    propertiesWithParameterInfo.Add(new ConstructorParameter(property, parameter));
                }
                else
                {
                    endpoint.Diagnostics.Add(Diagnostic.Create(DiagnosticDescriptors.InvalidAsParametersSignature, location, parameterTypeString));
                    return false;
                }
            }

            isDefaultConstructor = false;
            matchedProperties = propertiesWithParameterInfo;
            return true;
        }

        if (type.IsValueType)
        {
            isDefaultConstructor = true;
            matchedProperties = writableProperties.Select(property => new ConstructorParameter(property, null));
            return true;
        }

        if (numOfConstructors > 1)
        {
            endpoint.Diagnostics.Add(Diagnostic.Create(DiagnosticDescriptors.InvalidAsParametersSingleConstructorOnly, location, parameterTypeString));
            return false;
        }

        endpoint.Diagnostics.Add(Diagnostic.Create(DiagnosticDescriptors.InvalidAsParametersNoConstructorFound, location, parameterTypeString));
        return false;
    }

    // Lifted from:
    // https://github.com/dotnet/runtime/blob/dc5a6c8be1644915c14c4a464447b0d54e223a46/src/libraries/Microsoft.Extensions.Logging.Abstractions/gen/LoggerMessageGenerator.Emitter.cs#L562
    private static string ConvertEndOfLineAndQuotationCharactersToEscapeForm(string s)
    {
        var index = 0;
        while (index < s.Length)
        {
            if (s[index] is '\n' or '\r' or '"' or '\\')
            {
                break;
            }
            index++;
        }

        if (index >= s.Length)
        {
            return s;
        }

        var sb = new StringBuilder(s.Length);
        sb.Append(s, 0, index);

        while (index < s.Length)
        {
            switch (s[index])
            {
                case '\n':
                    sb.Append('\\');
                    sb.Append('n');
                    break;

                case '\r':
                    sb.Append('\\');
                    sb.Append('r');
                    break;

                case '"':
                    sb.Append('\\');
                    sb.Append('"');
                    break;

                case '\\':
                    sb.Append('\\');
                    sb.Append('\\');
                    break;

                default:
                    sb.Append(s[index]);
                    break;
            }

            index++;
        }

        return sb.ToString();
    }

    public override bool Equals(object obj) =>
        obj is EndpointParameter other &&
        other.Source == Source &&
        other.SymbolName == SymbolName &&
        other.Ordinal == Ordinal &&
        other.IsOptional == IsOptional &&
        SymbolEqualityComparer.Default.Equals(other.Type, Type);

    public bool SignatureEquals(object obj) =>
        obj is EndpointParameter other &&
        SymbolEqualityComparer.Default.Equals(other.Type, Type);

    public override int GetHashCode()
    {
        var hashCode = new HashCode();
        hashCode.Add(SymbolName);
        hashCode.Add(Type, SymbolEqualityComparer.Default);
        return hashCode.ToHashCode();
    }
}<|MERGE_RESOLUTION|>--- conflicted
+++ resolved
@@ -173,24 +173,14 @@
         {
             endpoint.IsAwaitable = true;
             Source = EndpointParameterSource.FormBody;
-<<<<<<< HEAD
-            LookupName = symbol.Name;
-=======
             IsFormFile = true;
-            LookupName = parameter.Name;
->>>>>>> 9b6c1718
             AssigningCode = "httpContext.Request.Form.Files";
         }
         else if (SymbolEqualityComparer.Default.Equals(Type, wellKnownTypes.Get(WellKnownType.Microsoft_AspNetCore_Http_IFormFile)))
         {
             endpoint.IsAwaitable = true;
             Source = EndpointParameterSource.FormBody;
-<<<<<<< HEAD
-            LookupName = symbol.Name;
-=======
             IsFormFile = true;
-            LookupName = parameter.Name;
->>>>>>> 9b6c1718
             AssigningCode = $"httpContext.Request.Form.Files[{SymbolDisplay.FormatLiteral(LookupName, true)}]";
         }
         else if (SymbolEqualityComparer.Default.Equals(Type, wellKnownTypes.Get(WellKnownType.Microsoft_AspNetCore_Http_IFormCollection)))
@@ -263,17 +253,10 @@
     public string DefaultValue { get; set; } = "null";
     [MemberNotNullWhen(true, nameof(PropertyAsParameterInfoConstruction))]
     public bool IsProperty { get; set; }
-
     public EndpointParameterSource Source { get; set; }
-
-<<<<<<< HEAD
     public string? PropertyAsParameterInfoConstruction { get; set; }
-
     public IEnumerable<EndpointParameter>? EndpointParameters { get; set; }
-=======
-    public EndpointParameterSource Source { get; }
-    public bool IsFormFile { get; }
->>>>>>> 9b6c1718
+    public bool IsFormFile { get; set; }
 
     // Only used for SpecialType parameters that need
     // to be resolved by a specific WellKnownType
