--- conflicted
+++ resolved
@@ -130,15 +130,10 @@
         // Invoke ResolveJsonBodyOrService method to resolve the
         // type from DI if it exists. Otherwise, resolve the parameter
         // as a body parameter.
-<<<<<<< HEAD
         var assigningCode = $"await {endpointParameter.Name}_JsonBodyOrServiceResolver(httpContext, {(endpointParameter.IsOptional ? "true" : "false")})";
-        codeWriter.WriteLine($"var (isSuccessful, {endpointParameter.EmitHandlerArgument()}) = {assigningCode};");
-=======
-        var assigningCode = $"await GeneratedRouteBuilderExtensionsCore.TryResolveJsonBodyOrServiceAsync<{endpointParameter.Type.ToDisplayString(EmitterConstants.DisplayFormat)}>(httpContext, {(endpointParameter.IsOptional ? "true" : "false")}, serviceProviderIsService)";
         var resolveJsonBodyOrServiceResult = $"{endpointParameter.Name}_resolveJsonBodyOrServiceResult";
         codeWriter.WriteLine($"var {resolveJsonBodyOrServiceResult} = {assigningCode};");
         codeWriter.WriteLine($"var {endpointParameter.EmitHandlerArgument()} = {resolveJsonBodyOrServiceResult}.Item2;");
->>>>>>> 9b3e79d7
 
         // If binding from the JSON body fails, ResolveJsonBodyOrService
         // will return `false` and we will need to exit early.
