--- conflicted
+++ resolved
@@ -230,51 +230,46 @@
 
             if (parameter.IsEndpointParameterMetadataProvider)
             {
-                codeWriter.WriteLine($$"""var {{parameter.SymbolName}}_ParameterInfo = parameterInfos[{{parameter.Ordinal}}];""");
-                codeWriter.WriteLine($"PopulateMetadataForParameter<{parameterType.ToDisplayString(EmitterConstants.DisplayFormat)}>({parameter.SymbolName}_ParameterInfo, options.EndpointBuilder);");
-            }
-
-            if (parameter.IsEndpointMetadataProvider)
-            {
-                codeWriter.WriteLine($"PopulateMetadataForEndpoint<{parameterType.ToDisplayString(EmitterConstants.DisplayFormat)}>(methodInfo, options.EndpointBuilder);");
-            }
-
-        }
-    }
-
-    public static void EmitFormAcceptsMetadata(this Endpoint endpoint, CodeWriter codeWriter)
-    {
-        var hasFormFiles = endpoint.Parameters.Any(p => p.IsFormFile);
-
-        if (hasFormFiles)
-        {
-            codeWriter.WriteLine("options.EndpointBuilder.Metadata.Add(new GeneratedAcceptsMetadata(contentTypes: GeneratedMetadataConstants.FormFileContentType));");
-        }
-        else
-        {
-            codeWriter.WriteLine("options.EndpointBuilder.Metadata.Add(new GeneratedAcceptsMetadata(contentTypes: GeneratedMetadataConstants.FormContentType));");
-        }
-    }
-
-    public static void EmitJsonAcceptsMetadata(this Endpoint endpoint, CodeWriter codeWriter)
-    {
-        EndpointParameter? explicitBodyParameter = null;
-        var potentialImplicitBodyParameters = new List<EndpointParameter>();
-
-        foreach (var parameter in endpoint.Parameters)
-        {
-            if (explicitBodyParameter == null && parameter.Source == EndpointParameterSource.JsonBody)
-            {
-<<<<<<< HEAD
                 var resolveParameterInfo = parameter.IsProperty
                     ? parameter.PropertyAsParameterInfoConstruction
                     : $"parameterInfos[{parameter.Ordinal}]";
                 codeWriter.WriteLine($"var {parameter.SymbolName}_ParameterInfo = {resolveParameterInfo};");
                 codeWriter.WriteLine($"PopulateMetadataForParameter<{parameterType.ToDisplayString(EmitterConstants.DisplayFormat)}>({parameter.SymbolName}_ParameterInfo, options.EndpointBuilder);");
-=======
+            }
+
+            if (parameter.IsEndpointMetadataProvider)
+            {
+                codeWriter.WriteLine($"PopulateMetadataForEndpoint<{parameterType.ToDisplayString(EmitterConstants.DisplayFormat)}>(methodInfo, options.EndpointBuilder);");
+            }
+
+        }
+    }
+
+    public static void EmitFormAcceptsMetadata(this Endpoint endpoint, CodeWriter codeWriter)
+    {
+        var hasFormFiles = endpoint.Parameters.Any(p => p.IsFormFile);
+
+        if (hasFormFiles)
+        {
+            codeWriter.WriteLine("options.EndpointBuilder.Metadata.Add(new GeneratedAcceptsMetadata(contentTypes: GeneratedMetadataConstants.FormFileContentType));");
+        }
+        else
+        {
+            codeWriter.WriteLine("options.EndpointBuilder.Metadata.Add(new GeneratedAcceptsMetadata(contentTypes: GeneratedMetadataConstants.FormContentType));");
+        }
+    }
+
+    public static void EmitJsonAcceptsMetadata(this Endpoint endpoint, CodeWriter codeWriter)
+    {
+        EndpointParameter? explicitBodyParameter = null;
+        var potentialImplicitBodyParameters = new List<EndpointParameter>();
+
+        foreach (var parameter in endpoint.Parameters)
+        {
+            if (explicitBodyParameter == null && parameter.Source == EndpointParameterSource.JsonBody)
+            {
                 explicitBodyParameter = parameter;
                 break;
->>>>>>> 9b6c1718
             }
             else if (parameter.Source == EndpointParameterSource.JsonBodyOrService)
             {
