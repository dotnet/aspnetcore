// Licensed to the .NET Foundation under one or more agreements.
// The .NET Foundation licenses this file to you under the MIT license.
using Microsoft.CodeAnalysis;
using Microsoft.AspNetCore.Http.RequestDelegateGenerator;

namespace Microsoft.AspNetCore.Http.Generators.Tests;

public partial class CompileTimeCreationTests : RequestDelegateCreationTests
{
    protected override bool IsGeneratorEnabled { get; } = true;

    [Fact]
    public async Task MapGet_WithRequestDelegate_DoesNotGenerateSources()
    {
        var (generatorRunResult, compilation) = await RunGeneratorAsync("""
app.MapGet("/hello", (HttpContext context) => Task.CompletedTask);
""");
        var results = Assert.IsType<GeneratorRunResult>(generatorRunResult);
        Assert.Empty(GetStaticEndpoints(results, GeneratorSteps.EndpointModelStep));

        var endpoint = GetEndpointFromCompilation(compilation, false);

        var httpContext = CreateHttpContext();
        await endpoint.RequestDelegate(httpContext);
        await VerifyResponseBodyAsync(httpContext, "");
    }

    [Fact]
    public async Task MapAction_ExplicitRouteParamWithInvalidName_SimpleReturn()
    {
        var source = $$"""app.MapGet("/{routeValue}", ([FromRoute(Name = "invalidName" )] string parameterName) => parameterName);""";
        var (_, compilation) = await RunGeneratorAsync(source);
        var endpoint = GetEndpointFromCompilation(compilation);

        var httpContext = CreateHttpContext();

        var exception = await Assert.ThrowsAsync<InvalidOperationException>(() => endpoint.RequestDelegate(httpContext));
        Assert.Equal("'invalidName' is not a route parameter.", exception.Message);
    }
<<<<<<< HEAD

    [Theory]
    [InlineData(@"app.MapGet(""/"", (IFormFile? form) => ""Hello world!"");")]
    [InlineData(@"app.MapGet(""/"", (IFormCollection? form) => ""Hello world!"");")]
    [InlineData(@"app.MapGet(""/"", (IFormFileCollection? form) => ""Hello world!"");")]
    [InlineData(@"app.MapGet(""/"", ([FromForm] TryParseTodo? form) => ""Hello world!"");")]
    public async Task MapAction_WarnsForUnsupportedFormTypes(string source)
    {
        var (generatorRunResult, compilation) = await RunGeneratorAsync(source);

        // Emits diagnostic but generates no source
        var result = Assert.IsType<GeneratorRunResult>(generatorRunResult);
        var diagnostic = Assert.Single(result.Diagnostics);
        Assert.Equal(DiagnosticDescriptors.UnableToResolveParameterDescriptor.Id, diagnostic.Id);
        Assert.Empty(result.GeneratedSources);

        // Falls back to runtime-generated endpoint
        var endpoint = GetEndpointFromCompilation(compilation, false);

        var httpContext = CreateHttpContext();
        httpContext.Request.Headers["Content-Type"] = "application/x-www-form-urlencoded";
        httpContext.Request.Headers["Content-Length"] = "0";
        await endpoint.RequestDelegate(httpContext);
        await VerifyResponseBodyAsync(httpContext, "Hello world!");
    }

    [Fact]
    public async Task MapAction_WarnsForUnsupportedAsParametersAttribute()
    {
        var source = """app.MapGet("/{routeValue}", ([AsParameters] Todo todo) => todo);""";
        var (generatorRunResult, compilation) = await RunGeneratorAsync(source);

        // Emits diagnostic but generates no source
        var result = Assert.IsType<GeneratorRunResult>(generatorRunResult);
        var diagnostic = Assert.Single(result.Diagnostics);
        Assert.Equal(DiagnosticDescriptors.UnableToResolveParameterDescriptor.Id, diagnostic.Id);
        Assert.Empty(result.GeneratedSources);

        // Falls back to runtime-generated endpoint
        var endpoint = GetEndpointFromCompilation(compilation, false);

        var httpContext = CreateHttpContext();
        httpContext.Request.QueryString = new QueryString($"?Id=0&Name=Test&IsComplete=false");
        await endpoint.RequestDelegate(httpContext);
        await VerifyResponseBodyAsync(httpContext, """{"id":0,"name":"Test","isComplete":false}""");
    }

    [Fact]
    public async Task MapAction_WarnsForUnsupportedRouteVariable()
    {
        var source = """
var route = "/hello";
app.MapGet(route, () => "Hello world!");
""";
        var (generatorRunResult, compilation) = await RunGeneratorAsync(source);

        // Emits diagnostic but generates no source
        var result = Assert.IsType<GeneratorRunResult>(generatorRunResult);
        var diagnostic = Assert.Single(result.Diagnostics);
        Assert.Equal(DiagnosticDescriptors.UnableToResolveRoutePattern.Id, diagnostic.Id);
        Assert.Empty(result.GeneratedSources);

        // Falls back to runtime-generated endpoint
        var endpoint = GetEndpointFromCompilation(compilation, false);

        var httpContext = CreateHttpContext();
        await endpoint.RequestDelegate(httpContext);
        await VerifyResponseBodyAsync(httpContext, "Hello world!");
    }

    [Theory]
    [InlineData("""app.MapGet("/", () => Microsoft.FSharp.Core.ExtraTopLevelOperators.DefaultAsyncBuilder.Return("Hello"));""")]
    [InlineData("""app.MapGet("/", () => Microsoft.FSharp.Core.ExtraTopLevelOperators.DefaultAsyncBuilder.Return(new Todo { Name = "Hello" }));""")]
    [InlineData("""app.MapGet("/", () => Microsoft.FSharp.Core.ExtraTopLevelOperators.DefaultAsyncBuilder.Return(TypedResults.Ok(new Todo { Name = "Hello" })));""")]
    [InlineData("""app.MapGet("/", () => Microsoft.FSharp.Core.ExtraTopLevelOperators.DefaultAsyncBuilder.Return(default(Microsoft.FSharp.Core.Unit)!));""")]
    public async Task MapAction_NoParam_FSharpAsyncReturn_NotCoercedToTaskAtCompileTime(string source)
    {
        var (result, compilation) = await RunGeneratorAsync(source);
        var endpoint = GetEndpointFromCompilation(compilation);

        VerifyStaticEndpointModel(result, endpointModel =>
        {
            Assert.Equal("/", endpointModel.RoutePattern);
            Assert.Equal("MapGet", endpointModel.HttpMethod);
            Assert.False(endpointModel.Response.IsAwaitable);
        });

        var httpContext = CreateHttpContext();
        await endpoint.RequestDelegate(httpContext);
        await VerifyResponseBodyAsync(httpContext, expectedBody: "{}");
    }

    [Theory]
    [InlineData("""app.MapGet("/", () => Task.FromResult(default(Microsoft.FSharp.Core.Unit)!));""")]
    [InlineData("""app.MapGet("/", () => ValueTask.FromResult(default(Microsoft.FSharp.Core.Unit)!));""")]
    public async Task MapAction_NoParam_TaskLikeOfUnitReturn_NotConvertedToVoidReturningAtCompileTime(string source)
    {
        var (result, compilation) = await RunGeneratorAsync(source);
        var endpoint = GetEndpointFromCompilation(compilation);

        VerifyStaticEndpointModel(result, endpointModel =>
        {
            Assert.Equal("/", endpointModel.RoutePattern);
            Assert.Equal("MapGet", endpointModel.HttpMethod);
            Assert.True(endpointModel.Response.IsAwaitable);
        });

        var httpContext = CreateHttpContext();
        await endpoint.RequestDelegate(httpContext);
        await VerifyResponseBodyAsync(httpContext, expectedBody: "null");
    }
=======
>>>>>>> 1dd42248
}<|MERGE_RESOLUTION|>--- conflicted
+++ resolved
@@ -36,76 +36,6 @@
 
         var exception = await Assert.ThrowsAsync<InvalidOperationException>(() => endpoint.RequestDelegate(httpContext));
         Assert.Equal("'invalidName' is not a route parameter.", exception.Message);
-    }
-<<<<<<< HEAD
-
-    [Theory]
-    [InlineData(@"app.MapGet(""/"", (IFormFile? form) => ""Hello world!"");")]
-    [InlineData(@"app.MapGet(""/"", (IFormCollection? form) => ""Hello world!"");")]
-    [InlineData(@"app.MapGet(""/"", (IFormFileCollection? form) => ""Hello world!"");")]
-    [InlineData(@"app.MapGet(""/"", ([FromForm] TryParseTodo? form) => ""Hello world!"");")]
-    public async Task MapAction_WarnsForUnsupportedFormTypes(string source)
-    {
-        var (generatorRunResult, compilation) = await RunGeneratorAsync(source);
-
-        // Emits diagnostic but generates no source
-        var result = Assert.IsType<GeneratorRunResult>(generatorRunResult);
-        var diagnostic = Assert.Single(result.Diagnostics);
-        Assert.Equal(DiagnosticDescriptors.UnableToResolveParameterDescriptor.Id, diagnostic.Id);
-        Assert.Empty(result.GeneratedSources);
-
-        // Falls back to runtime-generated endpoint
-        var endpoint = GetEndpointFromCompilation(compilation, false);
-
-        var httpContext = CreateHttpContext();
-        httpContext.Request.Headers["Content-Type"] = "application/x-www-form-urlencoded";
-        httpContext.Request.Headers["Content-Length"] = "0";
-        await endpoint.RequestDelegate(httpContext);
-        await VerifyResponseBodyAsync(httpContext, "Hello world!");
-    }
-
-    [Fact]
-    public async Task MapAction_WarnsForUnsupportedAsParametersAttribute()
-    {
-        var source = """app.MapGet("/{routeValue}", ([AsParameters] Todo todo) => todo);""";
-        var (generatorRunResult, compilation) = await RunGeneratorAsync(source);
-
-        // Emits diagnostic but generates no source
-        var result = Assert.IsType<GeneratorRunResult>(generatorRunResult);
-        var diagnostic = Assert.Single(result.Diagnostics);
-        Assert.Equal(DiagnosticDescriptors.UnableToResolveParameterDescriptor.Id, diagnostic.Id);
-        Assert.Empty(result.GeneratedSources);
-
-        // Falls back to runtime-generated endpoint
-        var endpoint = GetEndpointFromCompilation(compilation, false);
-
-        var httpContext = CreateHttpContext();
-        httpContext.Request.QueryString = new QueryString($"?Id=0&Name=Test&IsComplete=false");
-        await endpoint.RequestDelegate(httpContext);
-        await VerifyResponseBodyAsync(httpContext, """{"id":0,"name":"Test","isComplete":false}""");
-    }
-
-    [Fact]
-    public async Task MapAction_WarnsForUnsupportedRouteVariable()
-    {
-        var source = """
-var route = "/hello";
-app.MapGet(route, () => "Hello world!");
-""";
-        var (generatorRunResult, compilation) = await RunGeneratorAsync(source);
-
-        // Emits diagnostic but generates no source
-        var result = Assert.IsType<GeneratorRunResult>(generatorRunResult);
-        var diagnostic = Assert.Single(result.Diagnostics);
-        Assert.Equal(DiagnosticDescriptors.UnableToResolveRoutePattern.Id, diagnostic.Id);
-        Assert.Empty(result.GeneratedSources);
-
-        // Falls back to runtime-generated endpoint
-        var endpoint = GetEndpointFromCompilation(compilation, false);
-
-        var httpContext = CreateHttpContext();
-        await endpoint.RequestDelegate(httpContext);
-        await VerifyResponseBodyAsync(httpContext, "Hello world!");
     }
 
     [Theory]
@@ -149,6 +79,6 @@
         await endpoint.RequestDelegate(httpContext);
         await VerifyResponseBodyAsync(httpContext, expectedBody: "null");
     }
-=======
->>>>>>> 1dd42248
+
+
 }