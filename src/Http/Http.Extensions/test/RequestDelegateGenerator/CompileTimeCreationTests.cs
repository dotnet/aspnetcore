// Licensed to the .NET Foundation under one or more agreements.
// The .NET Foundation licenses this file to you under the MIT license.
using System.Collections.Immutable;
using System.Globalization;
using System.Text;
using Microsoft.CodeAnalysis;
using Microsoft.AspNetCore.Http.RequestDelegateGenerator;
using Microsoft.CodeAnalysis.CSharp;
using Microsoft.CodeAnalysis.Text;
using Microsoft.Extensions.DependencyInjection;
using Microsoft.Extensions.Logging;

namespace Microsoft.AspNetCore.Http.Generators.Tests;

public partial class CompileTimeCreationTests : RequestDelegateCreationTests
{
    protected override bool IsGeneratorEnabled { get; } = true;

    [Fact]
    public async Task MapGet_WithRequestDelegate_DoesNotGenerateSources()
    {
        var (generatorRunResult, compilation) = await RunGeneratorAsync("""
app.MapGet("/hello", (HttpContext context) => Task.CompletedTask);
""");
        var results = Assert.IsType<GeneratorRunResult>(generatorRunResult);
        Assert.Empty(GetStaticEndpoints(results, GeneratorSteps.EndpointModelStep));

        var endpoint = GetEndpointFromCompilation(compilation, false);

        var httpContext = CreateHttpContext();
        await endpoint.RequestDelegate(httpContext);
        await VerifyResponseBodyAsync(httpContext, "");
    }

    [Fact]
    public async Task MapAction_ExplicitRouteParamWithInvalidName_SimpleReturn()
    {
        var source = $$"""app.MapGet("/{routeValue}", ([FromRoute(Name = "invalidName" )] string parameterName) => parameterName);""";
        var (_, compilation) = await RunGeneratorAsync(source);
        var endpoint = GetEndpointFromCompilation(compilation);

        var httpContext = CreateHttpContext();

        var exception = await Assert.ThrowsAsync<InvalidOperationException>(() => endpoint.RequestDelegate(httpContext));
        Assert.Equal("'invalidName' is not a route parameter.", exception.Message);
    }

    [Fact]
    public async Task SupportsSameInterceptorsFromDifferentFiles()
    {
        var project = CreateProject();
        var source = GetMapActionString("""app.MapGet("/", (string name) => "Hello {name}!");app.MapGet("/bye", (string name) => "Bye {name}!");""");
        var otherSource = GetMapActionString("""app.MapGet("/", (string name) => "Hello {name}!");""", "OtherTestMapActions");
        project = project.AddDocument("TestMapActions.cs", SourceText.From(source, Encoding.UTF8)).Project;
        project = project.AddDocument("OtherTestMapActions.cs", SourceText.From(otherSource, Encoding.UTF8)).Project;
        var compilation = await project.GetCompilationAsync();

        var generator = new RequestDelegateGenerator.RequestDelegateGenerator().AsSourceGenerator();
        GeneratorDriver driver = CSharpGeneratorDriver.Create(generators: new[]
            {
                generator
            },
            driverOptions: new GeneratorDriverOptions(IncrementalGeneratorOutputKind.None, trackIncrementalGeneratorSteps: true),
            parseOptions: ParseOptions);
        driver = driver.RunGeneratorsAndUpdateCompilation(compilation, out var updatedCompilation,
            out var _);

        var diagnostics = updatedCompilation.GetDiagnostics();
        Assert.Empty(diagnostics.Where(d => d.Severity >= DiagnosticSeverity.Warning));

        await VerifyAgainstBaselineUsingFile(updatedCompilation);
    }

    [Fact]
    public async Task SupportsDifferentInterceptorsFromSameLocation()
    {
        var project = CreateProject();
        var source = GetMapActionString("""app.MapGet("/", (string name) => "Hello {name}!");""");
        var otherSource = GetMapActionString("""app.MapGet("/", (int age) => "Hello {age}!");""", "OtherTestMapActions");
        project = project.AddDocument("TestMapActions.cs", SourceText.From(source, Encoding.UTF8)).Project;
        project = project.AddDocument("OtherTestMapActions.cs", SourceText.From(otherSource, Encoding.UTF8)).Project;
        var compilation = await project.GetCompilationAsync();

        var generator = new RequestDelegateGenerator.RequestDelegateGenerator().AsSourceGenerator();
        GeneratorDriver driver = CSharpGeneratorDriver.Create(generators: new[]
            {
                generator
            },
            driverOptions: new GeneratorDriverOptions(IncrementalGeneratorOutputKind.None, trackIncrementalGeneratorSteps: true),
            parseOptions: ParseOptions);
        driver = driver.RunGeneratorsAndUpdateCompilation(compilation, out var updatedCompilation,
            out var _);

        var diagnostics = updatedCompilation.GetDiagnostics();
        Assert.Empty(diagnostics.Where(d => d.Severity >= DiagnosticSeverity.Warning));

        await VerifyAgainstBaselineUsingFile(updatedCompilation);
    }

    [Fact]
    public async Task SupportsMapCallOnNewLine()
    {
        var source = """
app
     .MapGet("/hello1/{id}", (int id) => $"Hello {id}!");
EndpointRouteBuilderExtensions
    .MapGet(app, "/hello2/{id}", (int id) => $"Hello {id}!");
app.
    MapGet("/hello1/{id}", (int id) => $"Hello {id}!");
EndpointRouteBuilderExtensions.
   MapGet(app, "/hello2/{id}", (int id) => $"Hello {id}!");
app.
MapGet("/hello1/{id}", (int id) => $"Hello {id}!");
EndpointRouteBuilderExtensions.
MapGet(app, "/hello2/{id}", (int id) => $"Hello {id}!");
app.


MapGet("/hello1/{id}", (int id) => $"Hello {id}!");
EndpointRouteBuilderExtensions.


MapGet(app, "/hello2/{id}", (int id) => $"Hello {id}!");
app.
MapGet
("/hello1/{id}", (int id) => $"Hello {id}!");
EndpointRouteBuilderExtensions.
   MapGet
(app, "/hello2/{id}", (int id) => $"Hello {id}!");
app
.
MapGet
("/hello1/{id}", (int id) => $"Hello {id}!");
EndpointRouteBuilderExtensions
.
   MapGet
(app, "/hello2/{id}", (int id) => $"Hello {id}!");
""";
        var (_, compilation) = await RunGeneratorAsync(source);
        var endpoints = GetEndpointsFromCompilation(compilation);

        for (int i = 0; i < endpoints.Length; i++)
        {
            var httpContext = CreateHttpContext();
            httpContext.Request.RouteValues["id"] = i.ToString(CultureInfo.InvariantCulture);
            await endpoints[i].RequestDelegate(httpContext);
            await VerifyResponseBodyAsync(httpContext, $"Hello {i}!");
        }
    }

    [Fact]
    public async Task SourceMapsAllPathsInAttribute()
    {
        var currentDirectory = Directory.GetCurrentDirectory();
        var mappedDirectory = Path.Combine(currentDirectory, "path", "mapped");
        var project = CreateProject(modifyCompilationOptions:
            (options) =>
            {
                return options.WithSourceReferenceResolver(
                    new SourceFileResolver(ImmutableArray<string>.Empty, currentDirectory, ImmutableArray.Create(new KeyValuePair<string, string>(currentDirectory, mappedDirectory))));
            });
        var source = GetMapActionString("""app.MapGet("/", () => "Hello world!");""");
        project = project.AddDocument("TestMapActions.cs", SourceText.From(source, Encoding.UTF8), filePath: Path.Combine(currentDirectory, "TestMapActions.cs")).Project;
        var compilation = await project.GetCompilationAsync();

        var generator = new RequestDelegateGenerator.RequestDelegateGenerator().AsSourceGenerator();
        GeneratorDriver driver = CSharpGeneratorDriver.Create(generators: new[]
            {
                generator
            },
            driverOptions: new GeneratorDriverOptions(IncrementalGeneratorOutputKind.None, trackIncrementalGeneratorSteps: true),
            parseOptions: ParseOptions);
        driver = driver.RunGeneratorsAndUpdateCompilation(compilation, out var updatedCompilation,
            out var diags);

        var diagnostics = updatedCompilation.GetDiagnostics();
        Assert.Empty(diagnostics.Where(d => d.Severity >= DiagnosticSeverity.Warning));

        var endpoint = GetEndpointFromCompilation(updatedCompilation);
        var httpContext = CreateHttpContext();

        await endpoint.RequestDelegate(httpContext);
        await VerifyResponseBodyAsync(httpContext, "Hello world!");
    }

    [Theory]
    [InlineData(true)]
    [InlineData(false)]
    public async Task EmitsDiagnosticForUnsupportedAnonymousMethod(bool isAsync)
    {
        var source = isAsync
            ? @"app.MapGet(""/hello"", async (int value) => await Task.FromResult(new { Delay = value }));"
            : @"app.MapGet(""/hello"", (int value) => new { Delay = value });";
        var (generatorRunResult, compilation) = await RunGeneratorAsync(source);

        // Emits diagnostic but generates no source
        var result = Assert.IsType<GeneratorRunResult>(generatorRunResult);
        var diagnostic = Assert.Single(result.Diagnostics);
        Assert.Equal(DiagnosticDescriptors.UnableToResolveAnonymousReturnType.Id, diagnostic.Id);
        Assert.Equal(DiagnosticSeverity.Warning, diagnostic.Severity);
        Assert.Empty(result.GeneratedSources);
    }

    [Fact]
    public async Task EmitsDiagnosticForGenericTypeParam()
    {
        var source = """
using Microsoft.AspNetCore.Builder;
using Microsoft.AspNetCore.Routing;

public static class RouteBuilderExtensions
{
    public static IEndpointRouteBuilder MapTestEndpoints<T>(this IEndpointRouteBuilder app) where T : class
    {
        app.MapGet("/", (T value) => "Hello world!");
        app.MapGet("/", () => new T());
        app.MapGet("/", (Wrapper<T> value) => "Hello world!");
        app.MapGet("/", async () =>
        {
            await Task.CompletedTask;
            return new T();
        });
        return app;
    }
}

file class Wrapper<T> { }
""";
        var project = CreateProject();
        project = project.AddDocument("TestMapActions.cs", SourceText.From(source, Encoding.UTF8)).Project;
        var compilation = await project.GetCompilationAsync();

        var generator = new RequestDelegateGenerator.RequestDelegateGenerator().AsSourceGenerator();
        GeneratorDriver driver = CSharpGeneratorDriver.Create(generators: new[]
            {
                generator
            },
            driverOptions: new GeneratorDriverOptions(IncrementalGeneratorOutputKind.None, trackIncrementalGeneratorSteps: true),
            parseOptions: ParseOptions);
        driver = driver.RunGeneratorsAndUpdateCompilation(compilation, out var updatedCompilation,
            out var diagnostics);
        var generatorRunResult = driver.GetRunResult();

        // Emits diagnostic but generates no source
        var result = Assert.IsType<GeneratorRunResult>(Assert.Single(generatorRunResult.Results));
        Assert.Empty(result.GeneratedSources);
        Assert.All(result.Diagnostics, diagnostic =>
        {
            Assert.Equal(DiagnosticDescriptors.TypeParametersNotSupported.Id, diagnostic.Id);
            Assert.Equal(DiagnosticSeverity.Warning, diagnostic.Severity);
        });
    }

    [Theory]
    [InlineData("protected")]
    [InlineData("private")]
    public async Task EmitsDiagnosticForPrivateOrProtectedTypes(string accessibility)
    {
        var source = $$"""
using Microsoft.AspNetCore.Builder;
using Microsoft.AspNetCore.Routing;

public static class RouteBuilderExtensions
{
    public static IEndpointRouteBuilder MapTestEndpoints<T>(this IEndpointRouteBuilder app) where T : class
    {
        app.MapGet("/", (MyType value) => "Hello world!");
        app.MapGet("/", () => new MyType());
        app.MapGet("/", (Wrapper<MyType> value) => "Hello world!");
        app.MapGet("/", async () =>
        {
            await Task.CompletedTask;
            return new MyType();
        });
        return app;
    }

    {{accessibility}} class MyType { }
}

public class Wrapper<T> { }
""";
        var project = CreateProject();
        project = project.AddDocument("TestMapActions.cs", SourceText.From(source, Encoding.UTF8)).Project;
        var compilation = await project.GetCompilationAsync();

        var generator = new RequestDelegateGenerator.RequestDelegateGenerator().AsSourceGenerator();
        GeneratorDriver driver = CSharpGeneratorDriver.Create(generators: new[]
            {
                generator
            },
            driverOptions: new GeneratorDriverOptions(IncrementalGeneratorOutputKind.None, trackIncrementalGeneratorSteps: true),
            parseOptions: ParseOptions);
        driver = driver.RunGeneratorsAndUpdateCompilation(compilation, out var updatedCompilation,
            out var diagnostics);
        var generatorRunResult = driver.GetRunResult();

        // Emits diagnostic but generates no source
        var result = Assert.IsType<GeneratorRunResult>(Assert.Single(generatorRunResult.Results));
        Assert.Empty(result.GeneratedSources);
        Assert.All(result.Diagnostics, diagnostic =>
        {
            Assert.Equal(DiagnosticDescriptors.InaccessibleTypesNotSupported.Id, diagnostic.Id);
            Assert.Equal(DiagnosticSeverity.Warning, diagnostic.Severity);
        });
    }

    [Fact]
    public async Task HandlesEndpointsWithAndWithoutDiagnostics()
    {
        var source = $$"""
using Microsoft.AspNetCore.Builder;
using Microsoft.AspNetCore.Routing;

public static class TestMapActions
{
    public static IEndpointRouteBuilder MapTestEndpoints(this IEndpointRouteBuilder app)
    {
        app.MapPost("/a", (MyType? value) => "Hello world!");
        app.MapGet("/b", () => "Hello world!");
        app.MapPost("/c", (Wrapper<MyType>? value) => "Hello world!");
        return app;
    }

    private class MyType { }
}

public class Wrapper<T> { }
""";
        var project = CreateProject();
        project = project.AddDocument("TestMapActions.cs", SourceText.From(source, Encoding.UTF8)).Project;
        var compilation = await project.GetCompilationAsync();

        var generator = new RequestDelegateGenerator.RequestDelegateGenerator().AsSourceGenerator();
        GeneratorDriver driver = CSharpGeneratorDriver.Create(generators: new[]
            {
                generator
            },
            driverOptions: new GeneratorDriverOptions(IncrementalGeneratorOutputKind.None, trackIncrementalGeneratorSteps: true),
            parseOptions: ParseOptions);
        driver = driver.RunGeneratorsAndUpdateCompilation(compilation, out var updatedCompilation,
            out var diagnostics);
        var generatorRunResult = driver.GetRunResult();

        // Emits diagnostic and generates source for all endpoints
        var result = Assert.IsType<GeneratorRunResult>(Assert.Single(generatorRunResult.Results));
        Assert.All(result.Diagnostics, diagnostic =>
        {
            Assert.Equal(DiagnosticDescriptors.InaccessibleTypesNotSupported.Id, diagnostic.Id);
            Assert.Equal(DiagnosticSeverity.Warning, diagnostic.Severity);
        });

        // All endpoints can be invoked
        var endpoints = GetEndpointsFromCompilation(updatedCompilation, skipGeneratedCodeCheck: true);
        foreach (var endpoint in endpoints)
        {
            var httpContext = CreateHttpContext();
            await endpoint.RequestDelegate(httpContext);
            await VerifyResponseBodyAsync(httpContext, "Hello world!");
        }

        await VerifyAgainstBaselineUsingFile(updatedCompilation);
    }

    [Fact]
    public async Task MapAction_BindAsync_NullableReturn()
    {
        var source = $$"""
app.MapGet("/class", (BindableClassWithNullReturn param) => "Hello world!");
app.MapGet("/class-with-filter", (BindableClassWithNullReturn param) => "Hello world!")
    .AddEndpointFilter((c, n) => n(c));
app.MapGet("/null-struct", (BindableStructWithNullReturn param) => "Hello world!");
app.MapGet("/null-struct-with-filter", (BindableStructWithNullReturn param) => "Hello world!")
    .AddEndpointFilter((c, n) => n(c));
""";
        var (_, compilation) = await RunGeneratorAsync(source);
        var endpoints = GetEndpointsFromCompilation(compilation);

        foreach (var endpoint in endpoints)
        {
            var httpContext = CreateHttpContext();
            await endpoint.RequestDelegate(httpContext);

            Assert.Equal(400, httpContext.Response.StatusCode);
        }

        Assert.All(TestSink.Writes, context => Assert.Equal("RequiredParameterNotProvided", context.EventId.Name));
        await VerifyAgainstBaselineUsingFile(compilation);
    }

    [Fact]
    public async Task MapAction_BindAsync_StructType()
    {
        var source = $$"""
app.MapGet("/struct", (BindableStruct param) => $"Hello {param.Value}!");
app.MapGet("/struct-with-filter", (BindableStruct param) => $"Hello {param.Value}!")
     .AddEndpointFilter((c, n) => n(c));
app.MapGet("/optional-struct", (BindableStruct? param) => $"Hello {param?.Value}!");
app.MapGet("/optional-struct-with-filter", (BindableStruct? param) => $"Hello {param?.Value}!")
     .AddEndpointFilter((c, n) => n(c));
""";
        var (_, compilation) = await RunGeneratorAsync(source);
        var endpoints = GetEndpointsFromCompilation(compilation);

        foreach (var endpoint in endpoints)
        {
            var httpContext = CreateHttpContext();
            httpContext.Request.QueryString = QueryString.Create("value", endpoint.DisplayName);
            await endpoint.RequestDelegate(httpContext);

            await VerifyResponseBodyAsync(httpContext, $"Hello {endpoint.DisplayName}!");
        }
    }

    [Fact]
    public async Task MapAction_NoJsonTypeInfoResolver_ThrowsException()
    {
        var source = """
app.MapGet("/", () => "Hello world!");
""";
        var (_, compilation) = await RunGeneratorAsync(source);
        var serviceProvider = CreateServiceProvider(serviceCollection =>
        {
            serviceCollection.ConfigureHttpJsonOptions(o => o.SerializerOptions.TypeInfoResolver = null);
        });
        var exception = Assert.Throws<InvalidOperationException>(() => GetEndpointFromCompilation(compilation, serviceProvider: serviceProvider));
        Assert.Equal("JsonSerializerOptions instance must specify a TypeInfoResolver setting before being marked as read-only.", exception.Message);
    }

    public static IEnumerable<object[]> NullResult
    {
        get
        {
            return new List<object[]>
            {
                new object[] { "IResult? () => null", "The IResult returned by the Delegate must not be null." },
                new object[] { "Task<IResult?>? () => null", "The Task returned by the Delegate must not be null." },
                new object[] { "Task<bool?>? () => null", "The Task returned by the Delegate must not be null." },
                new object[] { "Task<IResult?> () => Task.FromResult<IResult?>(null)", "The IResult returned by the Delegate must not be null." },
                new object[] { "ValueTask<IResult?> () => ValueTask.FromResult<IResult?>(null)", "The IResult returned by the Delegate must not be null." },
            };
        }
    }

    [Theory]
    [MemberData(nameof(NullResult))]
    public async Task RequestDelegateThrowsInvalidOperationExceptionOnNullDelegate(string innerSource, string message)
    {
        var source = $"""
app.MapGet("/", {innerSource});
""";
        var (_, compilation) = await RunGeneratorAsync(source);
        var endpoint = GetEndpointFromCompilation(compilation);

        var httpContext = CreateHttpContext();
        var exception = await Assert.ThrowsAsync<InvalidOperationException>(async () => await endpoint.RequestDelegate(httpContext));

        Assert.Equal(message, exception.Message);
    }

    [Theory]
    [InlineData("")]
    [InlineData("[FromRoute]")]
    [InlineData("[FromQuery]")]
    [InlineData("[FromHeader]")]
    public async Task SupportsHandlersWithSameSignatureButDifferentParameterNames(string sourceAttribute)
    {
        // Arrange
        var source = $$"""
app.MapGet("/camera/archive/{cameraId}/{indexName}", ({{sourceAttribute}}string? cameraId, {{sourceAttribute}}string? indexName) =>
{
    return "Your id: " + cameraId + " and index name: " + indexName;
});

app.MapGet("/camera/archive/{cameraId}/chunk/{chunkName}", ({{sourceAttribute}}string? cameraId, {{sourceAttribute}}string? chunkName) =>
{
    return "Your id: " + cameraId + " and chunk name: " + chunkName;
});
""";
        var (_, compilation) = await RunGeneratorAsync(source);
        var endpoints = GetEndpointsFromCompilation(compilation);

        // Act - 1
        var httpContext1 = CreateHttpContext();
        PopulateHttpContext(httpContext1, sourceAttribute, "cameraId");
        PopulateHttpContext(httpContext1, sourceAttribute, "indexName");
        var endpoint1 = endpoints[0];
        await endpoint1.RequestDelegate(httpContext1);

        // Act - 2
        var httpContext2 = CreateHttpContext();
        PopulateHttpContext(httpContext2, sourceAttribute, "cameraId");
        PopulateHttpContext(httpContext2, sourceAttribute, "chunkName");
        var endpoint2 = endpoints[1];
        await endpoint2.RequestDelegate(httpContext2);

        // Assert - 1
        await VerifyResponseBodyAsync(httpContext1, "Your id: cameraId and index name: indexName");

        // Assert - 2
        await VerifyResponseBodyAsync(httpContext2, "Your id: cameraId and chunk name: chunkName");

        void PopulateHttpContext(HttpContext httpContext, string sourceAttribute, string value)
        {
            switch (sourceAttribute)
            {
                case "[FromQuery]":
                    httpContext.Request.QueryString = httpContext.Request.QueryString.Add(QueryString.Create(value, value));
                    break;
                case "[FromHeader]":
                    httpContext.Request.Headers[value] = value;
                    break;
                default:
                    httpContext.Request.RouteValues[value] = value;
                    break;
            }
        }
    }

    [Fact]
    public async Task SupportsHandlersWithSameSignatureButDifferentParameterNamesFromInferredJsonBody()
    {
        // Arrange
        var source = """
app.MapPost("/todo", (Todo todo) => todo.Id.ToString());
app.MapPost("/todo1", (Todo todo1) => todo1.Id.ToString());
""";
        var (_, compilation) = await RunGeneratorAsync(source);
        var endpoints = GetEndpointsFromCompilation(compilation);

        // Act - 1
        var httpContext1 = CreateHttpContext();
        var endpoint1 = endpoints[0];
        await endpoint1.RequestDelegate(httpContext1);

        // Act - 2
        var httpContext2 = CreateHttpContext();
        var endpoint2 = endpoints[1];
        await endpoint2.RequestDelegate(httpContext2);

        var logs = TestSink.Writes.ToArray();

        // Assert - 1
        Assert.Equal(400, httpContext1.Response.StatusCode);
        var log1 = logs.FirstOrDefault();
        Assert.NotNull(log1);
        Assert.Equal(LogLevel.Debug, log1.LogLevel);
        Assert.Equal(new EventId(5, "ImplicitBodyNotProvided"), log1.EventId);
        Assert.Equal(@"Implicit body inferred for parameter ""todo"" but no body was provided. Did you mean to use a Service instead?", log1.Message);

        // Assert - 2
        Assert.Equal(400, httpContext2.Response.StatusCode);
        var log2 = logs.LastOrDefault();
        Assert.NotNull(log2);
        Assert.Equal(LogLevel.Debug, log2.LogLevel);
        Assert.Equal(new EventId(5, "ImplicitBodyNotProvided"), log2.EventId);
        Assert.Equal(@"Implicit body inferred for parameter ""todo1"" but no body was provided. Did you mean to use a Service instead?", log2.Message);
    }

<<<<<<< HEAD
    [Theory]
    [InlineData("""app.MapGet("/", () => Microsoft.FSharp.Core.ExtraTopLevelOperators.DefaultAsyncBuilder.Return("Hello"));""")]
    [InlineData("""app.MapGet("/", () => Microsoft.FSharp.Core.ExtraTopLevelOperators.DefaultAsyncBuilder.Return(new Todo { Name = "Hello" }));""")]
    [InlineData("""app.MapGet("/", () => Microsoft.FSharp.Core.ExtraTopLevelOperators.DefaultAsyncBuilder.Return(TypedResults.Ok(new Todo { Name = "Hello" })));""")]
    [InlineData("""app.MapGet("/", () => Microsoft.FSharp.Core.ExtraTopLevelOperators.DefaultAsyncBuilder.Return(default(Microsoft.FSharp.Core.Unit)!));""")]
    public async Task MapAction_NoParam_FSharpAsyncReturn_NotCoercedToTaskAtCompileTime(string source)
    {
        var (result, compilation) = await RunGeneratorAsync(source);
        var endpoint = GetEndpointFromCompilation(compilation);

        VerifyStaticEndpointModel(result, endpointModel =>
        {
            Assert.Equal("MapGet", endpointModel.HttpMethod);
            Assert.False(endpointModel.Response.IsAwaitable);
        });

        var httpContext = CreateHttpContext();
        await endpoint.RequestDelegate(httpContext);
        await VerifyResponseBodyAsync(httpContext, expectedBody: "{}");
    }

    [Theory]
    [InlineData("""app.MapGet("/", () => Task.FromResult(default(Microsoft.FSharp.Core.Unit)!));""")]
    [InlineData("""app.MapGet("/", () => ValueTask.FromResult(default(Microsoft.FSharp.Core.Unit)!));""")]
    public async Task MapAction_NoParam_TaskLikeOfUnitReturn_NotConvertedToVoidReturningAtCompileTime(string source)
    {
        var (result, compilation) = await RunGeneratorAsync(source);
        var endpoint = GetEndpointFromCompilation(compilation);

        VerifyStaticEndpointModel(result, endpointModel =>
        {
            Assert.Equal("MapGet", endpointModel.HttpMethod);
            Assert.True(endpointModel.Response.IsAwaitable);
        });

        var httpContext = CreateHttpContext();
        await endpoint.RequestDelegate(httpContext);
        await VerifyResponseBodyAsync(httpContext, expectedBody: "null");
=======
    [Fact]
    public async Task SkipsMapWithIncorrectNamespaceAndAssembly()
    {
        var source = """
using System;
using Microsoft.AspNetCore.Builder;
using Microsoft.AspNetCore.Routing;

namespace TestApp
{
    public static class TestMapActions
    {
        public static IEndpointRouteBuilder MapTestEndpoints(this IEndpointRouteBuilder app)
        {
            app.ServiceProvider.Map(1, (string test) => "Hello world!");
            app.ServiceProvider.MapPost(2, (string test) => "Hello world!");
            app.Map(3, (string test) => "Hello world!");
            app.MapPost(4, (string test) => "Hello world!");
            return app;
        }
    }

    public static class EndpointRouteBuilderExtensions
    {
        public static IServiceProvider Map(this IServiceProvider app, int id, Delegate requestDelegate)
        {
            return app;
        }

        public static IEndpointRouteBuilder Map(this IEndpointRouteBuilder app, int id, Delegate requestDelegate)
        {
            return app;
        }
    }
}
namespace Microsoft.AspNetCore.Builder
{
    public static class EndpointRouteBuilderExtensions
    {
        public static IServiceProvider MapPost(this IServiceProvider app, int id, Delegate requestDelegate)
        {
            return app;
        }

        public static IEndpointRouteBuilder MapPost(this IEndpointRouteBuilder app, int id, Delegate requestDelegate)
        {
            return app;
        }
    }
}
""";
        var project = CreateProject();
        project = project.AddDocument("TestMapActions.cs", SourceText.From(source, Encoding.UTF8)).Project;
        var compilation = await project.GetCompilationAsync();

        var generator = new RequestDelegateGenerator.RequestDelegateGenerator().AsSourceGenerator();
        GeneratorDriver driver = CSharpGeneratorDriver.Create(generators: new[]
            {
                generator
            },
            driverOptions: new GeneratorDriverOptions(IncrementalGeneratorOutputKind.None, trackIncrementalGeneratorSteps: true),
            parseOptions: ParseOptions);
        driver = driver.RunGeneratorsAndUpdateCompilation(compilation, out var updatedCompilation,
            out var diagnostics);
        var generatorRunResult = driver.GetRunResult();

        // Emits diagnostic and generates source for all endpoints
        var result = Assert.IsType<GeneratorRunResult>(Assert.Single(generatorRunResult.Results));
        Assert.Empty(GetStaticEndpoints(result, GeneratorSteps.EndpointModelStep));
>>>>>>> 89c2ef34
    }
}<|MERGE_RESOLUTION|>--- conflicted
+++ resolved
@@ -557,7 +557,6 @@
         Assert.Equal(@"Implicit body inferred for parameter ""todo1"" but no body was provided. Did you mean to use a Service instead?", log2.Message);
     }
 
-<<<<<<< HEAD
     [Theory]
     [InlineData("""app.MapGet("/", () => Microsoft.FSharp.Core.ExtraTopLevelOperators.DefaultAsyncBuilder.Return("Hello"));""")]
     [InlineData("""app.MapGet("/", () => Microsoft.FSharp.Core.ExtraTopLevelOperators.DefaultAsyncBuilder.Return(new Todo { Name = "Hello" }));""")]
@@ -596,7 +595,8 @@
         var httpContext = CreateHttpContext();
         await endpoint.RequestDelegate(httpContext);
         await VerifyResponseBodyAsync(httpContext, expectedBody: "null");
-=======
+    }
+
     [Fact]
     public async Task SkipsMapWithIncorrectNamespaceAndAssembly()
     {
@@ -666,6 +666,5 @@
         // Emits diagnostic and generates source for all endpoints
         var result = Assert.IsType<GeneratorRunResult>(Assert.Single(generatorRunResult.Results));
         Assert.Empty(GetStaticEndpoints(result, GeneratorSteps.EndpointModelStep));
->>>>>>> 89c2ef34
     }
 }