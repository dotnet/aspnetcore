--- conflicted
+++ resolved
@@ -919,103 +919,6 @@
     }
 
     [Fact]
-<<<<<<< HEAD
-    public async Task RequestDelegatePrefersBindAsyncOverTryParse()
-    {
-        var httpContext = CreateHttpContext();
-
-        httpContext.Request.Headers.Referer = "https://example.org";
-
-        var resultFactory = RequestDelegateFactory.Create((HttpContext httpContext, MyBindAsyncRecord myBindAsyncRecord) =>
-        {
-            httpContext.Items["myBindAsyncRecord"] = myBindAsyncRecord;
-        });
-
-        var requestDelegate = resultFactory.RequestDelegate;
-
-        await requestDelegate(httpContext);
-
-        Assert.Equal(new MyBindAsyncRecord(new Uri("https://example.org")), httpContext.Items["myBindAsyncRecord"]);
-    }
-
-    [Fact]
-    public async Task RequestDelegatePrefersBindAsyncOverTryParseForNonNullableStruct()
-    {
-        var httpContext = CreateHttpContext();
-
-        httpContext.Request.Headers.Referer = "https://example.org";
-
-        var resultFactory = RequestDelegateFactory.Create((HttpContext httpContext, MyBindAsyncStruct myBindAsyncStruct) =>
-        {
-            httpContext.Items["myBindAsyncStruct"] = myBindAsyncStruct;
-        });
-
-        var requestDelegate = resultFactory.RequestDelegate;
-        await requestDelegate(httpContext);
-
-        Assert.Equal(new MyBindAsyncStruct(new Uri("https://example.org")), httpContext.Items["myBindAsyncStruct"]);
-    }
-
-    [Fact]
-    public async Task RequestDelegateUsesBindAsyncOverTryParseGivenNullableStruct()
-    {
-        var httpContext = CreateHttpContext();
-
-        httpContext.Request.Headers.Referer = "https://example.org";
-
-        var resultFactory = RequestDelegateFactory.Create((HttpContext httpContext, MyBindAsyncStruct? myBindAsyncStruct) =>
-        {
-            httpContext.Items["myBindAsyncStruct"] = myBindAsyncStruct;
-        });
-
-        var requestDelegate = resultFactory.RequestDelegate;
-        await requestDelegate(httpContext);
-
-        Assert.Equal(new MyBindAsyncStruct(new Uri("https://example.org")), httpContext.Items["myBindAsyncStruct"]);
-    }
-
-    [Fact]
-    public async Task RequestDelegateUsesParameterInfoBindAsyncOverOtherBindAsync()
-    {
-        var httpContext = CreateHttpContext();
-
-        httpContext.Request.Headers.Referer = "https://example.org";
-
-        var resultFactory = RequestDelegateFactory.Create((HttpContext httpContext, MyBothBindAsyncStruct? myBothBindAsyncStruct) =>
-        {
-            httpContext.Items["myBothBindAsyncStruct"] = myBothBindAsyncStruct;
-        });
-
-        var requestDelegate = resultFactory.RequestDelegate;
-        await requestDelegate(httpContext);
-
-        Assert.Equal(new MyBothBindAsyncStruct(new Uri("https://example.org")), httpContext.Items["myBothBindAsyncStruct"]);
-=======
-    public async Task RequestDelegatePopulatesUnattributedTryParsableParametersFromRouteValueBeforeQueryString()
-    {
-        var httpContext = CreateHttpContext();
-
-        httpContext.Request.RouteValues["tryParsable"] = "42";
-
-        httpContext.Request.Query = new QueryCollection(new Dictionary<string, StringValues>
-        {
-            ["tryParsable"] = "invalid!"
-        });
-
-        var factoryResult = RequestDelegateFactory.Create((HttpContext httpContext, int tryParsable) =>
-        {
-            httpContext.Items["tryParsable"] = tryParsable;
-        });
-
-        var requestDelegate = factoryResult.RequestDelegate;
-
-        await requestDelegate(httpContext);
-
-        Assert.Equal(42, httpContext.Items["tryParsable"]);
->>>>>>> 4f356a28
-    }
-
-    [Fact]
     public async Task RequestDelegateUsesTryParseOverBindAsyncGivenExplicitAttribute()
     {
         var fromRouteFactoryResult = RequestDelegateFactory.Create((HttpContext httpContext, [FromRoute] MyBindAsyncRecord myBindAsyncRecord) => { });
