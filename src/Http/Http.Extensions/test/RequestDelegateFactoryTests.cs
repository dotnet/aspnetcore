--- conflicted
+++ resolved
@@ -7087,7 +7087,6 @@
         Assert.Same(options.EndpointBuilder.Metadata, result.EndpointMetadata);
     }
 
-<<<<<<< HEAD
     [Fact]
     public async Task RDF_CanAssertOnEmptyResult()
     {
@@ -7115,7 +7114,7 @@
 
         await result.RequestDelegate(httpContext);
     }
-=======
+
     private class ParameterListRequiredStringFromDifferentSources
     {
         public HttpContext? HttpContext { get; set; }
@@ -7267,7 +7266,6 @@
         Assert.Equal(@"Required parameter ""string RequiredHeaderParam"" was not provided from header.", logs[2].Message);
     }
 #nullable enable
->>>>>>> 843f1a76
 
     private DefaultHttpContext CreateHttpContext()
     {
