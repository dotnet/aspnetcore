// Licensed to the .NET Foundation under one or more agreements.
// The .NET Foundation licenses this file to you under the MIT license.

#nullable enable

using System;
using System.Globalization;
using System.Linq.Expressions;
using System.Net;
using System.Net.Sockets;
using System.Numerics;
using System.Reflection;
using System.Reflection.Metadata;
using System.Security.Claims;
using System.Text;
using System.Text.Json;
using System.Text.Json.Serialization;
using Microsoft.AspNetCore.Http;
using Microsoft.AspNetCore.Http.Features;
using Microsoft.AspNetCore.Http.Json;
using Microsoft.AspNetCore.Http.Metadata;
using Microsoft.AspNetCore.Testing;
using Microsoft.Extensions.DependencyInjection;
using Microsoft.Extensions.Logging;
using Microsoft.Extensions.Options;
using Microsoft.Extensions.Primitives;
using Moq;
using Xunit;

namespace Microsoft.AspNetCore.Routing.Internal
{
    public class RequestDelegateFactoryTests : LoggedTest
    {
        public static IEnumerable<object[]> NoResult
        {
            get
            {
                void TestAction(HttpContext httpContext)
                {
                    MarkAsInvoked(httpContext);
                }

                Task TaskTestAction(HttpContext httpContext)
                {
                    MarkAsInvoked(httpContext);
                    return Task.CompletedTask;
                }

                ValueTask ValueTaskTestAction(HttpContext httpContext)
                {
                    MarkAsInvoked(httpContext);
                    return ValueTask.CompletedTask;
                }

                void StaticTestAction(HttpContext httpContext)
                {
                    MarkAsInvoked(httpContext);
                }

                Task StaticTaskTestAction(HttpContext httpContext)
                {
                    MarkAsInvoked(httpContext);
                    return Task.CompletedTask;
                }

                ValueTask StaticValueTaskTestAction(HttpContext httpContext)
                {
                    MarkAsInvoked(httpContext);
                    return ValueTask.CompletedTask;
                }

                void MarkAsInvoked(HttpContext httpContext)
                {
                    httpContext.Items.Add("invoked", true);
                }

                return new List<object[]>
                {
                    new object[] { (Action<HttpContext>)TestAction },
                    new object[] { (Func<HttpContext, Task>)TaskTestAction },
                    new object[] { (Func<HttpContext, ValueTask>)ValueTaskTestAction },
                    new object[] { (Action<HttpContext>)StaticTestAction },
                    new object[] { (Func<HttpContext, Task>)StaticTaskTestAction },
                    new object[] { (Func<HttpContext, ValueTask>)StaticValueTaskTestAction },
                };
            }
        }

        [Theory]
        [MemberData(nameof(NoResult))]
        public async Task RequestDelegateInvokesAction(Delegate @delegate)
        {
            var httpContext = new DefaultHttpContext();

            var factoryResult = RequestDelegateFactory.Create(@delegate);
            var requestDelegate = factoryResult.RequestDelegate;

            await requestDelegate(httpContext);

            Assert.True(httpContext.Items["invoked"] as bool?);
        }

        private static void StaticTestActionBasicReflection(HttpContext httpContext)
        {
            httpContext.Items.Add("invoked", true);
        }

        [Fact]
        public async Task StaticMethodInfoOverloadWorksWithBasicReflection()
        {
            var methodInfo = typeof(RequestDelegateFactoryTests).GetMethod(
                nameof(StaticTestActionBasicReflection),
                BindingFlags.NonPublic | BindingFlags.Static,
                new[] { typeof(HttpContext) });

            var factoryResult = RequestDelegateFactory.Create(methodInfo!);
            var requestDelegate = factoryResult.RequestDelegate;

            var httpContext = new DefaultHttpContext();

            await requestDelegate(httpContext);

            Assert.True(httpContext.Items["invoked"] as bool?);
        }

        private class TestNonStaticActionClass
        {
            private readonly object _invokedValue;

            public TestNonStaticActionClass(object invokedValue)
            {
                _invokedValue = invokedValue;
            }

            public void NonStaticTestAction(HttpContext httpContext)
            {
                httpContext.Items.Add("invoked", _invokedValue);
            }
        }

        [Fact]
        public async Task NonStaticMethodInfoOverloadWorksWithBasicReflection()
        {
            var methodInfo = typeof(TestNonStaticActionClass).GetMethod(
                nameof(TestNonStaticActionClass.NonStaticTestAction),
                BindingFlags.Public | BindingFlags.Instance,
                new[] { typeof(HttpContext) });

            var invoked = false;

            object GetTarget()
            {
                if (!invoked)
                {
                    invoked = true;
                    return new TestNonStaticActionClass(1);
                }

                return new TestNonStaticActionClass(2);
            }

            var factoryResult = RequestDelegateFactory.Create(methodInfo!, _ => GetTarget());
            var requestDelegate = factoryResult.RequestDelegate;

            var httpContext = new DefaultHttpContext();

            await requestDelegate(httpContext);

            Assert.Equal(1, httpContext.Items["invoked"]);

            httpContext = new DefaultHttpContext();

            await requestDelegate(httpContext);

            Assert.Equal(2, httpContext.Items["invoked"]);
        }

        [Fact]
        public void BuildRequestDelegateThrowsArgumentNullExceptions()
        {
            var methodInfo = typeof(RequestDelegateFactoryTests).GetMethod(
                nameof(StaticTestActionBasicReflection),
                BindingFlags.NonPublic | BindingFlags.Static,
                new[] { typeof(HttpContext) });

            var serviceProvider = new EmptyServiceProvider();

            var exNullAction = Assert.Throws<ArgumentNullException>(() => RequestDelegateFactory.Create(action: null!));
            var exNullMethodInfo1 = Assert.Throws<ArgumentNullException>(() => RequestDelegateFactory.Create(methodInfo: null!));

            Assert.Equal("action", exNullAction.ParamName);
            Assert.Equal("methodInfo", exNullMethodInfo1.ParamName);
        }

        [Fact]
        public async Task RequestDelegatePopulatesFromRouteParameterBasedOnParameterName()
        {
            const string paramName = "value";
            const int originalRouteParam = 42;

            static void TestAction(HttpContext httpContext, [FromRoute] int value)
            {
                httpContext.Items.Add("input", value);
            }

            var httpContext = new DefaultHttpContext();
            httpContext.Request.RouteValues[paramName] = originalRouteParam.ToString(NumberFormatInfo.InvariantInfo);

            var factoryResult = RequestDelegateFactory.Create(TestAction);
            var requestDelegate = factoryResult.RequestDelegate;

            await requestDelegate(httpContext);

            Assert.Equal(originalRouteParam, httpContext.Items["input"]);
        }

        private static void TestOptional(HttpContext httpContext, [FromRoute] int value = 42)
        {
            httpContext.Items.Add("input", value);
        }

        private static void TestOptionalNullable(HttpContext httpContext, int? value = 42)
        {
            httpContext.Items.Add("input", value);
        }

        private static void TestOptionalString(HttpContext httpContext, string value = "default")
        {
            httpContext.Items.Add("input", value);
        }

        [Fact]
        public async Task SpecifiedRouteParametersDoNotFallbackToQueryString()
        {
            var httpContext = new DefaultHttpContext();

            var factoryResult = RequestDelegateFactory.Create((int? id, HttpContext httpContext) =>
            {
                if (id is not null)
                {
                    httpContext.Items["input"] = id;
                }
            },
            new() { RouteParameterNames = new string[] { "id" } });

            var requestDelegate = factoryResult.RequestDelegate;

            httpContext.Request.Query = new QueryCollection(new Dictionary<string, StringValues>
            {
                ["id"] = "42"
            });

            await requestDelegate(httpContext);

            Assert.Null(httpContext.Items["input"]);
        }

        [Fact]
        public async Task SpecifiedQueryParametersDoNotFallbackToRouteValues()
        {
            var httpContext = new DefaultHttpContext();

            var factoryResult = RequestDelegateFactory.Create((int? id, HttpContext httpContext) =>
            {
                if (id is not null)
                {
                    httpContext.Items["input"] = id;
                }
            },
            new() { RouteParameterNames = new string[] { } });

            httpContext.Request.Query = new QueryCollection(new Dictionary<string, StringValues>
            {
                ["id"] = "41"
            });
            httpContext.Request.RouteValues = new()
            {
                ["id"] = "42"
            };

            var requestDelegate = factoryResult.RequestDelegate;

            await requestDelegate(httpContext);

            Assert.Equal(41, httpContext.Items["input"]);
        }

        [Fact]
        public async Task NullRouteParametersPrefersRouteOverQueryString()
        {
            var httpContext = new DefaultHttpContext();

            var factoryResult = RequestDelegateFactory.Create((int? id, HttpContext httpContext) =>
            {
                if (id is not null)
                {
                    httpContext.Items["input"] = id;
                }
            },
            new() { RouteParameterNames = null });

            httpContext.Request.Query = new QueryCollection(new Dictionary<string, StringValues>
            {
                ["id"] = "41"
            });
            httpContext.Request.RouteValues = new()
            {
                ["id"] = "42"
            };

            var requestDelegate = factoryResult.RequestDelegate;
            await requestDelegate(httpContext);

            Assert.Equal(42, httpContext.Items["input"]);
        }

        [Fact]
        public async Task CreatingDelegateWithInstanceMethodInfoCreatesInstancePerCall()
        {
            var methodInfo = typeof(HttpHandler).GetMethod(nameof(HttpHandler.Handle));

            Assert.NotNull(methodInfo);

            var factoryResult = RequestDelegateFactory.Create(methodInfo!);
            var requestDelegate = factoryResult.RequestDelegate;

            var context = new DefaultHttpContext();

            await requestDelegate(context);

            Assert.Equal(1, context.Items["calls"]);

            await requestDelegate(context);

            Assert.Equal(1, context.Items["calls"]);
        }

        [Fact]
        public void SpecifiedEmptyRouteParametersThrowIfRouteParameterDoesNotExist()
        {
            var ex = Assert.Throws<InvalidOperationException>(() =>
                RequestDelegateFactory.Create(([FromRoute] int id) => { }, new() { RouteParameterNames = Array.Empty<string>() }));

            Assert.Equal("id is not a route paramter.", ex.Message);
        }

        [Fact]
        public async Task RequestDelegatePopulatesFromRouteOptionalParameter()
        {
            var httpContext = new DefaultHttpContext();

            var factoryResult = RequestDelegateFactory.Create(TestOptional);
            var requestDelegate = factoryResult.RequestDelegate;

            await requestDelegate(httpContext);

            Assert.Equal(42, httpContext.Items["input"]);
        }

        [Fact]
        public async Task RequestDelegatePopulatesFromNullableOptionalParameter()
        {
            var httpContext = new DefaultHttpContext();

            var factoryResult = RequestDelegateFactory.Create(TestOptional);
            var requestDelegate = factoryResult.RequestDelegate;

            await requestDelegate(httpContext);

            Assert.Equal(42, httpContext.Items["input"]);
        }

        [Fact]
        public async Task RequestDelegatePopulatesFromOptionalStringParameter()
        {
            var httpContext = new DefaultHttpContext();

            var factoryResult = RequestDelegateFactory.Create(TestOptionalString);
            var requestDelegate = factoryResult.RequestDelegate;

            await requestDelegate(httpContext);

            Assert.Equal("default", httpContext.Items["input"]);
        }

        [Fact]
        public async Task RequestDelegatePopulatesFromRouteOptionalParameterBasedOnParameterName()
        {
            const string paramName = "value";
            const int originalRouteParam = 47;

            var httpContext = new DefaultHttpContext();

            httpContext.Request.RouteValues[paramName] = originalRouteParam.ToString(NumberFormatInfo.InvariantInfo);

            var factoryResult = RequestDelegateFactory.Create(TestOptional);
            var requestDelegate = factoryResult.RequestDelegate;

            await requestDelegate(httpContext);

            Assert.Equal(47, httpContext.Items["input"]);
        }

        [Fact]
        public async Task RequestDelegatePopulatesFromRouteParameterBasedOnAttributeNameProperty()
        {
            const string specifiedName = "value";
            const int originalRouteParam = 42;

            int? deserializedRouteParam = null;

            void TestAction([FromRoute(Name = specifiedName)] int foo)
            {
                deserializedRouteParam = foo;
            }

            var httpContext = new DefaultHttpContext();
            httpContext.Request.RouteValues[specifiedName] = originalRouteParam.ToString(NumberFormatInfo.InvariantInfo);

            var factoryResult = RequestDelegateFactory.Create(TestAction);
            var requestDelegate = factoryResult.RequestDelegate;

            await requestDelegate(httpContext);

            Assert.Equal(originalRouteParam, deserializedRouteParam);
        }

        [Fact]
        public async Task Returns400IfNoMatchingRouteValueForRequiredParam()
        {
            const string unmatchedName = "value";
            const int unmatchedRouteParam = 42;

            int? deserializedRouteParam = null;

            void TestAction([FromRoute] int foo)
            {
                deserializedRouteParam = foo;
            }

            var httpContext = new DefaultHttpContext();
            httpContext.Request.RouteValues[unmatchedName] = unmatchedRouteParam.ToString(NumberFormatInfo.InvariantInfo);

            var serviceCollection = new ServiceCollection();
            serviceCollection.AddSingleton(LoggerFactory);
            httpContext.RequestServices = serviceCollection.BuildServiceProvider();

            var factoryResult = RequestDelegateFactory.Create(TestAction);
            var requestDelegate = factoryResult.RequestDelegate;

            await requestDelegate(httpContext);

            Assert.Equal(400, httpContext.Response.StatusCode);
        }

        public static object?[][] TryParsableParameters
        {
            get
            {
                static void Store<T>(HttpContext httpContext, T tryParsable)
                {
                    httpContext.Items["tryParsable"] = tryParsable;
                }

                var now = DateTime.Now;

                return new[]
                {
                    // string is not technically "TryParsable", but it's the special case.
                    new object[] { (Action<HttpContext, string>)Store, "plain string", "plain string" },
                    new object[] { (Action<HttpContext, int>)Store, "-42", -42 },
                    new object[] { (Action<HttpContext, uint>)Store, "42", 42U },
                    new object[] { (Action<HttpContext, bool>)Store, "true", true },
                    new object[] { (Action<HttpContext, short>)Store, "-42", (short)-42 },
                    new object[] { (Action<HttpContext, ushort>)Store, "42", (ushort)42 },
                    new object[] { (Action<HttpContext, long>)Store, "-42", -42L },
                    new object[] { (Action<HttpContext, ulong>)Store, "42", 42UL },
                    new object[] { (Action<HttpContext, IntPtr>)Store, "-42", new IntPtr(-42) },
                    new object[] { (Action<HttpContext, char>)Store, "A", 'A' },
                    new object[] { (Action<HttpContext, double>)Store, "0.5", 0.5 },
                    new object[] { (Action<HttpContext, float>)Store, "0.5", 0.5f },
                    new object[] { (Action<HttpContext, Half>)Store, "0.5", (Half)0.5f },
                    new object[] { (Action<HttpContext, decimal>)Store, "0.5", 0.5m },
                    new object[] { (Action<HttpContext, DateTime>)Store, now.ToString("o"), now },
                    new object[] { (Action<HttpContext, DateTimeOffset>)Store, "1970-01-01T00:00:00.0000000+00:00", DateTimeOffset.UnixEpoch },
                    new object[] { (Action<HttpContext, TimeSpan>)Store, "00:00:42", TimeSpan.FromSeconds(42) },
                    new object[] { (Action<HttpContext, Guid>)Store, "00000000-0000-0000-0000-000000000000", Guid.Empty },
                    new object[] { (Action<HttpContext, Version>)Store, "6.0.0.42", new Version("6.0.0.42") },
                    new object[] { (Action<HttpContext, BigInteger>)Store, "-42", new BigInteger(-42) },
                    new object[] { (Action<HttpContext, IPAddress>)Store, "127.0.0.1", IPAddress.Loopback },
                    new object[] { (Action<HttpContext, IPEndPoint>)Store, "127.0.0.1:80", new IPEndPoint(IPAddress.Loopback, 80) },
                    new object[] { (Action<HttpContext, AddressFamily>)Store, "Unix", AddressFamily.Unix },
                    new object[] { (Action<HttpContext, ILOpCode>)Store, "Nop", ILOpCode.Nop },
                    new object[] { (Action<HttpContext, AssemblyFlags>)Store, "PublicKey,Retargetable", AssemblyFlags.PublicKey | AssemblyFlags.Retargetable },
                    new object[] { (Action<HttpContext, int?>)Store, "42", 42 },
                    new object[] { (Action<HttpContext, MyEnum>)Store, "ValueB", MyEnum.ValueB },
                    new object[] { (Action<HttpContext, MyTryParseStringRecord>)Store, "https://example.org", new MyTryParseStringRecord(new Uri("https://example.org")) },
                    new object?[] { (Action<HttpContext, int?>)Store, null, null },
                };
            }
        }

        private enum MyEnum { ValueA, ValueB, }

        private record MyTryParseStringRecord(Uri Uri)
        {
            public static bool TryParse(string? value, out MyTryParseStringRecord? result)
            {
                if (!Uri.TryCreate(value, UriKind.Absolute, out var uri))
                {
                    result = null;
                    return false;
                }

                result = new MyTryParseStringRecord(uri);
                return true;
            }
        }

        private class MyBindAsyncTypeThatThrows
        {
            public static ValueTask<object?> BindAsync(HttpContext context)
            {
                throw new InvalidOperationException("BindAsync failed");
            }
        }

        private record MyBindAsyncRecord(Uri Uri)
        {
            public static ValueTask<object?> BindAsync(HttpContext context)
            {
                if (!Uri.TryCreate(context.Request.Headers.Referer, UriKind.Absolute, out var uri))
                {
                    return ValueTask.FromResult<object?>(null);
                }

                return ValueTask.FromResult<object?>(new MyBindAsyncRecord(uri));
            }

            // TryParse(HttpContext, ...) should be preferred over TryParse(string, ...) if there's
            // no [FromRoute] or [FromQuery] attributes.
            public static bool TryParse(string? value, out MyBindAsyncRecord? result)
            {
                throw new NotImplementedException();
            }
        }

        private record struct MyBindAsyncStruct(Uri Uri)
        {
            public static ValueTask<object?> BindAsync(HttpContext context)
            {
                if (!Uri.TryCreate(context.Request.Headers.Referer, UriKind.Absolute, out var uri))
                {
                    return ValueTask.FromResult<object?>(null);
                }

                return ValueTask.FromResult<object?>(new MyBindAsyncStruct(uri));
            }

            // TryParse(HttpContext, ...) should be preferred over TryParse(string, ...) if there's
            // no [FromRoute] or [FromQuery] attributes.
            public static bool TryParse(string? value, out MyBindAsyncStruct result) =>
                throw new NotImplementedException();
        }


        [Theory]
        [MemberData(nameof(TryParsableParameters))]
        public async Task RequestDelegatePopulatesUnattributedTryParsableParametersFromRouteValue(Delegate action, string? routeValue, object? expectedParameterValue)
        {
            var httpContext = new DefaultHttpContext();
            httpContext.Request.RouteValues["tryParsable"] = routeValue;

            var serviceCollection = new ServiceCollection();
            serviceCollection.AddSingleton(LoggerFactory);
            httpContext.RequestServices = serviceCollection.BuildServiceProvider();

            var factoryResult = RequestDelegateFactory.Create(action);
            var requestDelegate = factoryResult.RequestDelegate;

            await requestDelegate(httpContext);

            Assert.Equal(expectedParameterValue, httpContext.Items["tryParsable"]);
        }

        [Theory]
        [MemberData(nameof(TryParsableParameters))]
        public async Task RequestDelegatePopulatesUnattributedTryParsableParametersFromQueryString(Delegate action, string? routeValue, object? expectedParameterValue)
        {
            var httpContext = new DefaultHttpContext();
            httpContext.Request.Query = new QueryCollection(new Dictionary<string, StringValues>
            {
                ["tryParsable"] = routeValue
            });

            var serviceCollection = new ServiceCollection();
            serviceCollection.AddSingleton(LoggerFactory);
            httpContext.RequestServices = serviceCollection.BuildServiceProvider();

            var factoryResult = RequestDelegateFactory.Create(action);
            var requestDelegate = factoryResult.RequestDelegate;

            await requestDelegate(httpContext);

            Assert.Equal(expectedParameterValue, httpContext.Items["tryParsable"]);
        }

        [Fact]
        public async Task RequestDelegatePopulatesUnattributedTryParsableParametersFromRouteValueBeforeQueryString()
        {
            var httpContext = new DefaultHttpContext();

            httpContext.Request.RouteValues["tryParsable"] = "42";

            httpContext.Request.Query = new QueryCollection(new Dictionary<string, StringValues>
            {
                ["tryParsable"] = "invalid!"
            });

            var factoryResult = RequestDelegateFactory.Create((HttpContext httpContext, int tryParsable) =>
            {
                httpContext.Items["tryParsable"] = tryParsable;
            });

            var requestDelegate = factoryResult.RequestDelegate;

            await requestDelegate(httpContext);

            Assert.Equal(42, httpContext.Items["tryParsable"]);
        }

        [Fact]
        public async Task RequestDelegatePrefersBindAsyncOverTryParseString()
        {
            var httpContext = new DefaultHttpContext();

            httpContext.Request.Headers.Referer = "https://example.org";

<<<<<<< HEAD
            var resultFactory = RequestDelegateFactory.Create((HttpContext httpContext, MyTryParseHttpContextRecord tryParsable) =>
=======
            var requestDelegate = RequestDelegateFactory.Create((HttpContext httpContext, MyBindAsyncRecord tryParsable) =>
>>>>>>> 1329a6f7
            {
                httpContext.Items["tryParsable"] = tryParsable;
            });

            var requestDelegate = resultFactory.RequestDelegate;

            await requestDelegate(httpContext);

            Assert.Equal(new MyBindAsyncRecord(new Uri("https://example.org")), httpContext.Items["tryParsable"]);
        }

        [Fact]
        public async Task RequestDelegatePrefersBindAsyncOverTryParseStringForNonNullableStruct()
        {
            var httpContext = new DefaultHttpContext();

            httpContext.Request.Headers.Referer = "https://example.org";

<<<<<<< HEAD
            var factoryResult = RequestDelegateFactory.Create((HttpContext httpContext, MyTryParseHttpContextStruct tryParsable) =>
=======
            var requestDelegate = RequestDelegateFactory.Create((HttpContext httpContext, MyBindAsyncStruct tryParsable) =>
>>>>>>> 1329a6f7
            {
                httpContext.Items["tryParsable"] = tryParsable;
            });

            var requestDelegate = factoryResult.RequestDelegate;
            await requestDelegate(httpContext);

            Assert.Equal(new MyBindAsyncStruct(new Uri("https://example.org")), httpContext.Items["tryParsable"]);
        }

        [Fact]
        public async Task RequestDelegateUsesTryParseStringoOverBindAsyncGivenExplicitAttribute()
        {
<<<<<<< HEAD
            var fromRouteFactoryResult = RequestDelegateFactory.Create((HttpContext httpContext, [FromRoute] MyTryParseHttpContextRecord tryParsable) => { });
            var fromQueryFactoryResult = RequestDelegateFactory.Create((HttpContext httpContext, [FromQuery] MyTryParseHttpContextRecord tryParsable) => { });

=======
            var fromRouteRequestDelegate = RequestDelegateFactory.Create((HttpContext httpContext, [FromRoute] MyBindAsyncRecord tryParsable) => { });
            var fromQueryRequestDelegate = RequestDelegateFactory.Create((HttpContext httpContext, [FromQuery] MyBindAsyncRecord tryParsable) => { });
>>>>>>> 1329a6f7

            var httpContext = new DefaultHttpContext
            {
                Request =
                {
                    RouteValues =
                    {
                        ["tryParsable"] = "foo"
                    },
                    Query = new QueryCollection(new Dictionary<string, StringValues>
                    {
                        ["tryParsable"] = "foo"
                    }),
                },
            };

            var fromRouteRequestDelegate = fromRouteFactoryResult.RequestDelegate;
            var fromQueryRequestDelegate = fromQueryFactoryResult.RequestDelegate;

            await Assert.ThrowsAsync<NotImplementedException>(() => fromRouteRequestDelegate(httpContext));
            await Assert.ThrowsAsync<NotImplementedException>(() => fromQueryRequestDelegate(httpContext));
        }

        [Fact]
        public async Task RequestDelegateUsesTryParseStringOverBindAsyncGivenNullableStruct()
        {
<<<<<<< HEAD
            var fromRouteFactoryResult = RequestDelegateFactory.Create((HttpContext httpContext, MyTryParseHttpContextStruct? tryParsable) => { });
=======
            var fromRouteRequestDelegate = RequestDelegateFactory.Create((HttpContext httpContext, MyBindAsyncStruct? tryParsable) => { });
>>>>>>> 1329a6f7

            var httpContext = new DefaultHttpContext
            {
                Request =
                {
                    RouteValues =
                    {
                        ["tryParsable"] = "foo"
                    },
                },
            };

            var fromRouteRequestDelegate = fromRouteFactoryResult.RequestDelegate;
            await Assert.ThrowsAsync<NotImplementedException>(() => fromRouteRequestDelegate(httpContext));
        }

        public static object[][] DelegatesWithAttributesOnNotTryParsableParameters
        {
            get
            {
                void InvalidFromRoute([FromRoute] object notTryParsable) { }
                void InvalidFromQuery([FromQuery] object notTryParsable) { }
                void InvalidFromHeader([FromHeader] object notTryParsable) { }

                return new[]
                {
                    new object[] { (Action<object>)InvalidFromRoute },
                    new object[] { (Action<object>)InvalidFromQuery },
                    new object[] { (Action<object>)InvalidFromHeader },
                };
            }
        }

        [Theory]
        [MemberData(nameof(DelegatesWithAttributesOnNotTryParsableParameters))]
        public void CreateThrowsInvalidOperationExceptionWhenAttributeRequiresTryParseMethodThatDoesNotExist(Delegate action)
        {
            var ex = Assert.Throws<InvalidOperationException>(() => RequestDelegateFactory.Create(action));
            Assert.Equal("No public static bool Object.TryParse(string, out Object) method found for notTryParsable.", ex.Message);
        }

        [Fact]
        public void CreateThrowsInvalidOperationExceptionGivenUnnamedArgument()
        {
            var unnamedParameter = Expression.Parameter(typeof(int));
            var lambda = Expression.Lambda(Expression.Block(), unnamedParameter);
            var ex = Assert.Throws<InvalidOperationException>(() => RequestDelegateFactory.Create(lambda.Compile()));
            Assert.Equal("A parameter does not have a name! Was it generated? All parameters must be named.", ex.Message);
        }

        [Fact]
        public async Task RequestDelegateLogsTryParsableFailuresAsDebugAndSets400Response()
        {
            var invoked = false;

            void TestAction([FromRoute] int tryParsable, [FromRoute] int tryParsable2)
            {
                invoked = true;
            }

            var serviceCollection = new ServiceCollection();
            serviceCollection.AddSingleton(LoggerFactory);

            var httpContext = new DefaultHttpContext();
            httpContext.Request.RouteValues["tryParsable"] = "invalid!";
            httpContext.Request.RouteValues["tryParsable2"] = "invalid again!";
            httpContext.Features.Set<IHttpRequestLifetimeFeature>(new TestHttpRequestLifetimeFeature());
            httpContext.RequestServices = serviceCollection.BuildServiceProvider();

            var factoryResult = RequestDelegateFactory.Create(TestAction);
            var requestDelegate = factoryResult.RequestDelegate;

            await requestDelegate(httpContext);

            Assert.False(invoked);
            Assert.False(httpContext.RequestAborted.IsCancellationRequested);
            Assert.Equal(400, httpContext.Response.StatusCode);

            var logs = TestSink.Writes.ToArray();

            Assert.Equal(2, logs.Length);

            Assert.Equal(new EventId(3, "ParamaterBindingFailed"), logs[0].EventId);
            Assert.Equal(LogLevel.Debug, logs[0].LogLevel);
            Assert.Equal(@"Failed to bind parameter ""Int32 tryParsable"" from ""invalid!"".", logs[0].Message);

            Assert.Equal(new EventId(3, "ParamaterBindingFailed"), logs[1].EventId);
            Assert.Equal(LogLevel.Debug, logs[1].LogLevel);
            Assert.Equal(@"Failed to bind parameter ""Int32 tryParsable2"" from ""invalid again!"".", logs[1].Message);
        }

        [Fact]
        public async Task RequestDelegateLogsBindAsyncFailuresAndSets400Response()
        {
            // Not supplying any headers will cause the HttpContext TryParse overload to fail.
            var httpContext = new DefaultHttpContext()
            {
                RequestServices = new ServiceCollection().AddSingleton(LoggerFactory).BuildServiceProvider(),
            };

            var invoked = false;

<<<<<<< HEAD
            var factoryResult = RequestDelegateFactory.Create((MyTryParseHttpContextRecord arg1, MyTryParseHttpContextRecord arg2) =>
=======
            var requestDelegate = RequestDelegateFactory.Create((MyBindAsyncRecord arg1, MyBindAsyncRecord arg2) =>
>>>>>>> 1329a6f7
            {
                invoked = true;
            });

            var requestDelegate = factoryResult.RequestDelegate;
            await requestDelegate(httpContext);

            Assert.False(invoked);
            Assert.False(httpContext.RequestAborted.IsCancellationRequested);
            Assert.Equal(400, httpContext.Response.StatusCode);

            var logs = TestSink.Writes.ToArray();

            Assert.Equal(2, logs.Length);

            Assert.Equal(new EventId(4, "RequiredParameterNotProvided"), logs[0].EventId);
            Assert.Equal(LogLevel.Debug, logs[0].LogLevel);
            Assert.Equal(@"Required parameter ""MyBindAsyncRecord arg1"" was not provided.", logs[0].Message);

            Assert.Equal(new EventId(4, "RequiredParameterNotProvided"), logs[1].EventId);
            Assert.Equal(LogLevel.Debug, logs[1].LogLevel);
            Assert.Equal(@"Required parameter ""MyBindAsyncRecord arg2"" was not provided.", logs[1].Message);
        }

        [Fact]
        public async Task BindAsyncExceptionsThrowException()
        {
            // Not supplying any headers will cause the HttpContext TryParse overload to fail.
            var httpContext = new DefaultHttpContext()
            {
                RequestServices = new ServiceCollection().AddSingleton(LoggerFactory).BuildServiceProvider(),
            };

            var requestDelegate = RequestDelegateFactory.Create((MyBindAsyncTypeThatThrows arg1) => { });

            var ex = await Assert.ThrowsAsync<InvalidOperationException>(() => requestDelegate(httpContext));
            Assert.Equal("BindAsync failed", ex.Message);
        }

        [Fact]
        public async Task BindAsyncWithBodyArgument()
        {
            Todo originalTodo = new()
            {
                Name = "Write more tests!"
            };

            var httpContext = new DefaultHttpContext();

            var requestBodyBytes = JsonSerializer.SerializeToUtf8Bytes(originalTodo);
            var stream = new MemoryStream(requestBodyBytes); ;
            httpContext.Request.Body = stream;

            httpContext.Request.Headers["Content-Type"] = "application/json";
            httpContext.Request.Headers["Content-Length"] = stream.Length.ToString();
            httpContext.Features.Set<IHttpRequestBodyDetectionFeature>(new RequestBodyDetectionFeature(true));

            var jsonOptions = new JsonOptions();
            jsonOptions.SerializerOptions.Converters.Add(new TodoJsonConverter());

            var mock = new Mock<IServiceProvider>();
            mock.Setup(m => m.GetService(It.IsAny<Type>())).Returns<Type>(t =>
            {
                if (t == typeof(IOptions<JsonOptions>))
                {
                    return Options.Create(jsonOptions);
                }
                return null;
            });

            httpContext.RequestServices = mock.Object;
            httpContext.Request.Headers.Referer = "https://example.org";

            var invoked = false;

            var requestDelegate = RequestDelegateFactory.Create((HttpContext context, MyBindAsyncRecord arg1, Todo todo) =>
            {
                invoked = true;
                context.Items[nameof(arg1)] = arg1;
                context.Items[nameof(todo)] = todo;
            });

            await requestDelegate(httpContext);

            Assert.True(invoked);
            var arg = httpContext.Items["arg1"] as MyBindAsyncRecord;
            Assert.NotNull(arg);
            Assert.Equal("https://example.org/", arg!.Uri.ToString());
            var todo = httpContext.Items["todo"] as Todo;
            Assert.NotNull(todo);
            Assert.Equal("Write more tests!", todo!.Name);
        }

        [Fact]
        public async Task BindAsyncRunsBeforeBodyBinding()
        {
            Todo originalTodo = new()
            {
                Name = "Write more tests!"
            };

            var httpContext = new DefaultHttpContext();

            var requestBodyBytes = JsonSerializer.SerializeToUtf8Bytes(originalTodo);
            var stream = new MemoryStream(requestBodyBytes); ;
            httpContext.Request.Body = stream;

            httpContext.Request.Headers["Content-Type"] = "application/json";
            httpContext.Request.Headers["Content-Length"] = stream.Length.ToString();
            httpContext.Features.Set<IHttpRequestBodyDetectionFeature>(new RequestBodyDetectionFeature(true));

            var jsonOptions = new JsonOptions();
            jsonOptions.SerializerOptions.Converters.Add(new TodoJsonConverter());

            var mock = new Mock<IServiceProvider>();
            mock.Setup(m => m.GetService(It.IsAny<Type>())).Returns<Type>(t =>
            {
                if (t == typeof(IOptions<JsonOptions>))
                {
                    return Options.Create(jsonOptions);
                }
                return null;
            });

            httpContext.RequestServices = mock.Object;
            httpContext.Request.Headers.Referer = "https://example.org";

            var invoked = false;

            var requestDelegate = RequestDelegateFactory.Create((HttpContext context, CustomTodo customTodo, Todo todo) =>
            {
                invoked = true;
                context.Items[nameof(customTodo)] = customTodo;
                context.Items[nameof(todo)] = todo;
            });

            await requestDelegate(httpContext);

            Assert.True(invoked);
            var todo0 = httpContext.Items["customTodo"] as Todo;
            Assert.NotNull(todo0);
            Assert.Equal("Write more tests!", todo0!.Name);
            var todo1 = httpContext.Items["todo"] as Todo;
            Assert.NotNull(todo1);
            Assert.Equal("Write more tests!", todo1!.Name);
        }

        [Fact]
        public async Task RequestDelegatePopulatesFromQueryParameterBasedOnParameterName()
        {
            const string paramName = "value";
            const int originalQueryParam = 42;

            int? deserializedRouteParam = null;

            void TestAction([FromQuery] int value)
            {
                deserializedRouteParam = value;
            }

            var query = new QueryCollection(new Dictionary<string, StringValues>()
            {
                [paramName] = originalQueryParam.ToString(NumberFormatInfo.InvariantInfo)
            });

            var httpContext = new DefaultHttpContext();
            httpContext.Request.Query = query;

            var factoryResult = RequestDelegateFactory.Create(TestAction);
            var requestDelegate = factoryResult.RequestDelegate;

            await requestDelegate(httpContext);

            Assert.Equal(originalQueryParam, deserializedRouteParam);
        }

        [Fact]
        public async Task RequestDelegatePopulatesFromHeaderParameterBasedOnParameterName()
        {
            const string customHeaderName = "X-Custom-Header";
            const int originalHeaderParam = 42;

            int? deserializedRouteParam = null;

            void TestAction([FromHeader(Name = customHeaderName)] int value)
            {
                deserializedRouteParam = value;
            }

            var httpContext = new DefaultHttpContext();
            httpContext.Request.Headers[customHeaderName] = originalHeaderParam.ToString(NumberFormatInfo.InvariantInfo);

            var factoryResult = RequestDelegateFactory.Create(TestAction);
            var requestDelegate = factoryResult.RequestDelegate;

            await requestDelegate(httpContext);

            Assert.Equal(originalHeaderParam, deserializedRouteParam);
        }

        public static object[][] FromBodyActions
        {
            get
            {
                void TestExplicitFromBody(HttpContext httpContext, [FromBody] Todo todo)
                {
                    httpContext.Items.Add("body", todo);
                }

                void TestImpliedFromBody(HttpContext httpContext, Todo todo)
                {
                    httpContext.Items.Add("body", todo);
                }

                void TestImpliedFromBodyInterface(HttpContext httpContext, ITodo todo)
                {
                    httpContext.Items.Add("body", todo);
                }

                void TestImpliedFromBodyStruct(HttpContext httpContext, TodoStruct todo)
                {
                    httpContext.Items.Add("body", todo);
                }

                return new[]
                {
                    new[] { (Action<HttpContext, Todo>)TestExplicitFromBody },
                    new[] { (Action<HttpContext, Todo>)TestImpliedFromBody },
                    new[] { (Action<HttpContext, ITodo>)TestImpliedFromBodyInterface },
                    new object[] { (Action<HttpContext, TodoStruct>)TestImpliedFromBodyStruct },
                };
            }
        }

        [Theory]
        [MemberData(nameof(FromBodyActions))]
        public async Task RequestDelegatePopulatesFromBodyParameter(Delegate action)
        {
            Todo originalTodo = new()
            {
                Name = "Write more tests!"
            };

            var httpContext = new DefaultHttpContext();

            var requestBodyBytes = JsonSerializer.SerializeToUtf8Bytes(originalTodo);
            var stream = new MemoryStream(requestBodyBytes); ;
            httpContext.Request.Body = stream;

            httpContext.Request.Headers["Content-Type"] = "application/json";
            httpContext.Request.Headers["Content-Length"] = stream.Length.ToString();
            httpContext.Features.Set<IHttpRequestBodyDetectionFeature>(new RequestBodyDetectionFeature(true));

            var jsonOptions = new JsonOptions();
            jsonOptions.SerializerOptions.Converters.Add(new TodoJsonConverter());

            var mock = new Mock<IServiceProvider>();
            mock.Setup(m => m.GetService(It.IsAny<Type>())).Returns<Type>(t =>
            {
                if (t == typeof(IOptions<JsonOptions>))
                {
                    return Options.Create(jsonOptions);
                }
                return null;
            });
            httpContext.RequestServices = mock.Object;

            var factoryResult = RequestDelegateFactory.Create(action);
            var requestDelegate = factoryResult.RequestDelegate;

            await requestDelegate(httpContext);

            var deserializedRequestBody = httpContext.Items["body"];
            Assert.NotNull(deserializedRequestBody);
            Assert.Equal(originalTodo.Name, ((ITodo)deserializedRequestBody!).Name);
        }

        [Theory]
        [MemberData(nameof(FromBodyActions))]
        public async Task RequestDelegateRejectsEmptyBodyGivenFromBodyParameter(Delegate action)
        {
            var httpContext = new DefaultHttpContext();
            httpContext.Request.Headers["Content-Type"] = "application/json";
            httpContext.Request.Headers["Content-Length"] = "0";
            httpContext.Features.Set<IHttpRequestBodyDetectionFeature>(new RequestBodyDetectionFeature(false));

            var serviceCollection = new ServiceCollection();
            serviceCollection.AddSingleton(LoggerFactory);
            httpContext.RequestServices = serviceCollection.BuildServiceProvider();

            var factoryResult = RequestDelegateFactory.Create(action);
            var requestDelegate = factoryResult.RequestDelegate;

            await requestDelegate(httpContext);

            Assert.Equal(400, httpContext.Response.StatusCode);
        }

        [Fact]
        public async Task RequestDelegateAllowsEmptyBodyGivenCorrectyConfiguredFromBodyParameter()
        {
            var todoToBecomeNull = new Todo();

            void TestAction([FromBody(AllowEmpty = true)] Todo todo)
            {
                todoToBecomeNull = todo;
            }

            var httpContext = new DefaultHttpContext();
            httpContext.Request.Headers["Content-Type"] = "application/json";
            httpContext.Request.Headers["Content-Length"] = "0";

            var factoryResult = RequestDelegateFactory.Create(TestAction);
            var requestDelegate = factoryResult.RequestDelegate;

            await requestDelegate(httpContext);

            Assert.Null(todoToBecomeNull);
        }

        [Fact]
        public async Task RequestDelegateAllowsEmptyBodyStructGivenCorrectyConfiguredFromBodyParameter()
        {
            var structToBeZeroed = new BodyStruct
            {
                Id = 42
            };

            void TestAction([FromBody(AllowEmpty = true)] BodyStruct bodyStruct)
            {
                structToBeZeroed = bodyStruct;
            }

            var httpContext = new DefaultHttpContext();
            httpContext.Request.Headers["Content-Type"] = "application/json";
            httpContext.Request.Headers["Content-Length"] = "0";

            var factoryResult = RequestDelegateFactory.Create(TestAction);
            var requestDelegate = factoryResult.RequestDelegate;

            await requestDelegate(httpContext);

            Assert.Equal(default, structToBeZeroed);
        }

        [Fact]
        public async Task RequestDelegateLogsFromBodyIOExceptionsAsDebugAndDoesNotAbort()
        {
            var invoked = false;

            void TestAction([FromBody] Todo todo)
            {
                invoked = true;
            }

            var ioException = new IOException();
            var serviceCollection = new ServiceCollection();
            serviceCollection.AddSingleton(LoggerFactory);

            var httpContext = new DefaultHttpContext();
            httpContext.Request.Headers["Content-Type"] = "application/json";
            httpContext.Request.Headers["Content-Length"] = "1";
            httpContext.Request.Body = new IOExceptionThrowingRequestBodyStream(ioException);
            httpContext.Features.Set<IHttpRequestLifetimeFeature>(new TestHttpRequestLifetimeFeature());
            httpContext.Features.Set<IHttpRequestBodyDetectionFeature>(new RequestBodyDetectionFeature(true));
            httpContext.RequestServices = serviceCollection.BuildServiceProvider();

            var factoryResult = RequestDelegateFactory.Create(TestAction);
            var requestDelegate = factoryResult.RequestDelegate;

            await requestDelegate(httpContext);

            Assert.False(invoked);
            Assert.False(httpContext.RequestAborted.IsCancellationRequested);

            var logMessage = Assert.Single(TestSink.Writes);
            Assert.Equal(new EventId(1, "RequestBodyIOException"), logMessage.EventId);
            Assert.Equal(LogLevel.Debug, logMessage.LogLevel);
            Assert.Same(ioException, logMessage.Exception);
        }

        [Fact]
        public async Task RequestDelegateLogsFromBodyInvalidDataExceptionsAsDebugAndSets400Response()
        {
            var invoked = false;

            void TestAction([FromBody] Todo todo)
            {
                invoked = true;
            }

            var invalidDataException = new InvalidDataException();
            var serviceCollection = new ServiceCollection();
            serviceCollection.AddSingleton(LoggerFactory);

            var httpContext = new DefaultHttpContext();
            httpContext.Request.Headers["Content-Type"] = "application/json";
            httpContext.Request.Headers["Content-Length"] = "1";
            httpContext.Request.Body = new IOExceptionThrowingRequestBodyStream(invalidDataException);
            httpContext.Features.Set<IHttpRequestBodyDetectionFeature>(new RequestBodyDetectionFeature(true));
            httpContext.Features.Set<IHttpRequestLifetimeFeature>(new TestHttpRequestLifetimeFeature());

            httpContext.RequestServices = serviceCollection.BuildServiceProvider();

            var factoryResult = RequestDelegateFactory.Create(TestAction);
            var requestDelegate = factoryResult.RequestDelegate;

            await requestDelegate(httpContext);

            Assert.False(invoked);
            Assert.False(httpContext.RequestAborted.IsCancellationRequested);
            Assert.Equal(400, httpContext.Response.StatusCode);

            var logMessage = Assert.Single(TestSink.Writes);
            Assert.Equal(new EventId(2, "RequestBodyInvalidDataException"), logMessage.EventId);
            Assert.Equal(LogLevel.Debug, logMessage.LogLevel);
            Assert.Same(invalidDataException, logMessage.Exception);
        }

        [Fact]
        public void BuildRequestDelegateThrowsInvalidOperationExceptionGivenFromBodyOnMultipleParameters()
        {
            void TestAttributedInvalidAction([FromBody] int value1, [FromBody] int value2) { }
            void TestInferredInvalidAction(Todo value1, Todo value2) { }
            void TestBothInvalidAction(Todo value1, [FromBody] int value2) { }

            Assert.Throws<InvalidOperationException>(() => RequestDelegateFactory.Create(TestAttributedInvalidAction));
            Assert.Throws<InvalidOperationException>(() => RequestDelegateFactory.Create(TestInferredInvalidAction));
            Assert.Throws<InvalidOperationException>(() => RequestDelegateFactory.Create(TestBothInvalidAction));
        }

        public static object[][] FromServiceActions
        {
            get
            {
                void TestExplicitFromService(HttpContext httpContext, [FromService] MyService myService)
                {
                    httpContext.Items.Add("service", myService);
                }

                void TestExplicitFromIEnumerableService(HttpContext httpContext, [FromService] IEnumerable<MyService> myServices)
                {
                    httpContext.Items.Add("service", myServices.Single());
                }

                void TestImpliedFromService(HttpContext httpContext, IMyService myService)
                {
                    httpContext.Items.Add("service", myService);
                }

                void TestImpliedIEnumerableFromService(HttpContext httpContext, IEnumerable<MyService> myServices)
                {
                    httpContext.Items.Add("service", myServices.Single());
                }

                void TestImpliedFromServiceBasedOnContainer(HttpContext httpContext, MyService myService)
                {
                    httpContext.Items.Add("service", myService);
                }

                return new object[][]
                {
                    new[] { (Action<HttpContext, MyService>)TestExplicitFromService },
                    new[] { (Action<HttpContext, IEnumerable<MyService>>)TestExplicitFromIEnumerableService },
                    new[] { (Action<HttpContext, IMyService>)TestImpliedFromService },
                    new[] { (Action<HttpContext, IEnumerable<MyService>>)TestImpliedIEnumerableFromService },
                    new[] { (Action<HttpContext, MyService>)TestImpliedFromServiceBasedOnContainer },
                };
            }
        }

        [Theory]
        [MemberData(nameof(FromServiceActions))]
        public async Task RequestDelegateRequiresServiceForAllFromServiceParameters(Delegate action)
        {
            var httpContext = new DefaultHttpContext();
            httpContext.RequestServices = new EmptyServiceProvider();

            var factoryResult = RequestDelegateFactory.Create(action);
            var requestDelegate = factoryResult.RequestDelegate;

            await Assert.ThrowsAsync<InvalidOperationException>(() => requestDelegate(httpContext));
        }

        [Theory]
        [MemberData(nameof(FromServiceActions))]
        public async Task RequestDelegatePopulatesParametersFromServiceWithAndWithoutAttribute(Delegate action)
        {
            var myOriginalService = new MyService();

            var serviceCollection = new ServiceCollection();
            serviceCollection.AddSingleton(myOriginalService);
            serviceCollection.AddSingleton<IMyService>(myOriginalService);

            var services = serviceCollection.BuildServiceProvider();

            using var requestScoped = services.CreateScope();

            var httpContext = new DefaultHttpContext();
            httpContext.RequestServices = requestScoped.ServiceProvider;

            var factoryResult = RequestDelegateFactory.Create(action, options: new() { ServiceProvider = services });
            var requestDelegate = factoryResult.RequestDelegate;

            await requestDelegate(httpContext);

            Assert.Same(myOriginalService, httpContext.Items["service"]);
        }

        [Fact]
        public async Task RequestDelegatePopulatesHttpContextParameterWithoutAttribute()
        {
            HttpContext? httpContextArgument = null;

            void TestAction(HttpContext httpContext)
            {
                httpContextArgument = httpContext;
            }

            var httpContext = new DefaultHttpContext();

            var factoryResult = RequestDelegateFactory.Create(TestAction);
            var requestDelegate = factoryResult.RequestDelegate;

            await requestDelegate(httpContext);

            Assert.Same(httpContext, httpContextArgument);
        }

        [Fact]
        public async Task RequestDelegatePassHttpContextRequestAbortedAsCancellationToken()
        {
            CancellationToken? cancellationTokenArgument = null;

            void TestAction(CancellationToken cancellationToken)
            {
                cancellationTokenArgument = cancellationToken;
            }

            using var cts = new CancellationTokenSource();
            var httpContext = new DefaultHttpContext
            {
                RequestAborted = cts.Token
            };

            var factoryResult = RequestDelegateFactory.Create(TestAction);
            var requestDelegate = factoryResult.RequestDelegate;

            await requestDelegate(httpContext);

            Assert.Equal(httpContext.RequestAborted, cancellationTokenArgument);
        }

        [Fact]
        public async Task RequestDelegatePassHttpContextUserAsClaimsPrincipal()
        {
            ClaimsPrincipal? userArgument = null;

            void TestAction(ClaimsPrincipal user)
            {
                userArgument = user;
            }

            var httpContext = new DefaultHttpContext
            {
                User = new ClaimsPrincipal()
            };

            var factoryResult = RequestDelegateFactory.Create(TestAction);
            var requestDelegate = factoryResult.RequestDelegate;

            await requestDelegate(httpContext);

            Assert.Equal(httpContext.User, userArgument);
        }

        [Fact]
        public async Task RequestDelegatePassHttpContextRequestAsHttpRequest()
        {
            HttpRequest? httpRequestArgument = null;

            void TestAction(HttpRequest httpRequest)
            {
                httpRequestArgument = httpRequest;
            }

            var httpContext = new DefaultHttpContext();

            var factoryResult = RequestDelegateFactory.Create(TestAction);
            var requestDelegate = factoryResult.RequestDelegate;

            await requestDelegate(httpContext);

            Assert.Equal(httpContext.Request, httpRequestArgument);
        }

        [Fact]
        public async Task RequestDelegatePassesHttpContextRresponseAsHttpResponse()
        {
            HttpResponse? httpResponseArgument = null;

            void TestAction(HttpResponse httpResponse)
            {
                httpResponseArgument = httpResponse;
            }

            var httpContext = new DefaultHttpContext();

            var factoryResult = RequestDelegateFactory.Create(TestAction);
            var requestDelegate = factoryResult.RequestDelegate;

            await requestDelegate(httpContext);

            Assert.Equal(httpContext.Response, httpResponseArgument);
        }

        public static IEnumerable<object[]> ComplexResult
        {
            get
            {
                Todo originalTodo = new()
                {
                    Name = "Write even more tests!"
                };

                Todo TestAction() => originalTodo;
                Task<Todo> TaskTestAction() => Task.FromResult(originalTodo);
                ValueTask<Todo> ValueTaskTestAction() => ValueTask.FromResult(originalTodo);

                static Todo StaticTestAction() => new Todo { Name = "Write even more tests!" };
                static Task<Todo> StaticTaskTestAction() => Task.FromResult(new Todo { Name = "Write even more tests!" });
                static ValueTask<Todo> StaticValueTaskTestAction() => ValueTask.FromResult(new Todo { Name = "Write even more tests!" });

                return new List<object[]>
                {
                    new object[] { (Func<Todo>)TestAction },
                    new object[] { (Func<Task<Todo>>)TaskTestAction},
                    new object[] { (Func<ValueTask<Todo>>)ValueTaskTestAction},
                    new object[] { (Func<Todo>)StaticTestAction},
                    new object[] { (Func<Task<Todo>>)StaticTaskTestAction},
                    new object[] { (Func<ValueTask<Todo>>)StaticValueTaskTestAction},
                };
            }
        }

        [Theory]
        [MemberData(nameof(ComplexResult))]
        public async Task RequestDelegateWritesComplexReturnValueAsJsonResponseBody(Delegate @delegate)
        {
            var httpContext = new DefaultHttpContext();
            var responseBodyStream = new MemoryStream();
            httpContext.Response.Body = responseBodyStream;

            var factoryResult = RequestDelegateFactory.Create(@delegate);
            var requestDelegate = factoryResult.RequestDelegate;

            await requestDelegate(httpContext);

            var deserializedResponseBody = JsonSerializer.Deserialize<Todo>(responseBodyStream.ToArray(), new JsonSerializerOptions
            {
                // TODO: the output is "{\"id\":0,\"name\":\"Write even more tests!\",\"isComplete\":false}"
                // Verify that the camelCased property names are consistent with MVC and if so whether we should keep the behavior.
                PropertyNameCaseInsensitive = true
            });

            Assert.NotNull(deserializedResponseBody);
            Assert.Equal("Write even more tests!", deserializedResponseBody!.Name);
        }

        public static IEnumerable<object[]> CustomResults
        {
            get
            {
                var resultString = "Still not enough tests!";

                CustomResult TestAction() => new CustomResult(resultString);
                Task<CustomResult> TaskTestAction() => Task.FromResult(new CustomResult(resultString));
                ValueTask<CustomResult> ValueTaskTestAction() => ValueTask.FromResult(new CustomResult(resultString));

                static CustomResult StaticTestAction() => new CustomResult("Still not enough tests!");
                static Task<CustomResult> StaticTaskTestAction() => Task.FromResult(new CustomResult("Still not enough tests!"));
                static ValueTask<CustomResult> StaticValueTaskTestAction() => ValueTask.FromResult(new CustomResult("Still not enough tests!"));

                // Object return type where the object is IResult
                static object StaticResultAsObject() => new CustomResult("Still not enough tests!");
                static object StaticResultAsTaskObject() => Task.FromResult<object>(new CustomResult("Still not enough tests!"));
                static object StaticResultAsValueTaskObject() => ValueTask.FromResult<object>(new CustomResult("Still not enough tests!"));

                // Object return type where the object is Task<IResult>
                static object StaticResultAsTaskIResult() => Task.FromResult<IResult>(new CustomResult("Still not enough tests!"));

                // Object return type where the object is ValueTask<IResult>
                static object StaticResultAsValueTaskIResult() => ValueTask.FromResult<IResult>(new CustomResult("Still not enough tests!"));

                // Task<object> return type
                static Task<object> StaticTaskOfIResultAsObject() => Task.FromResult<object>(new CustomResult("Still not enough tests!"));
                static ValueTask<object> StaticValueTaskOfIResultAsObject() => ValueTask.FromResult<object>(new CustomResult("Still not enough tests!"));

                return new List<object[]>
                {
                    new object[] { (Func<CustomResult>)TestAction },
                    new object[] { (Func<Task<CustomResult>>)TaskTestAction},
                    new object[] { (Func<ValueTask<CustomResult>>)ValueTaskTestAction},
                    new object[] { (Func<CustomResult>)StaticTestAction},
                    new object[] { (Func<Task<CustomResult>>)StaticTaskTestAction},
                    new object[] { (Func<ValueTask<CustomResult>>)StaticValueTaskTestAction},

                    new object[] { (Func<object>)StaticResultAsObject},
                    new object[] { (Func<object>)StaticResultAsTaskObject},
                    new object[] { (Func<object>)StaticResultAsValueTaskObject},

                    new object[] { (Func<object>)StaticResultAsTaskIResult},
                    new object[] { (Func<object>)StaticResultAsValueTaskIResult},

                    new object[] { (Func<Task<object>>)StaticTaskOfIResultAsObject},
                    new object[] { (Func<ValueTask<object>>)StaticValueTaskOfIResultAsObject},
                };
            }
        }

        [Theory]
        [MemberData(nameof(CustomResults))]
        public async Task RequestDelegateUsesCustomIResult(Delegate @delegate)
        {
            var httpContext = new DefaultHttpContext();
            var responseBodyStream = new MemoryStream();
            httpContext.Response.Body = responseBodyStream;

            var factoryResult = RequestDelegateFactory.Create(@delegate);
            var requestDelegate = factoryResult.RequestDelegate;

            await requestDelegate(httpContext);

            var decodedResponseBody = Encoding.UTF8.GetString(responseBodyStream.ToArray());

            Assert.Equal("Still not enough tests!", decodedResponseBody);
        }

        public static IEnumerable<object[]> StringResult
        {
            get
            {
                var test = "String Test";

                string TestAction() => test;
                Task<string> TaskTestAction() => Task.FromResult(test);
                ValueTask<string> ValueTaskTestAction() => ValueTask.FromResult(test);

                static string StaticTestAction() => "String Test";
                static Task<string> StaticTaskTestAction() => Task.FromResult("String Test");
                static ValueTask<string> StaticValueTaskTestAction() => ValueTask.FromResult("String Test");

                // Dynamic via object
                static object StaticStringAsObjectTestAction() => "String Test";
                static object StaticTaskStringAsObjectTestAction() => Task.FromResult("String Test");
                static object StaticValueTaskStringAsObjectTestAction() => ValueTask.FromResult("String Test");

                // Dynamic via Task<object>
                static Task<object> StaticStringAsTaskObjectTestAction() => Task.FromResult<object>("String Test");

                // Dynamic via ValueTask<object>
                static ValueTask<object> StaticStringAsValueTaskObjectTestAction() => ValueTask.FromResult<object>("String Test");

                return new List<object[]>
                {
                    new object[] { (Func<string>)TestAction },
                    new object[] { (Func<Task<string>>)TaskTestAction },
                    new object[] { (Func<ValueTask<string>>)ValueTaskTestAction },
                    new object[] { (Func<string>)StaticTestAction },
                    new object[] { (Func<Task<string>>)StaticTaskTestAction },
                    new object[] { (Func<ValueTask<string>>)StaticValueTaskTestAction },

                    new object[] { (Func<object>)StaticStringAsObjectTestAction },
                    new object[] { (Func<object>)StaticTaskStringAsObjectTestAction },
                    new object[] { (Func<object>)StaticValueTaskStringAsObjectTestAction },

                    new object[] { (Func<Task<object>>)StaticStringAsTaskObjectTestAction },
                    new object[] { (Func<ValueTask<object>>)StaticStringAsValueTaskObjectTestAction },


                };
            }
        }

        [Theory]
        [MemberData(nameof(StringResult))]
        public async Task RequestDelegateWritesStringReturnValueAndSetContentTypeWhenNull(Delegate @delegate)
        {
            var httpContext = new DefaultHttpContext();
            var responseBodyStream = new MemoryStream();
            httpContext.Response.Body = responseBodyStream;

            var factoryResult = RequestDelegateFactory.Create(@delegate);
            var requestDelegate = factoryResult.RequestDelegate;

            await requestDelegate(httpContext);

            var responseBody = Encoding.UTF8.GetString(responseBodyStream.ToArray());

            Assert.Equal("String Test", responseBody);
            Assert.Equal("text/plain; charset=utf-8", httpContext.Response.ContentType);
        }

        [Theory]
        [MemberData(nameof(StringResult))]
        public async Task RequestDelegateWritesStringReturnDoNotChangeContentType(Delegate @delegate)
        {
            var httpContext = new DefaultHttpContext();
            httpContext.Response.ContentType = "application/json; charset=utf-8";

            var factoryResult = RequestDelegateFactory.Create(@delegate);
            var requestDelegate = factoryResult.RequestDelegate;

            await requestDelegate(httpContext);

            Assert.Equal("application/json; charset=utf-8", httpContext.Response.ContentType);
        }

        public static IEnumerable<object[]> IntResult
        {
            get
            {
                int TestAction() => 42;
                Task<int> TaskTestAction() => Task.FromResult(42);
                ValueTask<int> ValueTaskTestAction() => ValueTask.FromResult(42);

                static int StaticTestAction() => 42;
                static Task<int> StaticTaskTestAction() => Task.FromResult(42);
                static ValueTask<int> StaticValueTaskTestAction() => ValueTask.FromResult(42);

                return new List<object[]>
                {
                    new object[] { (Func<int>)TestAction },
                    new object[] { (Func<Task<int>>)TaskTestAction },
                    new object[] { (Func<ValueTask<int>>)ValueTaskTestAction },
                    new object[] { (Func<int>)StaticTestAction },
                    new object[] { (Func<Task<int>>)StaticTaskTestAction },
                    new object[] { (Func<ValueTask<int>>)StaticValueTaskTestAction },
                };
            }
        }

        [Theory]
        [MemberData(nameof(IntResult))]
        public async Task RequestDelegateWritesIntReturnValue(Delegate @delegate)
        {
            var httpContext = new DefaultHttpContext();
            var responseBodyStream = new MemoryStream();
            httpContext.Response.Body = responseBodyStream;

            var factoryResult = RequestDelegateFactory.Create(@delegate);
            var requestDelegate = factoryResult.RequestDelegate;

            await requestDelegate(httpContext);

            var responseBody = Encoding.UTF8.GetString(responseBodyStream.ToArray());

            Assert.Equal("42", responseBody);
        }

        public static IEnumerable<object[]> BoolResult
        {
            get
            {
                bool TestAction() => true;
                Task<bool> TaskTestAction() => Task.FromResult(true);
                ValueTask<bool> ValueTaskTestAction() => ValueTask.FromResult(true);

                static bool StaticTestAction() => true;
                static Task<bool> StaticTaskTestAction() => Task.FromResult(true);
                static ValueTask<bool> StaticValueTaskTestAction() => ValueTask.FromResult(true);

                return new List<object[]>
                {
                    new object[] { (Func<bool>)TestAction },
                    new object[] { (Func<Task<bool>>)TaskTestAction },
                    new object[] { (Func<ValueTask<bool>>)ValueTaskTestAction },
                    new object[] { (Func<bool>)StaticTestAction },
                    new object[] { (Func<Task<bool>>)StaticTaskTestAction },
                    new object[] { (Func<ValueTask<bool>>)StaticValueTaskTestAction },
                };
            }
        }

        [Theory]
        [MemberData(nameof(BoolResult))]
        public async Task RequestDelegateWritesBoolReturnValue(Delegate @delegate)
        {
            var httpContext = new DefaultHttpContext();
            var responseBodyStream = new MemoryStream();
            httpContext.Response.Body = responseBodyStream;

            var factoryResult = RequestDelegateFactory.Create(@delegate);
            var requestDelegate = factoryResult.RequestDelegate;

            await requestDelegate(httpContext);

            var responseBody = Encoding.UTF8.GetString(responseBodyStream.ToArray());

            Assert.Equal("true", responseBody);
        }

        public static IEnumerable<object[]> NullResult
        {
            get
            {
                IResult? TestAction() => null;
                Task<bool?>? TaskBoolAction() => null;
                Task<IResult?>? TaskNullAction() => null;
                Task<IResult?> TaskTestAction() => Task.FromResult<IResult?>(null);
                ValueTask<IResult?> ValueTaskTestAction() => ValueTask.FromResult<IResult?>(null);

                return new List<object[]>
                {
                    new object[] { (Func<IResult?>)TestAction, "The IResult returned by the Delegate must not be null." },
                    new object[] { (Func<Task<IResult?>?>)TaskNullAction, "The IResult in Task<IResult> response must not be null." },
                    new object[] { (Func<Task<bool?>?>)TaskBoolAction, "The Task returned by the Delegate must not be null." },
                    new object[] { (Func<Task<IResult?>>)TaskTestAction, "The IResult returned by the Delegate must not be null." },
                    new object[] { (Func<ValueTask<IResult?>>)ValueTaskTestAction, "The IResult returned by the Delegate must not be null." },
                };
            }
        }

        [Theory]
        [MemberData(nameof(NullResult))]
        public async Task RequestDelegateThrowsInvalidOperationExceptionOnNullDelegate(Delegate @delegate, string message)
        {
            var httpContext = new DefaultHttpContext();
            var responseBodyStream = new MemoryStream();
            httpContext.Response.Body = responseBodyStream;

            var factoryResult = RequestDelegateFactory.Create(@delegate);
            var requestDelegate = factoryResult.RequestDelegate;

            var exception = await Assert.ThrowsAnyAsync<InvalidOperationException>(async () => await requestDelegate(httpContext));
            Assert.Contains(message, exception.Message);
        }

        public static IEnumerable<object[]> NullContentResult
        {
            get
            {
                bool? TestBoolAction() => null;
                Task<bool?> TaskTestBoolAction() => Task.FromResult<bool?>(null);
                ValueTask<bool?> ValueTaskTestBoolAction() => ValueTask.FromResult<bool?>(null);

                int? TestIntAction() => null;
                Task<int?> TaskTestIntAction() => Task.FromResult<int?>(null);
                ValueTask<int?> ValueTaskTestIntAction() => ValueTask.FromResult<int?>(null);

                Todo? TestTodoAction() => null;
                Task<Todo?> TaskTestTodoAction() => Task.FromResult<Todo?>(null);
                ValueTask<Todo?> ValueTaskTestTodoAction() => ValueTask.FromResult<Todo?>(null);

                return new List<object[]>
                {
                    new object[] { (Func<bool?>)TestBoolAction },
                    new object[] { (Func<Task<bool?>>)TaskTestBoolAction },
                    new object[] { (Func<ValueTask<bool?>>)ValueTaskTestBoolAction },
                    new object[] { (Func<int?>)TestIntAction },
                    new object[] { (Func<Task<int?>>)TaskTestIntAction },
                    new object[] { (Func<ValueTask<int?>>)ValueTaskTestIntAction },
                    new object[] { (Func<Todo?>)TestTodoAction },
                    new object[] { (Func<Task<Todo?>>)TaskTestTodoAction },
                    new object[] { (Func<ValueTask<Todo?>>)ValueTaskTestTodoAction },
                };
            }
        }

        [Theory]
        [MemberData(nameof(NullContentResult))]
        public async Task RequestDelegateWritesNullReturnNullValue(Delegate @delegate)
        {
            var httpContext = new DefaultHttpContext();
            var responseBodyStream = new MemoryStream();
            httpContext.Response.Body = responseBodyStream;

            var factoryResult = RequestDelegateFactory.Create(@delegate);
            var requestDelegate = factoryResult.RequestDelegate;

            await requestDelegate(httpContext);

            var responseBody = Encoding.UTF8.GetString(responseBodyStream.ToArray());

            Assert.Equal("null", responseBody);
        }

        public static IEnumerable<object?[]> QueryParamOptionalityData
        {
            get
            {
                string requiredQueryParam(string name) => $"Hello {name}!";
                string defaultValueQueryParam(string name = "DefaultName") => $"Hello {name}!";
                string nullableQueryParam(string? name) => $"Hello {name}!";
                string requiredParseableQueryParam(int age) => $"Age: {age}";
                string defaultValueParseableQueryParam(int age = 12) => $"Age: {age}";
                string nullableQueryParseableParam(int? age) => $"Age: {age}";

                return new List<object?[]>
                {
                    new object?[] { (Func<string, string>)requiredQueryParam, "name", null, true, null},
                    new object?[] { (Func<string, string>)requiredQueryParam, "name", "TestName", false, "Hello TestName!" },
                    new object?[] { (Func<string, string>)defaultValueQueryParam, "name", null, false, "Hello DefaultName!" },
                    new object?[] { (Func<string, string>)defaultValueQueryParam, "name", "TestName", false, "Hello TestName!" },
                    new object?[] { (Func<string?, string>)nullableQueryParam, "name", null, false, "Hello !" },
                    new object?[] { (Func<string?, string>)nullableQueryParam, "name", "TestName", false, "Hello TestName!"},

                    new object?[] { (Func<int, string>)requiredParseableQueryParam, "age", null, true, null},
                    new object?[] { (Func<int, string>)requiredParseableQueryParam, "age", "42", false, "Age: 42" },
                    new object?[] { (Func<int, string>)defaultValueParseableQueryParam, "age", null, false, "Age: 12" },
                    new object?[] { (Func<int, string>)defaultValueParseableQueryParam, "age", "42", false, "Age: 42" },
                    new object?[] { (Func<int?, string>)nullableQueryParseableParam, "age", null, false, "Age: " },
                    new object?[] { (Func<int?, string>)nullableQueryParseableParam, "age", "42", false, "Age: 42"},
                };
            }
        }

        [Theory]
        [MemberData(nameof(QueryParamOptionalityData))]
        public async Task RequestDelegateHandlesQueryParamOptionality(Delegate @delegate, string paramName, string? queryParam, bool isInvalid, string? expectedResponse)
        {
            var httpContext = new DefaultHttpContext();
            var responseBodyStream = new MemoryStream();
            httpContext.Response.Body = responseBodyStream;

            if (queryParam is not null)
            {
                httpContext.Request.Query = new QueryCollection(new Dictionary<string, StringValues>
                {
                    [paramName] = queryParam
                });
            }

            var serviceCollection = new ServiceCollection();
            serviceCollection.AddSingleton(LoggerFactory);
            httpContext.RequestServices = serviceCollection.BuildServiceProvider();

            var factoryResult = RequestDelegateFactory.Create(@delegate);
            var requestDelegate = factoryResult.RequestDelegate;

            await requestDelegate(httpContext);

            var logs = TestSink.Writes.ToArray();

            if (isInvalid)
            {
                Assert.Equal(400, httpContext.Response.StatusCode);
                var log = Assert.Single(logs);
                Assert.Equal(LogLevel.Debug, log.LogLevel);
                Assert.Equal(new EventId(4, "RequiredParameterNotProvided"), log.EventId);
                var expectedType = paramName == "age" ? "Int32 age" : "String name";
                Assert.Equal($@"Required parameter ""{expectedType}"" was not provided.", log.Message);
            }
            else
            {
                Assert.Equal(200, httpContext.Response.StatusCode);
                Assert.False(httpContext.RequestAborted.IsCancellationRequested);
                var decodedResponseBody = Encoding.UTF8.GetString(responseBodyStream.ToArray());
                Assert.Equal(expectedResponse, decodedResponseBody);
            }
        }

        public static IEnumerable<object?[]> RouteParamOptionalityData
        {
            get
            {
                string requiredRouteParam(string name) => $"Hello {name}!";
                string defaultValueRouteParam(string name = "DefaultName") => $"Hello {name}!";
                string nullableRouteParam(string? name) => $"Hello {name}!";
                string requiredParseableRouteParam(int age) => $"Age: {age}";
                string defaultValueParseableRouteParam(int age = 12) => $"Age: {age}";
                string nullableParseableRouteParam(int? age) => $"Age: {age}";

                return new List<object?[]>
                {
                    new object?[] { (Func<string, string>)requiredRouteParam, "name", null, true, null},
                    new object?[] { (Func<string, string>)requiredRouteParam, "name", "TestName", false, "Hello TestName!" },
                    new object?[] { (Func<string, string>)defaultValueRouteParam, "name", null, false, "Hello DefaultName!" },
                    new object?[] { (Func<string, string>)defaultValueRouteParam, "name", "TestName", false, "Hello TestName!" },
                    new object?[] { (Func<string?, string>)nullableRouteParam, "name", null, false, "Hello !" },
                    new object?[] { (Func<string?, string>)nullableRouteParam, "name", "TestName", false, "Hello TestName!" },

                    new object?[] { (Func<int, string>)requiredParseableRouteParam, "age", null, true, null},
                    new object?[] { (Func<int, string>)requiredParseableRouteParam, "age", "42", false, "Age: 42" },
                    new object?[] { (Func<int, string>)defaultValueParseableRouteParam, "age", null, false, "Age: 12" },
                    new object?[] { (Func<int, string>)defaultValueParseableRouteParam, "age", "42", false, "Age: 42" },
                    new object?[] { (Func<int?, string>)nullableParseableRouteParam, "age", null, false, "Age: " },
                    new object?[] { (Func<int?, string>)nullableParseableRouteParam, "age", "42", false, "Age: 42"},
                };
            }
        }

        [Theory]
        [MemberData(nameof(RouteParamOptionalityData))]
        public async Task RequestDelegateHandlesRouteParamOptionality(Delegate @delegate, string paramName, string? routeParam, bool isInvalid, string? expectedResponse)
        {
            var httpContext = new DefaultHttpContext();
            var responseBodyStream = new MemoryStream();
            httpContext.Response.Body = responseBodyStream;

            if (routeParam is not null)
            {
                httpContext.Request.RouteValues[paramName] = routeParam;
            }

            var serviceCollection = new ServiceCollection();
            serviceCollection.AddSingleton(LoggerFactory);
            httpContext.RequestServices = serviceCollection.BuildServiceProvider();

            var factoryResult = RequestDelegateFactory.Create(@delegate, new()
            {
                RouteParameterNames = routeParam is not null ? new[] { paramName } : Array.Empty<string>()
            });

            var requestDelegate = factoryResult.RequestDelegate;

            await requestDelegate(httpContext);

            var logs = TestSink.Writes.ToArray();

            if (isInvalid)
            {
                Assert.Equal(400, httpContext.Response.StatusCode);
                var log = Assert.Single(logs);
                Assert.Equal(LogLevel.Debug, log.LogLevel);
                Assert.Equal(new EventId(4, "RequiredParameterNotProvided"), log.EventId);
                var expectedType = paramName == "age" ? "Int32 age" : "String name";
                Assert.Equal($@"Required parameter ""{expectedType}"" was not provided.", log.Message);
            }
            else
            {
                Assert.Equal(200, httpContext.Response.StatusCode);
                Assert.False(httpContext.RequestAborted.IsCancellationRequested);
                var decodedResponseBody = Encoding.UTF8.GetString(responseBodyStream.ToArray());
                Assert.Equal(expectedResponse, decodedResponseBody);
            }
        }

        public static IEnumerable<object?[]> BodyParamOptionalityData
        {
            get
            {
                string requiredBodyParam(Todo todo) => $"Todo: {todo.Name}";
                string defaultValueBodyParam(Todo? todo = null) => $"Todo: {todo?.Name}";
                string nullableBodyParam(Todo? todo) => $"Todo: {todo?.Name}";

                return new List<object?[]>
                {
                    new object?[] { (Func<Todo, string>)requiredBodyParam, false, true, null },
                    new object?[] { (Func<Todo, string>)requiredBodyParam, true, false, "Todo: Default Todo"},
                    new object?[] { (Func<Todo, string>)defaultValueBodyParam, false, false, "Todo: "},
                    new object?[] { (Func<Todo, string>)defaultValueBodyParam, true, false, "Todo: Default Todo"},
                    new object?[] { (Func<Todo?, string>)nullableBodyParam, false, false, "Todo: " },
                    new object?[] { (Func<Todo?, string>)nullableBodyParam, true, false, "Todo: Default Todo" },
                };
            }
        }

        [Theory]
        [MemberData(nameof(BodyParamOptionalityData))]
        public async Task RequestDelegateHandlesBodyParamOptionality(Delegate @delegate, bool hasBody, bool isInvalid, string? expectedResponse)
        {
            var httpContext = new DefaultHttpContext();
            var responseBodyStream = new MemoryStream();
            httpContext.Response.Body = responseBodyStream;

            if (hasBody)
            {
                var todo = new Todo() { Name = "Default Todo" };
                var requestBodyBytes = JsonSerializer.SerializeToUtf8Bytes(todo);
                var stream = new MemoryStream(requestBodyBytes);
                httpContext.Request.Body = stream;
                httpContext.Request.Headers["Content-Type"] = "application/json";
                httpContext.Request.ContentLength = stream.Length;
                httpContext.Features.Set<IHttpRequestBodyDetectionFeature>(new RequestBodyDetectionFeature(true));
            }

            var jsonOptions = new JsonOptions();
            jsonOptions.SerializerOptions.Converters.Add(new TodoJsonConverter());

            var serviceCollection = new ServiceCollection();
            serviceCollection.AddSingleton(LoggerFactory);
            serviceCollection.AddSingleton(Options.Create(jsonOptions));
            httpContext.RequestServices = serviceCollection.BuildServiceProvider();

            var factoryResult = RequestDelegateFactory.Create(@delegate);
            var requestDelegate = factoryResult.RequestDelegate;

            await requestDelegate(httpContext);

            var logs = TestSink.Writes.ToArray();

            if (isInvalid)
            {
                Assert.Equal(400, httpContext.Response.StatusCode);
                var log = Assert.Single(logs);
                Assert.Equal(LogLevel.Debug, log.LogLevel);
                Assert.Equal(new EventId(4, "RequiredParameterNotProvided"), log.EventId);
                Assert.Equal(@"Required parameter ""Todo todo"" was not provided.", log.Message);
            }
            else
            {
                Assert.Equal(200, httpContext.Response.StatusCode);
                Assert.False(httpContext.RequestAborted.IsCancellationRequested);
                var decodedResponseBody = Encoding.UTF8.GetString(responseBodyStream.ToArray());
                Assert.Equal(expectedResponse, decodedResponseBody);
            }
        }

        [Fact]
        public async Task RequestDelegateDoesSupportBindAsyncOptionality()
        {
            var httpContext = new DefaultHttpContext()
            {
                RequestServices = new ServiceCollection().AddSingleton(LoggerFactory).BuildServiceProvider(),
            };

            var invoked = false;

<<<<<<< HEAD
            var factoryResult = RequestDelegateFactory.Create((MyTryParseHttpContextRecord? arg1) =>
=======
            var requestDelegate = RequestDelegateFactory.Create((MyBindAsyncRecord? arg1) =>
>>>>>>> 1329a6f7
            {
                invoked = true;
            });

            var requestDelegate = factoryResult.RequestDelegate;
            await requestDelegate(httpContext);

            Assert.True(invoked);
        }

        public static IEnumerable<object?[]> ServiceParamOptionalityData
        {
            get
            {
                string requiredExplicitService([FromService] MyService service) => $"Service: {service}";
                string defaultValueExplicitServiceParam([FromService] MyService? service = null) => $"Service: {service}";
                string nullableExplicitServiceParam([FromService] MyService? service) => $"Service: {service}";

                return new List<object?[]>
                {
                    new object?[] { (Func<MyService, string>)requiredExplicitService, false, true},
                    new object?[] { (Func<MyService, string>)requiredExplicitService, true, false},

                    new object?[] { (Func<MyService, string>)defaultValueExplicitServiceParam, false, false},
                    new object?[] { (Func<MyService, string>)defaultValueExplicitServiceParam, true, false},

                    new object?[] { (Func<MyService?, string>)nullableExplicitServiceParam, false, false},
                    new object?[] { (Func<MyService?, string>)nullableExplicitServiceParam, true, false},
                };
            }
        }

        [Theory]
        [MemberData(nameof(ServiceParamOptionalityData))]
        public async Task RequestDelegateHandlesServiceParamOptionality(Delegate @delegate, bool hasService, bool isInvalid)
        {
            var httpContext = new DefaultHttpContext();

            var serviceCollection = new ServiceCollection();
            serviceCollection.AddSingleton(LoggerFactory);
            if (hasService)
            {
                var service = new MyService();

                serviceCollection.AddSingleton(service);
            }
            var services = serviceCollection.BuildServiceProvider();
            httpContext.RequestServices = services;
            RequestDelegateFactoryOptions options = new() { ServiceProvider = services };

            var factoryResult = RequestDelegateFactory.Create(@delegate, options);
            var requestDelegate = factoryResult.RequestDelegate;

            if (!isInvalid)
            {
                await requestDelegate(httpContext);
                Assert.Equal(200, httpContext.Response.StatusCode);
            }
            else
            {
                await Assert.ThrowsAsync<InvalidOperationException>(() => requestDelegate(httpContext));
                Assert.False(httpContext.RequestAborted.IsCancellationRequested);
            }
        }


        public static IEnumerable<object?[]> AllowEmptyData
        {
            get
            {
                string disallowEmptyAndNonOptional([FromBody(AllowEmpty = false)] Todo todo) => $"{todo}";
                string allowEmptyAndNonOptional([FromBody(AllowEmpty = true)] Todo todo) => $"{todo}";
                string allowEmptyAndOptional([FromBody(AllowEmpty = true)] Todo? todo = null) => $"{todo}";
                string disallowEmptyAndOptional([FromBody(AllowEmpty = false)] Todo? todo = null) => $"{todo}";

                return new List<object?[]>
                {
                    new object?[] { (Func<Todo, string>)disallowEmptyAndNonOptional, false },
                    new object?[] { (Func<Todo, string>)allowEmptyAndNonOptional, true },
                    new object?[] { (Func<Todo, string>)allowEmptyAndOptional, true },
                    new object?[] { (Func<Todo, string>)disallowEmptyAndOptional, true }
                };
            }
        }

        [Theory]
        [MemberData(nameof(AllowEmptyData))]
        public async Task AllowEmptyOverridesOptionality(Delegate @delegate, bool allowsEmptyRequest)
        {
            var httpContext = new DefaultHttpContext();

            var serviceCollection = new ServiceCollection();
            serviceCollection.AddSingleton(LoggerFactory);
            httpContext.RequestServices = serviceCollection.BuildServiceProvider();

            var factoryResult = RequestDelegateFactory.Create(@delegate);
            var requestDelegate = factoryResult.RequestDelegate;


            await requestDelegate(httpContext);

            var logs = TestSink.Writes.ToArray();

            if (!allowsEmptyRequest)
            {
                Assert.Equal(400, httpContext.Response.StatusCode);
                var log = Assert.Single(logs);
                Assert.Equal(LogLevel.Debug, log.LogLevel);
                Assert.Equal(new EventId(4, "RequiredParameterNotProvided"), log.EventId);
                Assert.Equal(@"Required parameter ""Todo todo"" was not provided.", log.Message);
            }
            else
            {
                Assert.Equal(200, httpContext.Response.StatusCode);
                Assert.False(httpContext.RequestAborted.IsCancellationRequested);
            }
        }

#nullable disable

        [Theory]
        [InlineData(true, "Hello TestName!")]
        [InlineData(false, "Hello !")]
        public async Task CanSetStringParamAsOptionalWithNullabilityDisability(bool provideValue, string expectedResponse)
        {
            string optionalQueryParam(string name = null) => $"Hello {name}!";

            var httpContext = new DefaultHttpContext();
            var responseBodyStream = new MemoryStream();
            httpContext.Response.Body = responseBodyStream;

            if (provideValue)
            {
                httpContext.Request.Query = new QueryCollection(new Dictionary<string, StringValues>
                {
                    ["name"] = "TestName"
                });
            }

            var factoryResult = RequestDelegateFactory.Create(optionalQueryParam);
            var requestDelegate = factoryResult.RequestDelegate;

            await requestDelegate(httpContext);

            Assert.Equal(200, httpContext.Response.StatusCode);
            Assert.False(httpContext.RequestAborted.IsCancellationRequested);
            var decodedResponseBody = Encoding.UTF8.GetString(responseBodyStream.ToArray());
            Assert.Equal(expectedResponse, decodedResponseBody);
        }

        [Theory]
        [InlineData(true, "Age: 42")]
        [InlineData(false, "Age: 0")]
        public async Task CanSetParseableStringParamAsOptionalWithNullabilityDisability(bool provideValue, string expectedResponse)
        {
            string optionalQueryParam(int age = default(int)) => $"Age: {age}";

            var httpContext = new DefaultHttpContext();
            var responseBodyStream = new MemoryStream();
            httpContext.Response.Body = responseBodyStream;

            if (provideValue)
            {
                httpContext.Request.Query = new QueryCollection(new Dictionary<string, StringValues>
                {
                    ["age"] = "42"
                });
            }

            var factoryResult = RequestDelegateFactory.Create(optionalQueryParam);
            var requestDelegate = factoryResult.RequestDelegate;

            await requestDelegate(httpContext);

            Assert.Equal(200, httpContext.Response.StatusCode);
            Assert.False(httpContext.RequestAborted.IsCancellationRequested);
            var decodedResponseBody = Encoding.UTF8.GetString(responseBodyStream.ToArray());
            Assert.Equal(expectedResponse, decodedResponseBody);
        }

#nullable enable

        private class Todo : ITodo
        {
            public int Id { get; set; }
            public string? Name { get; set; } = "Todo";
            public bool IsComplete { get; set; }
        }

        private class CustomTodo : Todo
        {
            public static async ValueTask<object?> BindAsync(HttpContext context)
            {
                var body = await context.Request.ReadFromJsonAsync<CustomTodo>();
                context.Request.Body.Position = 0;
                return body;
            }
        }

        private record struct TodoStruct(int Id, string? Name, bool IsComplete) : ITodo;

        private interface ITodo
        {
            public int Id { get; }
            public string? Name { get; }
            public bool IsComplete { get; }
        }

        class TodoJsonConverter : JsonConverter<ITodo>
        {
            public override ITodo? Read(ref Utf8JsonReader reader, Type typeToConvert, JsonSerializerOptions options)
            {
                var todo = new Todo();
                while (reader.Read())
                {
                    if (reader.TokenType == JsonTokenType.EndObject)
                    {
                        break;
                    }

                    var property = reader.GetString()!;
                    reader.Read();

                    switch (property.ToLowerInvariant())
                    {
                        case "id":
                            todo.Id = reader.GetInt32();
                            break;
                        case "name":
                            todo.Name = reader.GetString();
                            break;
                        case "iscomplete":
                            todo.IsComplete = reader.GetBoolean();
                            break;
                        default:
                            break;
                    }
                }

                return todo;
            }

            public override void Write(Utf8JsonWriter writer, ITodo value, JsonSerializerOptions options)
            {
                throw new NotImplementedException();
            }
        }

        private struct BodyStruct
        {
            public int Id { get; set; }
        }

        private class FromRouteAttribute : Attribute, IFromRouteMetadata
        {
            public string? Name { get; set; }
        }

        private class FromQueryAttribute : Attribute, IFromQueryMetadata
        {
            public string? Name { get; set; }
        }

        private class FromHeaderAttribute : Attribute, IFromHeaderMetadata
        {
            public string? Name { get; set; }
        }

        private class FromBodyAttribute : Attribute, IFromBodyMetadata
        {
            public bool AllowEmpty { get; set; }
        }

        private class FromServiceAttribute : Attribute, IFromServiceMetadata
        {
        }

        class HttpHandler
        {
            private int _calls;

            public void Handle(HttpContext httpContext)
            {
                _calls++;
                httpContext.Items["calls"] = _calls;
            }
        }

        private interface IMyService
        {
        }

        private class MyService : IMyService
        {
        }

        private class CustomResult : IResult
        {
            private readonly string _resultString;

            public CustomResult(string resultString)
            {
                _resultString = resultString;
            }

            public Task ExecuteAsync(HttpContext httpContext)
            {
                return httpContext.Response.WriteAsync(_resultString);
            }
        }

        private class IOExceptionThrowingRequestBodyStream : Stream
        {
            private readonly Exception _exceptionToThrow;

            public IOExceptionThrowingRequestBodyStream(Exception exceptionToThrow)
            {
                _exceptionToThrow = exceptionToThrow;
            }

            public override bool CanRead => true;

            public override bool CanSeek => false;

            public override bool CanWrite => false;

            public override long Length => throw new NotImplementedException();

            public override long Position { get => throw new NotImplementedException(); set => throw new NotImplementedException(); }

            public override void Flush()
            {
                throw new NotImplementedException();
            }

            public override int Read(byte[] buffer, int offset, int count)
            {
                throw _exceptionToThrow;
            }

            public override long Seek(long offset, SeekOrigin origin)
            {
                throw new NotImplementedException();
            }

            public override void SetLength(long value)
            {
                throw new NotImplementedException();
            }

            public override void Write(byte[] buffer, int offset, int count)
            {
                throw new NotImplementedException();
            }
        }

        private class EmptyServiceProvider : IServiceScope, IServiceProvider, IServiceScopeFactory
        {
            public IServiceProvider ServiceProvider => this;

            public IServiceScope CreateScope()
            {
                return new EmptyServiceProvider();
            }

            public void Dispose()
            {

            }

            public object? GetService(Type serviceType)
            {
                if (serviceType == typeof(IServiceScopeFactory))
                {
                    return this;
                }
                return null;
            }
        }

        private class TestHttpRequestLifetimeFeature : IHttpRequestLifetimeFeature
        {
            private readonly CancellationTokenSource _requestAbortedCts = new();

            public CancellationToken RequestAborted { get => _requestAbortedCts.Token; set => throw new NotImplementedException(); }

            public void Abort()
            {
                _requestAbortedCts.Cancel();
            }
        }

        private class RequestBodyDetectionFeature : IHttpRequestBodyDetectionFeature
        {
            public RequestBodyDetectionFeature(bool canHaveBody)
            {
                CanHaveBody = canHaveBody;
            }

            public bool CanHaveBody { get; }
        }
    }
}<|MERGE_RESOLUTION|>--- conflicted
+++ resolved
@@ -636,11 +636,7 @@
 
             httpContext.Request.Headers.Referer = "https://example.org";
 
-<<<<<<< HEAD
-            var resultFactory = RequestDelegateFactory.Create((HttpContext httpContext, MyTryParseHttpContextRecord tryParsable) =>
-=======
             var requestDelegate = RequestDelegateFactory.Create((HttpContext httpContext, MyBindAsyncRecord tryParsable) =>
->>>>>>> 1329a6f7
             {
                 httpContext.Items["tryParsable"] = tryParsable;
             });
@@ -659,11 +655,7 @@
 
             httpContext.Request.Headers.Referer = "https://example.org";
 
-<<<<<<< HEAD
-            var factoryResult = RequestDelegateFactory.Create((HttpContext httpContext, MyTryParseHttpContextStruct tryParsable) =>
-=======
             var requestDelegate = RequestDelegateFactory.Create((HttpContext httpContext, MyBindAsyncStruct tryParsable) =>
->>>>>>> 1329a6f7
             {
                 httpContext.Items["tryParsable"] = tryParsable;
             });
@@ -677,14 +669,9 @@
         [Fact]
         public async Task RequestDelegateUsesTryParseStringoOverBindAsyncGivenExplicitAttribute()
         {
-<<<<<<< HEAD
-            var fromRouteFactoryResult = RequestDelegateFactory.Create((HttpContext httpContext, [FromRoute] MyTryParseHttpContextRecord tryParsable) => { });
-            var fromQueryFactoryResult = RequestDelegateFactory.Create((HttpContext httpContext, [FromQuery] MyTryParseHttpContextRecord tryParsable) => { });
-
-=======
             var fromRouteRequestDelegate = RequestDelegateFactory.Create((HttpContext httpContext, [FromRoute] MyBindAsyncRecord tryParsable) => { });
             var fromQueryRequestDelegate = RequestDelegateFactory.Create((HttpContext httpContext, [FromQuery] MyBindAsyncRecord tryParsable) => { });
->>>>>>> 1329a6f7
+
 
             var httpContext = new DefaultHttpContext
             {
@@ -711,11 +698,7 @@
         [Fact]
         public async Task RequestDelegateUsesTryParseStringOverBindAsyncGivenNullableStruct()
         {
-<<<<<<< HEAD
-            var fromRouteFactoryResult = RequestDelegateFactory.Create((HttpContext httpContext, MyTryParseHttpContextStruct? tryParsable) => { });
-=======
             var fromRouteRequestDelegate = RequestDelegateFactory.Create((HttpContext httpContext, MyBindAsyncStruct? tryParsable) => { });
->>>>>>> 1329a6f7
 
             var httpContext = new DefaultHttpContext
             {
@@ -818,11 +801,7 @@
 
             var invoked = false;
 
-<<<<<<< HEAD
-            var factoryResult = RequestDelegateFactory.Create((MyTryParseHttpContextRecord arg1, MyTryParseHttpContextRecord arg2) =>
-=======
             var requestDelegate = RequestDelegateFactory.Create((MyBindAsyncRecord arg1, MyBindAsyncRecord arg2) =>
->>>>>>> 1329a6f7
             {
                 invoked = true;
             });
@@ -2042,11 +2021,7 @@
 
             var invoked = false;
 
-<<<<<<< HEAD
-            var factoryResult = RequestDelegateFactory.Create((MyTryParseHttpContextRecord? arg1) =>
-=======
             var requestDelegate = RequestDelegateFactory.Create((MyBindAsyncRecord? arg1) =>
->>>>>>> 1329a6f7
             {
                 invoked = true;
             });
