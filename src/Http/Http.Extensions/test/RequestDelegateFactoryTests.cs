--- conflicted
+++ resolved
@@ -1616,15 +1616,12 @@
             serviceCollection.AddSingleton(LoggerFactory);
             httpContext.RequestServices = serviceCollection.BuildServiceProvider();
 
-<<<<<<< HEAD
-            var factoryResult = RequestDelegateFactory.Create(@delegate);
-            var requestDelegate = factoryResult.RequestDelegate;
-=======
-            var requestDelegate = RequestDelegateFactory.Create(@delegate, new()
+            var factoryResult = RequestDelegateFactory.Create(@delegate, new()
             {
                 RouteParameterNames = routeParam is not null ? new[] { paramName } : Array.Empty<string>()
             });
->>>>>>> a079651a
+
+            var requestDelegate = factoryResult.RequestDelegate;
 
             await requestDelegate(httpContext);
 
