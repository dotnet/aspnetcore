// Licensed to the .NET Foundation under one or more agreements.
// The .NET Foundation licenses this file to you under the MIT license.

using System.Text.Json;
using System.Text.Json.Serialization;
using Microsoft.AspNetCore.Http.Json;
using Microsoft.Extensions.DependencyInjection;
using Microsoft.Extensions.Logging;
using Microsoft.Extensions.Logging.Abstractions;

namespace Microsoft.AspNetCore.Http.HttpResults;

public partial class HttpResultsHelperTests
{
    [Theory]
    [InlineData(true)]
    [InlineData(false)]
    public async Task WriteResultAsJsonAsync_Works_ForValueTypes(bool useJsonContext)
    {
        // Arrange
        var value = new TodoStruct()
        {
            Id = 1,
            IsComplete = true,
            Name = "Write even more tests!",
        };
        var responseBodyStream = new MemoryStream();
        var httpContext = CreateHttpContext(responseBodyStream);
        var serializerOptions = new JsonOptions().SerializerOptions;

        if (useJsonContext)
        {
            serializerOptions.AddContext<TestJsonContext>();
        }

        // Act
        await HttpResultsHelper.WriteResultAsJsonAsync(httpContext, NullLogger.Instance, value, jsonSerializerOptions: serializerOptions);

        // Assert
        var body = JsonSerializer.Deserialize<TodoStruct>(responseBodyStream.ToArray(), serializerOptions);

        Assert.Equal("Write even more tests!", body!.Name);
        Assert.True(body!.IsComplete);
    }

    [Theory]
    [InlineData(true)]
    [InlineData(false)]
    public async Task WriteResultAsJsonAsync_Works_ForReferenceTypes(bool useJsonContext)
    {
        // Arrange
        var value = new Todo()
        {
            Id = 1,
            IsComplete = true,
            Name = "Write even more tests!",
        };
        var responseBodyStream = new MemoryStream();
        var httpContext = CreateHttpContext(responseBodyStream);
        var serializerOptions = new JsonOptions().SerializerOptions;

        if (useJsonContext)
        {
            serializerOptions.AddContext<TestJsonContext>();
        }

        // Act
        await HttpResultsHelper.WriteResultAsJsonAsync(httpContext, NullLogger.Instance, value, jsonSerializerOptions: serializerOptions);

        // Assert
        var body = JsonSerializer.Deserialize<Todo>(responseBodyStream.ToArray(), serializerOptions);

        Assert.NotNull(body);
        Assert.Equal("Write even more tests!", body!.Name);
        Assert.True(body!.IsComplete);
    }

    [Theory]
    [InlineData(true)]
    [InlineData(false)]
    public async Task WriteResultAsJsonAsync_Works_ForChildTypes(bool useJsonContext)
    {
        // Arrange
        var value = new TodoChild()
        {
            Id = 1,
            IsComplete = true,
            Name = "Write even more tests!",
            Child = "With type hierarchies!"
        };
        var responseBodyStream = new MemoryStream();
        var httpContext = CreateHttpContext(responseBodyStream);
        var serializerOptions = new JsonOptions().SerializerOptions;

        if (useJsonContext)
        {
            serializerOptions.AddContext<TestJsonContext>();
        }

        // Act
        await HttpResultsHelper.WriteResultAsJsonAsync(httpContext, NullLogger.Instance, value, jsonSerializerOptions: serializerOptions);

        // Assert
        var body = JsonSerializer.Deserialize<TodoChild>(responseBodyStream.ToArray(), serializerOptions);

        Assert.NotNull(body);
        Assert.Equal("Write even more tests!", body!.Name);
        Assert.True(body!.IsComplete);
        Assert.Equal("With type hierarchies!", body!.Child);
    }

    [Theory]
    [InlineData(true)]
    [InlineData(false)]
    public async Task WriteResultAsJsonAsync_Works_UsingBaseType_ForChildTypes(bool useJsonContext)
    {
        // Arrange
        var value = new TodoChild()
        {
            Id = 1,
            IsComplete = true,
            Name = "Write even more tests!",
            Child = "With type hierarchies!"
        };
        var responseBodyStream = new MemoryStream();
        var httpContext = CreateHttpContext(responseBodyStream);
        var serializerOptions = new JsonOptions().SerializerOptions;

        if (useJsonContext)
        {
            serializerOptions.AddContext<TestJsonContext>();
        }

        // Act
        await HttpResultsHelper.WriteResultAsJsonAsync<Todo>(httpContext, NullLogger.Instance, value, jsonSerializerOptions: serializerOptions);

        // Assert
        var body = JsonSerializer.Deserialize<TodoChild>(responseBodyStream.ToArray(), serializerOptions);

        Assert.NotNull(body);
        Assert.Equal("Write even more tests!", body!.Name);
        Assert.True(body!.IsComplete);
        Assert.Equal("With type hierarchies!", body!.Child);
    }

    [Theory]
    [InlineData(true)]
    [InlineData(false)]
    public async Task WriteResultAsJsonAsync_Works_UsingBaseType_ForChildTypes_WithJsonPolymorphism(bool useJsonContext)
    {
        // Arrange
        var value = new TodoJsonChild()
        {
            Id = 1,
            IsComplete = true,
            Name = "Write even more tests!",
            Child = "With type hierarchies!"
        };
        var responseBodyStream = new MemoryStream();
        var httpContext = CreateHttpContext(responseBodyStream);
        var serializerOptions = new JsonOptions().SerializerOptions;

        if (useJsonContext)
        {
            serializerOptions.AddContext<TestJsonContext>();
        }

        // Act
        await HttpResultsHelper.WriteResultAsJsonAsync<JsonTodo>(httpContext, NullLogger.Instance, value, jsonSerializerOptions: serializerOptions);

        // Assert
        var body = JsonSerializer.Deserialize<TodoJsonChild>(responseBodyStream.ToArray(), serializerOptions);

        Assert.NotNull(body);
        Assert.Equal("Write even more tests!", body!.Name);
        Assert.True(body!.IsComplete);
        Assert.Equal("With type hierarchies!", body!.Child);
    }

    private static DefaultHttpContext CreateHttpContext(Stream stream)
        => new()
        {
            RequestServices = CreateServices(),
            Response =
            {
                Body = stream,
            },
        };

    private static IServiceProvider CreateServices()
    {
        var services = new ServiceCollection();
        services.AddSingleton<ILoggerFactory, NullLoggerFactory>();
<<<<<<< HEAD
=======

        if (useJsonContext)
        {
            services.ConfigureHttpJsonOptions(o => o.SerializerOptions.TypeInfoResolver = TestJsonContext.Default);
        }

>>>>>>> cb780bea
        return services.BuildServiceProvider();
    }

    [JsonSerializable(typeof(Todo))]
    [JsonSerializable(typeof(TodoChild))]
    [JsonSerializable(typeof(JsonTodo))]
    [JsonSerializable(typeof(TodoStruct))]
    private partial class TestJsonContext : JsonSerializerContext
    { }

    private class Todo
    {
        public int Id { get; set; }
        public string Name { get; set; } = "Todo";
        public bool IsComplete { get; set; }
    }

    private struct TodoStruct
    {
        public TodoStruct()
        {
        }

        public int Id { get; set; }
        public string Name { get; set; } = "Todo";
        public bool IsComplete { get; set; }
    }

    private class TodoChild : Todo
    {
        public string Child { get; set; }
    }

    [JsonDerivedType(typeof(TodoJsonChild))]
    private class JsonTodo : Todo
    {
    }

    private class TodoJsonChild : JsonTodo
    {
        public string Child { get; set; }
    }
}<|MERGE_RESOLUTION|>--- conflicted
+++ resolved
@@ -191,15 +191,12 @@
     {
         var services = new ServiceCollection();
         services.AddSingleton<ILoggerFactory, NullLoggerFactory>();
-<<<<<<< HEAD
-=======
 
         if (useJsonContext)
         {
             services.ConfigureHttpJsonOptions(o => o.SerializerOptions.TypeInfoResolver = TestJsonContext.Default);
         }
 
->>>>>>> cb780bea
         return services.BuildServiceProvider();
     }
 
