--- conflicted
+++ resolved
@@ -1,12 +1,9 @@
 // Licensed to the .NET Foundation under one or more agreements.
 // The .NET Foundation licenses this file to you under the MIT license.
 
+using System.Reflection;
 using Microsoft.AspNetCore.Http.HttpResults;
-<<<<<<< HEAD
 using Microsoft.AspNetCore.Http.Metadata;
-=======
-using System.Reflection;
->>>>>>> 9304b398
 using Microsoft.AspNetCore.Mvc;
 
 var builder = WebApplication.CreateBuilder(args);
