// Licensed to the .NET Foundation under one or more agreements.
// The .NET Foundation licenses this file to you under the MIT license.

using System.Diagnostics.CodeAnalysis;
using System.Linq;
using System.Reflection;
using System.Runtime.CompilerServices;
using Microsoft.AspNetCore.Http;
using Microsoft.AspNetCore.Routing;
using Microsoft.AspNetCore.Routing.Patterns;
using Microsoft.CodeAnalysis.CSharp.Symbols;
using Microsoft.Extensions.DependencyInjection;
using Microsoft.Extensions.Options;

namespace Microsoft.AspNetCore.Builder;

/// <summary>
/// Provides extension methods for <see cref="IEndpointRouteBuilder"/> to add endpoints.
/// </summary>
public static class EndpointRouteBuilderExtensions
{
    internal const string MapEndpointTrimmerWarning = "This API may perform reflection on the supplied delegate and its parameters. These types may be trimmed if not directly referenced.";

    // Avoid creating a new array every call
    private static readonly string[] GetVerb = new[] { HttpMethods.Get };
    private static readonly string[] PostVerb = new[] { HttpMethods.Post };
    private static readonly string[] PutVerb = new[] { HttpMethods.Put };
    private static readonly string[] DeleteVerb = new[] { HttpMethods.Delete };
    private static readonly string[] PatchVerb = new[] { HttpMethods.Patch };

    /// <summary>
    /// Adds a <see cref="RouteEndpoint"/> to the <see cref="IEndpointRouteBuilder"/> that matches HTTP GET requests
    /// for the specified pattern.
    /// </summary>
    /// <param name="endpoints">The <see cref="IEndpointRouteBuilder"/> to add the route to.</param>
    /// <param name="pattern">The route pattern.</param>
    /// <param name="requestDelegate">The delegate executed when the endpoint is matched.</param>
    /// <returns>A <see cref="IEndpointConventionBuilder"/> that can be used to further customize the endpoint.</returns>
    [RequiresUnreferencedCode(EndpointRouteBuilderExtensions.MapEndpointTrimmerWarning)]
    public static IEndpointConventionBuilder MapGet(
        this IEndpointRouteBuilder endpoints,
        string pattern,
        RequestDelegate requestDelegate)
    {
        var returnType = requestDelegate.Method.ReturnType;
        if (returnType is { IsGenericType: true } && returnType.GetGenericTypeDefinition() == typeof(Task<>))
        {
            return MapMethods(endpoints, pattern, GetVerb, requestDelegate as Delegate);
        }
        return MapMethods(endpoints, pattern, GetVerb, requestDelegate);
    }

    /// <summary>
    /// Adds a <see cref="RouteEndpoint"/> to the <see cref="IEndpointRouteBuilder"/> that matches HTTP POST requests
    /// for the specified pattern.
    /// </summary>
    /// <param name="endpoints">The <see cref="IEndpointRouteBuilder"/> to add the route to.</param>
    /// <param name="pattern">The route pattern.</param>
    /// <param name="requestDelegate">The delegate executed when the endpoint is matched.</param>
    /// <returns>A <see cref="IEndpointConventionBuilder"/> that can be used to further customize the endpoint.</returns>
    public static IEndpointConventionBuilder MapPost(
        this IEndpointRouteBuilder endpoints,
        string pattern,
        RequestDelegate requestDelegate)
    {
        return MapMethods(endpoints, pattern, PostVerb, requestDelegate);
    }

    /// <summary>
    /// Adds a <see cref="RouteEndpoint"/> to the <see cref="IEndpointRouteBuilder"/> that matches HTTP PUT requests
    /// for the specified pattern.
    /// </summary>
    /// <param name="endpoints">The <see cref="IEndpointRouteBuilder"/> to add the route to.</param>
    /// <param name="pattern">The route pattern.</param>
    /// <param name="requestDelegate">The delegate executed when the endpoint is matched.</param>
    /// <returns>A <see cref="IEndpointConventionBuilder"/> that can be used to further customize the endpoint.</returns>
    public static IEndpointConventionBuilder MapPut(
        this IEndpointRouteBuilder endpoints,
        string pattern,
        RequestDelegate requestDelegate)
    {
        return MapMethods(endpoints, pattern, PutVerb, requestDelegate);
    }

    /// <summary>
    /// Adds a <see cref="RouteEndpoint"/> to the <see cref="IEndpointRouteBuilder"/> that matches HTTP DELETE requests
    /// for the specified pattern.
    /// </summary>
    /// <param name="endpoints">The <see cref="IEndpointRouteBuilder"/> to add the route to.</param>
    /// <param name="pattern">The route pattern.</param>
    /// <param name="requestDelegate">The delegate executed when the endpoint is matched.</param>
    /// <returns>A <see cref="IEndpointConventionBuilder"/> that can be used to further customize the endpoint.</returns>
    public static IEndpointConventionBuilder MapDelete(
        this IEndpointRouteBuilder endpoints,
        string pattern,
        RequestDelegate requestDelegate)
    {
        return MapMethods(endpoints, pattern, DeleteVerb, requestDelegate);
    }

    /// <summary>
    /// Adds a <see cref="RouteEndpoint"/> to the <see cref="IEndpointRouteBuilder"/> that matches HTTP PATCH requests
    /// for the specified pattern.
    /// </summary>
    /// <param name="endpoints">The <see cref="IEndpointRouteBuilder"/> to add the route to.</param>
    /// <param name="pattern">The route pattern.</param>
    /// <param name="requestDelegate">The delegate executed when the endpoint is matched.</param>
    /// <returns>A <see cref="IEndpointConventionBuilder"/> that can be used to further customize the endpoint.</returns>
    public static IEndpointConventionBuilder MapPatch(
        this IEndpointRouteBuilder endpoints,
        string pattern,
        RequestDelegate requestDelegate)
    {
        return MapMethods(endpoints, pattern, PatchVerb, requestDelegate);
    }

    /// <summary>
    /// Adds a <see cref="RouteEndpoint"/> to the <see cref="IEndpointRouteBuilder"/> that matches HTTP requests
    /// for the specified HTTP methods and pattern.
    /// </summary>
    /// <param name="endpoints">The <see cref="IEndpointRouteBuilder"/> to add the route to.</param>
    /// <param name="pattern">The route pattern.</param>
    /// <param name="requestDelegate">The delegate executed when the endpoint is matched.</param>
    /// <param name="httpMethods">HTTP methods that the endpoint will match.</param>
    /// <returns>A <see cref="IEndpointConventionBuilder"/> that can be used to further customize the endpoint.</returns>
    public static IEndpointConventionBuilder MapMethods(
       this IEndpointRouteBuilder endpoints,
       string pattern,
       IEnumerable<string> httpMethods,
       RequestDelegate requestDelegate)
    {
        if (httpMethods == null)
        {
            throw new ArgumentNullException(nameof(httpMethods));
        }

        var builder = endpoints.Map(RoutePatternFactory.Parse(pattern), requestDelegate);
        builder.WithDisplayName($"{pattern} HTTP: {string.Join(", ", httpMethods)}");
        builder.WithMetadata(new HttpMethodMetadata(httpMethods));
        return builder;
    }

    /// <summary>
    /// Adds a <see cref="RouteEndpoint"/> to the <see cref="IEndpointRouteBuilder"/> that matches HTTP requests
    /// for the specified pattern.
    /// </summary>
    /// <param name="endpoints">The <see cref="IEndpointRouteBuilder"/> to add the route to.</param>
    /// <param name="pattern">The route pattern.</param>
    /// <param name="requestDelegate">The delegate executed when the endpoint is matched.</param>
    /// <returns>A <see cref="IEndpointConventionBuilder"/> that can be used to further customize the endpoint.</returns>
    public static IEndpointConventionBuilder Map(
        this IEndpointRouteBuilder endpoints,
        string pattern,
        RequestDelegate requestDelegate)
    {
        return Map(endpoints, RoutePatternFactory.Parse(pattern), requestDelegate);
    }

    /// <summary>
    /// Adds a <see cref="RouteEndpoint"/> to the <see cref="IEndpointRouteBuilder"/> that matches HTTP requests
    /// for the specified pattern.
    /// </summary>
    /// <param name="endpoints">The <see cref="IEndpointRouteBuilder"/> to add the route to.</param>
    /// <param name="pattern">The route pattern.</param>
    /// <param name="requestDelegate">The delegate executed when the endpoint is matched.</param>
    /// <returns>A <see cref="IEndpointConventionBuilder"/> that can be used to further customize the endpoint.</returns>
    public static IEndpointConventionBuilder Map(
        this IEndpointRouteBuilder endpoints,
        RoutePattern pattern,
        RequestDelegate requestDelegate)
    {
        if (endpoints == null)
        {
            throw new ArgumentNullException(nameof(endpoints));
        }

        if (pattern == null)
        {
            throw new ArgumentNullException(nameof(pattern));
        }

        if (requestDelegate == null)
        {
            throw new ArgumentNullException(nameof(requestDelegate));
        }

        const int defaultOrder = 0;

        var builder = new RouteEndpointBuilder(
            requestDelegate,
            pattern,
            defaultOrder)
        {
            DisplayName = pattern.RawText ?? pattern.DebuggerToString(),
        };

        // Add delegate attributes as metadata
        var attributes = requestDelegate.Method.GetCustomAttributes();

        // This can be null if the delegate is a dynamic method or compiled from an expression tree
        if (attributes != null)
        {
            foreach (var attribute in attributes)
            {
                builder.Metadata.Add(attribute);
            }
        }

        var dataSource = endpoints.DataSources.OfType<ModelEndpointDataSource>().FirstOrDefault();
        if (dataSource == null)
        {
            dataSource = new ModelEndpointDataSource();
            endpoints.DataSources.Add(dataSource);
        }

        return dataSource.AddEndpointBuilder(builder);
    }

    /// <summary>
    /// Adds a <see cref="RouteEndpoint"/> to the <see cref="IEndpointRouteBuilder"/> that matches HTTP GET requests
    /// for the specified pattern.
    /// </summary>
    /// <param name="endpoints">The <see cref="IEndpointRouteBuilder"/> to add the route to.</param>
    /// <param name="pattern">The route pattern.</param>
    /// <param name="handler">The delegate executed when the endpoint is matched.</param>
    /// <returns>A <see cref="RouteHandlerBuilder"/> that can be used to further customize the endpoint.</returns>
    [RequiresUnreferencedCode(MapEndpointTrimmerWarning)]
    public static RouteHandlerBuilder MapGet(
        this IEndpointRouteBuilder endpoints,
        string pattern,
        Delegate handler)
    {
        return MapMethods(endpoints, pattern, GetVerb, handler);
    }

    /// <summary>
    /// Adds a <see cref="RouteEndpoint"/> to the <see cref="IEndpointRouteBuilder"/> that matches HTTP POST requests
    /// for the specified pattern.
    /// </summary>
    /// <param name="endpoints">The <see cref="IEndpointRouteBuilder"/> to add the route to.</param>
    /// <param name="pattern">The route pattern.</param>
    /// <param name="handler">The delegate executed when the endpoint is matched.</param>
    /// <returns>A <see cref="RouteHandlerBuilder"/> that can be used to further customize the endpoint.</returns>
    [RequiresUnreferencedCode(MapEndpointTrimmerWarning)]
    public static RouteHandlerBuilder MapPost(
        this IEndpointRouteBuilder endpoints,
        string pattern,
        Delegate handler)
    {
        return MapMethods(endpoints, pattern, PostVerb, handler);
    }

    /// <summary>
    /// Adds a <see cref="RouteEndpoint"/> to the <see cref="IEndpointRouteBuilder"/> that matches HTTP PUT requests
    /// for the specified pattern.
    /// </summary>
    /// <param name="endpoints">The <see cref="IEndpointRouteBuilder"/> to add the route to.</param>
    /// <param name="pattern">The route pattern.</param>
    /// <param name="handler">The delegate executed when the endpoint is matched.</param>
    /// <returns>A <see cref="RouteHandlerBuilder"/> that can be used to further customize the endpoint.</returns>
    [RequiresUnreferencedCode(MapEndpointTrimmerWarning)]
    public static RouteHandlerBuilder MapPut(
        this IEndpointRouteBuilder endpoints,
        string pattern,
        Delegate handler)
    {
        return MapMethods(endpoints, pattern, PutVerb, handler);
    }

    /// <summary>
    /// Adds a <see cref="RouteEndpoint"/> to the <see cref="IEndpointRouteBuilder"/> that matches HTTP DELETE requests
    /// for the specified pattern.
    /// </summary>
    /// <param name="endpoints">The <see cref="IEndpointRouteBuilder"/> to add the route to.</param>
    /// <param name="pattern">The route pattern.</param>
    /// <param name="handler">The delegate executed when the endpoint is matched.</param>
    /// <returns>A <see cref="RouteHandlerBuilder"/> that can be used to further customize the endpoint.</returns>
    [RequiresUnreferencedCode(MapEndpointTrimmerWarning)]
    public static RouteHandlerBuilder MapDelete(
        this IEndpointRouteBuilder endpoints,
        string pattern,
        Delegate handler)
    {
        return MapMethods(endpoints, pattern, DeleteVerb, handler);
    }

    /// <summary>
    /// Adds a <see cref="RouteEndpoint"/> to the <see cref="IEndpointRouteBuilder"/> that matches HTTP PATCH requests
    /// for the specified pattern.
    /// </summary>
    /// <param name="endpoints">The <see cref="IEndpointRouteBuilder"/> to add the route to.</param>
    /// <param name="pattern">The route pattern.</param>
    /// <param name="handler">The <see cref="Delegate" /> executed when the endpoint is matched.</param>
    /// <returns>A <see cref="RouteHandlerBuilder"/> that can be used to further customize the endpoint.</returns>
    [RequiresUnreferencedCode(MapEndpointTrimmerWarning)]
    public static RouteHandlerBuilder MapPatch(
        this IEndpointRouteBuilder endpoints,
        string pattern,
        Delegate handler)
    {
        return MapMethods(endpoints, pattern, PatchVerb, handler);
    }

    /// <summary>
    /// Adds a <see cref="RouteEndpoint"/> to the <see cref="IEndpointRouteBuilder"/> that matches HTTP requests
    /// for the specified HTTP methods and pattern.
    /// </summary>
    /// <param name="endpoints">The <see cref="IEndpointRouteBuilder"/> to add the route to.</param>
    /// <param name="pattern">The route pattern.</param>
    /// <param name="handler">The delegate executed when the endpoint is matched.</param>
    /// <param name="httpMethods">HTTP methods that the endpoint will match.</param>
    /// <returns>A <see cref="RouteHandlerBuilder"/> that can be used to further customize the endpoint.</returns>
    [RequiresUnreferencedCode(MapEndpointTrimmerWarning)]
    public static RouteHandlerBuilder MapMethods(
       this IEndpointRouteBuilder endpoints,
       string pattern,
       IEnumerable<string> httpMethods,
       Delegate handler)
    {
        if (httpMethods is null)
        {
            throw new ArgumentNullException(nameof(httpMethods));
        }

        var disableInferredBody = false;
        foreach (var method in httpMethods)
        {
            disableInferredBody = ShouldDisableInferredBody(method);
            if (disableInferredBody is true)
            {
                break;
            }
        }

        var initialMetadata = new object[] { new HttpMethodMetadata(httpMethods) };
        var builder = endpoints.Map(RoutePatternFactory.Parse(pattern), handler, disableInferredBody, initialMetadata);

        // Prepends the HTTP method to the DisplayName produced with pattern + method name
        builder.Add(b => b.DisplayName = $"HTTP: {string.Join(", ", httpMethods)} {b.DisplayName}");

        return builder;

        static bool ShouldDisableInferredBody(string method)
        {
            // GET, DELETE, HEAD, CONNECT, TRACE, and OPTIONS normally do not contain bodies
            return method.Equals(HttpMethods.Get, StringComparison.Ordinal) ||
                   method.Equals(HttpMethods.Delete, StringComparison.Ordinal) ||
                   method.Equals(HttpMethods.Head, StringComparison.Ordinal) ||
                   method.Equals(HttpMethods.Options, StringComparison.Ordinal) ||
                   method.Equals(HttpMethods.Trace, StringComparison.Ordinal) ||
                   method.Equals(HttpMethods.Connect, StringComparison.Ordinal);
        }
    }

    /// <summary>
    /// Adds a <see cref="RouteEndpoint"/> to the <see cref="IEndpointRouteBuilder"/> that matches HTTP requests
    /// for the specified pattern.
    /// </summary>
    /// <param name="endpoints">The <see cref="IEndpointRouteBuilder"/> to add the route to.</param>
    /// <param name="pattern">The route pattern.</param>
    /// <param name="handler">The delegate executed when the endpoint is matched.</param>
    /// <returns>A <see cref="RouteHandlerBuilder"/> that can be used to further customize the endpoint.</returns>
    [RequiresUnreferencedCode(MapEndpointTrimmerWarning)]
    public static RouteHandlerBuilder Map(
        this IEndpointRouteBuilder endpoints,
        string pattern,
        Delegate handler)
    {
        return Map(endpoints, RoutePatternFactory.Parse(pattern), handler);
    }

    /// <summary>
    /// Adds a <see cref="RouteEndpoint"/> to the <see cref="IEndpointRouteBuilder"/> that matches HTTP requests
    /// for the specified pattern.
    /// </summary>
    /// <param name="endpoints">The <see cref="IEndpointRouteBuilder"/> to add the route to.</param>
    /// <param name="pattern">The route pattern.</param>
    /// <param name="handler">The delegate executed when the endpoint is matched.</param>
    /// <returns>A <see cref="RouteHandlerBuilder"/> that can be used to further customize the endpoint.</returns>
    [RequiresUnreferencedCode(MapEndpointTrimmerWarning)]
    public static RouteHandlerBuilder Map(
        this IEndpointRouteBuilder endpoints,
        RoutePattern pattern,
        Delegate handler)
    {
        return Map(endpoints, pattern, handler, disableInferBodyFromParameters: false);
    }

    /// <summary>
    /// Adds a specialized <see cref="RouteEndpoint"/> to the <see cref="IEndpointRouteBuilder"/> that will match
    /// requests for non-file-names with the lowest possible priority.
    /// </summary>
    /// <param name="endpoints">The <see cref="IEndpointRouteBuilder"/> to add the route to.</param>
    /// <param name="handler">The delegate executed when the endpoint is matched.</param>
    /// <returns>A <see cref="RouteHandlerBuilder"/> that can be used to further customize the endpoint.</returns>
    /// <remarks>
    /// <para>
    /// <see cref="MapFallback(IEndpointRouteBuilder, Delegate)"/> is intended to handle cases where URL path of
    /// the request does not contain a file name, and no other endpoint has matched. This is convenient for routing
    /// requests for dynamic content to a SPA framework, while also allowing requests for non-existent files to
    /// result in an HTTP 404.
    /// </para>
    /// <para>
    /// <see cref="MapFallback(IEndpointRouteBuilder, Delegate)"/> registers an endpoint using the pattern
    /// <c>{*path:nonfile}</c>. The order of the registered endpoint will be <c>int.MaxValue</c>.
    /// </para>
    /// </remarks>
    [RequiresUnreferencedCode(MapEndpointTrimmerWarning)]
    public static RouteHandlerBuilder MapFallback(this IEndpointRouteBuilder endpoints, Delegate handler)
    {
        if (endpoints == null)
        {
            throw new ArgumentNullException(nameof(endpoints));
        }

        if (handler == null)
        {
            throw new ArgumentNullException(nameof(handler));
        }

        return endpoints.MapFallback("{*path:nonfile}", handler);
    }

    /// <summary>
    /// Adds a specialized <see cref="RouteEndpoint"/> to the <see cref="IEndpointRouteBuilder"/> that will match
    /// the provided pattern with the lowest possible priority.
    /// </summary>
    /// <param name="endpoints">The <see cref="IEndpointRouteBuilder"/> to add the route to.</param>
    /// <param name="pattern">The route pattern.</param>
    /// <param name="handler">The delegate executed when the endpoint is matched.</param>
    /// <returns>A <see cref="RouteHandlerBuilder"/> that can be used to further customize the endpoint.</returns>
    /// <remarks>
    /// <para>
    /// <see cref="MapFallback(IEndpointRouteBuilder, string, Delegate)"/> is intended to handle cases where no
    /// other endpoint has matched. This is convenient for routing requests to a SPA framework.
    /// </para>
    /// <para>
    /// The order of the registered endpoint will be <c>int.MaxValue</c>.
    /// </para>
    /// <para>
    /// This overload will use the provided <paramref name="pattern"/> verbatim. Use the <c>:nonfile</c> route constraint
    /// to exclude requests for static files.
    /// </para>
    /// </remarks>
    [RequiresUnreferencedCode(MapEndpointTrimmerWarning)]
    public static RouteHandlerBuilder MapFallback(
        this IEndpointRouteBuilder endpoints,
        string pattern,
        Delegate handler)
    {
        if (endpoints == null)
        {
            throw new ArgumentNullException(nameof(endpoints));
        }

        if (pattern == null)
        {
            throw new ArgumentNullException(nameof(pattern));
        }

        if (handler == null)
        {
            throw new ArgumentNullException(nameof(handler));
        }

        var conventionBuilder = endpoints.Map(pattern, handler);
        conventionBuilder.WithDisplayName("Fallback " + pattern);
        conventionBuilder.Add(b => ((RouteEndpointBuilder)b).Order = int.MaxValue);
        return conventionBuilder;
    }

    [RequiresUnreferencedCode(MapEndpointTrimmerWarning)]
    private static RouteHandlerBuilder Map(
        this IEndpointRouteBuilder endpoints,
        RoutePattern pattern,
        Delegate handler,
        bool disableInferBodyFromParameters,
        IEnumerable<object>? initialEndpointMetadata = null)
    {
        if (endpoints is null)
        {
            throw new ArgumentNullException(nameof(endpoints));
        }

        if (pattern is null)
        {
            throw new ArgumentNullException(nameof(pattern));
        }

        if (handler is null)
        {
            throw new ArgumentNullException(nameof(handler));
        }

        const int defaultOrder = 0;

        var routeParams = new List<string>(pattern.Parameters.Count);
        foreach (var part in pattern.Parameters)
        {
            routeParams.Add(part.Name);
        }

        var routeHandlerOptions = endpoints.ServiceProvider?.GetService<IOptions<RouteHandlerOptions>>();

        var builder = new RouteEndpointBuilder(
            pattern,
            defaultOrder)
        {
            DisplayName = pattern.RawText ?? pattern.DebuggerToString(),
        };

<<<<<<< HEAD
        // REVIEW: Should we add an IActionMethodMetadata with just MethodInfo on it so we are
        // explicit about the MethodInfo representing the "handler" and not the RequestDelegate?

        // Add MethodInfo as metadata to assist with OpenAPI generation for the endpoint.
        builder.Metadata.Add(handler.Method);

        if (endpoints.ServiceProvider is not null)
        {
            builder.Metadata.Add(endpoints.ServiceProvider);
        }

=======
>>>>>>> 426949d5
        // Methods defined in a top-level program are generated as statics so the delegate
        // target will be null. Inline lambdas are compiler generated method so they can
        // be filtered that way.
        if (GeneratedNameParser.TryParseLocalFunctionName(handler.Method.Name, out var endpointName)
            || !TypeHelper.IsCompilerGeneratedMethod(handler.Method))
        {
            endpointName ??= handler.Method.Name;
            builder.DisplayName = $"{builder.DisplayName} => {endpointName}";
        }

        var dataSource = endpoints.DataSources.OfType<ModelEndpointDataSource>().FirstOrDefault();
        if (dataSource is null)
        {
            dataSource = new ModelEndpointDataSource();
            endpoints.DataSources.Add(dataSource);
        }

        var routeHandlerBuilder = new RouteHandlerBuilder(dataSource.AddEndpointBuilder(builder));
        routeHandlerBuilder.Add(RouteHandlerBuilderConvention);

        [UnconditionalSuppressMessage("Trimmer", "IL2026", Justification = "We surface a RequireUnreferencedCode in the call to enclosing Map method. " +
            "The trimmer is unable to infer this on the nested lambda.")]
        void RouteHandlerBuilderConvention(EndpointBuilder endpointBuilder)
        {
            var options = new RequestDelegateFactoryOptions
            {
                ServiceProvider = endpoints.ServiceProvider,
                RouteParameterNames = routeParams,
                ThrowOnBadRequest = routeHandlerOptions?.Value.ThrowOnBadRequest ?? false,
                DisableInferBodyFromParameters = disableInferBodyFromParameters,
                RouteHandlerFilterFactories = routeHandlerBuilder.RouteHandlerFilterFactories,
                InitialEndpointMetadata = initialEndpointMetadata
            };
            var filteredRequestDelegateResult = RequestDelegateFactory.Create(handler, options);

            // Add request delegate metadata
            foreach (var metadata in filteredRequestDelegateResult.EndpointMetadata)
            {
                endpointBuilder.Metadata.Add(metadata);
            }

            endpointBuilder.RequestDelegate = filteredRequestDelegateResult.RequestDelegate;
        }

        return routeHandlerBuilder;
    }
}<|MERGE_RESOLUTION|>--- conflicted
+++ resolved
@@ -509,7 +509,6 @@
             DisplayName = pattern.RawText ?? pattern.DebuggerToString(),
         };
 
-<<<<<<< HEAD
         // REVIEW: Should we add an IActionMethodMetadata with just MethodInfo on it so we are
         // explicit about the MethodInfo representing the "handler" and not the RequestDelegate?
 
@@ -521,8 +520,6 @@
             builder.Metadata.Add(endpoints.ServiceProvider);
         }
 
-=======
->>>>>>> 426949d5
         // Methods defined in a top-level program are generated as statics so the delegate
         // target will be null. Inline lambdas are compiler generated method so they can
         // be filtered that way.
