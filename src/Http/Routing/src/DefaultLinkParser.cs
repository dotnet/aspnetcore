--- conflicted
+++ resolved
@@ -171,45 +171,7 @@
 
         private static partial class Log
         {
-<<<<<<< HEAD
-            private static readonly LogDefineOptions SkipEnabledCheckLogOptions = new() { SkipEnabledCheck = true };
-
-            public static class EventIds
-            {
-                public static readonly EventId EndpointsFound = new EventId(100, "EndpointsFound");
-                public static readonly EventId EndpointsNotFound = new EventId(101, "EndpointsNotFound");
-
-                public static readonly EventId PathParsingSucceeded = new EventId(102, "PathParsingSucceeded");
-                public static readonly EventId PathParsingFailed = new EventId(103, "PathParsingFailed");
-            }
-
-            private static readonly Action<ILogger, IEnumerable<string>, object, Exception> _endpointsFound = LoggerMessage.Define<IEnumerable<string>, object>(
-                LogLevel.Debug,
-                EventIds.EndpointsFound,
-                "Found the endpoints {Endpoints} for address {Address}",
-                SkipEnabledCheckLogOptions);
-
-            private static readonly Action<ILogger, object, Exception> _endpointsNotFound = LoggerMessage.Define<object>(
-                LogLevel.Debug,
-                EventIds.EndpointsNotFound,
-                "No endpoints found for address {Address}");
-
-            private static readonly Action<ILogger, string, string, Exception> _pathParsingSucceeded = LoggerMessage.Define<string, string>(
-                LogLevel.Debug,
-                EventIds.PathParsingSucceeded,
-                "Path parsing succeeded for endpoint {Endpoint} and URI path {URI}",
-                SkipEnabledCheckLogOptions);
-
-            private static readonly Action<ILogger, IEnumerable<string>, string, Exception> _pathParsingFailed = LoggerMessage.Define<IEnumerable<string>, string>(
-                LogLevel.Debug,
-                EventIds.PathParsingFailed,
-                "Path parsing failed for endpoints {Endpoints} and URI path {URI}",
-                SkipEnabledCheckLogOptions);
-
-            public static void EndpointsFound(ILogger logger, object address, IEnumerable<Endpoint> endpoints)
-=======
             public static void EndpointsFound(ILogger logger, object? address, IEnumerable<Endpoint> endpoints)
->>>>>>> 92975b36
             {
                 // Checking level again to avoid allocation on the common path
                 if (logger.IsEnabled(LogLevel.Debug))
