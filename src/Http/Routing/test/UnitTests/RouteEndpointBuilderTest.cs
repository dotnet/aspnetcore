--- conflicted
+++ resolved
@@ -31,7 +31,6 @@
     }
 
     [Fact]
-<<<<<<< HEAD
     public void Build_UpdateHttpMethodMetadata_WhenCorsPresent()
     {
         // Arrange
@@ -92,9 +91,6 @@
         Assert.False(httpMethodMetadata.AcceptCorsPreflight);
     }
 
-    private class TestCorsMetadata : ICorsMetadata
-    { }
-=======
     public async void Build_DoesNot_RunFilters()
     {
         var endpointFilterCallCount = 0;
@@ -111,7 +107,7 @@
         var builder = new RouteEndpointBuilder(requestDelegate, RoutePatternFactory.Parse("/"), defaultOrder);
 
         builder.EndpointFilterFactories = new List<Func<EndpointFilterFactoryContext, EndpointFilterDelegate, EndpointFilterDelegate>>();
-        builder.EndpointFilterFactories.Add((endopintContext, next) =>
+        builder.EndpointFilterFactories.Add((endpointContext, next) =>
         {
             endpointFilterCallCount++;
 
@@ -131,5 +127,7 @@
         Assert.Equal(0, invocationFilterCallCount);
         Assert.Equal(1, invocationCallCount);
     }
->>>>>>> 34f5a4fc
+
+    private class TestCorsMetadata : ICorsMetadata
+    { }
 }