--- conflicted
+++ resolved
@@ -193,11 +193,7 @@
         });
 
         routeGroup.MapPost("/resendConfirmationEmail", async Task<Ok>
-<<<<<<< HEAD
-            ([FromBody] ResendConfirmationEmailRequest resendRequest, [FromServices] IServiceProvider sp) =>
-=======
-            ([FromBody] ResendEmailRequest resendRequest, HttpContext context, [FromServices] IServiceProvider sp) =>
->>>>>>> 7f749ea4
+            ([FromBody] ResendConfirmationEmailRequest resendRequest, HttpContext context, [FromServices] IServiceProvider sp) =>
         {
             var userManager = sp.GetRequiredService<UserManager<TUser>>();
             if (await userManager.FindByEmailAsync(resendRequest.Email) is not { } user)
