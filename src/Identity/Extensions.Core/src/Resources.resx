--- conflicted
+++ resolved
@@ -135,11 +135,7 @@
   </data>
   <data name="DuplicateUserName" xml:space="preserve">
     <value>Username '{0}' is already taken.</value>
-<<<<<<< HEAD
     <comment>Error for duplicate usernames</comment>
-=======
-    <comment>Error for duplicate user names</comment>
->>>>>>> 9cecd089
   </data>
   <data name="InvalidEmail" xml:space="preserve">
     <value>Email '{0}' is invalid.</value>
@@ -167,11 +163,7 @@
   </data>
   <data name="InvalidUserName" xml:space="preserve">
     <value>Username '{0}' is invalid, can only contain letters or digits.</value>
-<<<<<<< HEAD
     <comment>Usernames can only contain letters or digits</comment>
-=======
-    <comment>User names can only contain letters or digits</comment>
->>>>>>> 9cecd089
   </data>
   <data name="LoginAlreadyAssociated" xml:space="preserve">
     <value>A user with this login already exists.</value>
