<Project Sdk="Microsoft.NET.Sdk">

  <PropertyGroup>
    <Description>ASP.NET Core Identity is the membership system for building ASP.NET Core web applications, including membership, login, and user data. ASP.NET Core Identity allows you to add login features to your application and makes it easy to customize data about the logged in user.</Description>
<<<<<<< HEAD
    <TargetFrameworks>netstandard2.0;$(DefaultNetCoreTargetFramework)</TargetFrameworks>
=======
    <TargetFrameworks>netstandard2.0;netcoreapp3.0</TargetFrameworks>
    <TargetFrameworks Condition="'$(DotNetBuildFromSource)' == 'true'">netcoreapp3.0</TargetFrameworks>
>>>>>>> 057ec9cf
    <IsAspNetCoreApp>true</IsAspNetCoreApp>
    <IsShippingPackage>true</IsShippingPackage>
    <GenerateDocumentationFile>true</GenerateDocumentationFile>
    <PackageTags>aspnetcore;identity;membership</PackageTags>
  </PropertyGroup>

  <ItemGroup>
    <Reference Include="Microsoft.AspNetCore.Cryptography.KeyDerivation" />
    <Reference Include="Microsoft.Extensions.Logging" />
    <Reference Include="Microsoft.Extensions.Options" />
    <SuppressBaselineReference Include="System.ComponentModel.Annotations" />
  </ItemGroup>

</Project><|MERGE_RESOLUTION|>--- conflicted
+++ resolved
@@ -2,12 +2,8 @@
 
   <PropertyGroup>
     <Description>ASP.NET Core Identity is the membership system for building ASP.NET Core web applications, including membership, login, and user data. ASP.NET Core Identity allows you to add login features to your application and makes it easy to customize data about the logged in user.</Description>
-<<<<<<< HEAD
     <TargetFrameworks>netstandard2.0;$(DefaultNetCoreTargetFramework)</TargetFrameworks>
-=======
-    <TargetFrameworks>netstandard2.0;netcoreapp3.0</TargetFrameworks>
-    <TargetFrameworks Condition="'$(DotNetBuildFromSource)' == 'true'">netcoreapp3.0</TargetFrameworks>
->>>>>>> 057ec9cf
+    <TargetFrameworks Condition="'$(DotNetBuildFromSource)' == 'true'">$(DefaultNetCoreTargetFramework)</TargetFrameworks>
     <IsAspNetCoreApp>true</IsAspNetCoreApp>
     <IsShippingPackage>true</IsShippingPackage>
     <GenerateDocumentationFile>true</GenerateDocumentationFile>
