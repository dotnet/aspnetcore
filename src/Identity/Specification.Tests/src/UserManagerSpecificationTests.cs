--- conflicted
+++ resolved
@@ -1484,17 +1484,10 @@
             Assert.NotEqual(token1, token2);
             Assert.True(await manager.VerifyChangePhoneNumberTokenAsync(user, token1, num1));
             Assert.True(await manager.VerifyChangePhoneNumberTokenAsync(user, token2, num2));
-<<<<<<< HEAD
-            Assert.False(await manager.VerifyChangePhoneNumberTokenAsync(user, token2, num1));
-            Assert.False(await manager.VerifyChangePhoneNumberTokenAsync(user, token1, num2));
+            Assert.False(await manager.VerifyChangePhoneNumberTokenAsync(user, "bogus", num1));
+            Assert.False(await manager.VerifyChangePhoneNumberTokenAsync(user, "bogus", num2));
             IdentityResultAssert.VerifyLogMessage(manager.Logger, $"VerifyUserTokenAsync() failed with purpose: ChangePhoneNumber:{num1} for user.");
             IdentityResultAssert.VerifyLogMessage(manager.Logger, $"VerifyUserTokenAsync() failed with purpose: ChangePhoneNumber:{num2} for user.");
-=======
-            Assert.False(await manager.VerifyChangePhoneNumberTokenAsync(user, "bogus", num1));
-            Assert.False(await manager.VerifyChangePhoneNumberTokenAsync(user, "bogus", num2));
-            IdentityResultAssert.VerifyLogMessage(manager.Logger, $"VerifyUserTokenAsync() failed with purpose: ChangePhoneNumber:{num1} for user {await manager.GetUserIdAsync(user)}.");
-            IdentityResultAssert.VerifyLogMessage(manager.Logger, $"VerifyUserTokenAsync() failed with purpose: ChangePhoneNumber:{num2} for user {await manager.GetUserIdAsync(user)}.");
->>>>>>> 408b1ac4
         }
 
         /// <summary>
