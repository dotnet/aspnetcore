// Licensed to the .NET Foundation under one or more agreements.
// The .NET Foundation licenses this file to you under the MIT license.

using System.Diagnostics.CodeAnalysis;
using System.Text.Json;
using System.Text.Json.Serialization;
using System.Text.Json.Serialization.Metadata;
using Microsoft.AspNetCore.Internal;

namespace Microsoft.AspNetCore.Http;

internal static class JsonSerializerExtensions
{
    public static bool HasKnownPolymorphism(this JsonTypeInfo jsonTypeInfo)
     => jsonTypeInfo.Type.IsSealed || jsonTypeInfo.Type.IsValueType || jsonTypeInfo.PolymorphismOptions is not null;

    public static bool IsValid(this JsonTypeInfo jsonTypeInfo, [NotNullWhen(false)] Type? runtimeType)
     => runtimeType is null || jsonTypeInfo.Type == runtimeType || jsonTypeInfo.HasKnownPolymorphism();

    public static JsonTypeInfo GetReadOnlyTypeInfo(this JsonSerializerOptions options, Type type)
    {
        options.Configure();

        return options.GetTypeInfo(type);
    }

<<<<<<< HEAD
    public static void Configure(this JsonSerializerOptions options)
    {
        if (!options.IsReadOnly)
        {
            if (!TrimmingAppContextSwitches.EnsureJsonTrimmability)
            {
#pragma warning disable IL2026 // Suppressed in Microsoft.AspNetCore.Http.Extensions.WarningSuppressions.xml
#pragma warning disable IL3050 // Calling members annotated with 'RequiresDynamicCodeAttribute' may break functionality when AOT compiling.
                InitializeForReflection(options);
#pragma warning restore IL3050 // Calling members annotated with 'RequiresDynamicCodeAttribute' may break functionality when AOT compiling.
#pragma warning restore IL2026 // Suppressed in Microsoft.AspNetCore.Http.Extensions.WarningSuppressions.xml
            }

            options.MakeReadOnly();
        }
    }

    [RequiresDynamicCode("JSON serialization and deserialization might require types that cannot be statically analyzed and might need runtime code generation. Ensure Microsoft.AspNetCore.EnsureJsonTrimmability=true.")]
    [RequiresUnreferencedCode("JSON serialization and deserialization might require types that cannot be statically analyzed. Ensure Microsoft.AspNetCore.EnsureJsonTrimmability=true.")]
    private static void InitializeForReflection(JsonSerializerOptions options)
    {
        var combinedResolver = JsonTypeInfoResolver.Combine(options.TypeInfoResolver, new DefaultJsonTypeInfoResolver());

        if (!options.IsReadOnly)
        {
            options.TypeInfoResolver = combinedResolver;
        }
    }
=======
    public static JsonTypeInfo GetRequiredTypeInfo(this JsonSerializerContext context, Type type)
        => context.GetTypeInfo(type) ?? throw new InvalidOperationException($"Unable to obtain the JsonTypeInfo for type '{type.FullName}' from the context '{context.GetType().FullName}'.");
>>>>>>> 0d52a44c
}<|MERGE_RESOLUTION|>--- conflicted
+++ resolved
@@ -24,7 +24,6 @@
         return options.GetTypeInfo(type);
     }
 
-<<<<<<< HEAD
     public static void Configure(this JsonSerializerOptions options)
     {
         if (!options.IsReadOnly)
@@ -53,8 +52,6 @@
             options.TypeInfoResolver = combinedResolver;
         }
     }
-=======
     public static JsonTypeInfo GetRequiredTypeInfo(this JsonSerializerContext context, Type type)
         => context.GetTypeInfo(type) ?? throw new InvalidOperationException($"Unable to obtain the JsonTypeInfo for type '{type.FullName}' from the context '{context.GetType().FullName}'.");
->>>>>>> 0d52a44c
 }