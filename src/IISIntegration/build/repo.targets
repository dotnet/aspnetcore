<Project>

  <PropertyGroup>
    <PrepareDependsOn>$(PrepareDependsOn)</PrepareDependsOn>
    <GetArtifactInfoDependsOn>$(GetArtifactInfoDependsOn);GetNativeArtifactsInfo</GetArtifactInfoDependsOn>
    <CompileDependsOn Condition="'$(OS)'=='Windows_NT'">BuildNativeAssets;$(CompileDependsOn)</CompileDependsOn>
    <PackageDependsOn Condition="'$(OS)'=='Windows_NT'">$(PackageDependsOn);PackageNativeProjects;PackageStressTestApp</PackageDependsOn>
    <TestDependsOn>$(TestDependsOn);RunNativeTest</TestDependsOn>
    <NuGetVerifierRuleFile Condition="'$(OS)' != 'Windows_NT'">$(RepositoryRoot)NuGetPackageVerifier.xplat.json</NuGetVerifierRuleFile>
    <SourceBase>$(RepositoryRoot)src\</SourceBase>
    <NativeOutput>bin\$(Configuration)\</NativeOutput>
  </PropertyGroup>

  <ItemGroup>
    <Platforms Include="x86" VCPlatform="Win32" />
    <Platforms Include="x64" VCPlatform="x64" />
  </ItemGroup>
  <Import Project="assets.props" />

  <Target Name="BuildNativeAssets" DependsOnTargets="Prepare;GetToolsets" >
    <PropertyGroup>
      <BuildArgs>-p:Configuration=Native$(Configuration) -v:m -nologo -clp:NoSummary -p:CommitHash=$(CommitHash) -m</BuildArgs>
    </PropertyGroup>

    <ItemGroup>
      <ANCMProject Include="$(MSBuildThisFileDirectory)..\IISIntegration.sln $(BuildArgs)  -p:Platform=%(Platforms.Identity) -bl:$(LogOutputDir)native.%(Platforms.Identity).binlog"/>
    </ItemGroup>

    <Error
      Text="Could not find an installation of Visual Studio with the C++ development tools."
      Condition="'$(VisualStudioMSBuildx86Path)' == ''" />

    <Exec Command="&quot;$(VisualStudioMSBuildx86Path)&quot; %(ANCMProject.Identity)"
      Condition="'$(VisualStudioMSBuildx86Path)' != ''" />
  </Target>

<<<<<<< HEAD
  <Target Name="GetNativeArtifactsInfo">
    <PropertyGroup>
      <AncmPackageOutputPath>$(BuildDir)Microsoft.AspNetCore.AspNetCoreModule.$(PackageVersion).nupkg</AncmPackageOutputPath>
      <AncmV2PackageOutputPath>$(BuildDir)Microsoft.AspNetCore.AspNetCoreModuleV2.$(PackageVersion).nupkg</AncmV2PackageOutputPath>
    </PropertyGroup>

    <ItemGroup Condition=" '$(OS)' == 'Windows_NT' ">
      <ArtifactInfo Include="$(AncmPackageOutputPath)">
        <ArtifactType>NuGetPackage</ArtifactType>
        <PackageId>Microsoft.AspNetCore.AspNetCoreModule</PackageId>
        <Version>$(PackageVersion)</Version>
        <RepositoryRoot>$(RepositoryRoot)</RepositoryRoot>
      </ArtifactInfo>
      <FilesToSign Include="$(AncmPackageOutputPath)" Certificate="$(PackageSigningCertName)" />
      <FilesToSign Include="$(RepositoryRoot)tools\installancm.ps1" Container="$(AncmPackageOutputPath)" Certificate="$(PowerShellSigningCertName)" />

      <ArtifactInfo Include="$(AncmV2PackageOutputPath)">
        <ArtifactType>NuGetPackage</ArtifactType>
        <PackageId>Microsoft.AspNetCore.AspNetCoreModuleV2</PackageId>
        <Version>$(PackageVersion)</Version>
        <RepositoryRoot>$(RepositoryRoot)</RepositoryRoot>
      </ArtifactInfo>
      <FilesToSign Include="$(AncmV2PackageOutputPath)" Certificate="$(PackageSigningCertName)" />

      <ArtifactInfo Include="$(AncmZipOutputPath)">
        <ArtifactType>ZipArchive</ArtifactType>
        <RepositoryRoot>$(RepositoryRoot)</RepositoryRoot>
        <Category>shipoob</Category>
      </ArtifactInfo>

      <ArtifactInfo Include="$(StressTestWebSiteZipOutputPath)">
        <ArtifactType>ZipArchive</ArtifactType>
        <RepositoryRoot>$(RepositoryRoot)</RepositoryRoot>
        <Category>noship</Category>
      </ArtifactInfo>

      <FilesToSign Include="$(AncmZipOutputPath)" Certificate="None" IsContainer="true" />
      <FilesToExcludeFromSigning Include="$(StressTestWebSiteZipOutputPath)" />
      <FilesToExcludeFromSigning Include="AspNetCore\ancm.mof" Container="$(AncmV2PackageOutputPath)" />
    </ItemGroup>
  </Target>
=======
  <ItemGroup Condition=" '$(OS)' == 'Windows_NT' ">
    <ArtifactInfo Include="$(BuildDir)Microsoft.AspNetCore.AspNetCoreModule.$(PackageVersion).nupkg">
      <ArtifactType>NuGetPackage</ArtifactType>
      <PackageId>Microsoft.AspNetCore.AspNetCoreModule</PackageId>
      <Version>$(PackageVersion)</Version>
      <RepositoryRoot>$(RepositoryRoot)</RepositoryRoot>
    </ArtifactInfo>
    <FilesToExcludeFromSigning Include="$(BuildDir)Microsoft.AspNetCore.AspNetCoreModule.$(PackageVersion).nupkg" />

    <ArtifactInfo Include="$(BuildDir)Microsoft.AspNetCore.AspNetCoreModuleV1.$(PackageVersion).nupkg">
      <ArtifactType>NuGetPackage</ArtifactType>
      <PackageId>Microsoft.AspNetCore.AspNetCoreModuleV1</PackageId>
      <Version>$(PackageVersion)</Version>
      <RepositoryRoot>$(RepositoryRoot)</RepositoryRoot>
    </ArtifactInfo>

  </ItemGroup>
>>>>>>> dcece209

  <Target Name="PackageNativeProjects">
    <PropertyGroup>
      <AspNetCoreModuleV2PropsFile>$(MSBuildThisFileDirectory)..\nuget\Microsoft.AspNetCore.AspNetCoreModuleV2.props.in</AspNetCoreModuleV2PropsFile>
      <AspNetCoreModuleV2PropsOutputFile>$(MSBuildThisFileDirectory)..\artifacts\Microsoft.AspNetCore.AspNetCoreModuleV2.props</AspNetCoreModuleV2PropsOutputFile>
    </PropertyGroup>

    <GenerateFileFromTemplate
        TemplateFile="$(AspNetCoreModuleV2PropsFile)"
        Properties="AspNetCoreModuleOutOfProcessVersion=$(AspNetCoreModuleOutOfProcessVersion)"
        OutputPath="$(AspNetCoreModuleV2PropsOutputFile)" />

    <PackNuspec NuspecPath="$(MSBuildThisFileDirectory)..\nuget\Microsoft.AspNetCore.AspNetCoreModule.nuspec"
      DestinationFolder="$(BuildDir)"
      Properties="version=$(PackageVersion);Configuration=$(Configuration)"
      Overwrite="true"
      BasePath="$(RepositoryRoot)" />

    <PackNuspec NuspecPath="$(MSBuildThisFileDirectory)..\nuget\Microsoft.AspNetCore.AspNetCoreModuleV2.nuspec"
      DestinationFolder="$(BuildDir)"
      Properties="version=$(PackageVersion);Configuration=$(Configuration);AspNetCoreModuleOutOfProcessVersion=$(AspNetCoreModuleOutOfProcessVersion);AspNetCoreModuleV2Props=$(AspNetCoreModuleV2PropsOutputFile)"
      Overwrite="true"
      BasePath="$(RepositoryRoot)" />

    <ItemGroup>
      <AncmFiles Include="%(Components.DllLocation)" Link="%(Components.BaseOutputPath)\%(Components.Platform)\%(Components.NativeAsset).dll" />
      <AncmFiles Include="%(Components.PdbLocation)" Link="%(Components.BaseOutputPath)\%(Components.Platform)\%(Components.NativeAsset).pdb" />

      <!-- Schema-->
      <AncmFiles Include="$(SourceBase)AspNetCoreModuleV2\AspNetCore\aspnetcore_schema_v2.xml" Link="AspNetCoreModuleV1\aspnetcore_schema.xml" />
      <AncmFiles Include="$(SourceBase)AspNetCoreModuleV2\AspNetCore\aspnetcore_schema_v2.xml" Link="AspNetCoreModuleV2\aspnetcore_schema_v2.xml" />
      <AncmFiles Include="$(SourceBase)AspNetCoreModuleV2\AspNetCore\ancm.mof" Link="AspNetCoreModuleV2\ancm.mof" />
    </ItemGroup>

  </Target>

  <Target Name="RunNativeTest" DependsOnTargets="GetToolsets">
    <PropertyGroup>
      <BuildArgs>-p:Configuration=$(Configuration) -v:m -nologo -clp:NoSummary</BuildArgs>
    </PropertyGroup>
    <Exec Command="&quot;$(VisualStudioMSBuildx86Path)&quot; &quot;$(RepositoryRoot)test\CommonLibTests\CommonLibTests.vcxproj&quot; /t:Test $(BuildArgs) -p:Platform=%(Platforms.VCPlatform)"
      Condition="'$(VisualStudioMSBuildx86Path)' != ''" />
  </Target>

  <Target Name="PackageStressTestApp">
    <PropertyGroup>
      <StressAppBasePath>$(MSBuildThisFileDirectory)..\test\WebSites\StressTestWebSite\</StressAppBasePath>
      <StressAppPublishPath>$(StressAppBasePath)bin\published\</StressAppPublishPath>
    </PropertyGroup>

    <RemoveDir Directories="$(StressAppPublishPath)" />
    <MSBuild
      Projects="$(StressAppBasePath)\StressTestWebSite.csproj"
      Targets="Publish"
      Properties="TargetFramework=netcoreapp2.2;Configuration=$(Configuration);RuntimeIdentifier=win7-%(Platforms.Identity);PublishDir=$(StressAppPublishPath)\%(Identity);BuildProjectReferences=false" />

    <ItemGroup>
      <StressAppFiles Include="$(StressAppPublishPath)\**\*" />
    </ItemGroup>

    <ZipArchive File="$(StressTestWebSiteZipOutputPath)"
      Overwrite="true"
      SourceFiles="@(StressAppFiles)"
      WorkingDirectory="$(StressAppPublishPath)" />
  </Target>
</Project><|MERGE_RESOLUTION|>--- conflicted
+++ resolved
@@ -34,7 +34,6 @@
       Condition="'$(VisualStudioMSBuildx86Path)' != ''" />
   </Target>
 
-<<<<<<< HEAD
   <Target Name="GetNativeArtifactsInfo">
     <PropertyGroup>
       <AncmPackageOutputPath>$(BuildDir)Microsoft.AspNetCore.AspNetCoreModule.$(PackageVersion).nupkg</AncmPackageOutputPath>
@@ -76,25 +75,6 @@
       <FilesToExcludeFromSigning Include="AspNetCore\ancm.mof" Container="$(AncmV2PackageOutputPath)" />
     </ItemGroup>
   </Target>
-=======
-  <ItemGroup Condition=" '$(OS)' == 'Windows_NT' ">
-    <ArtifactInfo Include="$(BuildDir)Microsoft.AspNetCore.AspNetCoreModule.$(PackageVersion).nupkg">
-      <ArtifactType>NuGetPackage</ArtifactType>
-      <PackageId>Microsoft.AspNetCore.AspNetCoreModule</PackageId>
-      <Version>$(PackageVersion)</Version>
-      <RepositoryRoot>$(RepositoryRoot)</RepositoryRoot>
-    </ArtifactInfo>
-    <FilesToExcludeFromSigning Include="$(BuildDir)Microsoft.AspNetCore.AspNetCoreModule.$(PackageVersion).nupkg" />
-
-    <ArtifactInfo Include="$(BuildDir)Microsoft.AspNetCore.AspNetCoreModuleV1.$(PackageVersion).nupkg">
-      <ArtifactType>NuGetPackage</ArtifactType>
-      <PackageId>Microsoft.AspNetCore.AspNetCoreModuleV1</PackageId>
-      <Version>$(PackageVersion)</Version>
-      <RepositoryRoot>$(RepositoryRoot)</RepositoryRoot>
-    </ArtifactInfo>
-
-  </ItemGroup>
->>>>>>> dcece209
 
   <Target Name="PackageNativeProjects">
     <PropertyGroup>
