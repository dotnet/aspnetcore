--- conflicted
+++ resolved
@@ -16,7 +16,6 @@
     /// </summary>
     string WebRootPath { get; set; }
 
-<<<<<<< HEAD
         /// <summary>
         /// Gets or sets an <see cref="IFileProvider"/> pointing at <see cref="WebRootPath"/>.
         /// </summary>
@@ -30,10 +29,4 @@
         /// </remarks>
         bool AppendVersion { get; set; }
     }
-=======
-    /// <summary>
-    /// Gets or sets an <see cref="IFileProvider"/> pointing at <see cref="WebRootPath"/>.
-    /// </summary>
-    IFileProvider WebRootFileProvider { get; set; }
->>>>>>> 73db5e40
 }