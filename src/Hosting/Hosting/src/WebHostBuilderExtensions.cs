// Licensed to the .NET Foundation under one or more agreements.
// The .NET Foundation licenses this file to you under the MIT license.

#nullable enable

using System;
using System.Diagnostics.CodeAnalysis;
using System.Reflection;
using Microsoft.AspNetCore.Builder;
using Microsoft.AspNetCore.Hosting.Infrastructure;
using Microsoft.AspNetCore.Hosting.Internal;
using Microsoft.AspNetCore.Hosting.StaticWebAssets;
using Microsoft.Extensions.Configuration;
using Microsoft.Extensions.DependencyInjection;
using Microsoft.Extensions.DependencyInjection.Extensions;
using Microsoft.Extensions.Hosting;
using Microsoft.Extensions.Logging;

namespace Microsoft.AspNetCore.Hosting;

/// <summary>
/// Contains extensions for configuring an <see cref="IWebHostBuilder" />.
/// </summary>
public static class WebHostBuilderExtensions
{
    /// <summary>
    /// Specify the startup method to be used to configure the web application.
    /// </summary>
    /// <param name="hostBuilder">The <see cref="IWebHostBuilder"/> to configure.</param>
    /// <param name="configureApp">The delegate that configures the <see cref="IApplicationBuilder"/>.</param>
    /// <returns>The <see cref="IWebHostBuilder"/>.</returns>
    public static IWebHostBuilder Configure(this IWebHostBuilder hostBuilder, Action<IApplicationBuilder> configureApp)
    {
        if (configureApp == null)
        {
            throw new ArgumentNullException(nameof(configureApp));
        }

        // Light up the ISupportsStartup implementation
        if (hostBuilder is ISupportsStartup supportsStartup)
        {
            return supportsStartup.Configure(configureApp);
        }

        var startupAssemblyName = configureApp.GetMethodInfo().DeclaringType!.Assembly.GetName().Name!;

        hostBuilder.UseSetting(WebHostDefaults.ApplicationKey, startupAssemblyName);

        return hostBuilder.ConfigureServices((context, services) =>
        {
            services.AddSingleton<IStartup>(sp =>
            {
                return new DelegateStartup(sp.GetRequiredService<IServiceProviderFactory<IServiceCollection>>(), (app => configureApp(app)));
            });
        });
    }

    /// <summary>
    /// Specify the startup method to be used to configure the web application.
    /// </summary>
    /// <param name="hostBuilder">The <see cref="IWebHostBuilder"/> to configure.</param>
    /// <param name="configureApp">The delegate that configures the <see cref="IApplicationBuilder"/>.</param>
    /// <returns>The <see cref="IWebHostBuilder"/>.</returns>
    public static IWebHostBuilder Configure(this IWebHostBuilder hostBuilder, Action<WebHostBuilderContext, IApplicationBuilder> configureApp)
    {
        if (configureApp == null)
        {
            throw new ArgumentNullException(nameof(configureApp));
        }

        // Light up the ISupportsStartup implementation
        if (hostBuilder is ISupportsStartup supportsStartup)
        {
            return supportsStartup.Configure(configureApp);
        }

        var startupAssemblyName = configureApp.GetMethodInfo().DeclaringType!.Assembly.GetName().Name!;

        hostBuilder.UseSetting(WebHostDefaults.ApplicationKey, startupAssemblyName);

        return hostBuilder.ConfigureServices((context, services) =>
        {
            services.AddSingleton<IStartup>(sp =>
            {
                return new DelegateStartup(sp.GetRequiredService<IServiceProviderFactory<IServiceCollection>>(), (app => configureApp(context, app)));
            });
        });
    }

    /// <summary>
    /// Specify a factory that creates the startup instance to be used by the web host.
    /// </summary>
    /// <param name="hostBuilder">The <see cref="IWebHostBuilder"/> to configure.</param>
    /// <param name="startupFactory">A delegate that specifies a factory for the startup class.</param>
    /// <returns>The <see cref="IWebHostBuilder"/>.</returns>
    /// <remarks>When using the il linker, all public methods of <typeparamref name="TStartup"/> are preserved. This should match the Startup type directly (and not a base type).</remarks>
    public static IWebHostBuilder UseStartup<[DynamicallyAccessedMembers(DynamicallyAccessedMemberTypes.PublicMethods)] TStartup>(this IWebHostBuilder hostBuilder, Func<WebHostBuilderContext, TStartup> startupFactory) where TStartup : class
    {
        if (startupFactory == null)
        {
            throw new ArgumentNullException(nameof(startupFactory));
        }

        // Light up the GenericWebHostBuilder implementation
        if (hostBuilder is ISupportsStartup supportsStartup)
        {
            return supportsStartup.UseStartup(startupFactory);
        }

        var startupAssemblyName = startupFactory.GetMethodInfo().DeclaringType!.Assembly.GetName().Name;

        hostBuilder.UseSetting(WebHostDefaults.ApplicationKey, startupAssemblyName);

        return hostBuilder
            .ConfigureServices((context, services) =>
            {
                services.AddSingleton(typeof(IStartup), sp =>
                {
                    var instance = startupFactory(context) ?? throw new InvalidOperationException("The specified factory returned null startup instance.");

                    var hostingEnvironment = sp.GetRequiredService<IHostEnvironment>();

                        // Check if the instance implements IStartup before wrapping
                        if (instance is IStartup startup)
                    {
<<<<<<< HEAD
                        services.AddSingleton(typeof(IStartup), sp =>
                        {                            
                            var hostingEnvironment = sp.GetRequiredService<IHostEnvironment>();
                            return new ConventionBasedStartup(StartupLoader.LoadMethods(sp, startupType, hostingEnvironment.EnvironmentName));
                        });
=======
                        return startup;
>>>>>>> 73db5e40
                    }

                    return new ConventionBasedStartup(StartupLoader.LoadMethods(sp, instance.GetType(), hostingEnvironment.EnvironmentName, instance));
                });
            });
    }

    /// <summary>
    /// Specify the startup type to be used by the web host.
    /// </summary>
    /// <param name="hostBuilder">The <see cref="IWebHostBuilder"/> to configure.</param>
    /// <param name="startupType">The <see cref="Type"/> to be used.</param>
    /// <returns>The <see cref="IWebHostBuilder"/>.</returns>
    public static IWebHostBuilder UseStartup(this IWebHostBuilder hostBuilder, [DynamicallyAccessedMembers(StartupLinkerOptions.Accessibility)] Type startupType)
    {
        if (startupType == null)
        {
            throw new ArgumentNullException(nameof(startupType));
        }

        // Light up the GenericWebHostBuilder implementation
        if (hostBuilder is ISupportsStartup supportsStartup)
        {
            return supportsStartup.UseStartup(startupType);
        }

        var startupAssemblyName = startupType.Assembly.GetName().Name;

        hostBuilder.UseSetting(WebHostDefaults.ApplicationKey, startupAssemblyName);

        return hostBuilder
            .ConfigureServices(services =>
            {
                if (typeof(IStartup).IsAssignableFrom(startupType))
                {
                    services.AddSingleton(typeof(IStartup), startupType);
                }
                else
                {
                    services.AddSingleton(typeof(IStartup), sp =>
                    {
                        var hostingEnvironment = sp.GetRequiredService<IHostEnvironment>();
                        return new ConventionBasedStartup(StartupLoader.LoadMethods(sp, startupType, hostingEnvironment.EnvironmentName));
                    });
                }
            });
    }

    /// <summary>
    /// Specify the startup type to be used by the web host.
    /// </summary>
    /// <param name="hostBuilder">The <see cref="IWebHostBuilder"/> to configure.</param>
    /// <typeparam name ="TStartup">The type containing the startup methods for the application.</typeparam>
    /// <returns>The <see cref="IWebHostBuilder"/>.</returns>
    public static IWebHostBuilder UseStartup<[DynamicallyAccessedMembers(StartupLinkerOptions.Accessibility)] TStartup>(this IWebHostBuilder hostBuilder) where TStartup : class
    {
        return hostBuilder.UseStartup(typeof(TStartup));
    }

    /// <summary>
    /// Configures the default service provider
    /// </summary>
    /// <param name="hostBuilder">The <see cref="IWebHostBuilder"/> to configure.</param>
    /// <param name="configure">A callback used to configure the <see cref="ServiceProviderOptions"/> for the default <see cref="IServiceProvider"/>.</param>
    /// <returns>The <see cref="IWebHostBuilder"/>.</returns>
    public static IWebHostBuilder UseDefaultServiceProvider(this IWebHostBuilder hostBuilder, Action<ServiceProviderOptions> configure)
    {
        return hostBuilder.UseDefaultServiceProvider((context, options) => configure(options));
    }

    /// <summary>
    /// Configures the default service provider
    /// </summary>
    /// <param name="hostBuilder">The <see cref="IWebHostBuilder"/> to configure.</param>
    /// <param name="configure">A callback used to configure the <see cref="ServiceProviderOptions"/> for the default <see cref="IServiceProvider"/>.</param>
    /// <returns>The <see cref="IWebHostBuilder"/>.</returns>
    public static IWebHostBuilder UseDefaultServiceProvider(this IWebHostBuilder hostBuilder, Action<WebHostBuilderContext, ServiceProviderOptions> configure)
    {
        // Light up the GenericWebHostBuilder implementation
        if (hostBuilder is ISupportsUseDefaultServiceProvider supportsDefaultServiceProvider)
        {
            return supportsDefaultServiceProvider.UseDefaultServiceProvider(configure);
        }

        return hostBuilder.ConfigureServices((context, services) =>
        {
            var options = new ServiceProviderOptions();
            configure(context, options);
            services.Replace(ServiceDescriptor.Singleton<IServiceProviderFactory<IServiceCollection>>(new DefaultServiceProviderFactory(options)));
        });
    }

    /// <summary>
    /// Adds a delegate for configuring the <see cref="IConfigurationBuilder"/> that will construct an <see cref="IConfiguration"/>.
    /// </summary>
    /// <param name="hostBuilder">The <see cref="IWebHostBuilder"/> to configure.</param>
    /// <param name="configureDelegate">The delegate for configuring the <see cref="IConfigurationBuilder" /> that will be used to construct an <see cref="IConfiguration" />.</param>
    /// <returns>The <see cref="IWebHostBuilder"/>.</returns>
    /// <remarks>
    /// The <see cref="IConfiguration"/> and <see cref="ILoggerFactory"/> on the <see cref="WebHostBuilderContext"/> are uninitialized at this stage.
    /// The <see cref="IConfigurationBuilder"/> is pre-populated with the settings of the <see cref="IWebHostBuilder"/>.
    /// </remarks>
    public static IWebHostBuilder ConfigureAppConfiguration(this IWebHostBuilder hostBuilder, Action<IConfigurationBuilder> configureDelegate)
    {
        return hostBuilder.ConfigureAppConfiguration((context, builder) => configureDelegate(builder));
    }

    /// <summary>
    /// Adds a delegate for configuring the provided <see cref="ILoggingBuilder"/>. This may be called multiple times.
    /// </summary>
    /// <param name="hostBuilder">The <see cref="IWebHostBuilder" /> to configure.</param>
    /// <param name="configureLogging">The delegate that configures the <see cref="ILoggingBuilder"/>.</param>
    /// <returns>The <see cref="IWebHostBuilder"/>.</returns>
    public static IWebHostBuilder ConfigureLogging(this IWebHostBuilder hostBuilder, Action<ILoggingBuilder> configureLogging)
    {
        return hostBuilder.ConfigureServices(collection => collection.AddLogging(configureLogging));
    }

    /// <summary>
    /// Adds a delegate for configuring the provided <see cref="LoggerFactory"/>. This may be called multiple times.
    /// </summary>
    /// <param name="hostBuilder">The <see cref="IWebHostBuilder" /> to configure.</param>
    /// <param name="configureLogging">The delegate that configures the <see cref="LoggerFactory"/>.</param>
    /// <returns>The <see cref="IWebHostBuilder"/>.</returns>
    public static IWebHostBuilder ConfigureLogging(this IWebHostBuilder hostBuilder, Action<WebHostBuilderContext, ILoggingBuilder> configureLogging)
    {
        return hostBuilder.ConfigureServices((context, collection) => collection.AddLogging(builder => configureLogging(context, builder)));
    }

<<<<<<< HEAD
        /// <summary>
        /// Adds a delegate for configuring the <see cref="IWebHostEnvironment.AppendVersion"/>.
        /// </summary>
        /// <param name="hostBuilder">The <see cref="IWebHostBuilder" /> to configure.</param>
        /// <param name="appendVersion">The <see cref="IWebHostEnvironment.AppendVersion"/>.</param>
        /// <returns>The <see cref="IWebHostBuilder"/>.</returns>
        public static IWebHostBuilder ConfigureAppendVersion(this IWebHostBuilder hostBuilder, bool appendVersion)
        {
            return hostBuilder.ConfigureAppConfiguration((context, configBuilder) => context.HostingEnvironment.AppendVersion = appendVersion);
        }

        /// <summary>
        /// Configures the <see cref="IWebHostEnvironment.WebRootFileProvider"/> to use static web assets
        /// defined by referenced projects and packages.
        /// </summary>
        /// <param name="builder">The <see cref="IWebHostBuilder"/>.</param>
        /// <returns>The <see cref="IWebHostBuilder"/>.</returns>
        public static IWebHostBuilder UseStaticWebAssets(this IWebHostBuilder builder)
=======
    /// <summary>
    /// Configures the <see cref="IWebHostEnvironment.WebRootFileProvider"/> to use static web assets
    /// defined by referenced projects and packages.
    /// </summary>
    /// <param name="builder">The <see cref="IWebHostBuilder"/>.</param>
    /// <returns>The <see cref="IWebHostBuilder"/>.</returns>
    public static IWebHostBuilder UseStaticWebAssets(this IWebHostBuilder builder)
    {
        builder.ConfigureAppConfiguration((context, configBuilder) =>
>>>>>>> 73db5e40
        {
            StaticWebAssetsLoader.UseStaticWebAssets(context.HostingEnvironment, context.Configuration);
        });

        return builder;
    }
}<|MERGE_RESOLUTION|>--- conflicted
+++ resolved
@@ -123,62 +123,50 @@
                         // Check if the instance implements IStartup before wrapping
                         if (instance is IStartup startup)
                     {
-<<<<<<< HEAD
+                        return startup;
+                    }
+
+                    return new ConventionBasedStartup(StartupLoader.LoadMethods(sp, instance.GetType(), hostingEnvironment.EnvironmentName, instance));
+                });
+            });
+    }
+
+    /// <summary>
+    /// Specify the startup type to be used by the web host.
+    /// </summary>
+    /// <param name="hostBuilder">The <see cref="IWebHostBuilder"/> to configure.</param>
+    /// <param name="startupType">The <see cref="Type"/> to be used.</param>
+    /// <returns>The <see cref="IWebHostBuilder"/>.</returns>
+    public static IWebHostBuilder UseStartup(this IWebHostBuilder hostBuilder, [DynamicallyAccessedMembers(StartupLinkerOptions.Accessibility)] Type startupType)
+    {
+        if (startupType == null)
+        {
+            throw new ArgumentNullException(nameof(startupType));
+        }
+
+        // Light up the GenericWebHostBuilder implementation
+        if (hostBuilder is ISupportsStartup supportsStartup)
+        {
+            return supportsStartup.UseStartup(startupType);
+        }
+
+            return hostBuilder
+                .ConfigureServices(services =>
+                {
+                    if (typeof(IStartup).IsAssignableFrom(startupType))
+                    {
+                        services.AddSingleton(typeof(IStartup), startupType);
+                    }
+                    else
+                    {
                         services.AddSingleton(typeof(IStartup), sp =>
                         {                            
                             var hostingEnvironment = sp.GetRequiredService<IHostEnvironment>();
                             return new ConventionBasedStartup(StartupLoader.LoadMethods(sp, startupType, hostingEnvironment.EnvironmentName));
                         });
-=======
-                        return startup;
->>>>>>> 73db5e40
                     }
-
-                    return new ConventionBasedStartup(StartupLoader.LoadMethods(sp, instance.GetType(), hostingEnvironment.EnvironmentName, instance));
                 });
-            });
-    }
-
-    /// <summary>
-    /// Specify the startup type to be used by the web host.
-    /// </summary>
-    /// <param name="hostBuilder">The <see cref="IWebHostBuilder"/> to configure.</param>
-    /// <param name="startupType">The <see cref="Type"/> to be used.</param>
-    /// <returns>The <see cref="IWebHostBuilder"/>.</returns>
-    public static IWebHostBuilder UseStartup(this IWebHostBuilder hostBuilder, [DynamicallyAccessedMembers(StartupLinkerOptions.Accessibility)] Type startupType)
-    {
-        if (startupType == null)
-        {
-            throw new ArgumentNullException(nameof(startupType));
-        }
-
-        // Light up the GenericWebHostBuilder implementation
-        if (hostBuilder is ISupportsStartup supportsStartup)
-        {
-            return supportsStartup.UseStartup(startupType);
-        }
-
-        var startupAssemblyName = startupType.Assembly.GetName().Name;
-
-        hostBuilder.UseSetting(WebHostDefaults.ApplicationKey, startupAssemblyName);
-
-        return hostBuilder
-            .ConfigureServices(services =>
-            {
-                if (typeof(IStartup).IsAssignableFrom(startupType))
-                {
-                    services.AddSingleton(typeof(IStartup), startupType);
-                }
-                else
-                {
-                    services.AddSingleton(typeof(IStartup), sp =>
-                    {
-                        var hostingEnvironment = sp.GetRequiredService<IHostEnvironment>();
-                        return new ConventionBasedStartup(StartupLoader.LoadMethods(sp, startupType, hostingEnvironment.EnvironmentName));
-                    });
-                }
-            });
-    }
+        }
 
     /// <summary>
     /// Specify the startup type to be used by the web host.
@@ -261,7 +249,6 @@
         return hostBuilder.ConfigureServices((context, collection) => collection.AddLogging(builder => configureLogging(context, builder)));
     }
 
-<<<<<<< HEAD
         /// <summary>
         /// Adds a delegate for configuring the <see cref="IWebHostEnvironment.AppendVersion"/>.
         /// </summary>
@@ -280,20 +267,11 @@
         /// <param name="builder">The <see cref="IWebHostBuilder"/>.</param>
         /// <returns>The <see cref="IWebHostBuilder"/>.</returns>
         public static IWebHostBuilder UseStaticWebAssets(this IWebHostBuilder builder)
-=======
-    /// <summary>
-    /// Configures the <see cref="IWebHostEnvironment.WebRootFileProvider"/> to use static web assets
-    /// defined by referenced projects and packages.
-    /// </summary>
-    /// <param name="builder">The <see cref="IWebHostBuilder"/>.</param>
-    /// <returns>The <see cref="IWebHostBuilder"/>.</returns>
-    public static IWebHostBuilder UseStaticWebAssets(this IWebHostBuilder builder)
-    {
-        builder.ConfigureAppConfiguration((context, configBuilder) =>
->>>>>>> 73db5e40
-        {
-            StaticWebAssetsLoader.UseStaticWebAssets(context.HostingEnvironment, context.Configuration);
-        });
+        {
+            builder.ConfigureAppConfiguration((context, configBuilder) =>
+            {
+                StaticWebAssetsLoader.UseStaticWebAssets(context.HostingEnvironment, context.Configuration);
+            });
 
         return builder;
     }
