--- conflicted
+++ resolved
@@ -9,32 +9,6 @@
 {
     internal static class HostingLoggerExtensions
     {
-<<<<<<< HEAD
-        private static readonly LogDefineOptions SkipEnabledCheckLogOptions = new() { SkipEnabledCheck = true };
-
-        private static readonly Action<ILogger, string, Exception?> _startupAssemblyLoaded =
-                LoggerMessage.Define<string>(LogLevel.Debug, LoggerEventIds.HostingStartupAssemblyLoaded, "Loaded hosting startup assembly {assemblyName}", SkipEnabledCheckLogOptions);
-
-        private static readonly Action<ILogger, string, Exception?> _listeningOnAddress =
-                LoggerMessage.Define<string>(LogLevel.Information, LoggerEventIds.ServerListeningOnAddresses, "Now listening on: {address}");
-
-        public static IDisposable RequestScope(this ILogger logger, HttpContext httpContext)
-        {
-            return logger.BeginScope(new HostingLogScope(httpContext));
-        }
-
-        public static void ListeningOnAddress(this ILogger logger, string address)
-        {
-            _listeningOnAddress(logger, address, null);
-        }
-
-        public static void StartupAssemblyLoaded(this ILogger logger, string assemblyName)
-        {
-            _startupAssemblyLoaded(logger, assemblyName, null);
-        }
-
-=======
->>>>>>> 92975b36
         public static void ApplicationError(this ILogger logger, Exception exception)
         {
             logger.ApplicationError(
