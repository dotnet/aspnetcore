// Licensed to the .NET Foundation under one or more agreements.
// The .NET Foundation licenses this file to you under the MIT license.

using Microsoft.Extensions.FileProviders;

namespace Microsoft.AspNetCore.Hosting;
#pragma warning disable CS0618 // Type or member is obsolete
internal class HostingEnvironment : IHostingEnvironment, Extensions.Hosting.IHostingEnvironment, IWebHostEnvironment
#pragma warning restore CS0618 // Type or member is obsolete
{
    public string EnvironmentName { get; set; } = Extensions.Hosting.Environments.Production;

    public string ApplicationName { get; set; } = default!;

    public string WebRootPath { get; set; } = default!;

    public IFileProvider WebRootFileProvider { get; set; } = default!;

    public string ContentRootPath { get; set; } = default!;

<<<<<<< HEAD
        public IFileProvider ContentRootFileProvider { get; set; } = default!;

        public bool AppendVersion { get; set; } = default!;
    }
=======
    public IFileProvider ContentRootFileProvider { get; set; } = default!;
>>>>>>> 73db5e40
}<|MERGE_RESOLUTION|>--- conflicted
+++ resolved
@@ -17,13 +17,7 @@
     public IFileProvider WebRootFileProvider { get; set; } = default!;
 
     public string ContentRootPath { get; set; } = default!;
+    public bool AppendVersion { get; set; } = default!;
 
-<<<<<<< HEAD
-        public IFileProvider ContentRootFileProvider { get; set; } = default!;
-
-        public bool AppendVersion { get; set; } = default!;
-    }
-=======
     public IFileProvider ContentRootFileProvider { get; set; } = default!;
->>>>>>> 73db5e40
 }