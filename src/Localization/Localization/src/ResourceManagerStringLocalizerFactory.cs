--- conflicted
+++ resolved
@@ -91,27 +91,6 @@
 
         if (string.IsNullOrEmpty(baseNamespace))
         {
-<<<<<<< HEAD
-            if (resourceSource == null)
-            {
-                throw new ArgumentNullException(nameof(resourceSource));
-            }
-
-            // Get without Add to prevent unnecessary lambda allocation
-            if (_localizerCache.TryGetValue(resourceSource.AssemblyQualifiedName!, out var localizer))
-            {
-                return localizer;
-            }
-
-            return _localizerCache.GetOrAdd(resourceSource.AssemblyQualifiedName!, _ =>
-            {
-                var typeInfo = resourceSource.GetTypeInfo();
-                var baseName = GetResourcePrefix(typeInfo);
-                var assembly = typeInfo.Assembly;
-
-                return CreateResourceManagerStringLocalizer(assembly, baseName);
-            });
-=======
             throw new ArgumentNullException(nameof(baseNamespace));
         }
 
@@ -123,8 +102,8 @@
         if (string.IsNullOrEmpty(resourcesRelativePath))
         {
             return typeInfo.FullName;
->>>>>>> e0110ad9
-        }
+        }
+
         else
         {
             // This expectation is defined by dotnet's automatic resource storage.
@@ -175,13 +154,19 @@
             throw new ArgumentNullException(nameof(resourceSource));
         }
 
-        var typeInfo = resourceSource.GetTypeInfo();
-
-        var baseName = GetResourcePrefix(typeInfo);
-
-        var assembly = typeInfo.Assembly;
-
-        return _localizerCache.GetOrAdd(baseName, _ => CreateResourceManagerStringLocalizer(assembly, baseName));
+        // Get without Add to prevent unnecessary lambda allocation
+        if (!_localizerCache.TryGetValue(resourceSource.AssemblyQualifiedName!, out var localizer))
+        {
+            var typeInfo = resourceSource.GetTypeInfo();
+            var baseName = GetResourcePrefix(typeInfo);
+            var assembly = typeInfo.Assembly;
+
+            localizer = CreateResourceManagerStringLocalizer(assembly, baseName);
+            
+            _localizerCache[resourceSource.AssemblyQualifiedName!] = localizer;
+        }
+
+        return localizer;
     }
 
     /// <summary>
