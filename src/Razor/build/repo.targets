--- conflicted
+++ resolved
@@ -1,10 +1,4 @@
 ﻿<Project>
-<<<<<<< HEAD
-  <Import Project="VSIX.targets" />
-  <Import Project="MPack.targets" />
-
-=======
->>>>>>> 98f29738
   <ItemGroup>
     <Solutions Update="$(RepositoryRoot)Razor.sln">
       <!-- the 'DebugNoVSIX' and 'ReleaseNoVSIX' configurations exclude the VSIX project, which doesn't build with Microsoft.NET.Sdk yet. -->
