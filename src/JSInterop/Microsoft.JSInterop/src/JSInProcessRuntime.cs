// Copyright (c) .NET Foundation. All rights reserved.
// Licensed under the Apache License, Version 2.0. See License.txt in the project root for license information.

using System.Diagnostics.CodeAnalysis;
using System.Text.Json;
using Microsoft.JSInterop.Infrastructure;

namespace Microsoft.JSInterop
{
    /// <summary>
    /// Abstract base class for an in-process JavaScript runtime.
    /// </summary>
    public abstract class JSInProcessRuntime : JSRuntime, IJSInProcessRuntime
    {
        /// <summary>
        /// Initializes a new instance of <see cref="JSInProcessRuntime"/>.
        /// </summary>
        protected JSInProcessRuntime()
        {
            JsonSerializerOptions.Converters.Add(new JSObjectReferenceJsonConverter<JSInProcessObjectReference>(
                id => new JSInProcessObjectReference(this, id)));
        }

        [return: MaybeNull]
<<<<<<< HEAD
        internal TValue Invoke<TValue>(string identifier, long targetInstanceId, params object[] args)
=======
        public TValue Invoke<TValue>(string identifier, params object?[]? args)
>>>>>>> 85835c71
        {
            var resultJson = InvokeJS(
                identifier,
                JsonSerializer.Serialize(args, JsonSerializerOptions),
                ResultTypeFromGeneric<TValue>(),
                targetInstanceId);

            if (resultJson is null)
            {
                return default;
            }

            return JsonSerializer.Deserialize<TValue>(resultJson, JsonSerializerOptions);
        }

        /// <summary>
        /// Invokes the specified JavaScript function synchronously.
        /// </summary>
        /// <typeparam name="TValue">The JSON-serializable return type.</typeparam>
        /// <param name="identifier">An identifier for the function to invoke. For example, the value <c>"someScope.someFunction"</c> will invoke the function <c>window.someScope.someFunction</c>.</param>
        /// <param name="args">JSON-serializable arguments.</param>
        /// <returns>An instance of <typeparamref name="TValue"/> obtained by JSON-deserializing the return value.</returns>
        [return: MaybeNull]
        public TValue Invoke<TValue>(string identifier, params object[] args)
            => Invoke<TValue>(identifier, 0, args);

        /// <summary>
        /// Performs a synchronous function invocation.
        /// </summary>
        /// <param name="identifier">The identifier for the function to invoke.</param>
        /// <param name="argsJson">A JSON representation of the arguments.</param>
        /// <returns>A JSON representation of the result.</returns>
        protected virtual string? InvokeJS(string identifier, string? argsJson)
            => InvokeJS(identifier, argsJson, JSCallResultType.Default, 0);

        /// <summary>
        /// Performs a synchronous function invocation.
        /// </summary>
        /// <param name="identifier">The identifier for the function to invoke.</param>
        /// <param name="argsJson">A JSON representation of the arguments.</param>
        /// <param name="resultType">The type of result expected from the invocation.</param>
        /// <param name="targetInstanceId">The instance ID of the target JS object.</param>
        /// <returns>A JSON representation of the result.</returns>
        protected abstract string? InvokeJS(string identifier, string? argsJson, JSCallResultType resultType, long targetInstanceId);
    }
}<|MERGE_RESOLUTION|>--- conflicted
+++ resolved
@@ -22,11 +22,7 @@
         }
 
         [return: MaybeNull]
-<<<<<<< HEAD
-        internal TValue Invoke<TValue>(string identifier, long targetInstanceId, params object[] args)
-=======
-        public TValue Invoke<TValue>(string identifier, params object?[]? args)
->>>>>>> 85835c71
+        internal TValue Invoke<TValue>(string identifier, long targetInstanceId, params object?[]? args)
         {
             var resultJson = InvokeJS(
                 identifier,
@@ -50,7 +46,7 @@
         /// <param name="args">JSON-serializable arguments.</param>
         /// <returns>An instance of <typeparamref name="TValue"/> obtained by JSON-deserializing the return value.</returns>
         [return: MaybeNull]
-        public TValue Invoke<TValue>(string identifier, params object[] args)
+        public TValue Invoke<TValue>(string identifier, params object?[]? args)
             => Invoke<TValue>(identifier, 0, args);
 
         /// <summary>
