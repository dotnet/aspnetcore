// Copyright (c) .NET Foundation. All rights reserved.
// Licensed under the Apache License, Version 2.0. See License.txt in the project root for license information.

#nullable disable
using System;
using System.Linq;
using System.Text.Json;
using System.Threading;
using System.Threading.Tasks;
using Xunit;

namespace Microsoft.JSInterop.Infrastructure
{
    public class DotNetDispatcherTest
    {
        private readonly static string thisAssemblyName = typeof(DotNetDispatcherTest).Assembly.GetName().Name;

        [Fact]
        public void CannotInvokeWithEmptyAssemblyName()
        {
            var ex = Assert.Throws<ArgumentException>(() =>
            {
                DotNetDispatcher.Invoke(new TestJSRuntime(), new DotNetInvocationInfo(" ", "SomeMethod", default, default), "[]", byteArrays: null);
            });

            Assert.StartsWith("Cannot be null, empty, or whitespace.", ex.Message);
            Assert.Equal("AssemblyName", ex.ParamName);
        }

        [Fact]
        public void CannotInvokeWithEmptyMethodIdentifier()
        {
            var ex = Assert.Throws<ArgumentException>(() =>
            {
                DotNetDispatcher.Invoke(new TestJSRuntime(), new DotNetInvocationInfo("SomeAssembly", " ", default, default), "[]", byteArrays: null);
            });

            Assert.StartsWith("Cannot be null, empty, or whitespace.", ex.Message);
            Assert.Equal("methodIdentifier", ex.ParamName);
        }

        [Fact]
        public void CannotInvokeMethodsOnUnloadedAssembly()
        {
            var assemblyName = "Some.Fake.Assembly";
            var ex = Assert.Throws<ArgumentException>(() =>
            {
                DotNetDispatcher.Invoke(new TestJSRuntime(), new DotNetInvocationInfo(assemblyName, "SomeMethod", default, default), null, byteArrays: null);
            });

            Assert.Equal($"There is no loaded assembly with the name '{assemblyName}'.", ex.Message);
        }

        // Note: Currently it's also not possible to invoke generic methods.
        // That's not something determined by DotNetDispatcher, but rather by the fact that we
        // don't close over the generics in the reflection code.
        // Not defining this behavior through unit tests because the default outcome is
        // fine (an exception stating what info is missing).

        [Theory]
        [InlineData("MethodOnInternalType")]
        [InlineData("PrivateMethod")]
        [InlineData("ProtectedMethod")]
        [InlineData("StaticMethodWithoutAttribute")] // That's not really its identifier; just making the point that there's no way to invoke it
        [InlineData("InstanceMethodWithoutAttribute")] // That's not really its identifier; just making the point that there's no way to invoke it
        public void CannotInvokeUnsuitableMethods(string methodIdentifier)
        {
            var ex = Assert.Throws<ArgumentException>(() =>
            {
                DotNetDispatcher.Invoke(new TestJSRuntime(), new DotNetInvocationInfo(thisAssemblyName, methodIdentifier, default, default), null, byteArrays: null);
            });

            Assert.Equal($"The assembly '{thisAssemblyName}' does not contain a public invokable method with [JSInvokableAttribute(\"{methodIdentifier}\")].", ex.Message);
        }

        [Fact]
        public void CanInvokeStaticVoidMethod()
        {
            // Arrange/Act
            var jsRuntime = new TestJSRuntime();
            SomePublicType.DidInvokeMyInvocableStaticVoid = false;
            var (resultJson, byteArrays) = DotNetDispatcher.Invoke(jsRuntime, new DotNetInvocationInfo(thisAssemblyName, "InvocableStaticVoid", default, default), null, byteArrays: null);

            // Assert
            Assert.Null(resultJson);
            Assert.Null(byteArrays);
            Assert.True(SomePublicType.DidInvokeMyInvocableStaticVoid);
        }

        [Fact]
        public void CanInvokeStaticNonVoidMethod()
        {
            // Arrange/Act
            var jsRuntime = new TestJSRuntime();
            var (resultJson, byteArrays) = DotNetDispatcher.Invoke(jsRuntime, new DotNetInvocationInfo(thisAssemblyName, "InvocableStaticNonVoid", default, default), null, byteArrays: null);
            jsRuntime.ByteArraysToDeserialize = byteArrays;
            var result = JsonSerializer.Deserialize<TestDTO>(resultJson, jsRuntime.JsonSerializerOptions);
            jsRuntime.ByteArraysToDeserialize = null;

            // Assert
            Assert.Equal("Test", result.StringVal);
            Assert.Equal(123, result.IntVal);
        }

        [Fact]
        public void CanInvokeStaticNonVoidMethodWithoutCustomIdentifier()
        {
            // Arrange/Act
            var jsRuntime = new TestJSRuntime();
            var (resultJson, byteArrays) = DotNetDispatcher.Invoke(jsRuntime, new DotNetInvocationInfo(thisAssemblyName, nameof(SomePublicType.InvokableMethodWithoutCustomIdentifier), default, default), null, byteArrays: null);
            jsRuntime.ByteArraysToDeserialize = byteArrays;
            var result = JsonSerializer.Deserialize<TestDTO>(resultJson, jsRuntime.JsonSerializerOptions);
            jsRuntime.ByteArraysToDeserialize = null;

            // Assert
            Assert.Equal("InvokableMethodWithoutCustomIdentifier", result.StringVal);
            Assert.Equal(456, result.IntVal);
        }

        [Fact]
        public void CanInvokeStaticWithParams()
        {
            // Arrange: Track a .NET object to use as an arg
            var jsRuntime = new TestJSRuntime();
            var arg3 = new TestDTO { IntVal = 999, StringVal = "My string" };
            var objectRef = DotNetObjectReference.Create(arg3);
            jsRuntime.Invoke<object>("unimportant", objectRef);

            // Arrange: Remaining args
            var (argsJson, byteArrays) = jsRuntime.SerializeArgs(new object[]
            {
                new TestDTO { StringVal = "Another string", IntVal = 456 },
                new[] { 100, 200 },
                objectRef
            });

            // Act
            var (resultJson, returnedByteArrays) = DotNetDispatcher.Invoke(jsRuntime, new DotNetInvocationInfo(thisAssemblyName, "InvocableStaticWithParams", default, default), argsJson, byteArrays);
            var result = JsonDocument.Parse(resultJson);
            var root = result.RootElement;

            // Assert: First result value marshalled via JSON
            jsRuntime.ByteArraysToDeserialize = returnedByteArrays;
            var resultDto1 = JsonSerializer.Deserialize<TestDTO>(root[0].GetRawText(), jsRuntime.JsonSerializerOptions);
            jsRuntime.ByteArraysToDeserialize = null;

            Assert.Equal("ANOTHER STRING", resultDto1.StringVal);
            Assert.Equal(756, resultDto1.IntVal);

            // Assert: Second result value marshalled by ref
            var resultDto2Ref = root[1];
            Assert.False(resultDto2Ref.TryGetProperty(nameof(TestDTO.StringVal), out _));
            Assert.False(resultDto2Ref.TryGetProperty(nameof(TestDTO.IntVal), out _));

            Assert.True(resultDto2Ref.TryGetProperty(DotNetDispatcher.DotNetObjectRefKey.EncodedUtf8Bytes, out var property));
            var resultDto2 = Assert.IsType<DotNetObjectReference<TestDTO>>(jsRuntime.GetObjectReference(property.GetInt64())).Value;
            Assert.Equal("MY STRING", resultDto2.StringVal);
            Assert.Equal(1299, resultDto2.IntVal);
        }

        [Fact]
        public void CanInvokeWithByteArrayParams()
        {
            // Arrange: Track a .NET object to use as an arg
            var jsRuntime = new TestJSRuntime();

            // Arrange: Remaining args
            var (argsJson, byteArrays) = jsRuntime.SerializeArgs(new object[]
            {
                new TestDTO { StringVal = "Another string", IntVal = 456, ByteArrayVal = new byte[] { 0x1, 0x12, 0x17 } },
                new[] { 100, 200 },
                new byte[] { 0x2, 0x4, 0x7, 0x11 }
            });

            // Act
            var (resultJson, returnedByteArrays) = DotNetDispatcher.Invoke(jsRuntime, new DotNetInvocationInfo(thisAssemblyName, "InvocableWithByteArrayParams", default, default), argsJson, byteArrays);
            var result = JsonDocument.Parse(resultJson);
            var root = result.RootElement;

            // Assert: First result value marshalled via JSON
            jsRuntime.ByteArraysToDeserialize = returnedByteArrays;
            var resultDto1 = JsonSerializer.Deserialize<TestDTO>(root[0].GetRawText(), jsRuntime.JsonSerializerOptions);
            jsRuntime.ByteArraysToDeserialize = null;

            Assert.Equal("ANOTHER STRING", resultDto1.StringVal);
            Assert.Equal(756, resultDto1.IntVal);
            Assert.Equal(new byte[] { 0x17, 0x12, 0x1 }, resultDto1.ByteArrayVal);

            // Assert: Second result value marshalled by ref
            var resultDto2Ref = root[1];
            Assert.False(resultDto2Ref.TryGetProperty(nameof(TestDTO.StringVal), out _));
            Assert.False(resultDto2Ref.TryGetProperty(nameof(TestDTO.IntVal), out _));
            Assert.False(resultDto2Ref.TryGetProperty(nameof(TestDTO.ByteArrayVal), out _));

            Assert.True(resultDto2Ref.TryGetProperty(ByteArrayJsonConverter.ByteArrayRefKey.EncodedUtf8Bytes, out var property));
            var index = property.GetInt64();
            Assert.Equal(new byte[] { 0x11, 0x7, 0x4, 0x2 }, returnedByteArrays[index]);
        }

        [Fact]
        public void InvokingWithIncorrectUseOfDotNetObjectRefThrows()
        {
            // Arrange
            var jsRuntime = new TestJSRuntime();
            var method = nameof(SomePublicType.IncorrectDotNetObjectRefUsage);
            var arg3 = new TestDTO { IntVal = 999, StringVal = "My string" };
            var objectRef = DotNetObjectReference.Create(arg3);
            jsRuntime.Invoke<object>("unimportant", objectRef);

            // Arrange: Remaining args
            var (argsJson, byteArrays) = jsRuntime.SerializeArgs(new object[]
            {
                new TestDTO { StringVal = "Another string", IntVal = 456 },
                new[] { 100, 200 },
                objectRef
            });

            // Act & Assert
            var ex = Assert.Throws<InvalidOperationException>(() =>
                DotNetDispatcher.Invoke(jsRuntime, new DotNetInvocationInfo(thisAssemblyName, method, default, default), argsJson, byteArrays));
            Assert.Equal($"In call to '{method}', parameter of type '{nameof(TestDTO)}' at index 3 must be declared as type 'DotNetObjectRef<TestDTO>' to receive the incoming value.", ex.Message);
        }

        [Fact]
        public void CanInvokeInstanceVoidMethod()
        {
            // Arrange: Track some instance
            var jsRuntime = new TestJSRuntime();
            var targetInstance = new SomePublicType();
            var objectRef = DotNetObjectReference.Create(targetInstance);
            jsRuntime.Invoke<object>("unimportant", objectRef);

            // Act
            var (resultJson, returnedByteArrays) = DotNetDispatcher.Invoke(jsRuntime, new DotNetInvocationInfo(null, "InvokableInstanceVoid", 1, default), null, byteArrays: null);

            // Assert
            Assert.Null(resultJson);
            Assert.Null(returnedByteArrays);
            Assert.True(targetInstance.DidInvokeMyInvocableInstanceVoid);
        }

        [Fact]
        public void CanInvokeBaseInstanceVoidMethod()
        {
            // Arrange: Track some instance
            var jsRuntime = new TestJSRuntime();
            var targetInstance = new DerivedClass();
            var objectRef = DotNetObjectReference.Create(targetInstance);
            jsRuntime.Invoke<object>("unimportant", objectRef);

            // Act
            var (resultJson, returnedByteArrays) = DotNetDispatcher.Invoke(jsRuntime, new DotNetInvocationInfo(null, "BaseClassInvokableInstanceVoid", 1, default), null, byteArrays: null);

            // Assert
            Assert.Null(resultJson);
            Assert.Null(returnedByteArrays);
            Assert.True(targetInstance.DidInvokeMyBaseClassInvocableInstanceVoid);
        }

        [Fact]
        public void DotNetObjectReferencesCanBeDisposed()
        {
            // Arrange
            var jsRuntime = new TestJSRuntime();
            var targetInstance = new SomePublicType();
            var objectRef = DotNetObjectReference.Create(targetInstance);
            jsRuntime.Invoke<object>("unimportant", objectRef);

            // Act
            DotNetDispatcher.BeginInvokeDotNet(jsRuntime, new DotNetInvocationInfo(null, "__Dispose", objectRef.ObjectId, default), null, byteArrays: null);

            // Assert
            Assert.True(objectRef.Disposed);
        }

        [Fact]
        public void CannotUseDotNetObjectRefAfterDisposal()
        {
            // This test addresses the case where the developer calls objectRef.Dispose()
            // from .NET code, as opposed to .dispose() from JS code

            // Arrange: Track some instance, then dispose it
            var jsRuntime = new TestJSRuntime();
            var targetInstance = new SomePublicType();
            var objectRef = DotNetObjectReference.Create(targetInstance);
            jsRuntime.Invoke<object>("unimportant", objectRef);
            objectRef.Dispose();

            // Act/Assert
            var ex = Assert.Throws<ArgumentException>(
                () => DotNetDispatcher.Invoke(jsRuntime, new DotNetInvocationInfo(null, "InvokableInstanceVoid", 1, default), null, byteArrays: null));
            Assert.StartsWith("There is no tracked object with id '1'.", ex.Message);
        }

        [Fact]
        public void CannotUseDotNetObjectRefAfterReleaseDotNetObject()
        {
            // This test addresses the case where the developer calls .dispose()
            // from JS code, as opposed to objectRef.Dispose() from .NET code

            // Arrange: Track some instance, then dispose it
            var jsRuntime = new TestJSRuntime();
            var targetInstance = new SomePublicType();
            var objectRef = DotNetObjectReference.Create(targetInstance);
            jsRuntime.Invoke<object>("unimportant", objectRef);
            objectRef.Dispose();

            // Act/Assert
            var ex = Assert.Throws<ArgumentException>(
                () => DotNetDispatcher.Invoke(jsRuntime, new DotNetInvocationInfo(null, "InvokableInstanceVoid", 1, default), null, byteArrays: null));
            Assert.StartsWith("There is no tracked object with id '1'.", ex.Message);
        }

        [Fact]
        public void EndInvoke_WithSuccessValue()
        {
            // Arrange
            var jsRuntime = new TestJSRuntime();
            var byteArray = new byte[] { 0x2, 0x4, 0x7, 0x10, 0x15 };
            var testDTO = new TestDTO { StringVal = "Hello", IntVal = 4, ByteArrayVal = byteArray };
            var task = jsRuntime.InvokeAsync<TestDTO>("unimportant");
            var (argsJson, byteArrays) = jsRuntime.SerializeArgs(new object[] { jsRuntime.LastInvocationAsyncHandle, true, testDTO });

            // Act
            DotNetDispatcher.EndInvokeJS(jsRuntime, argsJson, byteArrays);

            // Assert
            Assert.True(task.IsCompletedSuccessfully);
            var result = task.Result;
            Assert.Equal(testDTO.StringVal, result.StringVal);
            Assert.Equal(testDTO.IntVal, result.IntVal);
        }

        [Fact]
        public async Task EndInvoke_WithErrorString()
        {
            // Arrange
            var jsRuntime = new TestJSRuntime();
            var expected = "Some error";
            var task = jsRuntime.InvokeAsync<TestDTO>("unimportant");
            var (argsJson, byteArrays) = jsRuntime.SerializeArgs(new object[] { jsRuntime.LastInvocationAsyncHandle, false, expected });

            // Act
            DotNetDispatcher.EndInvokeJS(jsRuntime, argsJson, byteArrays);

            // Assert
            var ex = await Assert.ThrowsAsync<JSException>(async () => await task);
            Assert.Equal(expected, ex.Message);
        }

<<<<<<< HEAD
        [Fact(Skip = "https://github.com/dotnet/aspnetcore/issues/12357")]
        public void EndInvoke_AfterCancel()
        {
            // Arrange
            var jsRuntime = new TestJSRuntime();
            var testDTO = new TestDTO { StringVal = "Hello", IntVal = 4 };
            var cts = new CancellationTokenSource();
            var task = jsRuntime.InvokeAsync<TestDTO>("unimportant", cts.Token);
            var (argsJson, byteArrays) = jsRuntime.SerializeArgs(new object[] { jsRuntime.LastInvocationAsyncHandle, true, testDTO });

            // Act
            cts.Cancel();
            DotNetDispatcher.EndInvokeJS(jsRuntime, argsJson, byteArrays);

            // Assert
            Assert.True(task.IsCanceled);
        }

=======
>>>>>>> 714a30aa
        [Fact]
        public async Task EndInvoke_WithNullError()
        {
            // Arrange
            var jsRuntime = new TestJSRuntime();
            var task = jsRuntime.InvokeAsync<TestDTO>("unimportant");
            var (argsJson, byteArrays) = jsRuntime.SerializeArgs(new object[] { jsRuntime.LastInvocationAsyncHandle, false, null });

            // Act
            DotNetDispatcher.EndInvokeJS(jsRuntime, argsJson, byteArrays);

            // Assert
            var ex = await Assert.ThrowsAsync<JSException>(async () => await task);
            Assert.Empty(ex.Message);
        }

        [Fact]
        public void CanInvokeInstanceMethodWithParams()
        {
            // Arrange: Track some instance plus another object we'll pass as a param
            var jsRuntime = new TestJSRuntime();
            var targetInstance = new SomePublicType();
            var arg2 = new TestDTO { IntVal = 1234, StringVal = "My string" };
            jsRuntime.Invoke<object>("unimportant",
                DotNetObjectReference.Create(targetInstance),
                DotNetObjectReference.Create(arg2));
            var argsJson = "[\"myvalue\",{\"__dotNetObject\":2}]";

            // Act
            var (resultJson, byteArrays) = DotNetDispatcher.Invoke(jsRuntime, new DotNetInvocationInfo(null, "InvokableInstanceMethod", 1, default), argsJson, byteArrays: null);

            // Assert
            Assert.Equal("[\"You passed myvalue\",{\"__dotNetObject\":3}]", resultJson);
            var resultDto = ((DotNetObjectReference<TestDTO>)jsRuntime.GetObjectReference(3)).Value;
            Assert.Equal(1235, resultDto.IntVal);
            Assert.Equal("MY STRING", resultDto.StringVal);
            Assert.Empty(byteArrays);
        }

        [Fact]
        public void CanInvokeNonGenericInstanceMethodOnGenericType()
        {
            var jsRuntime = new TestJSRuntime();
            var targetInstance = new GenericType<int>();
            jsRuntime.Invoke<object>("_setup",
                DotNetObjectReference.Create(targetInstance));
            var argsJson = "[\"hello world\"]";

            // Act
            var (resultJson, byteArrays) = DotNetDispatcher.Invoke(jsRuntime, new DotNetInvocationInfo(null, nameof(GenericType<int>.EchoStringParameter), 1, default), argsJson, byteArrays: null);

            // Assert
            Assert.Equal("\"hello world\"", resultJson);
            Assert.Empty(byteArrays);
        }

        [Fact]
        public void CanInvokeMethodsThatAcceptGenericParametersOnGenericTypes()
        {
            var jsRuntime = new TestJSRuntime();
            var targetInstance = new GenericType<string>();
            jsRuntime.Invoke<object>("_setup",
                DotNetObjectReference.Create(targetInstance));
            var argsJson = "[\"hello world\"]";

            // Act
            var (resultJson, byteArrays) = DotNetDispatcher.Invoke(jsRuntime, new DotNetInvocationInfo(null, nameof(GenericType<string>.EchoParameter), 1, default), argsJson, byteArrays: null);

            // Assert
            Assert.Equal("\"hello world\"", resultJson);
            Assert.Empty(byteArrays);
        }

        [Fact]
        public void CannotInvokeStaticOpenGenericMethods()
        {
            var methodIdentifier = "StaticGenericMethod";
            var jsRuntime = new TestJSRuntime();

            // Act
            var ex = Assert.Throws<ArgumentException>(() => DotNetDispatcher.Invoke(jsRuntime, new DotNetInvocationInfo(thisAssemblyName, methodIdentifier, 0, default), "[7]", byteArrays: null));
            Assert.Contains($"The assembly '{thisAssemblyName}' does not contain a public invokable method with [{nameof(JSInvokableAttribute)}(\"{methodIdentifier}\")].", ex.Message);
        }

        [Fact]
        public void CannotInvokeInstanceOpenGenericMethods()
        {
            var methodIdentifier = "InstanceGenericMethod";
            var targetInstance = new GenericType<int>();
            var jsRuntime = new TestJSRuntime();
            jsRuntime.Invoke<object>("_setup",
                DotNetObjectReference.Create(targetInstance));
            var argsJson = "[\"hello world\"]";

            // Act
            var ex = Assert.Throws<ArgumentException>(() => DotNetDispatcher.Invoke(jsRuntime, new DotNetInvocationInfo(null, methodIdentifier, 1, default), argsJson, byteArrays: null));
            Assert.Contains($"The type 'GenericType`1' does not contain a public invokable method with [{nameof(JSInvokableAttribute)}(\"{methodIdentifier}\")].", ex.Message);
        }

        [Fact]
        public void CannotInvokeMethodsWithGenericParameters_IfTypesDoNotMatch()
        {
            var jsRuntime = new TestJSRuntime();
            var targetInstance = new GenericType<int>();
            jsRuntime.Invoke<object>("_setup",
                DotNetObjectReference.Create(targetInstance));
            var argsJson = "[\"hello world\"]";

            // Act & Assert
            Assert.Throws<JsonException>(() =>
                DotNetDispatcher.Invoke(jsRuntime, new DotNetInvocationInfo(null, nameof(GenericType<int>.EchoParameter), 1, default), argsJson, byteArrays: null));
        }

        [Fact]
        public void CannotInvokeWithFewerNumberOfParameters()
        {
            // Arrange
            var jsRuntime = new TestJSRuntime();
            var (argsJson, byteArrays) = jsRuntime.SerializeArgs(new object[]
            {
                new TestDTO { StringVal = "Another string", IntVal = 456 },
                new[] { 100, 200 }
            });

            // Act/Assert
            var ex = Assert.Throws<ArgumentException>(() =>
            {
                DotNetDispatcher.Invoke(jsRuntime, new DotNetInvocationInfo(thisAssemblyName, "InvocableStaticWithParams", default, default), argsJson, byteArrays);
            });

            Assert.Equal("The call to 'InvocableStaticWithParams' expects '3' parameters, but received '2'.", ex.Message);
        }

        [Fact]
        public void CannotInvokeWithMoreParameters()
        {
            // Arrange
            var jsRuntime = new TestJSRuntime();
            var objectRef = DotNetObjectReference.Create(new TestDTO { IntVal = 4 });
            var (argsJson, byteArrays) = jsRuntime.SerializeArgs(new object[]
            {
                new TestDTO { StringVal = "Another string", IntVal = 456 },
                new[] { 100, 200 },
                objectRef,
                7,
            });

            // Act/Assert
            var ex = Assert.Throws<JsonException>(() =>
            {
                DotNetDispatcher.Invoke(jsRuntime, new DotNetInvocationInfo(thisAssemblyName, "InvocableStaticWithParams", default, default), argsJson, byteArrays);
            });

            Assert.Equal("Unexpected JSON token Number. Ensure that the call to `InvocableStaticWithParams' is supplied with exactly '3' parameters.", ex.Message);
        }

        [Fact]
        public async Task CanInvokeAsyncMethod()
        {
            // Arrange: Track some instance plus another object we'll pass as a param
            var jsRuntime = new TestJSRuntime();
            var targetInstance = new SomePublicType();
            var byteArray = new byte[] { 0x2, 0x4, 0x7, 0x10, 0x15 };
            var arg2 = new TestDTO { IntVal = 1234, StringVal = "My string", ByteArrayVal = byteArray };
            var arg1Ref = DotNetObjectReference.Create(targetInstance);
            var arg2Ref = DotNetObjectReference.Create(arg2);
            jsRuntime.Invoke<object>("unimportant", arg1Ref, arg2Ref);

            // Arrange: all args
            var (argsJson, byteArrays) = jsRuntime.SerializeArgs(new object[]
            {
                new TestDTO { IntVal = 1000, StringVal = "String via JSON" },
                arg2Ref,
            });

            // Act
            var callId = "123";
            var resultTask = jsRuntime.NextInvocationTask;
            DotNetDispatcher.BeginInvokeDotNet(jsRuntime, new DotNetInvocationInfo(null, "InvokableAsyncMethod", 1, callId), argsJson, byteArrays);
            await resultTask;

            // Assert: Correct completion information
            Assert.Equal(callId, jsRuntime.LastCompletionCallId);
            Assert.True(jsRuntime.LastCompletionResult.Success);
            var result = Assert.IsType<object[]>(jsRuntime.LastCompletionResult.Result);
            var resultDto1 = Assert.IsType<TestDTO>(result[0]);

            Assert.Equal("STRING VIA JSON", resultDto1.StringVal);
            Assert.Equal(2000, resultDto1.IntVal);

            // Assert: Second result value marshalled by ref
            var resultDto2Ref = Assert.IsType<DotNetObjectReference<TestDTO>>(result[1]);
            var resultDto2 = resultDto2Ref.Value;
            Assert.Equal("MY STRING", resultDto2.StringVal);
            Assert.Equal(2468, resultDto2.IntVal);
        }

        [Fact]
        public async Task CanInvokeSyncThrowingMethod()
        {
            // Arrange
            var jsRuntime = new TestJSRuntime();

            // Act
            var callId = "123";
            var resultTask = jsRuntime.NextInvocationTask;
            DotNetDispatcher.BeginInvokeDotNet(jsRuntime, new DotNetInvocationInfo(thisAssemblyName, nameof(ThrowingClass.ThrowingMethod), default, callId), default, byteArrays: null);

            await resultTask; // This won't throw, it sets properties on the jsRuntime.

            // Assert
            Assert.Equal(callId, jsRuntime.LastCompletionCallId);
            Assert.False(jsRuntime.LastCompletionResult.Success); // Fails

            // Make sure the method that threw the exception shows up in the call stack
            // https://github.com/dotnet/aspnetcore/issues/8612
            Assert.Contains(nameof(ThrowingClass.ThrowingMethod), jsRuntime.LastCompletionResult.Exception.ToString());
        }

        [Fact]
        public async Task CanInvokeAsyncThrowingMethod()
        {
            // Arrange
            var jsRuntime = new TestJSRuntime();

            // Act
            var callId = "123";
            var resultTask = jsRuntime.NextInvocationTask;
            DotNetDispatcher.BeginInvokeDotNet(jsRuntime, new DotNetInvocationInfo(thisAssemblyName, nameof(ThrowingClass.AsyncThrowingMethod), default, callId), default, byteArrays: null);

            await resultTask; // This won't throw, it sets properties on the jsRuntime.

            // Assert
            Assert.Equal(callId, jsRuntime.LastCompletionCallId);
            Assert.False(jsRuntime.LastCompletionResult.Success); // Fails

            // Make sure the method that threw the exception shows up in the call stack
            // https://github.com/dotnet/aspnetcore/issues/8612
            Assert.Contains(nameof(ThrowingClass.AsyncThrowingMethod), jsRuntime.LastCompletionResult.Exception.ToString());
        }

        [Fact]
        public async Task BeginInvoke_ThrowsWithInvalidArgsJson_WithCallId()
        {
            // Arrange
            var jsRuntime = new TestJSRuntime();
            var callId = "123";
            var resultTask = jsRuntime.NextInvocationTask;
            DotNetDispatcher.BeginInvokeDotNet(jsRuntime, new DotNetInvocationInfo(thisAssemblyName, "InvocableStaticWithParams", default, callId), "<xml>not json</xml>", byteArrays: null);

            await resultTask; // This won't throw, it sets properties on the jsRuntime.

            // Assert
            Assert.Equal(callId, jsRuntime.LastCompletionCallId);
            Assert.False(jsRuntime.LastCompletionResult.Success); // Fails
            var exception = jsRuntime.LastCompletionResult.Exception;
            Assert.Contains("JsonReaderException: '<' is an invalid start of a value.", exception.ToString());
        }

        [Fact]
        public void BeginInvoke_ThrowsWithInvalid_DotNetObjectRef()
        {
            // Arrange
            var jsRuntime = new TestJSRuntime();
            var callId = "123";
            var resultTask = jsRuntime.NextInvocationTask;
            DotNetDispatcher.BeginInvokeDotNet(jsRuntime, new DotNetInvocationInfo(null, "InvokableInstanceVoid", 1, callId), null, byteArrays: null);

            // Assert
            Assert.Equal(callId, jsRuntime.LastCompletionCallId);
            Assert.False(jsRuntime.LastCompletionResult.Success); // Fails
            var exception = jsRuntime.LastCompletionResult.Exception;
            Assert.StartsWith("System.ArgumentException: There is no tracked object with id '1'. Perhaps the DotNetObjectReference instance was already disposed.", exception.ToString());
        }

        [Theory]
        [InlineData("")]
        [InlineData("<xml>")]
        public void ParseArguments_ThrowsIfJsonIsInvalid(string arguments)
        {
            Assert.ThrowsAny<JsonException>(() => DotNetDispatcher.ParseArguments(new TestJSRuntime(), "SomeMethod", arguments, byteArrays: null, new[] { typeof(string) }));
        }

        [Theory]
        [InlineData("{\"key\":\"value\"}")]
        [InlineData("\"Test\"")]
        public void ParseArguments_ThrowsIfTheArgsJsonIsNotArray(string arguments)
        {
            // Act & Assert
            Assert.ThrowsAny<JsonException>(() => DotNetDispatcher.ParseArguments(new TestJSRuntime(), "SomeMethod", arguments, byteArrays: null, new[] { typeof(string) }));
        }

        [Theory]
        [InlineData("[\"hello\"")]
        [InlineData("[\"hello\",")]
        public void ParseArguments_ThrowsIfTheArgsJsonIsInvalidArray(string arguments)
        {
            // Act & Assert
            Assert.ThrowsAny<JsonException>(() => DotNetDispatcher.ParseArguments(new TestJSRuntime(), "SomeMethod", arguments, byteArrays: null, new[] { typeof(string) }));
        }

        [Fact]
        public void ParseArguments_Works()
        {
            // Arrange
            var arguments = "[\"Hello\", 2]";

            // Act
            var result = DotNetDispatcher.ParseArguments(new TestJSRuntime(), "SomeMethod", arguments, byteArrays: null, new[] { typeof(string), typeof(int), });

            // Assert
            Assert.Equal(new object[] { "Hello", 2 }, result);
        }

        [Fact]
        public void ParseArguments_SingleArgument()
        {
            // Arrange
            var arguments = "[{\"IntVal\": 7}]";

            // Act
            var result = DotNetDispatcher.ParseArguments(new TestJSRuntime(), "SomeMethod", arguments, byteArrays: null, new[] { typeof(TestDTO), });

            // Assert
            var value = Assert.IsType<TestDTO>(Assert.Single(result));
            Assert.Equal(7, value.IntVal);
            Assert.Null(value.StringVal);
        }

        [Fact]
        public void ParseArguments_NullArgument()
        {
            // Arrange
            var arguments = "[4, null]";

            // Act
            var result = DotNetDispatcher.ParseArguments(new TestJSRuntime(), "SomeMethod", arguments, byteArrays: null, new[] { typeof(int), typeof(TestDTO), });

            // Assert
            Assert.Collection(
                result,
                v => Assert.Equal(4, v),
                v => Assert.Null(v));
        }

        [Fact]
        public void ParseArguments_SingleByteArrayArgument()
        {
            // Arrange
            var arguments = "[{\"__byte[]\": 0}]";

            // Act
            var result = DotNetDispatcher.ParseArguments(new TestJSRuntime(), "SomeMethod", arguments, byteArrays: new[] { new byte[] { 0x1, 0x2 } }, new[] { typeof(byte[]), });

            // Assert
            var value = Assert.IsType<byte[]>(Assert.Single(result));
            Assert.Equal(new byte[] { 0x1, 0x2 }, value);
        }

        [Fact]
        public void ParseArguments_Throws_WithIncorrectDotNetObjectRefUsage()
        {
            // Arrange
            var method = "SomeMethod";
            var arguments = "[4, {\"__dotNetObject\": 7}]";

            // Act
            var ex = Assert.Throws<InvalidOperationException>(() => DotNetDispatcher.ParseArguments(new TestJSRuntime(), method, arguments, byteArrays: null, new[] { typeof(int), typeof(TestDTO), }));

            // Assert
            Assert.Equal($"In call to '{method}', parameter of type '{nameof(TestDTO)}' at index 2 must be declared as type 'DotNetObjectRef<TestDTO>' to receive the incoming value.", ex.Message);
        }

        [Fact]
        public void ParseArguments_Throws_WithByteArrayInArgsButNoByteArraysProvided()
        {
            // Arrange
            var method = "SomeMethod";
            var arguments = "[4, {\"__byte[]\": 7}]";

            // Act
            var ex = Assert.Throws<JsonException>(() => DotNetDispatcher.ParseArguments(new TestJSRuntime(), method, arguments, byteArrays: null, new[] { typeof(int), typeof(byte[]), }));

            // Assert
            Assert.Equal("ByteArraysToDeserialize not set.", ex.Message);
        }

        [Fact]
        public void EndInvokeJS_ThrowsIfJsonIsEmptyString()
        {
            Assert.ThrowsAny<JsonException>(() => DotNetDispatcher.EndInvokeJS(new TestJSRuntime(), "", byteArrays: null));
        }

        [Fact]
        public void EndInvokeJS_ThrowsIfJsonIsNotArray()
        {
            Assert.ThrowsAny<JsonException>(() => DotNetDispatcher.EndInvokeJS(new TestJSRuntime(), "{\"key\": \"value\"}", byteArrays: null));
        }

        [Fact]
        public void EndInvokeJS_ThrowsIfJsonArrayIsInComplete()
        {
            Assert.ThrowsAny<JsonException>(() => DotNetDispatcher.EndInvokeJS(new TestJSRuntime(), "[7, false", byteArrays: null));
        }

        [Fact]
        public void EndInvokeJS_ThrowsIfJsonArrayHasMoreThan3Arguments()
        {
            Assert.ThrowsAny<JsonException>(() => DotNetDispatcher.EndInvokeJS(new TestJSRuntime(), "[7, false, \"Hello\", 5]", byteArrays: null));
        }

        [Fact]
        public void EndInvokeJS_Works()
        {
            var jsRuntime = new TestJSRuntime();
            var task = jsRuntime.InvokeAsync<TestDTO>("somemethod");

            DotNetDispatcher.EndInvokeJS(jsRuntime, $"[{jsRuntime.LastInvocationAsyncHandle}, true, {{\"intVal\": 7}}]", byteArrays: null);

            Assert.True(task.IsCompletedSuccessfully);
            Assert.Equal(7, task.Result.IntVal);
        }

        [Fact]
        public void EndInvokeJS_WithArrayValue()
        {
            var jsRuntime = new TestJSRuntime();
            var task = jsRuntime.InvokeAsync<int[]>("somemethod");

            DotNetDispatcher.EndInvokeJS(jsRuntime, $"[{jsRuntime.LastInvocationAsyncHandle}, true, [1, 2, 3]]", byteArrays: null);

            Assert.True(task.IsCompletedSuccessfully);
            Assert.Equal(new[] { 1, 2, 3 }, task.Result);
        }

        [Fact]
        public void EndInvokeJS_WithByteArrayValue()
        {
            var jsRuntime = new TestJSRuntime();
            var task = jsRuntime.InvokeAsync<byte[]>("somemethod");

            DotNetDispatcher.EndInvokeJS(jsRuntime, $"[{jsRuntime.LastInvocationAsyncHandle}, true, {{ \"__byte[]\": 0 }}]", byteArrays: new[] { new byte[] { 0x1, 0x2 } });

            Assert.True(task.IsCompletedSuccessfully);
            Assert.Equal(new byte[] { 0x1, 0x2 }, task.Result);
        }

        [Fact]
        public void EndInvokeJS_WithNullValue()
        {
            var jsRuntime = new TestJSRuntime();
            var task = jsRuntime.InvokeAsync<TestDTO>("somemethod");

            DotNetDispatcher.EndInvokeJS(jsRuntime, $"[{jsRuntime.LastInvocationAsyncHandle}, true, null]", byteArrays: null);

            Assert.True(task.IsCompletedSuccessfully);
            Assert.Null(task.Result);
        }

        internal class SomeInteralType
        {
            [JSInvokable("MethodOnInternalType")] public void MyMethod() { }
        }

        public class SomePublicType
        {
            public static bool DidInvokeMyInvocableStaticVoid;
            public bool DidInvokeMyInvocableInstanceVoid;

            [JSInvokable("PrivateMethod")] private static void MyPrivateMethod() { }
            [JSInvokable("ProtectedMethod")] protected static void MyProtectedMethod() { }
            protected static void StaticMethodWithoutAttribute() { }
            protected static void InstanceMethodWithoutAttribute() { }

            [JSInvokable("InvocableStaticVoid")]
            public static void MyInvocableVoid()
            {
                DidInvokeMyInvocableStaticVoid = true;
            }

            [JSInvokable("InvocableStaticNonVoid")]
            public static object MyInvocableNonVoid()
                => new TestDTO { StringVal = "Test", IntVal = 123 };

            [JSInvokable("InvocableStaticWithParams")]
            public static object[] MyInvocableWithParams(TestDTO dtoViaJson, int[] incrementAmounts, DotNetObjectReference<TestDTO> dtoByRef)
                => new object[]
                {
                    new TestDTO // Return via JSON marshalling
                    {
                        StringVal = dtoViaJson.StringVal.ToUpperInvariant(),
                        IntVal = dtoViaJson.IntVal + incrementAmounts.Sum()
                    },
                    DotNetObjectReference.Create(new TestDTO // Return by ref
                    {
                        StringVal = dtoByRef.Value.StringVal.ToUpperInvariant(),
                        IntVal = dtoByRef.Value.IntVal + incrementAmounts.Sum()
                    })
                };

            [JSInvokable("InvocableWithByteArrayParams")]
            public static object[] MyInvocableWithByteArrayParams(TestDTO dtoViaJson, int[] incrementAmounts, byte[] byteArray)
                => new object[]
                {
                    new TestDTO // Return via JSON marshalling
                    {
                        StringVal = dtoViaJson.StringVal.ToUpperInvariant(),
                        IntVal = dtoViaJson.IntVal + incrementAmounts.Sum(),
                        ByteArrayVal = dtoViaJson.ByteArrayVal.Reverse().ToArray()
                    },
                    byteArray.Reverse().ToArray()
                };

            [JSInvokable(nameof(IncorrectDotNetObjectRefUsage))]
            public static object[] IncorrectDotNetObjectRefUsage(TestDTO dtoViaJson, int[] incrementAmounts, TestDTO dtoByRef)
                => throw new InvalidOperationException("Shouldn't be called");

            [JSInvokable]
            public static TestDTO InvokableMethodWithoutCustomIdentifier()
                => new TestDTO { StringVal = "InvokableMethodWithoutCustomIdentifier", IntVal = 456 };

            [JSInvokable]
            public void InvokableInstanceVoid()
            {
                DidInvokeMyInvocableInstanceVoid = true;
            }

            [JSInvokable]
            public object[] InvokableInstanceMethod(string someString, DotNetObjectReference<TestDTO> someDTORef)
            {
                var someDTO = someDTORef.Value;
                // Returning an array to make the point that object references
                // can be embedded anywhere in the result
                return new object[]
                {
                    $"You passed {someString}",
                    DotNetObjectReference.Create(new TestDTO
                    {
                        IntVal = someDTO.IntVal + 1,
                        StringVal = someDTO.StringVal.ToUpperInvariant()
                    })
                };
            }

            [JSInvokable]
            public async Task<object[]> InvokableAsyncMethod(TestDTO dtoViaJson, DotNetObjectReference<TestDTO> dtoByRefWrapper)
            {
                await Task.Delay(50);
                var dtoByRef = dtoByRefWrapper.Value;
                return new object[]
                {
                    new TestDTO // Return via JSON
                    {
                        StringVal = dtoViaJson.StringVal.ToUpperInvariant(),
                        IntVal = dtoViaJson.IntVal * 2,
                    },
                    DotNetObjectReference.Create(new TestDTO // Return by ref
                    {
                        StringVal = dtoByRef.StringVal.ToUpperInvariant(),
                        IntVal = dtoByRef.IntVal * 2,
                    })
                };
            }
        }

        public class BaseClass
        {
            public bool DidInvokeMyBaseClassInvocableInstanceVoid;

            [JSInvokable]
            public void BaseClassInvokableInstanceVoid()
            {
                DidInvokeMyBaseClassInvocableInstanceVoid = true;
            }
        }

        public class DerivedClass : BaseClass
        {
        }

        public class TestDTO
        {
            public string StringVal { get; set; }
            public int IntVal { get; set; }
            public byte[] ByteArrayVal { get; set; }
        }

        public class ThrowingClass
        {
            [JSInvokable]
            public static string ThrowingMethod()
            {
                throw new InvalidTimeZoneException();
            }

            [JSInvokable]
            public static async Task<string> AsyncThrowingMethod()
            {
                await Task.Yield();
                throw new InvalidTimeZoneException();
            }
        }

        public class GenericType<TValue>
        {
            [JSInvokable] public string EchoStringParameter(string input) => input;
            [JSInvokable] public TValue EchoParameter(TValue input) => input;
        }

        public class GenericMethodClass
        {
            [JSInvokable("StaticGenericMethod")] public static string StaticGenericMethod<TValue>(TValue input) => input.ToString();
            [JSInvokable("InstanceGenericMethod")] public string GenericMethod<TValue>(TValue input) => input.ToString();
        }

        public class TestJSRuntime : JSInProcessRuntime
        {
            private TaskCompletionSource<object> _nextInvocationTcs = new TaskCompletionSource<object>();
            public Task NextInvocationTask => _nextInvocationTcs.Task;
            public long LastInvocationAsyncHandle { get; private set; }
            public string LastInvocationIdentifier { get; private set; }
            public string LastInvocationArgsJson { get; private set; }

            public string LastCompletionCallId { get; private set; }
            public DotNetInvocationResult LastCompletionResult { get; private set; }

            protected override void BeginInvokeJS(long asyncHandle, string identifier, string argsJson, byte[][] byteArrays, JSCallResultType resultType, long targetInstanceId)
            {
                LastInvocationAsyncHandle = asyncHandle;
                LastInvocationIdentifier = identifier;
                LastInvocationArgsJson = argsJson;
                _nextInvocationTcs.SetResult(null);
                _nextInvocationTcs = new TaskCompletionSource<object>();
            }

            protected override string InvokeJS(string identifier, string argsJson, JSCallResultType resultType, long targetInstanceId)
            {
                LastInvocationAsyncHandle = default;
                LastInvocationIdentifier = identifier;
                LastInvocationArgsJson = argsJson;
                _nextInvocationTcs.SetResult(null);
                _nextInvocationTcs = new TaskCompletionSource<object>();
                return null;
            }

            protected internal override void EndInvokeDotNet(DotNetInvocationInfo invocationInfo, in DotNetInvocationResult invocationResult)
            {
                LastCompletionCallId = invocationInfo.CallId;
                LastCompletionResult = invocationResult;
                _nextInvocationTcs.SetResult(null);
                _nextInvocationTcs = new TaskCompletionSource<object>();
            }
        }
    }
}<|MERGE_RESOLUTION|>--- conflicted
+++ resolved
@@ -348,27 +348,6 @@
             Assert.Equal(expected, ex.Message);
         }
 
-<<<<<<< HEAD
-        [Fact(Skip = "https://github.com/dotnet/aspnetcore/issues/12357")]
-        public void EndInvoke_AfterCancel()
-        {
-            // Arrange
-            var jsRuntime = new TestJSRuntime();
-            var testDTO = new TestDTO { StringVal = "Hello", IntVal = 4 };
-            var cts = new CancellationTokenSource();
-            var task = jsRuntime.InvokeAsync<TestDTO>("unimportant", cts.Token);
-            var (argsJson, byteArrays) = jsRuntime.SerializeArgs(new object[] { jsRuntime.LastInvocationAsyncHandle, true, testDTO });
-
-            // Act
-            cts.Cancel();
-            DotNetDispatcher.EndInvokeJS(jsRuntime, argsJson, byteArrays);
-
-            // Assert
-            Assert.True(task.IsCanceled);
-        }
-
-=======
->>>>>>> 714a30aa
         [Fact]
         public async Task EndInvoke_WithNullError()
         {
