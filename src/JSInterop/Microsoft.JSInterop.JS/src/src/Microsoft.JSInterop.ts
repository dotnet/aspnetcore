// This is a single-file self-contained module to avoid the need for a Webpack build

export module DotNet {
  (window as any).DotNet = DotNet; // Ensure reachable from anywhere

  export type JsonReviver = ((key: any, value: any, byteArrays: Uint8Array[] | undefined) => any);
  const jsonRevivers: JsonReviver[] = [];

  class JSObject {
    _cachedFunctions: Map<string, Function>;

    constructor(private _jsObject: any)
    {
      this._cachedFunctions = new Map<string, Function>();
    }

    public findFunction(identifier: string) {
      const cachedFunction = this._cachedFunctions.get(identifier);

      if (cachedFunction) {
        return cachedFunction;
      }

      let result: any = this._jsObject;
      let lastSegmentValue: any;

      identifier.split('.').forEach(segment => {
        if (segment in result) {
          lastSegmentValue = result;
          result = result[segment];
        } else {
          throw new Error(`Could not find '${identifier}' ('${segment}' was undefined).`);
        }
      });

      if (result instanceof Function) {
        result = result.bind(lastSegmentValue);
        this._cachedFunctions.set(identifier, result);
        return result;
      } else {
        throw new Error(`The value '${identifier}' is not a function.`);
      }
    }

    public getWrappedObject() {
      return this._jsObject;
    }
  }

  const jsObjectIdKey = "__jsObjectId";

  const pendingAsyncCalls: { [id: number]: PendingAsyncCall<any> } = {};
  const windowJSObjectId = 0;
  const cachedJSObjectsById: { [id: number]: JSObject } = {
    [windowJSObjectId]: new JSObject(window),
  };

  cachedJSObjectsById[windowJSObjectId]._cachedFunctions.set('import', (url: any) => {
    // In most cases developers will want to resolve dynamic imports relative to the base HREF.
    // However since we're the one calling the import keyword, they would be resolved relative to
    // this framework bundle URL. Fix this by providing an absolute URL.
    if (typeof url === 'string' && url.startsWith('./')) {
      url = document.baseURI + url.substr(2);
    }

    return import(/* webpackIgnore: true */ url);
  });

  let nextAsyncCallId = 1; // Start at 1 because zero signals "no response needed"
  let nextJsObjectId = 1; // Start at 1 because zero is reserved for "window"

  let dotNetDispatcher: DotNetCallDispatcher | null = null;

  /**
   * Sets the specified .NET call dispatcher as the current instance so that it will be used
   * for future invocations.
   *
   * @param dispatcher An object that can dispatch calls from JavaScript to a .NET runtime.
   */
  export function attachDispatcher(dispatcher: DotNetCallDispatcher) {
    dotNetDispatcher = dispatcher;
  }

  /**
   * Adds a JSON reviver callback that will be used when parsing arguments received from .NET.
   * @param reviver The reviver to add.
   */
  export function attachReviver(reviver: JsonReviver) {
    jsonRevivers.push(reviver);
  }

  /**
   * Invokes the specified .NET public method synchronously. Not all hosting scenarios support
   * synchronous invocation, so if possible use invokeMethodAsync instead.
   *
   * @param assemblyName The short name (without key/version or .dll extension) of the .NET assembly containing the method.
   * @param methodIdentifier The identifier of the method to invoke. The method must have a [JSInvokable] attribute specifying this identifier.
   * @param args Arguments to pass to the method, each of which must be JSON-serializable.
   * @returns The result of the operation.
   */
  export function invokeMethod<T>(assemblyName: string, methodIdentifier: string, ...args: any[]): T {
    return invokePossibleInstanceMethod<T>(assemblyName, methodIdentifier, null, args);
  }

  /**
   * Invokes the specified .NET public method asynchronously.
   *
   * @param assemblyName The short name (without key/version or .dll extension) of the .NET assembly containing the method.
   * @param methodIdentifier The identifier of the method to invoke. The method must have a [JSInvokable] attribute specifying this identifier.
   * @param args Arguments to pass to the method, each of which must be JSON-serializable.
   * @returns A promise representing the result of the operation.
   */
  export function invokeMethodAsync<T>(assemblyName: string, methodIdentifier: string, ...args: any[]): Promise<T> {
    return invokePossibleInstanceMethodAsync(assemblyName, methodIdentifier, null, args);
  }

  /**
   * Creates a JavaScript object reference that can be passed to .NET via interop calls.
   *
   * @param jsObject The JavaScript Object used to create the JavaScript object reference.
   * @returns The JavaScript object reference (this will be the same instance as the given object).
   * @throws Error if the given value is not an Object.
   */
  export function createJSObjectReference(jsObject: any): any {
    if (jsObject && typeof jsObject === 'object') {
      cachedJSObjectsById[nextJsObjectId] = new JSObject(jsObject);

      const result = {
        [jsObjectIdKey]: nextJsObjectId
      };

      nextJsObjectId++;

      return result;
    } else {
      throw new Error(`Cannot create a JSObjectReference from the value '${jsObject}'.`);
    }
  }

  /**
   * Disposes the given JavaScript object reference.
   *
   * @param jsObjectReference The JavaScript Object reference.
   */
  export function disposeJSObjectReference(jsObjectReference: any): void {
    const id = jsObjectReference && jsObjectReference[jsObjectIdKey];

    if (typeof id === 'number') {
      disposeJSObjectReferenceById(id);
    }
  }

  /**
   * Parses the given JSON string using revivers to restore args passed from .NET to JS.
   *
<<<<<<< HEAD
   * @param json The JSON string to parse.
   * @param byteArrays The byte array data to revive.
   */
  export function parseJsonWithRevivers(json: string, byteArrays?: Uint8Array[] | undefined): any {
=======
   * @param json The JSON stirng to parse.
   */
  function parseJsonWithRevivers(json: string): any {
>>>>>>> ded367ae
    return json ? JSON.parse(json, (key, initialValue) => {
      // Invoke each reviver in order, passing the output from the previous reviver,
      // so that each one gets a chance to transform the value
      return jsonRevivers.reduce(
        (latestValue, reviver) => reviver(key, latestValue, byteArrays),
        initialValue
      );
    }) : null;
  }

  function invokePossibleInstanceMethod<T>(assemblyName: string | null, methodIdentifier: string, dotNetObjectId: number | null, args: any[] | null): T {
    const dispatcher = getRequiredDispatcher();
    if (dispatcher.invokeDotNetFromJS) {
      const byteArrays : Uint8Array[] = [];
      const argsJson = JSON.stringify(args, (key, value) => argReplacer(key, value, byteArrays));
      const resultJson = dispatcher.invokeDotNetFromJS(assemblyName, methodIdentifier, dotNetObjectId, argsJson, byteArrays);
      return resultJson ? parseJsonWithRevivers(resultJson) : null;
    } else {
      throw new Error('The current dispatcher does not support synchronous calls from JS to .NET. Use invokeMethodAsync instead.');
    }
  }

  function invokePossibleInstanceMethodAsync<T>(assemblyName: string | null, methodIdentifier: string, dotNetObjectId: number | null, args: any[] | null): Promise<T> {
    if (assemblyName && dotNetObjectId) {
      throw new Error(`For instance method calls, assemblyName should be null. Received '${assemblyName}'.`) ;
    }

    const asyncCallId = nextAsyncCallId++;
    const resultPromise = new Promise<T>((resolve, reject) => {
      pendingAsyncCalls[asyncCallId] = { resolve, reject };
    });

    try {
      const byteArrays : Uint8Array[] = [];
      const argsJson = JSON.stringify(args, (key, value) => argReplacer(key, value, byteArrays));
      getRequiredDispatcher().beginInvokeDotNetFromJS(asyncCallId, assemblyName, methodIdentifier, dotNetObjectId, argsJson, byteArrays);
    } catch (ex) {
      // Synchronous failure
      completePendingCall(asyncCallId, false, ex);
    }

    return resultPromise;
  }

  function getRequiredDispatcher(): DotNetCallDispatcher {
    if (dotNetDispatcher !== null) {
      return dotNetDispatcher;
    }

    throw new Error('No .NET call dispatcher has been set.');
  }

  function completePendingCall(callId: number, success: boolean, resultOrError: any) {
    if (!pendingAsyncCalls.hasOwnProperty(callId)) {
      throw new Error(`There is no pending async call with ID ${callId}.`);
    }

    const asyncCall = pendingAsyncCalls[callId];
    delete pendingAsyncCalls[callId];
    if (success) {
      asyncCall.resolve(resultOrError);
    } else {
      asyncCall.reject(resultOrError);
    }
  }

  interface PendingAsyncCall<T> {
    resolve: (value?: T | PromiseLike<T>) => void;
    reject: (reason?: any) => void;
  }

  /**
   * Represents the type of result expected from a JS interop call.
   */
  export enum JSCallResultType {
    Default = 0,
    JSObjectReference = 1
  }

  /**
   * Represents the ability to dispatch calls from JavaScript to a .NET runtime.
   */
  export interface DotNetCallDispatcher {
    /**
     * Optional. If implemented, invoked by the runtime to perform a synchronous call to a .NET method.
     *
     * @param assemblyName The short name (without key/version or .dll extension) of the .NET assembly holding the method to invoke. The value may be null when invoking instance methods.
     * @param methodIdentifier The identifier of the method to invoke. The method must have a [JSInvokable] attribute specifying this identifier.
     * @param dotNetObjectId If given, the call will be to an instance method on the specified DotNetObject. Pass null or undefined to call static methods.
     * @param argsJson JSON representation of arguments to pass to the method.
     * @param byteArrays Byte array data extracted from the arguments for direct transfer.
     * @returns JSON representation of the result of the invocation.
     */
    invokeDotNetFromJS?(assemblyName: string | null, methodIdentifier: string, dotNetObjectId: number | null, argsJson: string, byteArrays: Uint8Array[] | null): string | null;

    /**
     * Invoked by the runtime to begin an asynchronous call to a .NET method.
     *
     * @param callId A value identifying the asynchronous operation. This value should be passed back in a later call from .NET to JS.
     * @param assemblyName The short name (without key/version or .dll extension) of the .NET assembly holding the method to invoke. The value may be null when invoking instance methods.
     * @param methodIdentifier The identifier of the method to invoke. The method must have a [JSInvokable] attribute specifying this identifier.
     * @param dotNetObjectId If given, the call will be to an instance method on the specified DotNetObject. Pass null to call static methods.
     * @param argsJson JSON representation of arguments to pass to the method.
     * @param byteArrays Byte array data extracted from the arguments for direct transfer.
     */
    beginInvokeDotNetFromJS(callId: number, assemblyName: string | null, methodIdentifier: string, dotNetObjectId: number | null, argsJson: string, byteArrays: Uint8Array[] | null): void;

    /**
     * Invoked by the runtime to complete an asynchronous JavaScript function call started from .NET
     *
     * @param callId A value identifying the asynchronous operation.
     * @param succeded Whether the operation succeeded or not.
     * @param resultOrError The serialized result or the serialized error from the async operation.
     * @param byteArrays Byte array data extracted from the arguments for direct transfer.
     */
    endInvokeJSFromDotNet(callId: number, succeeded: boolean, resultOrError: any, byteArrays: Uint8Array[] | null): void;
  }

  /**
   * Receives incoming calls from .NET and dispatches them to JavaScript.
   */
  export const jsCallDispatcher = {
    /**
     * Finds the JavaScript function matching the specified identifier.
     *
     * @param identifier Identifies the globally-reachable function to be returned.
     * @param targetInstanceId The instance ID of the target JS object.
     * @returns A Function instance.
     */
    findJSFunction, // Note that this is used by the JS interop code inside Mono WebAssembly itself

    /**
     * Disposes the JavaScript object reference with the specified object ID.
     *
     * @param id The ID of the JavaScript object reference.
     */
    disposeJSObjectReferenceById,

    /**
     * Invokes the specified synchronous JavaScript function.
     *
     * @param identifier Identifies the globally-reachable function to invoke.
     * @param argsJson JSON representation of arguments to be passed to the function.
     * @param byteArrays Byte array data extracted from the arguments for direct transfer.
     * @param resultType The type of result expected from the JS interop call.
     * @param targetInstanceId The instance ID of the target JS object.
     * @returns JSON representation of the invocation result.
     */
    invokeJSFromDotNet: (identifier: string, argsJson: string, byteArrays: Uint8Array[], resultType: JSCallResultType, targetInstanceId: number) => {
      const returnValue = findJSFunction(identifier, targetInstanceId).apply(null, parseJsonWithRevivers(argsJson, byteArrays));
      const result = createJSCallResult(returnValue, resultType);

      const returnedByteArrays : Uint8Array[] = [];
      return result === null || result === undefined
        ? null
        : JSON.stringify(result, (key, value) => argReplacer(key, value, returnedByteArrays)); // TODO; what is this used for? Seems like it doesn't actually invoke anything
    },

    /**
     * Invokes the specified synchronous or asynchronous JavaScript function.
     *
     * @param asyncHandle A value identifying the asynchronous operation. This value will be passed back in a later call to endInvokeJSFromDotNet.
     * @param identifier Identifies the globally-reachable function to invoke.
     * @param argsJson JSON representation of arguments to be passed to the function.
     * @param byteArrays Byte array data extracted from the arguments for direct transfer.
     * @param resultType The type of result expected from the JS interop call.
     * @param targetInstanceId The ID of the target JS object instance.
     */
    beginInvokeJSFromDotNet: (asyncHandle: number, identifier: string, argsJson: string, byteArrays: Uint8Array[], resultType: JSCallResultType, targetInstanceId: number): void => {
      // Coerce synchronous functions into async ones, plus treat
      // synchronous exceptions the same as async ones
      const promise = new Promise<any>(resolve => {
        const synchronousResultOrPromise = findJSFunction(identifier, targetInstanceId).apply(null, parseJsonWithRevivers(argsJson, byteArrays));
        resolve(synchronousResultOrPromise);
      });

      // We only listen for a result if the caller wants to be notified about it
      if (asyncHandle) {
        // On completion, dispatch result back to .NET
        // Not using "await" because it codegens a lot of boilerplate
        const byteArrays : Uint8Array[] = [];
        promise.then(
          result => getRequiredDispatcher().endInvokeJSFromDotNet(asyncHandle, true, JSON.stringify([asyncHandle, true, createJSCallResult(result, resultType)], (key, value) => argReplacer(key, value, byteArrays)), byteArrays),
          error => getRequiredDispatcher().endInvokeJSFromDotNet(asyncHandle, false, JSON.stringify([asyncHandle, false, formatError(error)]), null)
        );
      }
    },

    /**
     * Receives notification that an async call from JS to .NET has completed.
     * @param callId The identifier supplied in an earlier call to beginInvokeDotNetFromJS.
     * @param success A flag to indicate whether the operation completed successfully.
<<<<<<< HEAD
     * @param resultOrExceptionMessage Either the operation result or an error message.
     * @param byteArrays Byte array data extracted from the arguments for direct transfer.
     */
    endInvokeDotNetFromJS: (callId: string, success: boolean, resultOrExceptionMessage: any): void => {
      const resultOrError = success ? resultOrExceptionMessage : new Error(resultOrExceptionMessage);
      completePendingCall(parseInt(callId), success, resultOrError);
=======
     * @param resultJsonOrExceptionMessage Either the operation result as JSON, or an error message.
     */
    endInvokeDotNetFromJS: (asyncCallId: string, success: boolean, resultJsonOrExceptionMessage: string): void => {
      const resultOrError = success
        ? parseJsonWithRevivers(resultJsonOrExceptionMessage)
        : new Error(resultJsonOrExceptionMessage);
      completePendingCall(parseInt(asyncCallId), success, resultOrError);
>>>>>>> ded367ae
    }
  }

  function formatError(error: any): string {
    if (error instanceof Error) {
      return `${error.message}\n${error.stack}`;
    } else {
      return error ? error.toString() : 'null';
    }
  }

  function findJSFunction(identifier: string, targetInstanceId: number): Function {
    let targetInstance = cachedJSObjectsById[targetInstanceId];

    if (targetInstance) {
      return targetInstance.findFunction(identifier);
    } else {
      throw new Error(`JS object instance with ID ${targetInstanceId} does not exist (has it been disposed?).`);
    }
  }

  function disposeJSObjectReferenceById(id: number) {
    delete cachedJSObjectsById[id];
  }

  class DotNetObject {
    constructor(private _id: number) {
    }

    public invokeMethod<T>(methodIdentifier: string, ...args: any[]): T {
      return invokePossibleInstanceMethod<T>(null, methodIdentifier, this._id, args);
    }

    public invokeMethodAsync<T>(methodIdentifier: string, ...args: any[]): Promise<T> {
      return invokePossibleInstanceMethodAsync<T>(null, methodIdentifier, this._id, args);
    }

    public dispose() {
      const promise = invokePossibleInstanceMethodAsync<any>(null, '__Dispose', this._id, null);
      promise.catch(error => console.error(error));
    }

    public serializeAsArg() {
      return { __dotNetObject: this._id };
    }
  }

  const dotNetObjectRefKey = '__dotNetObject';
  attachReviver(function reviveDotNetObject(key: any, value: any, byteArrays: Uint8Array[] | undefined) {
    if (value && typeof value === 'object' && value.hasOwnProperty(dotNetObjectRefKey)) {
      return new DotNetObject(value.__dotNetObject);
    }

    // Unrecognized - let another reviver handle it
    return value;
  });

  attachReviver(function reviveJSObjectReference(key: any, value: any, byteArrays: Uint8Array[] | undefined) {
    if (value && typeof value === 'object' && value.hasOwnProperty(jsObjectIdKey)) {
      const id = value[jsObjectIdKey];
      const jsObject = cachedJSObjectsById[id];

      if (jsObject) {
        return jsObject.getWrappedObject();
      } else {
        throw new Error(`JS object instance with ID ${id} does not exist (has it been disposed?).`);
      }
    }

    // Unrecognized - let another reviver handle it
    return value;
  });

  const byteArrayRefKey = '__byte[]';
  attachReviver(function reviveByteArray(key: any, value: any, byteArrays: Uint8Array[] | undefined) {
    if (value && typeof value === 'object' && value.hasOwnProperty(byteArrayRefKey) && byteArrays) {
      const index = value[byteArrayRefKey];

      if (index >= byteArrays.length || index < 0) {
        throw new Error(`Byte array index '${index}' does not exist.`)
      }

      return byteArrays[value[byteArrayRefKey]];
    }

    // Unrecognized - let another reviver handle it
    return value;
  });

  function createJSCallResult(returnValue: any, resultType: JSCallResultType) {
    switch (resultType) {
      case JSCallResultType.Default:
        return returnValue;
      case JSCallResultType.JSObjectReference:
        return createJSObjectReference(returnValue);
      default:
        throw new Error(`Invalid JS call result type '${resultType}'.`);
    }
  }

  function argReplacer(key: string, value: any, byteArrays: Uint8Array[]) {
    if (value instanceof DotNetObject)
    {
      return value.serializeAsArg();
    }
    else if (value instanceof Uint8Array)
    {
      var index = byteArrays.length;
      byteArrays.push(value);
      return { [byteArrayRefKey]: index };
    }

    return value;
  }
}<|MERGE_RESOLUTION|>--- conflicted
+++ resolved
@@ -153,16 +153,10 @@
   /**
    * Parses the given JSON string using revivers to restore args passed from .NET to JS.
    *
-<<<<<<< HEAD
-   * @param json The JSON string to parse.
+   * @param json The JSON stirng to parse.
    * @param byteArrays The byte array data to revive.
    */
-  export function parseJsonWithRevivers(json: string, byteArrays?: Uint8Array[] | undefined): any {
-=======
-   * @param json The JSON stirng to parse.
-   */
-  function parseJsonWithRevivers(json: string): any {
->>>>>>> ded367ae
+  function parseJsonWithRevivers(json: string, byteArrays?: Uint8Array[] | undefined): any {
     return json ? JSON.parse(json, (key, initialValue) => {
       // Invoke each reviver in order, passing the output from the previous reviver,
       // so that each one gets a chance to transform the value
@@ -355,22 +349,14 @@
      * Receives notification that an async call from JS to .NET has completed.
      * @param callId The identifier supplied in an earlier call to beginInvokeDotNetFromJS.
      * @param success A flag to indicate whether the operation completed successfully.
-<<<<<<< HEAD
-     * @param resultOrExceptionMessage Either the operation result or an error message.
-     * @param byteArrays Byte array data extracted from the arguments for direct transfer.
-     */
-    endInvokeDotNetFromJS: (callId: string, success: boolean, resultOrExceptionMessage: any): void => {
-      const resultOrError = success ? resultOrExceptionMessage : new Error(resultOrExceptionMessage);
-      completePendingCall(parseInt(callId), success, resultOrError);
-=======
      * @param resultJsonOrExceptionMessage Either the operation result as JSON, or an error message.
-     */
-    endInvokeDotNetFromJS: (asyncCallId: string, success: boolean, resultJsonOrExceptionMessage: string): void => {
+     * @param byteArrays Byte array data extracted from the arguments for direct transfer.
+     */
+    endInvokeDotNetFromJS: (asyncCallId: string, success: boolean, resultJsonOrExceptionMessage: string, byteArrays: Uint8Array[]): void => {
       const resultOrError = success
-        ? parseJsonWithRevivers(resultJsonOrExceptionMessage)
+        ? parseJsonWithRevivers(resultJsonOrExceptionMessage, byteArrays)
         : new Error(resultJsonOrExceptionMessage);
       completePendingCall(parseInt(asyncCallId), success, resultOrError);
->>>>>>> ded367ae
     }
   }
 
