--- conflicted
+++ resolved
@@ -5,10 +5,7 @@
     <ExcludeFromSourceOnlyBuild>true</ExcludeFromSourceOnlyBuild>
   </PropertyGroup>
   <PropertyGroup>
-<<<<<<< HEAD
     <WasmPreloadAssets>false</WasmPreloadAssets>
-=======
     <WasmInlineBootConfig>false</WasmInlineBootConfig>
->>>>>>> 364abd62
   </PropertyGroup>
 </Project>