<Project>
  <Import Project="$([MSBuild]::GetDirectoryNameOfFileAbove($(MSBuildThisFileDirectory)..\, Directory.Build.props))\Directory.Build.props" />
  <PropertyGroup>
    <!-- Avoid source build issues with WebAssembly -->
    <ExcludeFromSourceOnlyBuild>true</ExcludeFromSourceOnlyBuild>
  </PropertyGroup>
<<<<<<< HEAD
=======
  <PropertyGroup>
    <WasmPreloadAssets>false</WasmPreloadAssets>
    <WasmInlineBootConfig>false</WasmInlineBootConfig>
  </PropertyGroup>
>>>>>>> 69eec14e
</Project><|MERGE_RESOLUTION|>--- conflicted
+++ resolved
@@ -4,11 +4,7 @@
     <!-- Avoid source build issues with WebAssembly -->
     <ExcludeFromSourceOnlyBuild>true</ExcludeFromSourceOnlyBuild>
   </PropertyGroup>
-<<<<<<< HEAD
-=======
   <PropertyGroup>
     <WasmPreloadAssets>false</WasmPreloadAssets>
-    <WasmInlineBootConfig>false</WasmInlineBootConfig>
   </PropertyGroup>
->>>>>>> 69eec14e
 </Project>