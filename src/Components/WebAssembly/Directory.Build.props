--- conflicted
+++ resolved
@@ -4,13 +4,7 @@
     <!-- Avoid source build issues with WebAssembly -->
     <ExcludeFromSourceOnlyBuild>true</ExcludeFromSourceOnlyBuild>
   </PropertyGroup>
-<<<<<<< HEAD
-=======
-  <PropertyGroup>
-    <WasmPreloadAssets>false</WasmPreloadAssets>
-  </PropertyGroup>
   <PropertyGroup>
     <BlazorCacheBootResources>false</BlazorCacheBootResources>
   </PropertyGroup>
->>>>>>> 063ba34b
 </Project>