// Licensed to the .NET Foundation under one or more agreements.
// The .NET Foundation licenses this file to you under the MIT license.

using System.ComponentModel;
using System.Diagnostics;
using System.Globalization;
using System.Reflection;
using System.Runtime.InteropServices.JavaScript;
using Microsoft.Extensions.HotReload;
using Microsoft.JSInterop;

namespace Microsoft.AspNetCore.Components.WebAssembly.HotReload;

/// <summary>
/// Contains methods called by interop. Intended for framework use only, not supported for use in application
/// code.
/// </summary>
[EditorBrowsable(EditorBrowsableState.Never)]
public static partial class WebAssemblyHotReload
{
    private const string BlazorHotReloadModuleName = "blazor-hotreload";

    private static HotReloadAgent? _hotReloadAgent;
    private static readonly UpdateDelta[] _updateDeltas = new[]
    {
        new UpdateDelta(),
    };

    internal static async Task InitializeAsync()
    {
<<<<<<< HEAD
        // Analyzer has a bug where it doesn't handle ConditionalAttribute: https://github.com/dotnet/roslyn/issues/63464
#pragma warning disable IDE0200 // Remove unnecessary lambda expression
        _hotReloadAgent = new HotReloadAgent(m => Debug.WriteLine(m));
#pragma warning restore IDE0200 // Remove unnecessary lambda expression

        if (Environment.GetEnvironmentVariable("__ASPNETCORE_BROWSER_TOOLS") == "true" &&
            OperatingSystem.IsBrowser())
=======
        if (Environment.GetEnvironmentVariable("__ASPNETCORE_BROWSER_TOOLS") == "true")
>>>>>>> abdaff3e
        {
            // Attempt to read previously applied hot reload deltas if the ASP.NET Core browser tools are available (indicated by the presence of the Environment variable).
            // The agent is injected in to the hosted app and can serve this script that can provide results from local-storage.
            // See https://github.com/dotnet/aspnetcore/issues/37357#issuecomment-941237000
            await JSHost.ImportAsync(BlazorHotReloadModuleName, "/_framework/blazor-hotreload.js");
            ReceiveHotReload();
        }
    }

    /// <summary>
    /// For framework use only.
    /// </summary>
    [JSInvokable(nameof(ApplyHotReloadDelta))]
    public static void ApplyHotReloadDelta(string moduleIdString, byte[] metadataDelta, byte[] ilDelta, byte[] pdbBytes)
    {
        // Analyzer has a bug where it doesn't handle ConditionalAttribute: https://github.com/dotnet/roslyn/issues/63464
#pragma warning disable IDE0200 // Remove unnecessary lambda expression
        Interlocked.CompareExchange(ref _hotReloadAgent, new HotReloadAgent(m => Debug.WriteLine(m)), null);
#pragma warning restore IDE0200 // Remove unnecessary lambda expression

        var moduleId = Guid.Parse(moduleIdString, CultureInfo.InvariantCulture);

        _updateDeltas[0].ModuleId = moduleId;
        _updateDeltas[0].MetadataDelta = metadataDelta;
        _updateDeltas[0].ILDelta = ilDelta;
        _updateDeltas[0].PdbBytes = pdbBytes;

        _hotReloadAgent.ApplyDeltas(_updateDeltas);
    }

    /// <summary>
    /// For framework use only.
    /// </summary>
    [JSInvokable(nameof(GetApplyUpdateCapabilities))]
    public static string GetApplyUpdateCapabilities()
    {
        var method = typeof(System.Reflection.Metadata.MetadataUpdater).GetMethod("GetCapabilities", BindingFlags.NonPublic | BindingFlags.Static, Type.EmptyTypes);
        if (method is null)
        {
            return string.Empty;
        }
        return (string)method.Invoke(obj: null, parameters: null)!;
    }

    [JSImport("receiveHotReload", BlazorHotReloadModuleName)]
    private static partial void ReceiveHotReload();
}<|MERGE_RESOLUTION|>--- conflicted
+++ resolved
@@ -28,17 +28,8 @@
 
     internal static async Task InitializeAsync()
     {
-<<<<<<< HEAD
-        // Analyzer has a bug where it doesn't handle ConditionalAttribute: https://github.com/dotnet/roslyn/issues/63464
-#pragma warning disable IDE0200 // Remove unnecessary lambda expression
-        _hotReloadAgent = new HotReloadAgent(m => Debug.WriteLine(m));
-#pragma warning restore IDE0200 // Remove unnecessary lambda expression
-
         if (Environment.GetEnvironmentVariable("__ASPNETCORE_BROWSER_TOOLS") == "true" &&
             OperatingSystem.IsBrowser())
-=======
-        if (Environment.GetEnvironmentVariable("__ASPNETCORE_BROWSER_TOOLS") == "true")
->>>>>>> abdaff3e
         {
             // Attempt to read previously applied hot reload deltas if the ASP.NET Core browser tools are available (indicated by the presence of the Environment variable).
             // The agent is injected in to the hosted app and can serve this script that can provide results from local-storage.
