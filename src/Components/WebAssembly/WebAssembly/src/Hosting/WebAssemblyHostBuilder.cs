// Licensed to the .NET Foundation under one or more agreements.
// The .NET Foundation licenses this file to you under the MIT license.

using System.Diagnostics.CodeAnalysis;
using System.Globalization;
using System.Reflection;
using Microsoft.AspNetCore.Components.Forms;
using Microsoft.AspNetCore.Components.Infrastructure;
using Microsoft.AspNetCore.Components.RenderTree;
using Microsoft.AspNetCore.Components.Routing;
using Microsoft.AspNetCore.Components.Web;
using Microsoft.AspNetCore.Components.WebAssembly.Infrastructure;
using Microsoft.AspNetCore.Components.WebAssembly.Rendering;
using Microsoft.AspNetCore.Components.WebAssembly.Services;
using Microsoft.Extensions.Configuration;
using Microsoft.Extensions.Configuration.Json;
using Microsoft.Extensions.DependencyInjection;
using Microsoft.Extensions.Logging;
using Microsoft.JSInterop;
using static Microsoft.AspNetCore.Internal.LinkerFlags;

namespace Microsoft.AspNetCore.Components.WebAssembly.Hosting;

/// <summary>
/// A builder for configuring and creating a <see cref="WebAssemblyHost"/>.
/// </summary>
public sealed class WebAssemblyHostBuilder
{
    private readonly IInternalJSImportMethods _jsMethods;
    private Func<IServiceProvider> _createServiceProvider;
    private RootTypeCache? _rootComponentCache;
    private string? _persistedState;
    private ServiceProviderOptions? _serviceProviderOptions;

    /// <summary>
    /// Creates an instance of <see cref="WebAssemblyHostBuilder"/> using the most common
    /// conventions and settings.
    /// </summary>
    /// <param name="args">The argument passed to the application's main method.</param>
    /// <returns>A <see cref="WebAssemblyHostBuilder"/>.</returns>
    [DynamicDependency(nameof(JSInteropMethods.NotifyLocationChanged), typeof(JSInteropMethods))]
    [DynamicDependency(nameof(JSInteropMethods.NotifyLocationChangingAsync), typeof(JSInteropMethods))]
    [DynamicDependency(JsonSerialized, typeof(WebEventDescriptor))]
    // The following dependency prevents HeadOutlet from getting trimmed away in
    // WebAssembly prerendered apps.
    [DynamicDependency(Component, typeof(HeadOutlet))]
    public static WebAssemblyHostBuilder CreateDefault(string[]? args = default)
    {
        // We don't use the args for anything right now, but we want to accept them
        // here so that it shows up this way in the project templates.
        var builder = new WebAssemblyHostBuilder(InternalJSImportMethods.Instance);

        WebAssemblyCultureProvider.Initialize();

        // Add environment variables to configuration by default.
        // This aligns WebAssembly behavior with server-side ASP.NET Core applications
        // where environment variables are automatically included in IConfiguration.
        builder.Configuration.AddEnvironmentVariables();

        // Right now we don't have conventions or behaviors that are specific to this method
        // however, making this the default for the template allows us to add things like that
        // in the future, while giving `new WebAssemblyHostBuilder` as an opt-out of opinionated
        // settings.
        return builder;
    }

    /// <summary>
    /// Creates an instance of <see cref="WebAssemblyHostBuilder"/> with the minimal configuration.
    /// </summary>
    internal WebAssemblyHostBuilder(IInternalJSImportMethods jsMethods)
    {
        // Private right now because we don't have much reason to expose it. This can be exposed
        // in the future if we want to give people a choice between CreateDefault and something
        // less opinionated.
        _jsMethods = jsMethods;
        Configuration = new WebAssemblyHostConfiguration();
        RootComponents = new RootComponentMappingCollection();
        Services = new ServiceCollection();
        Logging = new LoggingBuilder(Services);

        var assembly = Assembly.GetEntryAssembly();
        if (assembly != null)
        {
            InitializeRoutingAppContextSwitch(assembly);
        }

        InitializeWebAssemblyRenderer();

        // Retrieve required attributes from JSRuntimeInvoker
        InitializeNavigationManager();
        InitializeRegisteredRootComponents();
        InitializePersistedState();
        InitializeDefaultServices();

        var hostEnvironment = InitializeEnvironment();
        HostEnvironment = hostEnvironment;

        _createServiceProvider = () =>
        {
            var isDevelopment = WebAssemblyHostEnvironmentExtensions.IsDevelopment(hostEnvironment);

            // Use custom options if provided, otherwise use defaults
            var options = _serviceProviderOptions ?? new ServiceProviderOptions
            {
                ValidateScopes = isDevelopment,
                ValidateOnBuild = isDevelopment
            };

            return Services.BuildServiceProvider(options);
        };
    }

    private static void InitializeRoutingAppContextSwitch(Assembly assembly)
    {
        var assemblyMetadataAttributes = assembly.GetCustomAttributes<AssemblyMetadataAttribute>();
        foreach (var ama in assemblyMetadataAttributes)
        {
            if (string.Equals(ama.Key, "Microsoft.AspNetCore.Components.Routing.RegexConstraintSupport", StringComparison.Ordinal))
            {
                if (ama.Value != null && string.Equals((string?)ama.Value, "true", StringComparison.OrdinalIgnoreCase))
                {
                    AppContext.SetSwitch("Microsoft.AspNetCore.Components.Routing.RegexConstraintSupport", true);
                }
                return;
            }
        }
    }

    [UnconditionalSuppressMessage("Trimming", "IL2072", Justification = "Root components are expected to be defined in assemblies that do not get trimmed.")]
    private void InitializeRegisteredRootComponents()
    {
        var componentsCount = _jsMethods.RegisteredComponents_GetRegisteredComponentsCount();
        if (componentsCount == 0)
        {
            return;
        }

        var registeredComponents = new ComponentMarker[componentsCount];
        for (var i = 0; i < componentsCount; i++)
        {
            var assembly = _jsMethods.RegisteredComponents_GetAssembly(i);
            var typeName = _jsMethods.RegisteredComponents_GetTypeName(i);
            var serializedParameterDefinitions = _jsMethods.RegisteredComponents_GetParameterDefinitions(i);
            var serializedParameterValues = _jsMethods.RegisteredComponents_GetParameterValues(i);
            registeredComponents[i] = ComponentMarker.Create(ComponentMarker.WebAssemblyMarkerType, false, null);
            registeredComponents[i].WriteWebAssemblyData(
                assembly,
                typeName,
                serializedParameterDefinitions,
                serializedParameterValues);
            registeredComponents[i].PrerenderId = i.ToString(CultureInfo.InvariantCulture);
        }

        _rootComponentCache = new RootTypeCache();
        var componentDeserializer = WebAssemblyComponentParameterDeserializer.Instance;
        foreach (var registeredComponent in registeredComponents)
        {
            var componentType = _rootComponentCache.GetRootType(registeredComponent.Assembly!, registeredComponent.TypeName!);
            if (componentType is null)
            {
                throw new InvalidOperationException(
                    $"Root component type '{registeredComponent.TypeName}' could not be found in the assembly '{registeredComponent.Assembly}'. " +
                    $"This is likely a result of trimming (tree shaking).");
            }

            var definitions = WebAssemblyComponentParameterDeserializer.GetParameterDefinitions(registeredComponent.ParameterDefinitions!);
            var values = WebAssemblyComponentParameterDeserializer.GetParameterValues(registeredComponent.ParameterValues!);
            var parameters = componentDeserializer.DeserializeParameters(definitions, values);

            RootComponents.Add(componentType, registeredComponent.PrerenderId!, parameters);
        }
    }

    private void InitializePersistedState()
    {
        _persistedState = _jsMethods.GetPersistedState();
    }

    private void InitializeNavigationManager()
    {
        var baseUri = _jsMethods.NavigationManager_GetBaseUri();
        var uri = _jsMethods.NavigationManager_GetLocationHref();

        WebAssemblyNavigationManager.Instance = new WebAssemblyNavigationManager(baseUri, uri);
    }

    private WebAssemblyHostEnvironment InitializeEnvironment()
    {
        var applicationEnvironment = _jsMethods.GetApplicationEnvironment();
        var hostEnvironment = new WebAssemblyHostEnvironment(applicationEnvironment, WebAssemblyNavigationManager.Instance.BaseUri);

        Services.AddSingleton<IWebAssemblyHostEnvironment>(hostEnvironment);

        var configFiles = new[]
        {
            "appsettings.json",
            $"appsettings.{applicationEnvironment}.json"
        };

        foreach (var configFile in configFiles)
        {
            if (File.Exists(configFile))
            {
                var appSettingsJson = File.ReadAllBytes(configFile);

                // Perf: Using this over AddJsonStream. This allows the linker to trim out the "File"-specific APIs and assemblies
                // for Configuration, of where there are several.
                Configuration.Add<JsonStreamConfigurationSource>(s => s.Stream = new MemoryStream(appSettingsJson));
            }
        }

        return hostEnvironment;
    }

    private static void InitializeWebAssemblyRenderer()
    {
        // note that when this is running in single-threaded context or multi-threaded-CoreCLR unit tests, we don't want to install WebAssemblyDispatcher
        if (OperatingSystem.IsBrowser())
        {
            var currentThread = Thread.CurrentThread;
            if (currentThread.IsThreadPoolThread || currentThread.IsBackground)
            {
                throw new InvalidOperationException("WebAssemblyHostBuilder needs to be instantiated in the UI thread.");
            }

            // capture the JSSynchronizationContext from the main thread, which runtime already installed.
            // if SynchronizationContext.Current is null, it means we are on the single-threaded runtime
            // if user somehow installed SynchronizationContext different from JSSynchronizationContext, they need to make sure the behavior is consistent with JSSynchronizationContext.
            if (WebAssemblyDispatcher._mainSynchronizationContext == null && SynchronizationContext.Current != null)
            {
                WebAssemblyDispatcher._mainSynchronizationContext = SynchronizationContext.Current;
                WebAssemblyDispatcher._mainManagedThreadId = currentThread.ManagedThreadId;
            }
        }
    }

    /// <summary>
    /// Gets an <see cref="WebAssemblyHostConfiguration"/> that can be used to customize the application's
    /// configuration sources and read configuration attributes.
    /// </summary>
    public WebAssemblyHostConfiguration Configuration { get; }

    /// <summary>
    /// Gets the collection of root component mappings configured for the application.
    /// </summary>
    public RootComponentMappingCollection RootComponents { get; }

    /// <summary>
    /// Gets the service collection.
    /// </summary>
    public IServiceCollection Services { get; }

    /// <summary>
    /// Gets information about the app's host environment.
    /// </summary>
    public IWebAssemblyHostEnvironment HostEnvironment { get; }

    /// <summary>
    /// Gets the logging builder for configuring logging services.
    /// </summary>
    public ILoggingBuilder Logging { get; }

    /// <summary>
    /// Registers a <see cref="IServiceProviderFactory{TBuilder}" /> instance to be used to create the <see cref="IServiceProvider" />.
    /// </summary>
    /// <param name="factory">The <see cref="IServiceProviderFactory{TBuilder}" />.</param>
    /// <param name="configure">
    /// A delegate used to configure the <typeparamref T="TBuilder" />. This can be used to configure services using
    /// APIS specific to the <see cref="IServiceProviderFactory{TBuilder}" /> implementation.
    /// </param>
    /// <typeparam name="TBuilder">The type of builder provided by the <see cref="IServiceProviderFactory{TBuilder}" />.</typeparam>
    /// <remarks>
    /// <para>
    /// <see cref="ConfigureContainer{TBuilder}(IServiceProviderFactory{TBuilder}, Action{TBuilder})"/> is called by <see cref="Build"/>
    /// and so the delegate provided by <paramref name="configure"/> will run after all other services have been registered.
    /// </para>
    /// <para>
    /// Multiple calls to <see cref="ConfigureContainer{TBuilder}(IServiceProviderFactory{TBuilder}, Action{TBuilder})"/> will replace
    /// the previously stored <paramref name="factory"/> and <paramref name="configure"/> delegate.
    /// </para>
    /// </remarks>
    public void ConfigureContainer<TBuilder>(IServiceProviderFactory<TBuilder> factory, Action<TBuilder>? configure = null) where TBuilder : notnull
    {
        ArgumentNullException.ThrowIfNull(factory);

        _createServiceProvider = () =>
        {
            var container = factory.CreateBuilder(Services);
            configure?.Invoke(container);
            return factory.CreateServiceProvider(container);
        };
    }

    // In WebAssemblyHostBuilder class:
    /// <summary>
    /// Configures the service provider options for this host builder.
    /// </summary>
    /// <param name="options">The service provider options to use.</param>
    public WebAssemblyHostBuilder UseServiceProviderOptions(ServiceProviderOptions options)
    {
        _serviceProviderOptions = options ?? throw new ArgumentNullException(nameof(options));
        return this;
    }

    /// <summary>
    /// Builds a <see cref="WebAssemblyHost"/> instance based on the configuration of this builder.
    /// </summary>
    /// <returns>A <see cref="WebAssemblyHost"/> object.</returns>
    public WebAssemblyHost Build()
    {
        // Intentionally overwrite configuration with the one we're creating.
        Services.AddSingleton<IConfiguration>(Configuration);

        // A Blazor application always runs in a scope. Since we want to make it possible for the user
        // to configure services inside *that scope* inside their startup code, we create *both* the
        // service provider and the scope here.
        var services = _createServiceProvider();
        var scope = services.GetRequiredService<IServiceScopeFactory>().CreateAsyncScope();

        return new WebAssemblyHost(this, services, scope, _persistedState);
    }

    internal void InitializeDefaultServices()
    {
        Services.AddSingleton<IJSRuntime>(DefaultWebAssemblyJSRuntime.Instance);
        Services.AddSingleton<NavigationManager>(WebAssemblyNavigationManager.Instance);
        Services.AddSingleton<INavigationInterception>(WebAssemblyNavigationInterception.Instance);
        Services.AddSingleton<IScrollToLocationHash>(WebAssemblyScrollToLocationHash.Instance);
        Services.AddSingleton(_jsMethods);
        Services.AddSingleton(new LazyAssemblyLoader(DefaultWebAssemblyJSRuntime.Instance));
        Services.AddSingleton(_ => _rootComponentCache ?? new());
        Services.AddSingleton<ComponentStatePersistenceManager>();
        Services.AddSingleton(sp => sp.GetRequiredService<ComponentStatePersistenceManager>().State);
        Services.AddSupplyValueFromPersistentComponentStateProvider();
        Services.AddSingleton<IErrorBoundaryLogger, WebAssemblyErrorBoundaryLogger>();
        Services.AddSingleton<ResourceCollectionProvider>();
        RegisterPersistentComponentStateServiceCollectionExtensions.AddPersistentServiceRegistration<ResourceCollectionProvider>(Services, RenderMode.InteractiveWebAssembly);
        Services.AddLogging(builder =>
        {
            builder.AddProvider(new WebAssemblyConsoleLoggerProvider(DefaultWebAssemblyJSRuntime.Instance));
        });
        Services.AddSingleton<AntiforgeryStateProvider, DefaultAntiforgeryStateProvider>();
        RegisterPersistentComponentStateServiceCollectionExtensions.AddPersistentServiceRegistration<AntiforgeryStateProvider>(Services, RenderMode.InteractiveWebAssembly);
        Services.AddSupplyValueFromQueryProvider();
<<<<<<< HEAD
        
        // Register metrics and tracing by default (opt-out via feature switch for trimming)
        var isTelemetryDisabled = AppContext.TryGetSwitch("System.Diagnostics.Metrics.Meter.IsSupported", out var switchValue) && switchValue == false;
        if (!isTelemetryDisabled)
        {
            ComponentsMetricsServiceCollectionExtensions.AddComponentsMetrics(Services);
            ComponentsMetricsServiceCollectionExtensions.AddComponentsTracing(Services);
        }
=======
        Services.AddSingleton<HostedServiceExecutor>();
>>>>>>> b51307a5
    }
}<|MERGE_RESOLUTION|>--- conflicted
+++ resolved
@@ -342,7 +342,6 @@
         Services.AddSingleton<AntiforgeryStateProvider, DefaultAntiforgeryStateProvider>();
         RegisterPersistentComponentStateServiceCollectionExtensions.AddPersistentServiceRegistration<AntiforgeryStateProvider>(Services, RenderMode.InteractiveWebAssembly);
         Services.AddSupplyValueFromQueryProvider();
-<<<<<<< HEAD
         
         // Register metrics and tracing by default (opt-out via feature switch for trimming)
         var isTelemetryDisabled = AppContext.TryGetSwitch("System.Diagnostics.Metrics.Meter.IsSupported", out var switchValue) && switchValue == false;
@@ -351,8 +350,6 @@
             ComponentsMetricsServiceCollectionExtensions.AddComponentsMetrics(Services);
             ComponentsMetricsServiceCollectionExtensions.AddComponentsTracing(Services);
         }
-=======
         Services.AddSingleton<HostedServiceExecutor>();
->>>>>>> b51307a5
     }
 }