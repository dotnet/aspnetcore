﻿@using Microsoft.AspNetCore.Components.Rendering
@using System.Web
@inject NavigationManager NavigationManager

<p id="session-storage-marker"></p>
<div id="test-selector">
    Select test:
    <select id="test-selector-select" @bind=SelectedComponentTypeName>
        <option value="none">Choose...</option>
        <option value="BasicTestApp.AddRemoveChildComponents">Add/remove child components</option>
        <option value="BasicTestApp.AfterRenderInteropComponent">After-render interop component</option>
        <option value="BasicTestApp.AsyncEventHandlerComponent">Async event handlers</option>
        <option value="BasicTestApp.AuthTest.AuthRouter">Auth cases</option>
        <option value="BasicTestApp.AuthTest.CascadingAuthenticationStateParent">Cascading authentication state</option>
        <option value="BasicTestApp.BindCasesComponent">bind cases</option>
        <option value="BasicTestApp.CascadingValueTest.CascadingValueSupplier">Cascading values</option>
        <option value="@GetTestServerProjectComponent("Components.TestServer.CircuitContextComponent")">Circuit context</option>
        <option value="BasicTestApp.ComponentRefComponent">Component ref component</option>
        <option value="BasicTestApp.ConcurrentRenderParent">Concurrent rendering</option>
        <option value="BasicTestApp.ConfigurationComponent">Configuration</option>
        <option value="BasicTestApp.ConfigureRuntime">Configure runtime</option>
        <option value="BasicTestApp.ContentEditable">Content-editable</option>
        <option value="BasicTestApp.CounterComponent">Counter</option>
        <option value="BasicTestApp.CounterComponentUsingChild">Counter using child component</option>
        <option value="BasicTestApp.CounterComponentWrapper">Counter wrapped in parent</option>
        <option value="BasicTestApp.CulturePicker">Culture Picker</option>
        <option value="BasicTestApp.CustomElementsComponent">Custom elements</option>
        <option value="BasicTestApp.DataDashComponent">data-* attribute rendering</option>
        <option value="BasicTestApp.DispatchingComponent">Dispatching to sync context</option>
        <option value="BasicTestApp.DuplicateAttributesComponent">Duplicate attributes</option>
        <option value="BasicTestApp.DynamicComponentRendering">DynamicComponent rendering</option>
        <option value="BasicTestApp.ElementFocusComponent">Element focus component</option>
        <option value="BasicTestApp.ElementRefComponent">Element ref component</option>
        <option value="BasicTestApp.ErrorComponent">Error throwing</option>
        <option value="BasicTestApp.ErrorBoundaryTest.ErrorBoundaryContainer">Error boundary cases</option>
        <option value="BasicTestApp.EventBubblingComponent">Event bubbling</option>
        <option value="BasicTestApp.EventCallbackTest.EventCallbackCases">EventCallback</option>
        <option value="BasicTestApp.EventCustomArgsComponent">Event custom arguments</option>
        <option value="BasicTestApp.EventDisablingComponent">Event disabling</option>
        <option value="BasicTestApp.EventDuringBatchRendering">Event during batch rendering</option>
        <option value="BasicTestApp.EventPreventDefaultComponent">Event preventDefault with submit</option>
        <option value="BasicTestApp.EventFlagsComponent">Event flags (preventDefault/stopPropagation)</option>
        <option value="BasicTestApp.ExternalContentPackage">External content package</option>
        <option value="BasicTestApp.FocusEventComponent">Focus events</option>
        <option value="BasicTestApp.FormsTest.InputFocusComponent">Input Focus</option>
        <option value="BasicTestApp.FormsTest.NotifyPropertyChangedValidationComponent">INotifyPropertyChanged validation</option>
        <option value="BasicTestApp.FormsTest.SimpleValidationComponent">Simple validation</option>
        <option value="BasicTestApp.FormsTest.SimpleValidationComponentUsingExperimentalValidator">Simple validation using experimental validator</option>
        <option value="BasicTestApp.FormsTest.ModelLevelValidationComponent">Model-level validation</option>
        <option value="BasicTestApp.FormsTest.TypicalValidationComponent">Typical validation</option>
<<<<<<< HEAD
        <option value="BasicTestApp.MediaTest.ImageTestComponent">Image component tests</option>
        <option value="BasicTestApp.MediaTest.VideoTestComponent">Video component tests</option>
        <option value="BasicTestApp.MediaTest.FileDownloadTestComponent">File download component tests</option>
=======
        <option value="BasicTestApp.ImageTest.ImageTestComponent">Image component tests</option>
>>>>>>> c821481c
        <option value="BasicTestApp.FormsTest.TypicalValidationComponentUsingExperimentalValidator">Typical validation using experimental validator</option>
        <option value="BasicTestApp.FormsTest.ValidationComponentDI">Validation with Dependency Injection</option>
        <option value="BasicTestApp.FormsTest.InputFileComponent">Input file</option>
        <option value="BasicTestApp.FormsTest.InputRangeComponent">Input range</option>
        <option value="BasicTestApp.FormsTest.InputsWithoutEditForm">Inputs without EditForm</option>
        <option value="BasicTestApp.FormsTest.InputsWithMutatingSetters">Inputs with mutating setters</option>
        <option value="BasicTestApp.FormsTest.InputRadioParentImplementsIHandleEvent">Input Radio Parent Implements IHandleEvent</option>
        <option value="BasicTestApp.NavigateOnSubmit">Navigate to submit</option>
        <option value="BasicTestApp.GlobalizationBindCases">Globalization Bind Cases</option>
        <option value="BasicTestApp.GracefulTermination">Graceful Termination</option>
        <option value="BasicTestApp.HeadModification">Head Modification</option>
        <option value="BasicTestApp.HierarchicalImportsTest.Subdir.ComponentUsingImports">Imports statement</option>
        <option value="BasicTestApp.HostRenderMode">Host render mode</option>
        <option value="BasicTestApp.HtmlBlockChildContent">ChildContent HTML Block</option>
        <option value="BasicTestApp.HtmlEncodedChildContent">ChildContent HTML Encoded Block</option>
        <option value="BasicTestApp.HtmlMixedChildContent">ChildContent Mixed Block</option>
        <option value="BasicTestApp.HttpClientTest.BinaryHttpRequestsComponent">Binary HttpClient tester</option>
        <option value="BasicTestApp.HttpClientTest.CookieCounterComponent">HttpClient cookies</option>
        <option value="BasicTestApp.HttpClientTest.HttpRequestsComponent">HttpClient tester</option>
        <option value="BasicTestApp.InputEventComponent">Input events</option>
        <option value="BasicTestApp.InteropComponent">Interop component</option>
        <option value="BasicTestApp.InteropValueTypesComponent">Interop value types</option>
        <option value="BasicTestApp.InteropOnInitializationComponent">Interop on initialization</option>
        <option value="BasicTestApp.DotNetToJSInterop">Dotnet to JS interop</option>
        <option value="BasicTestApp.JavaScriptRootComponents">JavaScript root components</option>
        <option value="BasicTestApp.JsonSerializationCases">JSON serialization</option>
        <option value="BasicTestApp.KeyCasesComponent">Key cases</option>
        <option value="BasicTestApp.KeyPressEventComponent">Key press event</option>
        <option value="BasicTestApp.LaggyTypingComponent">Laggy typing</option>
        <option value="BasicTestApp.LimitCounterComponent">Limit counter component</option>
        <option value="BasicTestApp.LocalizedText">Localized Text</option>
        <option value="BasicTestApp.LogicalElementInsertionCases">Logical element insertion cases</option>
        <option value="BasicTestApp.LoggingComponent">Logging</option>
        <option value="BasicTestApp.LongRunningInterop">Long running interop</option>
        <option value="BasicTestApp.MarkupBlockComponent">Markup blocks</option>
        <option value="BasicTestApp.MouseEventComponent">Mouse events</option>
        <option value="BasicTestApp.MovingCheckboxesComponent">Moving checkboxes diff case</option>
        <option value="BasicTestApp.MultipleChildContent">Multiple child content</option>
        <option value="BasicTestApp.NavigationFailureComponent">Navigation failure</option>
        <option value="BasicTestApp.ParentChildComponent">Parent component with child</option>
        <option value="BasicTestApp.PropertiesChangedHandlerParent">Parent component that changes parameters on child</option>
        <option value="BasicTestApp.PropertyInjection.PropertyInjectionComponent">Property injection</option>
        <option value="@GetTestServerProjectComponent("Components.TestServer.ProtectedBrowserStorageUsageComponent")">Protected browser storage usage</option>
        <option value="@GetTestServerProjectComponent("Components.TestServer.ProtectedBrowserStorageInjectionComponent")">Protected browser storage injection</option>
        <option value="BasicTestApp.QuickGridTest.SampleQuickGridComponent">QuickGrid Example</option>
        <option value="BasicTestApp.RazorTemplates">Razor Templates</option>
        <option value="BasicTestApp.Reconnection.ReconnectionComponent">Reconnection server-side blazor</option>
        <option value="BasicTestApp.RedTextComponent">Red text</option>
        <option value="BasicTestApp.ReliabilityComponent">Server reliability component</option>
        <option value="BasicTestApp.RenderFragmentToggler">Render fragment renderer</option>
        <option value="BasicTestApp.RenderAttributesBeforeConnectedCallback">Render attributes before ConnectedCallback</option>
        <option value="BasicTestApp.ReorderingFocusComponent">Reordering focus retention</option>
        <option value="BasicTestApp.RouterTest.NavigationManagerComponent">NavigationManager Test</option>
        <option value="BasicTestApp.RouterTest.TestRouter">Router</option>
        <option value="BasicTestApp.RouterTest.TestRouterWithOnNavigate">Router with OnNavigate</option>
        <option value="BasicTestApp.RouterTest.TestRouterWithLazyAssembly">Router with dynamic assembly</option>
        <option value="BasicTestApp.RouterTest.TestRouterWithAdditionalAssembly">Router with additional assembly</option>
        <option value="BasicTestApp.SelectVariantsComponent">Select with component options</option>
        <option value="BasicTestApp.SignalRClientComponent">SignalR client</option>
        <option value="BasicTestApp.StringComparisonComponent">StringComparison</option>
        <option value="BasicTestApp.SvgComponent">SVG</option>
        <option value="BasicTestApp.SvgFocusComponent">SVG Focus component</option>
        <option value="BasicTestApp.TextOnlyComponent">Plain text</option>
        <option value="BasicTestApp.ToggleEventComponent">Toggle Event</option>
        <option value="BasicTestApp.DialogEventsComponent">Dialog Events</option>
        <option value="BasicTestApp.TouchEventComponent">Touch events</option>
        <option value="BasicTestApp.VirtualizationComponent">Virtualization</option>
        <option value="BasicTestApp.VirtualizationDataChanges">Virtualization data changes</option>
        <option value="BasicTestApp.VirtualizationMaxItemCount">Virtualization MaxItemCount</option>
        <option value="BasicTestApp.VirtualizationMaxItemCount_AppContext">Virtualization MaxItemCount (via AppContext)</option>
        <option value="BasicTestApp.VirtualizationTable">Virtualization HTML table</option>
        <option value="BasicTestApp.HotReload.RenderOnHotReload">Render on hot reload</option>
        <option value="BasicTestApp.SectionsTest.ParentComponentWithTwoChildren">Sections test</option>
        <option value="BasicTestApp.SectionsTest.SectionsWithCascadingParameters">Sections with Cascading parameters test</option>
        <option value="BasicTestApp.SectionsTest.SectionsWithErrorBoundary">Sections with Error Boundary test</option>
    </select>

    <span id="runtime-info"><code><tt>@System.Runtime.InteropServices.RuntimeInformation.FrameworkDescription</tt></code></span>

    @if (SelectedComponentType != null)
    {
        <span id="source-info"><code><tt>@(SelectedComponentType.Name.Replace(".", "/")).razor</tt></code></span>
    }
    <hr />
</div>

<app>
    @((RenderFragment)RenderSelectedComponent)
</app>

@code {
    string SelectedComponentTypeName { get; set; } = "none";

    Type SelectedComponentType
        => SelectedComponentTypeName == "none" ? null : Type.GetType(SelectedComponentTypeName, throwOnError: true);

    protected override void OnInitialized()
    {
        var uri = new Uri(NavigationManager.Uri);
        if (HttpUtility.ParseQueryString(uri.Query)["initial-component-type"] is { Length: > 0 } initialComponentTypeName)
        {
            SelectedComponentTypeName = initialComponentTypeName;
        }
    }

    void RenderSelectedComponent(RenderTreeBuilder builder)
    {
        if (SelectedComponentType != null)
        {
            builder.OpenComponent(0, SelectedComponentType);
            builder.CloseComponent();
        }
    }

    static string GetTestServerProjectComponent(string componentName)
    {
        var serverAssembly = AppDomain.CurrentDomain.GetAssemblies().FirstOrDefault(f => f.GetName().Name == "Components.TestServer");
        // If the server project isn't loaded return the component name as-is. Calculating the SelectedComponentType property will result in an error.
        return serverAssembly is null ?
            componentName :
            serverAssembly.GetType(componentName, throwOnError: true).AssemblyQualifiedName;
    }
}<|MERGE_RESOLUTION|>--- conflicted
+++ resolved
@@ -48,13 +48,9 @@
         <option value="BasicTestApp.FormsTest.SimpleValidationComponentUsingExperimentalValidator">Simple validation using experimental validator</option>
         <option value="BasicTestApp.FormsTest.ModelLevelValidationComponent">Model-level validation</option>
         <option value="BasicTestApp.FormsTest.TypicalValidationComponent">Typical validation</option>
-<<<<<<< HEAD
         <option value="BasicTestApp.MediaTest.ImageTestComponent">Image component tests</option>
         <option value="BasicTestApp.MediaTest.VideoTestComponent">Video component tests</option>
         <option value="BasicTestApp.MediaTest.FileDownloadTestComponent">File download component tests</option>
-=======
-        <option value="BasicTestApp.ImageTest.ImageTestComponent">Image component tests</option>
->>>>>>> c821481c
         <option value="BasicTestApp.FormsTest.TypicalValidationComponentUsingExperimentalValidator">Typical validation using experimental validator</option>
         <option value="BasicTestApp.FormsTest.ValidationComponentDI">Validation with Dependency Injection</option>
         <option value="BasicTestApp.FormsTest.InputFileComponent">Input file</option>
