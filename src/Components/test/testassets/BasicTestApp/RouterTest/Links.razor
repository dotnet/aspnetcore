@using Microsoft.AspNetCore.Components.Routing
@inject NavigationManager NavigationManager
<style type="text/css">
    a.active {
        background-color: yellow;
        font-weight: bold;
    }
</style>
<ul>
    <li><NavLink href="/subdir/" Match=NavLinkMatch.All>Default (matches all)</NavLink></li>
    <li><NavLink href="" Match=NavLinkMatch.All>Default with base-relative URL (matches all)</NavLink></li>
    <li><NavLink href="/subdir/?abc=123">Default with query</NavLink></li>
    <li><NavLink href="/subdir/#blah">Default with hash</NavLink></li>
    <li><NavLink href="/subdir/Default.html">With extension</NavLink></li>
    <li><NavLink href="/subdir/Other">Other</NavLink></li>
    <li><NavLink href="Other" Match=NavLinkMatch.All>Other with base-relative URL (matches all)</NavLink></li>
    <li><NavLink href="/subdir/other?abc=123">Other with query</NavLink></li>
    <li><NavLink href="/subdir/Other#blah">Other with hash</NavLink></li>
    <li><NavLink href="/subdir/WithParameters/name/Abc">With parameters</NavLink></li>
    <li><NavLink href="/subdir/WithParameters/Name/Abc/LastName/McDef">With more parameters</NavLink></li>
    <li><NavLink href="/subdir/LongPage1">Long page 1</NavLink></li>
    <li><NavLink href="/subdir/LongPage2">Long page 2</NavLink></li>
<<<<<<< HEAD
=======
    <li><NavLink href="PreventDefaultCases">preventDefault cases</NavLink></li>
>>>>>>> 93bfe1c5
    <li><NavLink>Null href never matches</NavLink></li>
</ul>

<button id="do-navigation" @onclick=@(x => NavigationManager.NavigateTo("Other"))>
    Programmatic navigation
</button>

<button id="do-navigation-forced" @onclick=@(x => NavigationManager.NavigateTo("Other", true))>
    Programmatic navigation with force-load
</button>

<a id="anchor-with-no-href">
    Anchor tag with no href attribute
</a>

<a href="/" target="_blank">Target (_blank)</a>

<a href="/subdir/NotAComponent.html">Not a component</a>
<a href="/subdir/routeablecomponentfrompackage.html">Cannot route to me</a><|MERGE_RESOLUTION|>--- conflicted
+++ resolved
@@ -20,10 +20,7 @@
     <li><NavLink href="/subdir/WithParameters/Name/Abc/LastName/McDef">With more parameters</NavLink></li>
     <li><NavLink href="/subdir/LongPage1">Long page 1</NavLink></li>
     <li><NavLink href="/subdir/LongPage2">Long page 2</NavLink></li>
-<<<<<<< HEAD
-=======
     <li><NavLink href="PreventDefaultCases">preventDefault cases</NavLink></li>
->>>>>>> 93bfe1c5
     <li><NavLink>Null href never matches</NavLink></li>
 </ul>
 
