--- conflicted
+++ resolved
@@ -3,28 +3,16 @@
 <h3>Sample QuickGrid Component</h3>
 
 <div id="grid">
-<<<<<<< HEAD
-    <QuickGrid @ref="@quickGridRef" Items="@FilteredPeople" Pagination="@pagination" custom-attrib="somevalue" class="custom-class-attrib">
-        <PropertyColumn Property="@(p => p.PersonId)" Sortable="true" />
-        <PropertyColumn Property="@(p => p.firstName)" Sortable="true">
-                <ColumnOptions>
-                    <div class="search-box">
-                        <input type="search" autofocus @bind="firstNameFilter" @bind:event="oninput" placeholder="First name..." />
-                    </div>
-                    <button type="button" id="close-column-options" @onclick="@(() => quickGridRef.CloseColumnOptionsAsync())">Close Column Options</button>
-                </ColumnOptions>
-         </PropertyColumn>
-=======
-    <QuickGrid Items="@FilteredPeople" Pagination="@pagination" RowClass="HighlightJulie" custom-attrib="somevalue" class="custom-class-attrib">
+    <QuickGrid @ref="@quickGridRef" Items="@FilteredPeople" Pagination="@pagination" RowClass="HighlightJulie" custom-attrib="somevalue" class="custom-class-attrib">
         <PropertyColumn Property="@(p => p.PersonId)" Sortable="true" />
         <PropertyColumn Property="@(p => p.firstName)" Sortable="true">
             <ColumnOptions>
                 <div class="search-box">
                     <input type="search" autofocus @bind="firstNameFilter" @bind:event="oninput" placeholder="First name..." />
                 </div>
+                <button type="button" id="close-column-options" @onclick="@(() => quickGridRef.CloseColumnOptionsAsync())">Close Column Options</button>
             </ColumnOptions>
         </PropertyColumn>
->>>>>>> febd7e8b
         <PropertyColumn Property="@(p => p.lastName)" Sortable="true" />
         <PropertyColumn Property="@(p => p.BirthDate)" Format="yyyy-MM-dd" Sortable="true" />
         <PropertyColumn Title="Age in years" Property="@(p => ComputeAge(p.BirthDate))" Sortable="true"/>
