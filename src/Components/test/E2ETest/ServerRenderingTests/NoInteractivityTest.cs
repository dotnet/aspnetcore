// Licensed to the .NET Foundation under one or more agreements.
// The .NET Foundation licenses this file to you under the MIT license.

using System.Net.Http;
using Components.TestServer.RazorComponents;
using Microsoft.AspNetCore.Components.E2ETest;
using Microsoft.AspNetCore.Components.E2ETest.Infrastructure;
using Microsoft.AspNetCore.Components.E2ETest.Infrastructure.ServerFixtures;
using Microsoft.AspNetCore.E2ETesting;
using OpenQA.Selenium;
using TestServer;
using Xunit.Abstractions;

namespace Microsoft.AspNetCore.Components.E2ETests.ServerRenderingTests;

[CollectionDefinition(nameof(InteractivityTest), DisableParallelization = true)]
public class NoInteractivityTest : ServerTestBase<BasicTestAppServerSiteFixture<RazorComponentEndpointsNoInteractivityStartup<App>>>
{
    public NoInteractivityTest(
        BrowserFixture browserFixture,
        BasicTestAppServerSiteFixture<RazorComponentEndpointsNoInteractivityStartup<App>> serverFixture,
        ITestOutputHelper output)
        : base(browserFixture, serverFixture, output)
    {
    }

    public override Task InitializeAsync()
        => InitializeAsync(BrowserFixture.StreamingContext);

    [Fact]
    public void NavigationManagerCanRefreshSSRPageWhenInteractivityNotPresent()
    {
        Navigate($"{ServerPathBase}/forms/form-that-calls-navigation-manager-refresh");

        var guid = Browser.Exists(By.Id("guid")).Text;

        Browser.Exists(By.Id("submit-button")).Click();

        // Checking that the page was refreshed.
        // The redirect request method is GET.
        // Providing a Guid to check that it is not the initial GET request for the page
        Browser.NotEqual(guid, () => Browser.Exists(By.Id("guid")).Text);
        Browser.Equal("GET", () => Browser.Exists(By.Id("method")).Text);
    }

    [Fact]
    public void CanUseServerAuthenticationStateByDefault()
    {
        Navigate($"{ServerPathBase}/auth/static-authentication-state");

        Browser.Equal("False", () => Browser.FindElement(By.Id("is-interactive")).Text);
        Browser.Equal("Static", () => Browser.FindElement(By.Id("platform")).Text);

        Browser.Equal("False", () => Browser.FindElement(By.Id("identity-authenticated")).Text);
        Browser.Equal("", () => Browser.FindElement(By.Id("identity-name")).Text);
        Browser.Equal("(none)", () => Browser.FindElement(By.Id("test-claim")).Text);
        Browser.Equal("False", () => Browser.FindElement(By.Id("is-in-test-role-1")).Text);
        Browser.Equal("False", () => Browser.FindElement(By.Id("is-in-test-role-2")).Text);

        Browser.Click(By.LinkText("Log in"));

        Browser.Equal("True", () => Browser.FindElement(By.Id("identity-authenticated")).Text);
        Browser.Equal("YourUsername", () => Browser.FindElement(By.Id("identity-name")).Text);
        Browser.Equal("Test claim value", () => Browser.FindElement(By.Id("test-claim")).Text);
        Browser.Equal("True", () => Browser.FindElement(By.Id("is-in-test-role-1")).Text);
        Browser.Equal("True", () => Browser.FindElement(By.Id("is-in-test-role-2")).Text);
    }

<<<<<<< HEAD
    [Fact]
    public void CanRenderNotFoundPageAfterStreamingStarted()
    {
        Navigate($"{ServerPathBase}/streaming-set-not-found");
        Browser.Equal("Default Not Found Page", () => Browser.Title);
    }

    [Theory]
    [InlineData(true)]
    [InlineData(false)]
    public void CanRenderNotFoundPageNoStreaming(bool useCustomNotFoundPage)
    {
        string query = useCustomNotFoundPage ? "&useCustomNotFoundPage=true" : "";
        Navigate($"{ServerPathBase}/set-not-found?shouldSet=true{query}");

        if (useCustomNotFoundPage)
        {
            var infoText = Browser.FindElement(By.Id("test-info")).Text;
            Assert.Contains("Welcome On Custom Not Found Page", infoText);
        }
        else
        {
            var bodyText = Browser.FindElement(By.TagName("body")).Text;
            Assert.Contains("There's nothing here", bodyText);
        }
=======
    [Theory]
    [InlineData(true, true)]
    [InlineData(true, false)]
    [InlineData(false, true)]
    public void NavigatesWithoutInteractivityByRequestRedirection(bool controlFlowByException, bool isStreaming)
    {
        AppContext.SetSwitch("Microsoft.AspNetCore.Components.Endpoints.NavigationManager.EnableThrowNavigationException", isEnabled: controlFlowByException);
        string streaming = isStreaming ? $"streaming-" : "";
        Navigate($"{ServerPathBase}/routing/ssr-{streaming}navigate-to");
        Browser.Equal("Click submit to navigate to home", () => Browser.Exists(By.Id("test-info")).Text);
        Browser.Click(By.Id("redirectButton"));
        Browser.Equal("Routing test cases", () => Browser.Exists(By.Id("test-info")).Text);
>>>>>>> 43bef093
    }
}<|MERGE_RESOLUTION|>--- conflicted
+++ resolved
@@ -66,7 +66,20 @@
         Browser.Equal("True", () => Browser.FindElement(By.Id("is-in-test-role-2")).Text);
     }
 
-<<<<<<< HEAD
+    [Theory]
+    [InlineData(true, true)]
+    [InlineData(true, false)]
+    [InlineData(false, true)]
+    public void NavigatesWithoutInteractivityByRequestRedirection(bool controlFlowByException, bool isStreaming)
+    {
+        AppContext.SetSwitch("Microsoft.AspNetCore.Components.Endpoints.NavigationManager.EnableThrowNavigationException", isEnabled: controlFlowByException);
+        string streaming = isStreaming ? $"streaming-" : "";
+        Navigate($"{ServerPathBase}/routing/ssr-{streaming}navigate-to");
+        Browser.Equal("Click submit to navigate to home", () => Browser.Exists(By.Id("test-info")).Text);
+        Browser.Click(By.Id("redirectButton"));
+        Browser.Equal("Routing test cases", () => Browser.Exists(By.Id("test-info")).Text);
+    }
+
     [Fact]
     public void CanRenderNotFoundPageAfterStreamingStarted()
     {
@@ -92,19 +105,5 @@
             var bodyText = Browser.FindElement(By.TagName("body")).Text;
             Assert.Contains("There's nothing here", bodyText);
         }
-=======
-    [Theory]
-    [InlineData(true, true)]
-    [InlineData(true, false)]
-    [InlineData(false, true)]
-    public void NavigatesWithoutInteractivityByRequestRedirection(bool controlFlowByException, bool isStreaming)
-    {
-        AppContext.SetSwitch("Microsoft.AspNetCore.Components.Endpoints.NavigationManager.EnableThrowNavigationException", isEnabled: controlFlowByException);
-        string streaming = isStreaming ? $"streaming-" : "";
-        Navigate($"{ServerPathBase}/routing/ssr-{streaming}navigate-to");
-        Browser.Equal("Click submit to navigate to home", () => Browser.Exists(By.Id("test-info")).Text);
-        Browser.Click(By.Id("redirectButton"));
-        Browser.Equal("Routing test cases", () => Browser.Exists(By.Id("test-info")).Text);
->>>>>>> 43bef093
     }
 }