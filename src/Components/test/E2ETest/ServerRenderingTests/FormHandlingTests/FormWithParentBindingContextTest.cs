--- conflicted
+++ resolved
@@ -1369,7 +1369,101 @@
     }
 
     [Fact]
-<<<<<<< HEAD
+    public void SubmitButtonFormmethodAttributeOverridesEnhancedFormMethod()
+    {
+        GoTo("forms/form-with-method-and-submit-button-with-formmethod/get/post");
+        Browser.DoesNotExist(By.Id("submitted"));
+
+        Browser.Exists(By.Id("submit-button")).Click();
+
+        Browser.Equal("Form submitted!", () => Browser.Exists(By.Id("submitted")).Text);
+    }
+
+    [Fact]
+    public void FormNotEnhancedWhenMethodEqualsDialog()
+    {
+        GoTo("forms/form-with-method-and-submit-button-with-formmethod/dialog");
+        Browser.Exists(By.Id("submit-button")).Click();
+
+        // We are not checking staleness of the form element because the default behavior is to stay on the page.
+        // Check the warning
+        var logs = Browser.GetBrowserLogs(LogLevel.Warning);
+        Assert.True(logs.Count > 0);
+        Assert.Contains(logs, log => log.Message.Contains("A form cannot be enhanced when its method is \\\"dialog\\\"."));
+    }
+
+    [Fact]
+    public void FormNotEnhancedWhenFormmethodEqualsDialog()
+    {
+        GoTo("forms/form-with-method-and-submit-button-with-formmethod/get/dialog");
+
+        Browser.Exists(By.Id("submit-button")).Click();
+
+        // We are not checking staleness of the form element because the default behavior is to stay on the page.
+        // Check the warning
+        var logs = Browser.GetBrowserLogs(LogLevel.Warning);
+        Assert.True(logs.Count > 0);
+        Assert.Contains(logs, log => log.Message.Contains("A form cannot be enhanced when its method is \\\"dialog\\\"."));
+    }
+
+    [Fact]
+    public void FormNotEnhancedWhenTargetIsNotEqualSelf()
+    {
+        GoTo("forms/form-with-target-and-submit-button-with-formtarget/_blank");
+        Browser.Exists(By.Id("submit-button")).Click();
+
+        // We are not checking staleness of form element because the default behavior is to open a new browser tab and the form remains on the original tab.
+        // Check the warning
+        var logs = Browser.GetBrowserLogs(LogLevel.Warning);
+        Assert.True(logs.Count > 0);
+        Assert.Contains(logs, log => log.Message.Contains("A form cannot be enhanced when its target is different from the default value \\\"_self\\\"."));
+    }
+
+    [Fact]
+    public void FormNotEnhancedWhenFormtargetIsNotEqualSelf()
+    {
+        GoTo("forms/form-with-target-and-submit-button-with-formtarget/_self/_blank");
+
+        Browser.Exists(By.Id("submit-button")).Click();
+
+        // We are not checking staleness of form element because the default behavior is to open a new browser tab and the form remains on the original tab.
+        // Check the warning
+        var logs = Browser.GetBrowserLogs(LogLevel.Warning);
+        Assert.True(logs.Count > 0);
+        Assert.Contains(logs, log => log.Message.Contains("A form cannot be enhanced when its target is different from the default value \\\"_self\\\"."));
+    }
+
+    [Fact]
+    public void FormEnctypeEqualsDefaultWhenNotSpecified()
+    {
+        GoTo("forms/form-with-enctype-and-submit-button-with-formenctype");
+
+        Browser.Exists(By.Id("submit-button")).Click();
+
+        Browser.Equal("application/x-www-form-urlencoded", () => Browser.Exists(By.Id("content-type")).Text);
+    }
+
+    [Fact]
+    public void FormEnctypeSetsContentTypeHeader()
+    {
+        GoTo("forms/form-with-enctype-and-submit-button-with-formenctype?enctype=multipart/form-data");
+
+        Browser.Exists(By.Id("submit-button")).Click();
+
+        Browser.Contains("multipart/form-data", () => Browser.Exists(By.Id("content-type")).Text);
+    }
+
+    [Fact]
+    public void SubmitButtonFormenctypeAttributeOverridesEnhancedFormEnctype()
+    {
+        GoTo("forms/form-with-enctype-and-submit-button-with-formenctype?enctype=text/plain&formenctype=application/x-www-form-urlencoded");
+
+        Browser.Exists(By.Id("submit-button")).Click();
+
+        Browser.Equal("application/x-www-form-urlencoded", () => Browser.Exists(By.Id("content-type")).Text);
+    }
+
+    [Fact]
     public void EnhancedFormThatCallsNavigationManagerRefreshDoesNotPushHistoryEntry()
     {
         var startUrl = Browser.Url;
@@ -1387,100 +1481,6 @@
         // Checking that the history entry was not pushed
         Browser.Navigate().Back();
         Browser.Equal(startUrl, () => Browser.Url);
-=======
-    public void SubmitButtonFormmethodAttributeOverridesEnhancedFormMethod()
-    {
-        GoTo("forms/form-with-method-and-submit-button-with-formmethod/get/post");
-        Browser.DoesNotExist(By.Id("submitted"));
-
-        Browser.Exists(By.Id("submit-button")).Click();
-
-        Browser.Equal("Form submitted!", () => Browser.Exists(By.Id("submitted")).Text);
-    }
-
-    [Fact]
-    public void FormNotEnhancedWhenMethodEqualsDialog()
-    {
-        GoTo("forms/form-with-method-and-submit-button-with-formmethod/dialog");
-        Browser.Exists(By.Id("submit-button")).Click();
-
-        // We are not checking staleness of the form element because the default behavior is to stay on the page.
-        // Check the warning
-        var logs = Browser.GetBrowserLogs(LogLevel.Warning);
-        Assert.True(logs.Count > 0);
-        Assert.Contains(logs, log => log.Message.Contains("A form cannot be enhanced when its method is \\\"dialog\\\"."));
-    }
-
-    [Fact]
-    public void FormNotEnhancedWhenFormmethodEqualsDialog()
-    {
-        GoTo("forms/form-with-method-and-submit-button-with-formmethod/get/dialog");
-
-        Browser.Exists(By.Id("submit-button")).Click();
-
-        // We are not checking staleness of the form element because the default behavior is to stay on the page.
-        // Check the warning
-        var logs = Browser.GetBrowserLogs(LogLevel.Warning);
-        Assert.True(logs.Count > 0);
-        Assert.Contains(logs, log => log.Message.Contains("A form cannot be enhanced when its method is \\\"dialog\\\"."));
-    }
-
-    [Fact]
-    public void FormNotEnhancedWhenTargetIsNotEqualSelf()
-    {
-        GoTo("forms/form-with-target-and-submit-button-with-formtarget/_blank");
-        Browser.Exists(By.Id("submit-button")).Click();
-
-        // We are not checking staleness of form element because the default behavior is to open a new browser tab and the form remains on the original tab.
-        // Check the warning
-        var logs = Browser.GetBrowserLogs(LogLevel.Warning);
-        Assert.True(logs.Count > 0);
-        Assert.Contains(logs, log => log.Message.Contains("A form cannot be enhanced when its target is different from the default value \\\"_self\\\"."));
-    }
-
-    [Fact]
-    public void FormNotEnhancedWhenFormtargetIsNotEqualSelf()
-    {
-        GoTo("forms/form-with-target-and-submit-button-with-formtarget/_self/_blank");
-
-        Browser.Exists(By.Id("submit-button")).Click();
-
-        // We are not checking staleness of form element because the default behavior is to open a new browser tab and the form remains on the original tab.
-        // Check the warning
-        var logs = Browser.GetBrowserLogs(LogLevel.Warning);
-        Assert.True(logs.Count > 0);
-        Assert.Contains(logs, log => log.Message.Contains("A form cannot be enhanced when its target is different from the default value \\\"_self\\\"."));
-    }
-
-    [Fact]
-    public void FormEnctypeEqualsDefaultWhenNotSpecified()
-    {
-        GoTo("forms/form-with-enctype-and-submit-button-with-formenctype");
-
-        Browser.Exists(By.Id("submit-button")).Click();
-
-        Browser.Equal("application/x-www-form-urlencoded", () => Browser.Exists(By.Id("content-type")).Text);
-    }
-
-    [Fact]
-    public void FormEnctypeSetsContentTypeHeader()
-    {
-        GoTo("forms/form-with-enctype-and-submit-button-with-formenctype?enctype=multipart/form-data");
-
-        Browser.Exists(By.Id("submit-button")).Click();
-
-        Browser.Contains("multipart/form-data", () => Browser.Exists(By.Id("content-type")).Text);
-    }
-
-    [Fact]
-    public void SubmitButtonFormenctypeAttributeOverridesEnhancedFormEnctype()
-    {
-        GoTo("forms/form-with-enctype-and-submit-button-with-formenctype?enctype=text/plain&formenctype=application/x-www-form-urlencoded");
-
-        Browser.Exists(By.Id("submit-button")).Click();
-
-        Browser.Equal("application/x-www-form-urlencoded", () => Browser.Exists(By.Id("content-type")).Text);
->>>>>>> c6fb4b68
     }
 
     // Can't just use GetAttribute or GetDomAttribute because they both auto-resolve it
