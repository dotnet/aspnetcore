--- conflicted
+++ resolved
@@ -1338,7 +1338,6 @@
     }
 
     [Fact]
-<<<<<<< HEAD
     public void RadioButtonGetsResetAfterSubmittingEnhancedForm()
     {
         GoTo("forms/form-with-checkbox-and-radio-button");
@@ -1356,7 +1355,9 @@
 
         Assert.False(Browser.Exists(By.Id("checkbox")).Selected);
         Assert.False(Browser.Exists(By.Id("radio-button")).Selected);
-=======
+    }
+
+    [Fact]
     public void SubmitButtonFormactionAttributeOverridesEnhancedFormAction()
     {
         GoTo("forms/form-submit-button-with-formaction");
@@ -1365,7 +1366,6 @@
 
         Assert.EndsWith("/test-formaction", Browser.Url);
         Browser.Equal("Formaction url", () => Browser.Exists(By.TagName("html")).Text);
->>>>>>> b445dd62
     }
 
     // Can't just use GetAttribute or GetDomAttribute because they both auto-resolve it
