--- conflicted
+++ resolved
@@ -149,7 +149,6 @@
         Assert.EndsWith("/subdir/nav", Browser.Url);
     }
 
-<<<<<<< HEAD
     [Theory]
     [InlineData(true)]
     [InlineData(false)]
@@ -163,7 +162,8 @@
         Browser.Exists(By.Id("dynamic-p-before"));
         Browser.Exists(By.Id("dynamic-p-between"));
         Browser.Exists(By.Id("dynamic-p-after"));
-=======
+    }
+
     [Fact]
     public async Task HandlesOverlappingStreamingBatches()
     {
@@ -221,6 +221,5 @@
                 await Task.Delay(delayPerChunkMs);
             }
         }
->>>>>>> 91013359
     }
 }