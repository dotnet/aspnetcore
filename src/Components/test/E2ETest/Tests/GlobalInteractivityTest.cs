--- conflicted
+++ resolved
@@ -22,19 +22,11 @@
 {
 
     [Theory]
-<<<<<<< HEAD
-    [InlineData("server", true, false)]
-    [InlineData("webassembly", true, false)]
-    [InlineData("server", true, true)]
-    [InlineData("webassembly", true, true)]
-    [InlineData("ssr", false, true)]
-    [InlineData("ssr", false, false)]
-    public void CanRenderNotFoundPage(string renderingMode, bool isInteractive, bool useCustomNotFoundPage)
-=======
-    [InlineData("server")]
-    [InlineData("webassembly")]
-    public void CanRenderNotFoundInteractive(string renderingMode)
->>>>>>> 43bef093
+    [InlineData("server", false)]
+    [InlineData("webassembly", false)]
+    [InlineData("server", true)]
+    [InlineData("webassembly", true)]
+    public void CanRenderNotFoundInteractive(string renderingMode, bool useCustomNotFoundPage)
     {
         string query = useCustomNotFoundPage ? "?useCustomNotFoundPage=true" : "";
         Navigate($"{ServerPathBase}/render-not-found-{renderingMode}{query}");
