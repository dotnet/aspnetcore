// Licensed to the .NET Foundation under one or more agreements.
// The .NET Foundation licenses this file to you under the MIT license.

using BasicTestApp;
using BasicTestApp.QuickGridTest;
using Microsoft.AspNetCore.Components.E2ETest;
using Microsoft.AspNetCore.Components.E2ETest.Infrastructure;
using Microsoft.AspNetCore.Components.E2ETest.Infrastructure.ServerFixtures;
using Microsoft.AspNetCore.E2ETesting;
using OpenQA.Selenium;
using OpenQA.Selenium.Support.Extensions;
using Xunit.Abstractions;

namespace Microsoft.AspNetCore.Components.E2ETests.Tests;

public class QuickGridTest : ServerTestBase<ToggleExecutionModeServerFixture<Program>>
{
    protected IWebElement app;

    public QuickGridTest(
        BrowserFixture browserFixture,
        ToggleExecutionModeServerFixture<Program> serverFixture,
        ITestOutputHelper output)
        : base(browserFixture, serverFixture, output)
    {
    }

    protected override void InitializeAsyncCore()
    {
        Navigate(ServerPathBase);
        app = Browser.MountTestComponent<SampleQuickGridComponent>();
    }

    [Fact]
    public void CanColumnSortByInt()
    {
        var grid = app.FindElement(By.CssSelector("#grid > table"));
        var idColumnSortButton = grid.FindElement(By.CssSelector("thead > tr > th:nth-child(1) > div > button"));

        // Click twice to sort by descending
        idColumnSortButton.Click();
        idColumnSortButton.Click();

        var firstRow = grid.FindElement(By.CssSelector("tbody > tr:nth-child(1)"));

        //Compare first row to expected result
        Assert.Equal("12381", firstRow.FindElement(By.CssSelector("td:nth-child(1)")).Text);
        Assert.Equal("Matti", firstRow.FindElement(By.CssSelector("td:nth-child(2)")).Text);
        Assert.Equal("Karttunen", firstRow.FindElement(By.CssSelector("td:nth-child(3)")).Text);
        Assert.Equal("1981-06-04", firstRow.FindElement(By.CssSelector("td:nth-child(4)")).Text);
    }

    [Fact]
    public void CanColumnSortByString()
    {
        var grid = app.FindElement(By.CssSelector("#grid > table"));
        var firstNameColumnSortButton = grid.FindElement(By.CssSelector("thead > tr > th:nth-child(2) > div > button.col-title"));

        // Click twice to sort by descending
        firstNameColumnSortButton.Click();
        firstNameColumnSortButton.Click();

        var firstRow = grid.FindElement(By.CssSelector("tbody > tr:nth-child(1)"));

        //Compare first row to expected result
        Assert.Equal("12379", firstRow.FindElement(By.CssSelector("td:nth-child(1)")).Text);
        Assert.Equal("Zbyszek", firstRow.FindElement(By.CssSelector("td:nth-child(2)")).Text);
        Assert.Equal("Piestrzeniewicz", firstRow.FindElement(By.CssSelector("td:nth-child(3)")).Text);
        Assert.Equal("1981-04-02", firstRow.FindElement(By.CssSelector("td:nth-child(4)")).Text);
    }

    [Fact]
    public void CanColumnSortByDateOnly()
    {
        var grid = app.FindElement(By.CssSelector("#grid > table"));
        var birthDateColumnSortButton = grid.FindElement(By.CssSelector("thead > tr > th:nth-child(4) > div > button"));

        // Click twice to sort by descending
        birthDateColumnSortButton.Click();
        birthDateColumnSortButton.Click();

        var firstRow = grid.FindElement(By.CssSelector("tbody > tr:nth-child(1)"));

        //Compare first row to expected result
        Assert.Equal("12364", firstRow.FindElement(By.CssSelector("td:nth-child(1)")).Text);
        Assert.Equal("Paolo", firstRow.FindElement(By.CssSelector("td:nth-child(2)")).Text);
        Assert.Equal("Accorti", firstRow.FindElement(By.CssSelector("td:nth-child(3)")).Text);
        Assert.Equal("2018-05-18", firstRow.FindElement(By.CssSelector("td:nth-child(4)")).Text);
    }

    [Fact]
    public void PaginatorCorrectItemsPerPage()
    {
        var grid = app.FindElement(By.ClassName("quickgrid"));
        var rowCount = grid.FindElements(By.CssSelector("tbody > tr")).Count;
        Assert.Equal(10, rowCount);

        app.FindElement(By.ClassName("go-next")).Click();

        rowCount = grid.FindElements(By.CssSelector("tbody > tr")).Count;
        Assert.Equal(10, rowCount);
    }

    [Fact]
    public void PaginatorDisplaysCorrectItemCount()
    {
        var paginator = app.FindElement(By.ClassName("paginator"));

        var paginatorCount = paginator.FindElement(By.CssSelector("div > strong")).Text;
        var currentPageNumber = paginator.FindElement(By.CssSelector("nav > div > strong:nth-child(1)")).Text;
        var totalPageNumber = paginator.FindElement(By.CssSelector("nav > div > strong:nth-child(2)")).Text;

        Assert.Equal("43", paginatorCount);
        Assert.Equal("1", currentPageNumber);
        Assert.Equal("5", totalPageNumber);
    }

    [Fact]
    public void AdditionalAttributesApplied()
    {
        var grid = app.FindElement(By.CssSelector("#grid > table"));
        Assert.Equal("somevalue", grid.GetDomAttribute("custom-attrib"));
        Assert.Contains("custom-class-attrib", grid.GetDomAttribute("class")?.Split(" "));
    }

    [Fact]
    public void RowClassApplied()
    {
        var grid = app.FindElement(By.CssSelector("#grid > table"));
        var rows = grid.FindElements(By.CssSelector("tbody > tr"));

        bool isJulieRowFound = false;
        foreach (var row in rows)
        {
            var firstName = row.FindElement(By.CssSelector("td:nth-child(2)")).Text;
            if (firstName == "Julie")
            {
                isJulieRowFound = true;
                Assert.Equal("row-clickable highlight", row.GetDomAttribute("class"));
            }
            else
            {
                Assert.Equal("row-clickable", row.GetDomAttribute("class"));
            }
        }

        if (!isJulieRowFound)
        {
            Assert.Fail("No row found for Julie to highlight.");
        }
    }

    [Fact]
    public void RowStyleApplied()
    {
        var grid = app.FindElement(By.CssSelector("#grid > table"));
        var birthDateColumn = grid.FindElement(By.CssSelector("thead > tr > th:nth-child(4)"));
        var ageColumn = grid.FindElement(By.CssSelector("thead > tr > th:nth-child(5)"));

        Assert.Contains("col-justify-center", birthDateColumn.GetAttribute("class"));
        Assert.Contains("col-justify-right", ageColumn.GetAttribute("class"));
        Assert.Equal("center", Browser.ExecuteJavaScript<string>(@"
        const p = document.querySelector('tbody > tr:first-child > td:nth-child(4)');
        return p ? getComputedStyle(p).textAlign : null;"));
        Assert.Equal("right", Browser.ExecuteJavaScript<string>(@"
        const p = document.querySelector('tbody > tr:first-child > td:nth-child(5)');
        return p ? getComputedStyle(p).textAlign : null;"));
    }

    [Fact]
    public void CanOpenColumnOptions()
    {
        var grid = app.FindElement(By.CssSelector("#grid > table"));
        var firstNameColumnOptionsButton = grid.FindElement(By.CssSelector("thead > tr > th:nth-child(2) > div > button[title=\"Column options\"]"));

        firstNameColumnOptionsButton.Click();

        var firstNameSearchSelector = "#grid > table > thead > tr > th:nth-child(2) input[type=search]";
        Browser.Exists(By.CssSelector(firstNameSearchSelector));
    }

    [Fact]
    public void CanCloseColumnOptionsByBlurring()
    {
        var grid = app.FindElement(By.CssSelector("#grid > table"));
        var firstNameColumnOptionsButton = grid.FindElement(By.CssSelector("thead > tr > th:nth-child(2) > div > button[title=\"Column options\"]"));

        firstNameColumnOptionsButton.Click();

        // Click outside the column options to close
        grid.Click();

        var firstNameSearchSelector = "#grid > table > thead > tr > th:nth-child(2) input[type=search]";
        Browser.DoesNotExist(By.CssSelector(firstNameSearchSelector));
    }

    [Fact]
    public void CanCloseColumnOptionsByHideColumnOptionsAsync()
    {
        var grid = app.FindElement(By.CssSelector("#grid > table"));
        var firstNameColumnOptionsButton = grid.FindElement(By.CssSelector("thead > tr > th:nth-child(2) > div > button[title=\"Column options\"]"));

        firstNameColumnOptionsButton.Click();

        // Click the button inside the column options popup to close, which calls QuickGrid.HideColumnOptionsAsync
        grid.FindElement(By.CssSelector("#close-column-options")).Click();

        var firstNameSearchSelector = "#grid > table > thead > tr > th:nth-child(2) input[type=search]";
        Browser.DoesNotExist(By.CssSelector(firstNameSearchSelector));
    }

    [Fact]
    public void ItemsProviderCalledOnceWithVirtualize()
    {
        app = Browser.MountTestComponent<QuickGridVirtualizeComponent>();
        Browser.Equal("1", () => app.FindElement(By.Id("items-provider-call-count")).Text);
    }

    [Fact]
<<<<<<< HEAD
    public void FilterUsingSetCurrentPageDoesNotCauseExtraRefresh()
    {
        app = Browser.MountTestComponent<QuickGridFilterComponent>();

        Browser.Equal("1", () => app.FindElement(By.Id("items-provider-calls")).Text);

        var filterInput = app.FindElement(By.Id("filter-input"));
        filterInput.Clear();
        filterInput.SendKeys("Item 1");
        app.FindElement(By.Id("apply-filter-reset-pagination-btn")).Click();

        Browser.Equal("2", () => app.FindElement(By.Id("items-provider-calls")).Text);
    }

    [Fact]
    public void FilterUsingRefreshDataDoesNotCauseExtraRefresh()
    {
        app = Browser.MountTestComponent<QuickGridFilterComponent>();

        Browser.Equal("1", () => app.FindElement(By.Id("items-provider-calls")).Text);

        var filterInput = app.FindElement(By.Id("filter-input"));
        filterInput.Clear();
        filterInput.SendKeys("Item 1");
        app.FindElement(By.Id("apply-filter-refresh-data-btn")).Click();

        Browser.Equal("2", () => app.FindElement(By.Id("items-provider-calls")).Text);
=======
    public void OnRowClickTriggersCallback()
    {
        var grid = app.FindElement(By.CssSelector("#grid > table"));

        // Verify no row has been clicked yet
        Browser.Exists(By.Id("no-click"));

        // Click on the first row (Julie Smith)
        var firstRow = grid.FindElement(By.CssSelector("tbody > tr:nth-child(1)"));
        firstRow.Click();

        // Verify the callback was triggered with correct data
        Browser.Equal("PersonId: 11203", () => app.FindElement(By.Id("clicked-person-id")).Text);
        Browser.Equal("Name: Julie Smith", () => app.FindElement(By.Id("clicked-person-name")).Text);
        Browser.Equal("Click count: 1", () => app.FindElement(By.Id("click-count")).Text);

        // Click on another row (Jose Hernandez - 3rd row)
        var thirdRow = grid.FindElement(By.CssSelector("tbody > tr:nth-child(3)"));
        thirdRow.Click();

        // Verify the callback was triggered with the new row's data
        Browser.Equal("PersonId: 11898", () => app.FindElement(By.Id("clicked-person-id")).Text);
        Browser.Equal("Name: Jose Hernandez", () => app.FindElement(By.Id("clicked-person-name")).Text);
        Browser.Equal("Click count: 2", () => app.FindElement(By.Id("click-count")).Text);
    }

    [Fact]
    public void OnRowClickAppliesCursorPointerStyle()
    {
        var grid = app.FindElement(By.CssSelector("#grid > table"));

        // Verify the row has cursor: pointer style via the row-clickable class
        var cursorStyle = Browser.ExecuteJavaScript<string>(@"
            const row = document.querySelector('#grid > table > tbody > tr:nth-child(1)');
            return row ? getComputedStyle(row).cursor : null;");
        Assert.Equal("pointer", cursorStyle);
>>>>>>> 9a1fa23a
    }
}<|MERGE_RESOLUTION|>--- conflicted
+++ resolved
@@ -217,7 +217,6 @@
     }
 
     [Fact]
-<<<<<<< HEAD
     public void FilterUsingSetCurrentPageDoesNotCauseExtraRefresh()
     {
         app = Browser.MountTestComponent<QuickGridFilterComponent>();
@@ -245,7 +244,9 @@
         app.FindElement(By.Id("apply-filter-refresh-data-btn")).Click();
 
         Browser.Equal("2", () => app.FindElement(By.Id("items-provider-calls")).Text);
-=======
+    }
+    
+    [Fact]
     public void OnRowClickTriggersCallback()
     {
         var grid = app.FindElement(By.CssSelector("#grid > table"));
@@ -282,6 +283,5 @@
             const row = document.querySelector('#grid > table > tbody > tr:nth-child(1)');
             return row ? getComputedStyle(row).cursor : null;");
         Assert.Equal("pointer", cursorStyle);
->>>>>>> 9a1fa23a
     }
 }