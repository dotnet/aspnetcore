// Licensed to the .NET Foundation under one or more agreements.
// The .NET Foundation licenses this file to you under the MIT license.

using System;
using System.Collections.Concurrent;
using System.ComponentModel;
using System.Diagnostics.CodeAnalysis;
using System.Globalization;
using System.Reflection;
using System.Text;
using System.Text.Json;

namespace Microsoft.AspNetCore.Components
{
    /// <summary>
    /// Performs conversions during binding.
    /// </summary>
    //
    // Perf: our conversion routines present a regular API surface that allows us to specialize on types to avoid boxing.
    // for instance, many of these types could be cast to IFormattable to do the appropriate formatting, but that's going
    // to allocate.
    public static class BindConverter
    {
        private static readonly object BoxedTrue = true;
        private static readonly object BoxedFalse = false;

        private delegate object? BindFormatter<T>(T value, CultureInfo? culture);

        internal delegate bool BindParser<T>(object? obj, CultureInfo? culture, [MaybeNullWhen(false)] out T value);
        internal delegate bool BindParserWithFormat<T>(object? obj, CultureInfo? culture, string? format, [MaybeNullWhen(false)] out T value);

        /// <summary>
        /// Formats the provided <paramref name="value"/> as a <see cref="System.String"/>.
        /// </summary>
        /// <param name="value">The value to format.</param>
        /// <param name="culture">
        /// The <see cref="CultureInfo"/> to use while formatting. Defaults to <see cref="CultureInfo.CurrentCulture"/>.
        /// </param>
        /// <returns>The formatted value.</returns>
        [SuppressMessage("ApiDesign", "RS0026:Do not add multiple public overloads with optional parameters", Justification = "Required to maintain compatibility")]
        public static string? FormatValue(string? value, CultureInfo? culture = null) => FormatStringValueCore(value, culture);

        private static string? FormatStringValueCore(string? value, CultureInfo? culture)
        {
            return value;
        }

        /// <summary>
        /// Formats the provided <paramref name="value"/> for inclusion in an attribute.
        /// </summary>
        /// <param name="value">The value to format.</param>
        /// <param name="culture">
        /// The <see cref="CultureInfo"/> to use while formatting. Defaults to <see cref="CultureInfo.CurrentCulture"/>.
        /// </param>
        /// <returns>The formatted value.</returns>
        [SuppressMessage("ApiDesign", "RS0026:Do not add multiple public overloads with optional parameters", Justification = "Required to maintain compatibility")]
        public static bool FormatValue(bool value, CultureInfo? culture = null)
        {
            // Formatting for bool is special-cased. We need to produce a boolean value for conditional attributes
            // to work.
            return value;
        }

        // Used with generics
        private static object FormatBoolValueCore(bool value, CultureInfo? culture)
        {
            // Formatting for bool is special-cased. We need to produce a boolean value for conditional attributes
            // to work.
            return value ? BoxedTrue : BoxedFalse;
        }

        /// <summary>
        /// Formats the provided <paramref name="value"/> for inclusion in an attribute.
        /// </summary>
        /// <param name="value">The value to format.</param>
        /// <param name="culture">
        /// The <see cref="CultureInfo"/> to use while formatting. Defaults to <see cref="CultureInfo.CurrentCulture"/>.
        /// </param>
        /// <returns>The formatted value.</returns>
        [SuppressMessage("ApiDesign", "RS0026:Do not add multiple public overloads with optional parameters", Justification = "Required to maintain compatibility")]
        public static bool? FormatValue(bool? value, CultureInfo? culture = null)
        {
            // Formatting for bool is special-cased. We need to produce a boolean value for conditional attributes
            // to work.
            return value == null ? (bool?)null : value.Value;
        }

        // Used with generics
        private static object? FormatNullableBoolValueCore(bool? value, CultureInfo? culture)
        {
            // Formatting for bool is special-cased. We need to produce a boolean value for conditional attributes
            // to work.
            return value == null ? null : value.Value ? BoxedTrue : BoxedFalse;
        }

        /// <summary>
        /// Formats the provided <paramref name="value"/> for inclusion in an attribute.
        /// </summary>
        /// <param name="value">The value to format.</param>
        /// <param name="culture">
        /// The <see cref="CultureInfo"/> to use while formatting. Defaults to <see cref="CultureInfo.CurrentCulture"/>.
        /// </param>
        /// <returns>The formatted value.</returns>
        [SuppressMessage("ApiDesign", "RS0026:Do not add multiple public overloads with optional parameters", Justification = "Required to maintain compatibility")]
        public static string? FormatValue(int value, CultureInfo? culture = null) => FormatIntValueCore(value, culture);

        private static string? FormatIntValueCore(int value, CultureInfo? culture)
        {
            return value.ToString(culture ?? CultureInfo.CurrentCulture);
        }

        /// <summary>
        /// Formats the provided <paramref name="value"/> for inclusion in an attribute.
        /// </summary>
        /// <param name="value">The value to format.</param>
        /// <param name="culture">
        /// The <see cref="CultureInfo"/> to use while formatting. Defaults to <see cref="CultureInfo.CurrentCulture"/>.
        /// </param>
        /// <returns>The formatted value.</returns>
        [SuppressMessage("ApiDesign", "RS0026:Do not add multiple public overloads with optional parameters", Justification = "Required to maintain compatibility")]
        public static string? FormatValue(int? value, CultureInfo? culture = null) => FormatNullableIntValueCore(value, culture);

        private static string? FormatNullableIntValueCore(int? value, CultureInfo? culture)
        {
            if (value == null)
            {
                return null;
            }

            return value.Value.ToString(culture ?? CultureInfo.CurrentCulture);
        }

        /// <summary>
        /// Formats the provided <paramref name="value"/> for inclusion in an attribute.
        /// </summary>
        /// <param name="value">The value to format.</param>
        /// <param name="culture">
        /// The <see cref="CultureInfo"/> to use while formatting. Defaults to <see cref="CultureInfo.CurrentCulture"/>.
        /// </param>
        /// <returns>The formatted value.</returns>
        [SuppressMessage("ApiDesign", "RS0026:Do not add multiple public overloads with optional parameters", Justification = "Required to maintain compatibility")]
        public static string FormatValue(long value, CultureInfo? culture = null) => FormatLongValueCore(value, culture);

        private static string FormatLongValueCore(long value, CultureInfo? culture)
        {
            return value.ToString(culture ?? CultureInfo.CurrentCulture);
        }

        /// <summary>
        /// Formats the provided <paramref name="value"/> for inclusion in an attribute.
        /// </summary>
        /// <param name="value">The value to format.</param>
        /// <param name="culture">
        /// The <see cref="CultureInfo"/> to use while formatting. Defaults to <see cref="CultureInfo.CurrentCulture"/>.
        /// </param>
        /// <returns>The formatted value.</returns>
        [SuppressMessage("ApiDesign", "RS0026:Do not add multiple public overloads with optional parameters", Justification = "Required to maintain compatibility")]
        public static string? FormatValue(long? value, CultureInfo? culture = null) => FormatNullableLongValueCore(value, culture);

        private static string? FormatNullableLongValueCore(long? value, CultureInfo? culture)
        {
            if (value == null)
            {
                return null;
            }

            return value.Value.ToString(culture ?? CultureInfo.CurrentCulture);
        }

        /// <summary>
        /// Formats the provided <paramref name="value"/> for inclusion in an attribute.
        /// </summary>
        /// <param name="value">The value to format.</param>
        /// <param name="culture">
        /// The <see cref="CultureInfo"/> to use while formatting. Defaults to <see cref="CultureInfo.CurrentCulture"/>.
        /// </param>
        /// <returns>The formatted value.</returns>
        [SuppressMessage("ApiDesign", "RS0026:Do not add multiple public overloads with optional parameters", Justification = "Required to maintain compatibility")]
        public static string FormatValue(short value, CultureInfo? culture = null) => FormatShortValueCore(value, culture);

        private static string FormatShortValueCore(short value, CultureInfo? culture)
        {
            return value.ToString(culture ?? CultureInfo.CurrentCulture);
        }

        /// <summary>
        /// Formats the provided <paramref name="value"/> for inclusion in an attribute.
        /// </summary>
        /// <param name="value">The value to format.</param>
        /// <param name="culture">
        /// The <see cref="CultureInfo"/> to use while formatting. Defaults to <see cref="CultureInfo.CurrentCulture"/>.
        /// </param>
        /// <returns>The formatted value.</returns>
        [SuppressMessage("ApiDesign", "RS0026:Do not add multiple public overloads with optional parameters", Justification = "Required to maintain compatibility")]
        public static string? FormatValue(short? value, CultureInfo? culture = null) => FormatNullableShortValueCore(value, culture);

        private static string? FormatNullableShortValueCore(short? value, CultureInfo? culture)
        {
            if (value == null)
            {
                return null;
            }

            return value.Value.ToString(culture ?? CultureInfo.CurrentCulture);
        }

        /// <summary>
        /// Formats the provided <paramref name="value"/> for inclusion in an attribute.
        /// </summary>
        /// <param name="value">The value to format.</param>
        /// <param name="culture">
        /// The <see cref="CultureInfo"/> to use while formatting. Defaults to <see cref="CultureInfo.CurrentCulture"/>.
        /// </param>
        /// <returns>The formatted value.</returns>
        [SuppressMessage("ApiDesign", "RS0026:Do not add multiple public overloads with optional parameters", Justification = "Required to maintain compatibility")]
        public static string FormatValue(float value, CultureInfo? culture = null) => FormatFloatValueCore(value, culture);

        private static string FormatFloatValueCore(float value, CultureInfo? culture)
        {
            return value.ToString(culture ?? CultureInfo.CurrentCulture);
        }

        /// <summary>
        /// Formats the provided <paramref name="value"/> for inclusion in an attribute.
        /// </summary>
        /// <param name="value">The value to format.</param>
        /// <param name="culture">
        /// The <see cref="CultureInfo"/> to use while formatting. Defaults to <see cref="CultureInfo.CurrentCulture"/>.
        /// </param>
        /// <returns>The formatted value.</returns>
        [SuppressMessage("ApiDesign", "RS0026:Do not add multiple public overloads with optional parameters", Justification = "Required to maintain compatibility")]
        public static string? FormatValue(float? value, CultureInfo? culture = null) => FormatNullableFloatValueCore(value, culture);

        private static string? FormatNullableFloatValueCore(float? value, CultureInfo? culture)
        {
            if (value == null)
            {
                return null;
            }

            return value.Value.ToString(culture ?? CultureInfo.CurrentCulture);
        }

        /// <summary>
        /// Formats the provided <paramref name="value"/> for inclusion in an attribute.
        /// </summary>
        /// <param name="value">The value to format.</param>
        /// <param name="culture">
        /// The <see cref="CultureInfo"/> to use while formatting. Defaults to <see cref="CultureInfo.CurrentCulture"/>.
        /// </param>
        /// <returns>The formatted value.</returns>
        [SuppressMessage("ApiDesign", "RS0026:Do not add multiple public overloads with optional parameters", Justification = "Required to maintain compatibility")]
        public static string? FormatValue(double value, CultureInfo? culture = null) => FormatDoubleValueCore(value, culture);

        private static string FormatDoubleValueCore(double value, CultureInfo? culture)
        {
            return value.ToString(culture ?? CultureInfo.CurrentCulture);
        }

        /// <summary>
        /// Formats the provided <paramref name="value"/> for inclusion in an attribute.
        /// </summary>
        /// <param name="value">The value to format.</param>
        /// <param name="culture">
        /// The <see cref="CultureInfo"/> to use while formatting. Defaults to <see cref="CultureInfo.CurrentCulture"/>.
        /// </param>
        /// <returns>The formatted value.</returns>
        [SuppressMessage("ApiDesign", "RS0026:Do not add multiple public overloads with optional parameters", Justification = "Required to maintain compatibility")]
        public static string? FormatValue(double? value, CultureInfo? culture = null) => FormatNullableDoubleValueCore(value, culture);

        private static string? FormatNullableDoubleValueCore(double? value, CultureInfo? culture)
        {
            if (value == null)
            {
                return null;
            }

            return value.Value.ToString(culture ?? CultureInfo.CurrentCulture);
        }

        /// <summary>
        /// Formats the provided <paramref name="value"/> for inclusion in an attribute.
        /// </summary>
        /// <param name="value">The value to format.</param>
        /// <param name="culture">
        /// The <see cref="CultureInfo"/> to use while formatting. Defaults to <see cref="CultureInfo.CurrentCulture"/>.
        /// </param>
        /// <returns>The formatted value.</returns>
        [SuppressMessage("ApiDesign", "RS0026:Do not add multiple public overloads with optional parameters", Justification = "Required to maintain compatibility")]
        public static string FormatValue(decimal value, CultureInfo? culture = null) => FormatDecimalValueCore(value, culture);

        private static string FormatDecimalValueCore(decimal value, CultureInfo? culture)
        {
            return value.ToString(culture ?? CultureInfo.CurrentCulture);
        }

        /// <summary>
        /// Formats the provided <paramref name="value"/> as a <see cref="System.String"/>.
        /// </summary>
        /// <param name="value">The value to format.</param>
        /// <param name="culture">
        /// The <see cref="CultureInfo"/> to use while formatting. Defaults to <see cref="CultureInfo.CurrentCulture"/>.
        /// </param>
        /// <returns>The formatted value.</returns>
        [SuppressMessage("ApiDesign", "RS0026:Do not add multiple public overloads with optional parameters", Justification = "Required to maintain compatibility")]
        public static string? FormatValue(decimal? value, CultureInfo? culture = null) => FormatNullableDecimalValueCore(value, culture);

        private static string? FormatNullableDecimalValueCore(decimal? value, CultureInfo? culture)
        {
            if (value == null)
            {
                return null;
            }

            return value.Value.ToString(culture ?? CultureInfo.CurrentCulture);
        }

        /// <summary>
        /// Formats the provided <paramref name="value"/> as a <see cref="System.String"/>.
        /// </summary>
        /// <param name="value">The value to format.</param>
        /// <param name="culture">
        /// The <see cref="CultureInfo"/> to use while formatting. Defaults to <see cref="CultureInfo.CurrentCulture"/>.
        /// </param>
        /// <returns>The formatted value.</returns>
        [SuppressMessage("ApiDesign", "RS0026:Do not add multiple public overloads with optional parameters", Justification = "Required to maintain compatibility")]
        public static string FormatValue(DateTime value, CultureInfo? culture = null) => FormatDateTimeValueCore(value, format: null, culture);

        /// <summary>
        /// Formats the provided <paramref name="value"/> as a <see cref="System.String"/>.
        /// </summary>
        /// <param name="value">The value to format.</param>
        /// <param name="format">The format to use. Provided to <see cref="DateTimeOffset.ToString(string, IFormatProvider)"/>.</param>
        /// <param name="culture">
        /// The <see cref="CultureInfo"/> to use while formatting. Defaults to <see cref="CultureInfo.CurrentCulture"/>.
        /// </param>
        /// <returns>The formatted value.</returns>
        [SuppressMessage("ApiDesign", "RS0026:Do not add multiple public overloads with optional parameters", Justification = "Required to maintain compatibility")]
        public static string FormatValue(DateTime value, string format, CultureInfo? culture = null) => FormatDateTimeValueCore(value, format, culture);

        private static string FormatDateTimeValueCore(DateTime value, string? format, CultureInfo? culture)
        {
            if (format != null)
            {
                return value.ToString(format, culture ?? CultureInfo.CurrentCulture);
            }

            return value.ToString(culture ?? CultureInfo.CurrentCulture);
        }

        private static string FormatDateTimeValueCore(DateTime value, CultureInfo? culture)
        {
            return value.ToString(culture ?? CultureInfo.CurrentCulture);
        }

        /// <summary>
        /// Formats the provided <paramref name="value"/> as a <see cref="System.String"/>.
        /// </summary>
        /// <param name="value">The value to format.</param>
        /// <param name="culture">
        /// The <see cref="CultureInfo"/> to use while formatting. Defaults to <see cref="CultureInfo.CurrentCulture"/>.
        /// </param>
        /// <returns>The formatted value.</returns>
        [SuppressMessage("ApiDesign", "RS0026:Do not add multiple public overloads with optional parameters", Justification = "Required to maintain compatibility")]
        public static string? FormatValue(DateTime? value, CultureInfo? culture = null) => FormatNullableDateTimeValueCore(value, format: null, culture);

        /// <summary>
        /// Formats the provided <paramref name="value"/> as a <see cref="System.String"/>.
        /// </summary>
        /// <param name="value">The value to format.</param>
        /// <param name="format">The format to use. Provided to <see cref="DateTime.ToString(string, IFormatProvider)"/>.</param>
        /// <param name="culture">
        /// The <see cref="CultureInfo"/> to use while formatting. Defaults to <see cref="CultureInfo.CurrentCulture"/>.
        /// </param>
        /// <returns>The formatted value.</returns>
        [SuppressMessage("ApiDesign", "RS0026:Do not add multiple public overloads with optional parameters", Justification = "Required to maintain compatibility")]
        public static string? FormatValue(DateTime? value, string? format, CultureInfo? culture = null) => FormatNullableDateTimeValueCore(value, format, culture);

        private static string? FormatNullableDateTimeValueCore(DateTime? value, string? format, CultureInfo? culture)
        {
            if (value == null)
            {
                return null;
            }

            if (format != null)
            {
                return value.Value.ToString(format, culture ?? CultureInfo.CurrentCulture);
            }

            return value.Value.ToString(culture ?? CultureInfo.CurrentCulture);
        }

        private static string? FormatNullableDateTimeValueCore(DateTime? value, CultureInfo? culture)
        {
            if (value == null)
            {
                return null;
            }

            return value.Value.ToString(culture ?? CultureInfo.CurrentCulture);
        }

        /// <summary>
        /// Formats the provided <paramref name="value"/> as a <see cref="System.String"/>.
        /// </summary>
        /// <param name="value">The value to format.</param>
        /// <param name="culture">
        /// The <see cref="CultureInfo"/> to use while formatting. Defaults to <see cref="CultureInfo.CurrentCulture"/>.
        /// </param>
        /// <returns>The formatted value.</returns>
        [SuppressMessage("ApiDesign", "RS0026:Do not add multiple public overloads with optional parameters", Justification = "Required to maintain compatibility")]
        public static string FormatValue(DateTimeOffset value, CultureInfo? culture = null) => FormatDateTimeOffsetValueCore(value, format: null, culture);


        /// <summary>
        /// Formats the provided <paramref name="value"/> as a <see cref="System.String"/>.
        /// </summary>
        /// <param name="value">The value to format.</param>
        /// <param name="format">The format to use. Provided to <see cref="DateTimeOffset.ToString(string, IFormatProvider)"/>.</param>
        /// <param name="culture">
        /// The <see cref="CultureInfo"/> to use while formatting. Defaults to <see cref="CultureInfo.CurrentCulture"/>.
        /// </param>
        /// <returns>The formatted value.</returns>
        [SuppressMessage("ApiDesign", "RS0026:Do not add multiple public overloads with optional parameters", Justification = "Required to maintain compatibility")]
        public static string FormatValue(DateTimeOffset value, string format, CultureInfo? culture = null) => FormatDateTimeOffsetValueCore(value, format, culture);

        private static string FormatDateTimeOffsetValueCore(DateTimeOffset value, string? format, CultureInfo? culture)
        {
            if (format != null)
            {
                return value.ToString(format, culture ?? CultureInfo.CurrentCulture);
            }

            return value.ToString(culture ?? CultureInfo.CurrentCulture);
        }

        private static string FormatDateTimeOffsetValueCore(DateTimeOffset value, CultureInfo? culture)
        {
            return value.ToString(culture ?? CultureInfo.CurrentCulture);
        }

        /// <summary>
        /// Formats the provided <paramref name="value"/> as a <see cref="System.String"/>.
        /// </summary>
        /// <param name="value">The value to format.</param>
        /// <param name="culture">
        /// The <see cref="CultureInfo"/> to use while formatting. Defaults to <see cref="CultureInfo.CurrentCulture"/>.
        /// </param>
        /// <returns>The formatted value.</returns>
        [SuppressMessage("ApiDesign", "RS0026:Do not add multiple public overloads with optional parameters", Justification = "Required to maintain compatibility")]
        public static string? FormatValue(DateTimeOffset? value, CultureInfo? culture = null) => FormatNullableDateTimeOffsetValueCore(value, format: null, culture);

        /// <summary>
        /// Formats the provided <paramref name="value"/> as a <see cref="System.String"/>.
        /// </summary>
        /// <param name="value">The value to format.</param>
        /// <param name="format">The format to use. Provided to <see cref="DateTimeOffset.ToString(string, IFormatProvider)"/>.</param>
        /// <param name="culture">
        /// The <see cref="CultureInfo"/> to use while formatting. Defaults to <see cref="CultureInfo.CurrentCulture"/>.
        /// </param>
        /// <returns>The formatted value.</returns>
        [SuppressMessage("ApiDesign", "RS0026:Do not add multiple public overloads with optional parameters", Justification = "Required to maintain compatibility")]
        public static string? FormatValue(DateTimeOffset? value, string format, CultureInfo? culture = null) => FormatNullableDateTimeOffsetValueCore(value, format, culture);

        private static string? FormatNullableDateTimeOffsetValueCore(DateTimeOffset? value, string? format, CultureInfo? culture)
        {
            if (value == null)
            {
                return null;
            }

            if (format != null)
            {
                return value.Value.ToString(format, culture ?? CultureInfo.CurrentCulture);
            }

            return value.Value.ToString(culture ?? CultureInfo.CurrentCulture);
        }

        private static string? FormatNullableDateTimeOffsetValueCore(DateTimeOffset? value, CultureInfo? culture)
        {
            if (value == null)
            {
                return null;
            }

            return value.Value.ToString(culture ?? CultureInfo.CurrentCulture);
        }

        /// <summary>
        /// Formats the provided <paramref name="value"/> as a <see cref="System.String"/>.
        /// </summary>
        /// <param name="value">The value to format.</param>
        /// <param name="culture">
        /// The <see cref="CultureInfo"/> to use while formatting. Defaults to <see cref="CultureInfo.CurrentCulture"/>.
        /// </param>
        /// <returns>The formatted value.</returns>
        [SuppressMessage("ApiDesign", "RS0026:Do not add multiple public overloads with optional parameters", Justification = "Required to maintain compatibility")]
        public static string FormatValue(DateOnly value, CultureInfo? culture = null) => FormatDateOnlyValueCore(value, format: null, culture);

        /// <summary>
        /// Formats the provided <paramref name="value"/> as a <see cref="System.String"/>.
        /// </summary>
        /// <param name="value">The value to format.</param>
        /// <param name="format">The format to use. Provided to <see cref="DateOnly.ToString(string, IFormatProvider)"/>.</param>
        /// <param name="culture">
        /// The <see cref="CultureInfo"/> to use while formatting. Defaults to <see cref="CultureInfo.CurrentCulture"/>.
        /// </param>
        /// <returns>The formatted value.</returns>
        [SuppressMessage("ApiDesign", "RS0026:Do not add multiple public overloads with optional parameters", Justification = "Required to maintain compatibility")]
        public static string FormatValue(DateOnly value, string format, CultureInfo? culture = null) => FormatDateOnlyValueCore(value, format, culture);

        private static string FormatDateOnlyValueCore(DateOnly value, string? format, CultureInfo? culture)
        {
            if (format != null)
            {
                // We convert to a DateTime so formatting doesn't throw if the format includes time information
                return value.ToDateTime(TimeOnly.MinValue).ToString(format, culture ?? CultureInfo.CurrentCulture);
            }

            return value.ToString(culture ?? CultureInfo.CurrentCulture);
        }

        private static string FormatDateOnlyValueCore(DateOnly value, CultureInfo? culture)
        {
            return value.ToString(culture ?? CultureInfo.CurrentCulture);
        }

        /// <summary>
        /// Formats the provided <paramref name="value"/> as a <see cref="System.String"/>.
        /// </summary>
        /// <param name="value">The value to format.</param>
        /// <param name="culture">
        /// The <see cref="CultureInfo"/> to use while formatting. Defaults to <see cref="CultureInfo.CurrentCulture"/>.
        /// </param>
        /// <returns>The formatted value.</returns>
        [SuppressMessage("ApiDesign", "RS0026:Do not add multiple public overloads with optional parameters", Justification = "Required to maintain compatibility")]
        public static string? FormatValue(DateOnly? value, CultureInfo? culture = null) => FormatNullableDateOnlyValueCore(value, format: null, culture);

        /// <summary>
        /// Formats the provided <paramref name="value"/> as a <see cref="System.String"/>.
        /// </summary>
        /// <param name="value">The value to format.</param>
        /// <param name="format">The format to use. Provided to <see cref="DateOnly.ToString(string, IFormatProvider)"/>.</param>
        /// <param name="culture">
        /// The <see cref="CultureInfo"/> to use while formatting. Defaults to <see cref="CultureInfo.CurrentCulture"/>.
        /// </param>
        /// <returns>The formatted value.</returns>
        [SuppressMessage("ApiDesign", "RS0026:Do not add multiple public overloads with optional parameters", Justification = "Required to maintain compatibility")]
        public static string? FormatValue(DateOnly? value, string format, CultureInfo? culture = null) => FormatNullableDateOnlyValueCore(value, format, culture);

        private static string? FormatNullableDateOnlyValueCore(DateOnly? value, string? format, CultureInfo? culture)
        {
            if (value == null)
            {
                return null;
            }

            if (format != null)
            {
                // We convert to a DateTime so formatting doesn't throw if the format includes time information
                return value.Value.ToDateTime(TimeOnly.MinValue).ToString(format, culture ?? CultureInfo.CurrentCulture);
            }

            return value.Value.ToString(culture ?? CultureInfo.CurrentCulture);
        }

        private static string? FormatNullableDateOnlyValueCore(DateOnly? value, CultureInfo? culture)
        {
            if (value == null)
            {
                return null;
            }

            return value.Value.ToString(culture ?? CultureInfo.CurrentCulture);
        }

        /// <summary>
        /// Formats the provided <paramref name="value"/> as a <see cref="System.String"/>.
        /// </summary>
        /// <param name="value">The value to format.</param>
        /// <param name="culture">
        /// The <see cref="CultureInfo"/> to use while formatting. Defaults to <see cref="CultureInfo.CurrentCulture"/>.
        /// </param>
        /// <returns>The formatted value.</returns>
        [SuppressMessage("ApiDesign", "RS0026:Do not add multiple public overloads with optional parameters", Justification = "Required to maintain compatibility")]
        public static string FormatValue(TimeOnly value, CultureInfo? culture = null) => FormatTimeOnlyValueCore(value, format: null, culture);

        /// <summary>
        /// Formats the provided <paramref name="value"/> as a <see cref="System.String"/>.
        /// </summary>
        /// <param name="value">The value to format.</param>
        /// <param name="format">The format to use. Provided to <see cref="DateOnly.ToString(string, IFormatProvider)"/>.</param>
        /// <param name="culture">
        /// The <see cref="CultureInfo"/> to use while formatting. Defaults to <see cref="CultureInfo.CurrentCulture"/>.
        /// </param>
        /// <returns>The formatted value.</returns>
        [SuppressMessage("ApiDesign", "RS0026:Do not add multiple public overloads with optional parameters", Justification = "Required to maintain compatibility")]
        public static string FormatValue(TimeOnly value, string format, CultureInfo? culture = null) => FormatTimeOnlyValueCore(value, format, culture);

        private static string FormatTimeOnlyValueCore(TimeOnly value, string? format, CultureInfo? culture)
        {
            if (format != null)
            {
                // We convert to a DateTime so formatting doesn't throw if the format includes date information
                return DateTime.MinValue.Add(value.ToTimeSpan()).ToString(format, culture ?? CultureInfo.CurrentCulture);
            }

            return value.ToString(culture ?? CultureInfo.CurrentCulture);
        }

        private static string FormatTimeOnlyValueCore(TimeOnly value, CultureInfo? culture)
        {
            return value.ToString(culture ?? CultureInfo.CurrentCulture);
        }

        /// <summary>
        /// Formats the provided <paramref name="value"/> as a <see cref="System.String"/>.
        /// </summary>
        /// <param name="value">The value to format.</param>
        /// <param name="culture">
        /// The <see cref="CultureInfo"/> to use while formatting. Defaults to <see cref="CultureInfo.CurrentCulture"/>.
        /// </param>
        /// <returns>The formatted value.</returns>
        [SuppressMessage("ApiDesign", "RS0026:Do not add multiple public overloads with optional parameters", Justification = "Required to maintain compatibility")]
        public static string? FormatValue(TimeOnly? value, CultureInfo? culture = null) => FormatNullableTimeOnlyValueCore(value, format: null, culture);

        /// <summary>
        /// Formats the provided <paramref name="value"/> as a <see cref="System.String"/>.
        /// </summary>
        /// <param name="value">The value to format.</param>
        /// <param name="format">The format to use. Provided to <see cref="DateOnly.ToString(string, IFormatProvider)"/>.</param>
        /// <param name="culture">
        /// The <see cref="CultureInfo"/> to use while formatting. Defaults to <see cref="CultureInfo.CurrentCulture"/>.
        /// </param>
        /// <returns>The formatted value.</returns>
        [SuppressMessage("ApiDesign", "RS0026:Do not add multiple public overloads with optional parameters", Justification = "Required to maintain compatibility")]
        public static string? FormatValue(TimeOnly? value, string format, CultureInfo? culture = null) => FormatNullableTimeOnlyValueCore(value, format, culture);

        private static string? FormatNullableTimeOnlyValueCore(TimeOnly? value, string? format, CultureInfo? culture)
        {
            if (value == null)
            {
                return null;
            }

            if (format != null)
            {
                // We convert to a DateTime so formatting doesn't throw if the format includes date information
                return DateTime.MinValue.Add(value.Value.ToTimeSpan()).ToString(format, culture ?? CultureInfo.CurrentCulture);
            }

            return value.Value.ToString(culture ?? CultureInfo.CurrentCulture);
        }

        private static string? FormatNullableTimeOnlyValueCore(TimeOnly? value, CultureInfo? culture)
        {
            if (value == null)
            {
                return null;
            }

            return value.Value.ToString(culture ?? CultureInfo.CurrentCulture);
        }

        private static string? FormatEnumValueCore<T>(T value, CultureInfo? culture)
        {
            if (value == null)
            {
                return null;
            }

            return value.ToString();
        }

        /// <summary>
        /// Formats the provided <paramref name="value"/> as a <see cref="System.String"/>.
        /// </summary>
        /// <param name="value">The value to format.</param>
        /// <param name="culture">
        /// The <see cref="CultureInfo"/> to use while formatting. Defaults to <see cref="CultureInfo.CurrentCulture"/>.
        /// </param>
        /// <returns>The formatted value.</returns>
        [SuppressMessage("ApiDesign", "RS0026:Do not add multiple public overloads with optional parameters", Justification = "Required to maintain compatibility")]
        public static object? FormatValue<[DynamicallyAccessedMembers(DynamicallyAccessedMemberTypes.All)] T>(T value, CultureInfo? culture = null)
        {
            var formatter = FormatterDelegateCache.Get<T>();
            return formatter(value, culture);
        }

        /// <summary>
        /// Attempts to convert a value to a <see cref="System.String"/>.
        /// </summary>
        /// <param name="obj">The object to convert.</param>
        /// <param name="culture">The <see cref="CultureInfo"/> to use for conversion.</param>
        /// <param name="value">The converted value.</param>
        /// <returns><c>true</c> if conversion is successful, otherwise <c>false</c>.</returns>
        public static bool TryConvertToString(object? obj, CultureInfo? culture, out string? value)
        {
            return ConvertToStringCore(obj, culture, out value);
        }

        internal static readonly BindParser<string?> ConvertToString = ConvertToStringCore;

        private static bool ConvertToStringCore(object? obj, CultureInfo? culture, out string? value)
        {
            // We expect the input to already be a string.
            value = (string?)obj;
            return true;
        }

        /// <summary>
        /// Attempts to convert a value to a <see cref="System.Boolean"/>.
        /// </summary>
        /// <param name="obj">The object to convert.</param>
        /// <param name="culture">The <see cref="CultureInfo"/> to use for conversion.</param>
        /// <param name="value">The converted value.</param>
        /// <returns><c>true</c> if conversion is successful, otherwise <c>false</c>.</returns>
        public static bool TryConvertToBool(object? obj, CultureInfo? culture, out bool value)
        {
            return ConvertToBoolCore(obj, culture, out value);
        }

        /// <summary>
        /// Attempts to convert a value to a nullable <see cref="System.Boolean"/>.
        /// </summary>
        /// <param name="obj">The object to convert.</param>
        /// <param name="culture">The <see cref="CultureInfo"/> to use for conversion.</param>
        /// <param name="value">The converted value.</param>
        /// <returns><c>true</c> if conversion is successful, otherwise <c>false</c>.</returns>
        public static bool TryConvertToNullableBool(object? obj, CultureInfo? culture, out bool? value)
        {
            return ConvertToNullableBoolCore(obj, culture, out value);
        }

        internal static readonly BindParser<bool> ConvertToBool = ConvertToBoolCore;
        internal static readonly BindParser<bool?> ConvertToNullableBool = ConvertToNullableBoolCore;

        private static bool ConvertToBoolCore(object? obj, CultureInfo? culture, out bool value)
        {
            // We expect the input to already be a bool.
            value = (bool)obj!;
            return true;
        }

        private static bool ConvertToNullableBoolCore(object? obj, CultureInfo? culture, out bool? value)
        {
            // We expect the input to already be a bool.
            value = (bool?)obj;
            return true;
        }

        /// <summary>
        /// Attempts to convert a value to a <see cref="System.Int32"/>.
        /// </summary>
        /// <param name="obj">The object to convert.</param>
        /// <param name="culture">The <see cref="CultureInfo"/> to use for conversion.</param>
        /// <param name="value">The converted value.</param>
        /// <returns><c>true</c> if conversion is successful, otherwise <c>false</c>.</returns>
        public static bool TryConvertToInt(object? obj, CultureInfo? culture, out int value)
        {
            return ConvertToIntCore(obj, culture, out value);
        }

        /// <summary>
        /// Attempts to convert a value to a nullable <see cref="System.Int32"/>.
        /// </summary>
        /// <param name="obj">The object to convert.</param>
        /// <param name="culture">The <see cref="CultureInfo"/> to use for conversion.</param>
        /// <param name="value">The converted value.</param>
        /// <returns><c>true</c> if conversion is successful, otherwise <c>false</c>.</returns>
        public static bool TryConvertToNullableInt(object? obj, CultureInfo? culture, out int? value)
        {
            return ConvertToNullableIntCore(obj, culture, out value);
        }

        internal static BindParser<int> ConvertToInt = ConvertToIntCore;
        internal static BindParser<int?> ConvertToNullableInt = ConvertToNullableIntCore;

        private static bool ConvertToIntCore(object? obj, CultureInfo? culture, out int value)
        {
            var text = (string?)obj;
            if (string.IsNullOrEmpty(text))
            {
                value = default;
                return false;
            }

            if (!int.TryParse(text, NumberStyles.Number, culture ?? CultureInfo.CurrentCulture, out var converted))
            {
                value = default;
                return false;
            }

            value = converted;
            return true;
        }

        private static bool ConvertToNullableIntCore(object? obj, CultureInfo? culture, out int? value)
        {
            var text = (string?)obj;
            if (string.IsNullOrEmpty(text))
            {
                value = default;
                return true;
            }

            if (!int.TryParse(text, NumberStyles.Number, culture ?? CultureInfo.CurrentCulture, out var converted))
            {
                value = default;
                return false;
            }

            value = converted;
            return true;
        }

        /// <summary>
        /// Attempts to convert a value to a <see cref="System.Int64"/>.
        /// </summary>
        /// <param name="obj">The object to convert.</param>
        /// <param name="culture">The <see cref="CultureInfo"/> to use for conversion.</param>
        /// <param name="value">The converted value.</param>
        /// <returns><c>true</c> if conversion is successful, otherwise <c>false</c>.</returns>
        public static bool TryConvertToLong(object? obj, CultureInfo? culture, out long value)
        {
            return ConvertToLongCore(obj, culture, out value);
        }

        /// <summary>
        /// Attempts to convert a value to a nullable <see cref="System.Int64"/>.
        /// </summary>
        /// <param name="obj">The object to convert.</param>
        /// <param name="culture">The <see cref="CultureInfo"/> to use for conversion.</param>
        /// <param name="value">The converted value.</param>
        /// <returns><c>true</c> if conversion is successful, otherwise <c>false</c>.</returns>
        public static bool TryConvertToNullableLong(object? obj, CultureInfo? culture, out long? value)
        {
            return ConvertToNullableLongCore(obj, culture, out value);
        }

        internal static BindParser<long> ConvertToLong = ConvertToLongCore;
        internal static BindParser<long?> ConvertToNullableLong = ConvertToNullableLongCore;

        private static bool ConvertToLongCore(object? obj, CultureInfo? culture, out long value)
        {
            var text = (string?)obj;
            if (string.IsNullOrEmpty(text))
            {
                value = default;
                return false;
            }

            if (!long.TryParse(text, NumberStyles.Number, culture ?? CultureInfo.CurrentCulture, out var converted))
            {
                value = default;
                return false;
            }

            value = converted;
            return true;
        }

        private static bool ConvertToNullableLongCore(object? obj, CultureInfo? culture, out long? value)
        {
            var text = (string?)obj;
            if (string.IsNullOrEmpty(text))
            {
                value = default;
                return true;
            }

            if (!long.TryParse(text, NumberStyles.Number, culture ?? CultureInfo.CurrentCulture, out var converted))
            {
                value = default;
                return false;
            }

            value = converted;
            return true;
        }

        /// <summary>
        /// Attempts to convert a value to a <see cref="System.Int16"/>.
        /// </summary>
        /// <param name="obj">The object to convert.</param>
        /// <param name="culture">The <see cref="CultureInfo"/> to use for conversion.</param>
        /// <param name="value">The converted value.</param>
        /// <returns><c>true</c> if conversion is successful, otherwise <c>false</c>.</returns>
        public static bool TryConvertToShort(object? obj, CultureInfo? culture, out short value)
        {
            return ConvertToShortCore(obj, culture, out value);
        }

        /// <summary>
        /// Attempts to convert a value to a nullable <see cref="System.Int16"/>.
        /// </summary>
        /// <param name="obj">The object to convert.</param>
        /// <param name="culture">The <see cref="CultureInfo"/> to use for conversion.</param>
        /// <param name="value">The converted value.</param>
        /// <returns><c>true</c> if conversion is successful, otherwise <c>false</c>.</returns>
        public static bool TryConvertToNullableShort(object? obj, CultureInfo? culture, out short? value)
        {
            return ConvertToNullableShort(obj, culture, out value);
        }

        internal static BindParser<short> ConvertToShort = ConvertToShortCore;
        internal static BindParser<short?> ConvertToNullableShort = ConvertToNullableShortCore;

        private static bool ConvertToShortCore(object? obj, CultureInfo? culture, out short value)
        {
            var text = (string?)obj;
            if (string.IsNullOrEmpty(text))
            {
                value = default;
                return false;
            }

            if (!short.TryParse(text, NumberStyles.Number, culture ?? CultureInfo.CurrentCulture, out var converted))
            {
                value = default;
                return false;
            }

            value = converted;
            return true;
        }

        private static bool ConvertToNullableShortCore(object? obj, CultureInfo? culture, out short? value)
        {
            var text = (string?)obj;
            if (string.IsNullOrEmpty(text))
            {
                value = default;
                return true;
            }

            if (!short.TryParse(text, NumberStyles.Number, culture ?? CultureInfo.CurrentCulture, out var converted))
            {
                value = default;
                return false;
            }

            value = converted;
            return true;
        }

        /// <summary>
        /// Attempts to convert a value to a <see cref="System.Single"/>.
        /// </summary>
        /// <param name="obj">The object to convert.</param>
        /// <param name="culture">The <see cref="CultureInfo"/> to use for conversion.</param>
        /// <param name="value">The converted value.</param>
        /// <returns><c>true</c> if conversion is successful, otherwise <c>false</c>.</returns>
        public static bool TryConvertToFloat(object? obj, CultureInfo? culture, out float value)
        {
            return ConvertToFloatCore(obj, culture, out value);
        }

        /// <summary>
        /// Attempts to convert a value to a nullable <see cref="System.Single"/>.
        /// </summary>
        /// <param name="obj">The object to convert.</param>
        /// <param name="culture">The <see cref="CultureInfo"/> to use for conversion.</param>
        /// <param name="value">The converted value.</param>
        /// <returns><c>true</c> if conversion is successful, otherwise <c>false</c>.</returns>
        public static bool TryConvertToNullableFloat(object? obj, CultureInfo? culture, out float? value)
        {
            return ConvertToNullableFloatCore(obj, culture, out value);
        }

        internal static BindParser<float> ConvertToFloat = ConvertToFloatCore;
        internal static BindParser<float?> ConvertToNullableFloat = ConvertToNullableFloatCore;

        private static bool ConvertToFloatCore(object? obj, CultureInfo? culture, out float value)
        {
            var text = (string?)obj;
            if (string.IsNullOrEmpty(text))
            {
                value = default;
                return false;
            }

            if (!float.TryParse(text, NumberStyles.Number, culture ?? CultureInfo.CurrentCulture, out var converted))
            {
                value = default;
                return false;
            }

            if (float.IsInfinity(converted) || float.IsNaN(converted))
            {
                value = default;
                return false;
            }

            value = converted;
            return true;
        }

        private static bool ConvertToNullableFloatCore(object? obj, CultureInfo? culture, out float? value)
        {
            var text = (string?)obj;
            if (string.IsNullOrEmpty(text))
            {
                value = default;
                return true;
            }

            if (!float.TryParse(text, NumberStyles.Number, culture ?? CultureInfo.CurrentCulture, out var converted))
            {
                value = default;
                return false;
            }

            if (float.IsInfinity(converted) || float.IsNaN(converted))
            {
                value = default;
                return false;
            }

            value = converted;
            return true;
        }

        /// <summary>
        /// Attempts to convert a value to a <see cref="System.Double"/>.
        /// </summary>
        /// <param name="obj">The object to convert.</param>
        /// <param name="culture">The <see cref="CultureInfo"/> to use for conversion.</param>
        /// <param name="value">The converted value.</param>
        /// <returns><c>true</c> if conversion is successful, otherwise <c>false</c>.</returns>
        public static bool TryConvertToDouble(object? obj, CultureInfo? culture, out double value)
        {
            return ConvertToDoubleCore(obj, culture, out value);
        }

        /// <summary>
        /// Attempts to convert a value to a nullable <see cref="System.Double"/>.
        /// </summary>
        /// <param name="obj">The object to convert.</param>
        /// <param name="culture">The <see cref="CultureInfo"/> to use for conversion.</param>
        /// <param name="value">The converted value.</param>
        /// <returns><c>true</c> if conversion is successful, otherwise <c>false</c>.</returns>
        public static bool TryConvertToNullableDouble(object? obj, CultureInfo? culture, out double? value)
        {
            return ConvertToNullableDoubleCore(obj, culture, out value);
        }

        internal static BindParser<double> ConvertToDoubleDelegate = ConvertToDoubleCore;
        internal static BindParser<double?> ConvertToNullableDoubleDelegate = ConvertToNullableDoubleCore;

        private static bool ConvertToDoubleCore(object? obj, CultureInfo? culture, out double value)
        {
            var text = (string?)obj;
            if (string.IsNullOrEmpty(text))
            {
                value = default;
                return false;
            }

            if (!double.TryParse(text, NumberStyles.Number, culture ?? CultureInfo.CurrentCulture, out var converted))
            {
                value = default;
                return false;
            }

            if (double.IsInfinity(converted) || double.IsNaN(converted))
            {
                value = default;
                return false;
            }

            value = converted;
            return true;
        }

        private static bool ConvertToNullableDoubleCore(object? obj, CultureInfo? culture, out double? value)
        {
            var text = (string?)obj;
            if (string.IsNullOrEmpty(text))
            {
                value = default;
                return true;
            }

            if (!double.TryParse(text, NumberStyles.Number, culture ?? CultureInfo.CurrentCulture, out var converted))
            {
                value = default;
                return false;
            }

            if (double.IsInfinity(converted) || double.IsNaN(converted))
            {
                value = default;
                return false;
            }

            value = converted;
            return true;
        }

        /// <summary>
        /// Attempts to convert a value to a <see cref="System.Decimal"/>.
        /// </summary>
        /// <param name="obj">The object to convert.</param>
        /// <param name="culture">The <see cref="CultureInfo"/> to use for conversion.</param>
        /// <param name="value">The converted value.</param>
        /// <returns><c>true</c> if conversion is successful, otherwise <c>false</c>.</returns>
        public static bool TryConvertToDecimal(object? obj, CultureInfo? culture, out decimal value)
        {
            return ConvertToDecimalCore(obj, culture, out value);
        }

        /// <summary>
        /// Attempts to convert a value to a nullable <see cref="System.Decimal"/>.
        /// </summary>
        /// <param name="obj">The object to convert.</param>
        /// <param name="culture">The <see cref="CultureInfo"/> to use for conversion.</param>
        /// <param name="value">The converted value.</param>
        /// <returns><c>true</c> if conversion is successful, otherwise <c>false</c>.</returns>
        public static bool TryConvertToNullableDecimal(object? obj, CultureInfo? culture, out decimal? value)
        {
            return ConvertToNullableDecimalCore(obj, culture, out value);
        }

        internal static BindParser<decimal> ConvertToDecimal = ConvertToDecimalCore;
        internal static BindParser<decimal?> ConvertToNullableDecimal = ConvertToNullableDecimalCore;

        private static bool ConvertToDecimalCore(object? obj, CultureInfo? culture, out decimal value)
        {
            var text = (string?)obj;
            if (string.IsNullOrEmpty(text))
            {
                value = default;
                return false;
            }

            if (!decimal.TryParse(text, NumberStyles.Number, culture ?? CultureInfo.CurrentCulture, out var converted))
            {
                value = default;
                return false;
            }

            value = converted;
            return true;
        }

        private static bool ConvertToNullableDecimalCore(object? obj, CultureInfo? culture, out decimal? value)
        {
            var text = (string?)obj;
            if (string.IsNullOrEmpty(text))
            {
                value = default;
                return true;
            }

            if (!decimal.TryParse(text, NumberStyles.Number, culture ?? CultureInfo.CurrentCulture, out var converted))
            {
                value = default;
                return false;
            }

            value = converted;
            return true;
        }

        /// <summary>
        /// Attempts to convert a value to a <see cref="System.DateTime"/>.
        /// </summary>
        /// <param name="obj">The object to convert.</param>
        /// <param name="culture">The <see cref="CultureInfo"/> to use for conversion.</param>
        /// <param name="value">The converted value.</param>
        /// <returns><c>true</c> if conversion is successful, otherwise <c>false</c>.</returns>
        public static bool TryConvertToDateTime(object? obj, CultureInfo? culture, out DateTime value)
        {
            return ConvertToDateTimeCore(obj, culture, out value);
        }

        /// <summary>
        /// Attempts to convert a value to a <see cref="System.DateTime"/>.
        /// </summary>
        /// <param name="obj">The object to convert.</param>
        /// <param name="culture">The <see cref="CultureInfo"/> to use for conversion.</param>
        /// <param name="format">The format string to use in conversion.</param>
        /// <param name="value">The converted value.</param>
        /// <returns><c>true</c> if conversion is successful, otherwise <c>false</c>.</returns>
        public static bool TryConvertToDateTime(object? obj, CultureInfo? culture, string format, out DateTime value)
        {
            return ConvertToDateTimeCore(obj, culture, format, out value);
        }

        /// <summary>
        /// Attempts to convert a value to a nullable <see cref="System.DateTime"/>.
        /// </summary>
        /// <param name="obj">The object to convert.</param>
        /// <param name="culture">The <see cref="CultureInfo"/> to use for conversion.</param>
        /// <param name="value">The converted value.</param>
        /// <returns><c>true</c> if conversion is successful, otherwise <c>false</c>.</returns>
        public static bool TryConvertToNullableDateTime(object? obj, CultureInfo? culture, out DateTime? value)
        {
            return ConvertToNullableDateTimeCore(obj, culture, out value);
        }

        /// <summary>
        /// Attempts to convert a value to a nullable <see cref="System.DateTime"/>.
        /// </summary>
        /// <param name="obj">The object to convert.</param>
        /// <param name="culture">The <see cref="CultureInfo"/> to use for conversion.</param>
        /// <param name="format">The format string to use in conversion.</param>
        /// <param name="value">The converted value.</param>
        /// <returns><c>true</c> if conversion is successful, otherwise <c>false</c>.</returns>
        public static bool TryConvertToNullableDateTime(object? obj, CultureInfo? culture, string format, out DateTime? value)
        {
            return ConvertToNullableDateTimeCore(obj, culture, format, out value);
        }

        internal static BindParser<DateTime> ConvertToDateTime = ConvertToDateTimeCore;
        internal static BindParserWithFormat<DateTime> ConvertToDateTimeWithFormat = ConvertToDateTimeCore;
        internal static BindParser<DateTime?> ConvertToNullableDateTime = ConvertToNullableDateTimeCore;
        internal static BindParserWithFormat<DateTime?> ConvertToNullableDateTimeWithFormat = ConvertToNullableDateTimeCore;

        private static bool ConvertToDateTimeCore(object? obj, CultureInfo? culture, out DateTime value)
        {
            return ConvertToDateTimeCore(obj, culture, format: null, out value);
        }

        private static bool ConvertToDateTimeCore(object? obj, CultureInfo? culture, string? format, out DateTime value)
        {
            var text = (string?)obj;
            if (string.IsNullOrEmpty(text))
            {
                value = default;
                return false;
            }

            if (format != null && DateTime.TryParseExact(text, format, culture ?? CultureInfo.CurrentCulture, DateTimeStyles.None, out var converted))
            {
                value = converted;
                return true;
            }
            else if (format == null && DateTime.TryParse(text, culture ?? CultureInfo.CurrentCulture, DateTimeStyles.None, out converted))
            {
                value = converted;
                return true;
            }

            value = default;
            return false;
        }

        private static bool ConvertToNullableDateTimeCore(object? obj, CultureInfo? culture, out DateTime? value)
        {
            return ConvertToNullableDateTimeCore(obj, culture, format: null, out value);
        }

        private static bool ConvertToNullableDateTimeCore(object? obj, CultureInfo? culture, string? format, out DateTime? value)
        {
            var text = (string?)obj;
            if (string.IsNullOrEmpty(text))
            {
                value = default;
                return true;
            }

            if (format != null && DateTime.TryParseExact(text, format, culture ?? CultureInfo.CurrentCulture, DateTimeStyles.None, out var converted))
            {
                value = converted;
                return true;
            }
            else if (format == null && DateTime.TryParse(text, culture ?? CultureInfo.CurrentCulture, DateTimeStyles.None, out converted))
            {
                value = converted;
                return true;
            }

            value = default;
            return false;
        }

        /// <summary>
        /// Attempts to convert a value to a <see cref="System.DateTimeOffset"/>.
        /// </summary>
        /// <param name="obj">The object to convert.</param>
        /// <param name="culture">The <see cref="CultureInfo"/> to use for conversion.</param>
        /// <param name="value">The converted value.</param>
        /// <returns><c>true</c> if conversion is successful, otherwise <c>false</c>.</returns>
        public static bool TryConvertToDateTimeOffset(object? obj, CultureInfo? culture, out DateTimeOffset value)
        {
            return ConvertToDateTimeOffsetCore(obj, culture, out value);
        }

        /// <summary>
        /// Attempts to convert a value to a <see cref="System.DateTimeOffset"/>.
        /// </summary>
        /// <param name="obj">The object to convert.</param>
        /// <param name="culture">The <see cref="CultureInfo"/> to use for conversion.</param>
        /// <param name="format">The format string to use in conversion.</param>
        /// <param name="value">The converted value.</param>
        /// <returns><c>true</c> if conversion is successful, otherwise <c>false</c>.</returns>
        public static bool TryConvertToDateTimeOffset(object? obj, CultureInfo? culture, string format, out DateTimeOffset value)
        {
            return ConvertToDateTimeOffsetCore(obj, culture, format, out value);
        }

        /// <summary>
        /// Attempts to convert a value to a nullable <see cref="System.DateTimeOffset"/>.
        /// </summary>
        /// <param name="obj">The object to convert.</param>
        /// <param name="culture">The <see cref="CultureInfo"/> to use for conversion.</param>
        /// <param name="value">The converted value.</param>
        /// <returns><c>true</c> if conversion is successful, otherwise <c>false</c>.</returns>
        public static bool TryConvertToNullableDateTimeOffset(object? obj, CultureInfo? culture, out DateTimeOffset? value)
        {
            return ConvertToNullableDateTimeOffsetCore(obj, culture, out value);
        }

        /// <summary>
        /// Attempts to convert a value to a nullable <see cref="System.DateTimeOffset"/>.
        /// </summary>
        /// <param name="obj">The object to convert.</param>
        /// <param name="culture">The <see cref="CultureInfo"/> to use for conversion.</param>
        /// <param name="format">The format string to use in conversion.</param>
        /// <param name="value">The converted value.</param>
        /// <returns><c>true</c> if conversion is successful, otherwise <c>false</c>.</returns>
        public static bool TryConvertToNullableDateTimeOffset(object? obj, CultureInfo? culture, string format, out DateTimeOffset? value)
        {
            return ConvertToNullableDateTimeOffsetCore(obj, culture, format, out value);
        }

        internal static BindParser<DateTimeOffset> ConvertToDateTimeOffset = ConvertToDateTimeOffsetCore;
        internal static BindParserWithFormat<DateTimeOffset> ConvertToDateTimeOffsetWithFormat = ConvertToDateTimeOffsetCore;
        internal static BindParser<DateTimeOffset?> ConvertToNullableDateTimeOffset = ConvertToNullableDateTimeOffsetCore;
        internal static BindParserWithFormat<DateTimeOffset?> ConvertToNullableDateTimeOffsetWithFormat = ConvertToNullableDateTimeOffsetCore;

        private static bool ConvertToDateTimeOffsetCore(object? obj, CultureInfo? culture, out DateTimeOffset value)
        {
            return ConvertToDateTimeOffsetCore(obj, culture, format: null, out value);
        }

        private static bool ConvertToDateTimeOffsetCore(object? obj, CultureInfo? culture, string? format, out DateTimeOffset value)
        {
            var text = (string?)obj;
            if (string.IsNullOrEmpty(text))
            {
                value = default;
                return false;
            }

            if (format != null && DateTimeOffset.TryParseExact(text, format, culture ?? CultureInfo.CurrentCulture, DateTimeStyles.None, out var converted))
            {
                value = converted;
                return true;
            }
            else if (format == null && DateTimeOffset.TryParse(text, culture ?? CultureInfo.CurrentCulture, DateTimeStyles.None, out converted))
            {
                value = converted;
                return true;
            }

            value = default;
            return false;
        }

        private static bool ConvertToNullableDateTimeOffsetCore(object? obj, CultureInfo? culture, out DateTimeOffset? value)
        {
            return ConvertToNullableDateTimeOffsetCore(obj, culture, format: null, out value);
        }

        private static bool ConvertToNullableDateTimeOffsetCore(object? obj, CultureInfo? culture, string? format, out DateTimeOffset? value)
        {
            var text = (string?)obj;
            if (string.IsNullOrEmpty(text))
            {
                value = default;
                return true;
            }

            if (format != null && DateTimeOffset.TryParseExact(text, format, culture ?? CultureInfo.CurrentCulture, DateTimeStyles.None, out var converted))
            {
                value = converted;
                return true;
            }
            else if (format == null && DateTimeOffset.TryParse(text, culture ?? CultureInfo.CurrentCulture, DateTimeStyles.None, out converted))
            {
                value = converted;
                return true;
            }

            value = default;
            return false;
        }

<<<<<<< HEAD
        internal static readonly BindParser<Guid> ConvertToGuid = ConvertToGuidCore;
        internal static readonly BindParser<Guid?> ConvertToNullableGuid = ConvertToNullableGuidCore;

        private static bool ConvertToGuidCore(object? obj, CultureInfo? culture, out Guid value)
        {
            var text = (string?)obj;
            if (string.IsNullOrEmpty(text))
            {
                value = default;
                return false;
            }

            if (!Guid.TryParse(text, out var converted))
            {
                value = default;
                return false;
            }

            value = converted;
            return true;
        }

        private static bool ConvertToNullableGuidCore(object? obj, CultureInfo? culture, out Guid? value)
        {
            var text = (string?)obj;
            if (string.IsNullOrEmpty(text))
            {
                value = default;
                return true;
            }

            if (!Guid.TryParse(text, out var converted))
            {
                value = default;
                return false;
            }

            value = converted;
            return true;
=======
        /// <summary>
        /// Attempts to convert a value to a <see cref="System.DateOnly"/>.
        /// </summary>
        /// <param name="obj">The object to convert.</param>
        /// <param name="culture">The <see cref="CultureInfo"/> to use for conversion.</param>
        /// <param name="value">The converted value.</param>
        /// <returns><c>true</c> if conversion is successful, otherwise <c>false</c>.</returns>
        public static bool TryConvertToDateOnly(object? obj, CultureInfo? culture, out DateOnly value)
        {
            return ConvertToDateOnlyCore(obj, culture, out value);
        }

        /// <summary>
        /// Attempts to convert a value to a <see cref="System.DateOnly"/>.
        /// </summary>
        /// <param name="obj">The object to convert.</param>
        /// <param name="culture">The <see cref="CultureInfo"/> to use for conversion.</param>
        /// <param name="format">The format string to use in conversion.</param>
        /// <param name="value">The converted value.</param>
        /// <returns><c>true</c> if conversion is successful, otherwise <c>false</c>.</returns>
        public static bool TryConvertToDateOnly(object? obj, CultureInfo? culture, string format, out DateOnly value)
        {
            return ConvertToDateOnlyCore(obj, culture, format, out value);
        }

        /// <summary>
        /// Attempts to convert a value to a nullable <see cref="System.DateOnly"/>.
        /// </summary>
        /// <param name="obj">The object to convert.</param>
        /// <param name="culture">The <see cref="CultureInfo"/> to use for conversion.</param>
        /// <param name="value">The converted value.</param>
        /// <returns><c>true</c> if conversion is successful, otherwise <c>false</c>.</returns>
        public static bool TryConvertToNullableDateOnly(object? obj, CultureInfo? culture, out DateOnly? value)
        {
            return ConvertToNullableDateOnlyCore(obj, culture, out value);
        }

        /// <summary>
        /// Attempts to convert a value to a nullable <see cref="System.DateOnly"/>.
        /// </summary>
        /// <param name="obj">The object to convert.</param>
        /// <param name="culture">The <see cref="CultureInfo"/> to use for conversion.</param>
        /// <param name="format">The format string to use in conversion.</param>
        /// <param name="value">The converted value.</param>
        /// <returns><c>true</c> if conversion is successful, otherwise <c>false</c>.</returns>
        public static bool TryConvertToNullableDateOnly(object? obj, CultureInfo? culture, string format, out DateOnly? value)
        {
            return ConvertToNullableDateOnlyCore(obj, culture, format, out value);
        }

        internal static BindParser<DateOnly> ConvertToDateOnly = ConvertToDateOnlyCore;
        internal static BindParserWithFormat<DateOnly> ConvertToDateOnlyWithFormat = ConvertToDateOnlyCore;
        internal static BindParser<DateOnly?> ConvertToNullableDateOnly = ConvertToNullableDateOnlyCore;
        internal static BindParserWithFormat<DateOnly?> ConvertToNullableDateOnlyWithFormat = ConvertToNullableDateOnlyCore;

        private static bool ConvertToDateOnlyCore(object? obj, CultureInfo? culture, out DateOnly value)
        {
            return ConvertToDateOnlyCore(obj, culture, format: null, out value);
        }

        private static bool ConvertToDateOnlyCore(object? obj, CultureInfo? culture, string? format, out DateOnly value)
        {
            // We first convert to a DateTime so conversion doesn't fail if time information is included
            if (ConvertToDateTimeCore(obj, culture, format, out var dateTime))
            {
                value = DateOnly.FromDateTime(dateTime);
                return true;
            }

            value = default;
            return false;
        }

        private static bool ConvertToNullableDateOnlyCore(object? obj, CultureInfo? culture, out DateOnly? value)
        {
            return ConvertToNullableDateOnlyCore(obj, culture, format: null, out value);
        }

        private static bool ConvertToNullableDateOnlyCore(object? obj, CultureInfo? culture, string? format, out DateOnly? value)
        {
            // We first convert to a DateTime so conversion doesn't fail if time information is included
            if (ConvertToDateTimeCore(obj, culture, format, out var dateTime))
            {
                value = DateOnly.FromDateTime(dateTime);
                return true;
            }

            value = default;
            return false;
        }

        /// <summary>
        /// Attempts to convert a value to a <see cref="System.TimeOnly"/>.
        /// </summary>
        /// <param name="obj">The object to convert.</param>
        /// <param name="culture">The <see cref="CultureInfo"/> to use for conversion.</param>
        /// <param name="value">The converted value.</param>
        /// <returns><c>true</c> if conversion is successful, otherwise <c>false</c>.</returns>
        public static bool TryConvertToTimeOnly(object? obj, CultureInfo? culture, out TimeOnly value)
        {
            return ConvertToTimeOnlyCore(obj, culture, out value);
        }

        /// <summary>
        /// Attempts to convert a value to a <see cref="System.TimeOnly"/>.
        /// </summary>
        /// <param name="obj">The object to convert.</param>
        /// <param name="culture">The <see cref="CultureInfo"/> to use for conversion.</param>
        /// <param name="format">The format string to use in conversion.</param>
        /// <param name="value">The converted value.</param>
        /// <returns><c>true</c> if conversion is successful, otherwise <c>false</c>.</returns>
        public static bool TryConvertToTimeOnly(object? obj, CultureInfo? culture, string format, out TimeOnly value)
        {
            return ConvertToTimeOnlyCore(obj, culture, format, out value);
        }

        /// <summary>
        /// Attempts to convert a value to a nullable <see cref="System.TimeOnly"/>.
        /// </summary>
        /// <param name="obj">The object to convert.</param>
        /// <param name="culture">The <see cref="CultureInfo"/> to use for conversion.</param>
        /// <param name="value">The converted value.</param>
        /// <returns><c>true</c> if conversion is successful, otherwise <c>false</c>.</returns>
        public static bool TryConvertToNullableTimeOnly(object? obj, CultureInfo? culture, out TimeOnly? value)
        {
            return ConvertToNullableTimeOnlyCore(obj, culture, out value);
        }

        /// <summary>
        /// Attempts to convert a value to a nullable <see cref="System.TimeOnly"/>.
        /// </summary>
        /// <param name="obj">The object to convert.</param>
        /// <param name="culture">The <see cref="CultureInfo"/> to use for conversion.</param>
        /// <param name="format">The format string to use in conversion.</param>
        /// <param name="value">The converted value.</param>
        /// <returns><c>true</c> if conversion is successful, otherwise <c>false</c>.</returns>
        public static bool TryConvertToNullableTimeOnly(object? obj, CultureInfo? culture, string format, out TimeOnly? value)
        {
            return ConvertToNullableTimeOnlyCore(obj, culture, format, out value);
        }

        internal static BindParser<TimeOnly> ConvertToTimeOnly = ConvertToTimeOnlyCore;
        internal static BindParserWithFormat<TimeOnly> ConvertToTimeOnlyWithFormat = ConvertToTimeOnlyCore;
        internal static BindParser<TimeOnly?> ConvertToNullableTimeOnly = ConvertToNullableTimeOnlyCore;
        internal static BindParserWithFormat<TimeOnly?> ConvertToNullableTimeOnlyWithFormat = ConvertToNullableTimeOnlyCore;

        private static bool ConvertToTimeOnlyCore(object? obj, CultureInfo? culture, out TimeOnly value)
        {
            return ConvertToTimeOnlyCore(obj, culture, format: null, out value);
        }

        private static bool ConvertToTimeOnlyCore(object? obj, CultureInfo? culture, string? format, out TimeOnly value)
        {
            // We first convert to a DateTime so conversion doesn't fail if time information is included
            if (ConvertToDateTimeCore(obj, culture, format, out var dateTime))
            {
                value = TimeOnly.FromDateTime(dateTime);
                return true;
            }

            value = default;
            return false;
        }

        private static bool ConvertToNullableTimeOnlyCore(object? obj, CultureInfo? culture, out TimeOnly? value)
        {
            return ConvertToNullableTimeOnlyCore(obj, culture, format: null, out value);
        }

        private static bool ConvertToNullableTimeOnlyCore(object? obj, CultureInfo? culture, string? format, out TimeOnly? value)
        {
            // We first convert to a DateTime so conversion doesn't fail if time information is included
            if (ConvertToDateTimeCore(obj, culture, format, out var dateTime))
            {
                value = TimeOnly.FromDateTime(dateTime);
                return true;
            }

            value = default;
            return false;
>>>>>>> 493b4a25
        }

        private static bool ConvertToEnum<T>(object? obj, CultureInfo? culture, out T value) where T : struct, Enum
        {
            var text = (string?)obj;
            if (string.IsNullOrEmpty(text))
            {
                value = default;
                return true;
            }

            if (!Enum.TryParse<T>(text, out var converted))
            {
                value = default;
                return false;
            }

            if (!Enum.IsDefined(typeof(T), converted))
            {
                value = default;
                return false;
            }

            value = converted;
            return true;
        }

        private static bool ConvertToNullableEnum<T>(object? obj, CultureInfo? culture, out T? value) where T : struct, Enum
        {
            var text = (string?)obj;
            if (string.IsNullOrEmpty(text))
            {
                value = default;
                return true;
            }

            if (!Enum.TryParse<T>(text, out var converted))
            {
                value = default;
                return false;
            }

            if (!Enum.IsDefined(typeof(T), converted))
            {
                value = default;
                return false;
            }

            value = converted;
            return true;
        }

        /// <summary>
        /// Attempts to convert a value to a value of type <typeparamref name="T"/>.
        /// </summary>
        /// <param name="obj">The object to convert.</param>
        /// <param name="culture">The <see cref="CultureInfo"/> to use for conversion.</param>
        /// <param name="value">The converted value.</param>
        /// <returns><c>true</c> if conversion is successful, otherwise <c>false</c>.</returns>
        public static bool TryConvertTo<[DynamicallyAccessedMembers(DynamicallyAccessedMemberTypes.All)] T>(object? obj, CultureInfo? culture, [MaybeNullWhen(false)] out T value)
        {
            var converter = ParserDelegateCache.Get<T>();
            return converter(obj, culture, out value);
        }

        private static class FormatterDelegateCache
        {
            private static readonly ConcurrentDictionary<Type, Delegate> _cache = new ConcurrentDictionary<Type, Delegate>();

            private static MethodInfo? _makeArrayFormatter;

            [UnconditionalSuppressMessage(
                "ReflectionAnalysis",
                "IL2060:MakeGenericMethod",
                Justification = "The referenced methods don't have any DynamicallyAccessedMembers annotations. See https://github.com/mono/linker/issues/1727")]
            [UnconditionalSuppressMessage(
                "ReflectionAnalysis",
                "IL2075:MakeGenericMethod",
                Justification = "The referenced methods don't have any DynamicallyAccessedMembers annotations. See https://github.com/mono/linker/issues/1727")]
            public static BindFormatter<T> Get<[DynamicallyAccessedMembers(DynamicallyAccessedMemberTypes.All)] T>()
            {
                if (!_cache.TryGetValue(typeof(T), out var formatter))
                {
                    // We need to replicate all of the primitive cases that we handle here so that they will behave the same way.
                    // The result will be cached.
                    if (typeof(T) == typeof(string))
                    {
                        formatter = (BindFormatter<string>)FormatStringValueCore;
                    }
                    else if (typeof(T) == typeof(bool))
                    {
                        formatter = (BindFormatter<bool>)FormatBoolValueCore;
                    }
                    else if (typeof(T) == typeof(bool?))
                    {
                        formatter = (BindFormatter<bool?>)FormatNullableBoolValueCore;
                    }
                    else if (typeof(T) == typeof(int))
                    {
                        formatter = (BindFormatter<int>)FormatIntValueCore;
                    }
                    else if (typeof(T) == typeof(int?))
                    {
                        formatter = (BindFormatter<int?>)FormatNullableIntValueCore;
                    }
                    else if (typeof(T) == typeof(long))
                    {
                        formatter = (BindFormatter<long>)FormatLongValueCore;
                    }
                    else if (typeof(T) == typeof(long?))
                    {
                        formatter = (BindFormatter<long?>)FormatNullableLongValueCore;
                    }
                    else if (typeof(T) == typeof(short))
                    {
                        formatter = (BindFormatter<short>)FormatShortValueCore;
                    }
                    else if (typeof(T) == typeof(short?))
                    {
                        formatter = (BindFormatter<short?>)FormatNullableShortValueCore;
                    }
                    else if (typeof(T) == typeof(float))
                    {
                        formatter = (BindFormatter<float>)FormatFloatValueCore;
                    }
                    else if (typeof(T) == typeof(float?))
                    {
                        formatter = (BindFormatter<float?>)FormatNullableFloatValueCore;
                    }
                    else if (typeof(T) == typeof(double))
                    {
                        formatter = (BindFormatter<double>)FormatDoubleValueCore;
                    }
                    else if (typeof(T) == typeof(double?))
                    {
                        formatter = (BindFormatter<double?>)FormatNullableDoubleValueCore;
                    }
                    else if (typeof(T) == typeof(decimal))
                    {
                        formatter = (BindFormatter<decimal>)FormatDecimalValueCore;
                    }
                    else if (typeof(T) == typeof(decimal?))
                    {
                        formatter = (BindFormatter<decimal?>)FormatNullableDecimalValueCore;
                    }
                    else if (typeof(T) == typeof(DateTime))
                    {
                        formatter = (BindFormatter<DateTime>)FormatDateTimeValueCore;
                    }
                    else if (typeof(T) == typeof(DateTime?))
                    {
                        formatter = (BindFormatter<DateTime?>)FormatNullableDateTimeValueCore;
                    }
                    else if (typeof(T) == typeof(DateTimeOffset))
                    {
                        formatter = (BindFormatter<DateTimeOffset>)FormatDateTimeOffsetValueCore;
                    }
                    else if (typeof(T) == typeof(DateTimeOffset?))
                    {
                        formatter = (BindFormatter<DateTimeOffset?>)FormatNullableDateTimeOffsetValueCore;
                    }
                    else if (typeof(T) == typeof(DateOnly))
                    {
                        formatter = (BindFormatter<DateOnly>)FormatDateOnlyValueCore;
                    }
                    else if (typeof(T) == typeof(DateOnly?))
                    {
                        formatter = (BindFormatter<DateOnly?>)FormatNullableDateOnlyValueCore;
                    }
                    else if (typeof(T) == typeof(TimeOnly))
                    {
                        formatter = (BindFormatter<TimeOnly>)FormatTimeOnlyValueCore;
                    }
                    else if (typeof(T) == typeof(TimeOnly?))
                    {
                        formatter = (BindFormatter<TimeOnly?>)FormatNullableTimeOnlyValueCore;
                    }
                    else if (typeof(T).IsEnum || Nullable.GetUnderlyingType(typeof(T)) is Type { IsEnum: true } innerType)
                    {
                        formatter = (BindFormatter<T>)FormatEnumValueCore<T>;
                    }
                    else if (typeof(T).IsArray)
                    {
                        var method = _makeArrayFormatter ??= typeof(FormatterDelegateCache).GetMethod(nameof(MakeArrayFormatter), BindingFlags.NonPublic | BindingFlags.Static)!;
                        var elementType = typeof(T).GetElementType()!;
                        formatter = (Delegate)method.MakeGenericMethod(elementType).Invoke(null, null)!;
                    }
                    else
                    {
                        formatter = MakeTypeConverterFormatter<T>();
                    }

                    _cache.TryAdd(typeof(T), formatter);
                }

                return (BindFormatter<T>)formatter;
            }

            private static BindFormatter<T[]> MakeArrayFormatter<[DynamicallyAccessedMembers(DynamicallyAccessedMemberTypes.All)] T>()
            {
                var elementFormatter = Get<T>();

                return FormatArrayValue;

                string? FormatArrayValue(T[] value, CultureInfo? culture)
                {
                    if (value.Length == 0)
                    {
                        return "[]";
                    }

                    var builder = new StringBuilder("[\"");
                    builder.Append(JsonEncodedText.Encode(elementFormatter(value[0], culture)?.ToString() ?? string.Empty));
                    builder.Append('\"');

                    for (var i = 1; i < value.Length; i++)
                    {
                        builder.Append(", \"");
                        builder.Append(JsonEncodedText.Encode(elementFormatter(value[i], culture)?.ToString() ?? string.Empty));
                        builder.Append('\"');
                    }

                    builder.Append(']');

                    return builder.ToString();
                }
            }

            private static BindFormatter<T> MakeTypeConverterFormatter<[DynamicallyAccessedMembers(DynamicallyAccessedMemberTypes.All)] T>()
            {
                var typeConverter = TypeDescriptor.GetConverter(typeof(T));
                if (typeConverter == null || !typeConverter.CanConvertTo(typeof(string)))
                {
                    throw new InvalidOperationException(
                        $"The type '{typeof(T).FullName}' does not have an associated {typeof(TypeConverter).Name} that supports " +
                        $"conversion to a string. " +
                        $"Apply '{typeof(TypeConverterAttribute).Name}' to the type to register a converter.");
                }

                return FormatWithTypeConverter;

                string? FormatWithTypeConverter(T value, CultureInfo? culture)
                {
                    // We intentionally close-over the TypeConverter to cache it. The TypeDescriptor infrastructure is slow.
                    return typeConverter.ConvertToString(context: null, culture ?? CultureInfo.CurrentCulture, value);
                }
            }
        }

        internal static class ParserDelegateCache
        {
            private static readonly ConcurrentDictionary<Type, Delegate> _cache = new ConcurrentDictionary<Type, Delegate>();

            private static MethodInfo? _convertToEnum;
            private static MethodInfo? _convertToNullableEnum;
            private static MethodInfo? _makeArrayTypeConverter;

            [UnconditionalSuppressMessage(
                "ReflectionAnalysis",
                "IL2060:MakeGenericMethod",
                Justification = "The referenced methods don't have any DynamicallyAccessedMembers annotations. See https://github.com/mono/linker/issues/1727")]
            [UnconditionalSuppressMessage(
                "ReflectionAnalysis",
                "IL2075:MakeGenericMethod",
                Justification = "The referenced methods don't have any DynamicallyAccessedMembers annotations. See https://github.com/mono/linker/issues/1727")]
            public static BindParser<T> Get<[DynamicallyAccessedMembers(DynamicallyAccessedMemberTypes.All)] T>()
            {
                if (!_cache.TryGetValue(typeof(T), out var parser))
                {
                    // We need to replicate all of the primitive cases that we handle here so that they will behave the same way.
                    // The result will be cached.
                    if (typeof(T) == typeof(string))
                    {
                        parser = ConvertToString;
                    }
                    else if (typeof(T) == typeof(bool))
                    {
                        parser = ConvertToBool;
                    }
                    else if (typeof(T) == typeof(bool?))
                    {
                        parser = ConvertToNullableBool;
                    }
                    else if (typeof(T) == typeof(int))
                    {
                        parser = ConvertToInt;
                    }
                    else if (typeof(T) == typeof(int?))
                    {
                        parser = ConvertToNullableInt;
                    }
                    else if (typeof(T) == typeof(long))
                    {
                        parser = ConvertToLong;
                    }
                    else if (typeof(T) == typeof(long?))
                    {
                        parser = ConvertToNullableLong;
                    }
                    else if (typeof(T) == typeof(short))
                    {
                        parser = ConvertToShort;
                    }
                    else if (typeof(T) == typeof(short?))
                    {
                        parser = ConvertToNullableShort;
                    }
                    else if (typeof(T) == typeof(float))
                    {
                        parser = ConvertToFloat;
                    }
                    else if (typeof(T) == typeof(float?))
                    {
                        parser = ConvertToNullableFloat;
                    }
                    else if (typeof(T) == typeof(double))
                    {
                        parser = ConvertToDoubleDelegate;
                    }
                    else if (typeof(T) == typeof(double?))
                    {
                        parser = ConvertToNullableDoubleDelegate;
                    }
                    else if (typeof(T) == typeof(decimal))
                    {
                        parser = ConvertToDecimal;
                    }
                    else if (typeof(T) == typeof(decimal?))
                    {
                        parser = ConvertToNullableDecimal;
                    }
                    else if (typeof(T) == typeof(DateTime))
                    {
                        parser = ConvertToDateTime;
                    }
                    else if (typeof(T) == typeof(DateTime?))
                    {
                        parser = ConvertToNullableDateTime;
                    }
                    else if (typeof(T) == typeof(DateTimeOffset))
                    {
                        parser = ConvertToDateTimeOffset;
                    }
                    else if (typeof(T) == typeof(DateTimeOffset?))
                    {
                        parser = ConvertToNullableDateTimeOffset;
                    }
                    else if (typeof(T) == typeof(DateOnly))
                    {
                        parser = ConvertToDateOnly;
                    }
                    else if (typeof(T) == typeof(DateOnly?))
                    {
                        parser = ConvertToNullableDateOnly;
                    }
                    else if (typeof(T) == typeof(TimeOnly))
                    {
                        parser = ConvertToTimeOnly;
                    }
                    else if (typeof(T) == typeof(TimeOnly?))
                    {
                        parser = ConvertToNullableTimeOnly;
                    }
                    else if (typeof(T) == typeof(Guid))
                    {
                        parser = ConvertToGuid;
                    }
                    else if (typeof(T) == typeof(Guid?))
                    {
                        parser = ConvertToNullableGuid;
                    }
                    else if (typeof(T).IsEnum)
                    {
                        // We have to deal invoke this dynamically to work around the type constraint on Enum.TryParse.
                        var method = _convertToEnum ??= typeof(BindConverter).GetMethod(nameof(ConvertToEnum), BindingFlags.NonPublic | BindingFlags.Static)!;
                        parser = method.MakeGenericMethod(typeof(T)).CreateDelegate(typeof(BindParser<T>), target: null);
                    }
                    else if (Nullable.GetUnderlyingType(typeof(T)) is Type innerType && innerType.IsEnum)
                    {
                        // We have to deal invoke this dynamically to work around the type constraint on Enum.TryParse.
                        var method = _convertToNullableEnum ??= typeof(BindConverter).GetMethod(nameof(ConvertToNullableEnum), BindingFlags.NonPublic | BindingFlags.Static)!;
                        parser = method.MakeGenericMethod(innerType).CreateDelegate(typeof(BindParser<T>), target: null);
                    }
                    else if (typeof(T).IsArray)
                    {
                        var method = _makeArrayTypeConverter ??= typeof(ParserDelegateCache).GetMethod(nameof(MakeArrayTypeConverter), BindingFlags.NonPublic | BindingFlags.Static)!;
                        var elementType = typeof(T).GetElementType()!;
                        parser = (Delegate)method.MakeGenericMethod(elementType).Invoke(null, null)!;
                    }
                    else
                    {
                        parser = MakeTypeConverterConverter<T>();
                    }

                    _cache.TryAdd(typeof(T), parser);
                }

                return (BindParser<T>)parser;
            }

            private static BindParser<T[]?> MakeArrayTypeConverter<[DynamicallyAccessedMembers(DynamicallyAccessedMemberTypes.All)] T>()
            {
                var elementParser = Get<T>();

                return ConvertToArray;

                bool ConvertToArray(object? obj, CultureInfo? culture, out T[]? value)
                {
                    if (obj is not Array initialArray)
                    {
                        value = default;
                        return false;
                    }

                    var convertedArray = new T[initialArray.Length];

                    for (var i = 0; i < initialArray.Length; i++)
                    {
                        if (!elementParser(initialArray.GetValue(i), culture, out convertedArray[i]!))
                        {
                            value = default;
                            return false;
                        }
                    }

                    value = convertedArray;
                    return true;
                }
            }

            private static BindParser<T> MakeTypeConverterConverter<[DynamicallyAccessedMembers(DynamicallyAccessedMemberTypes.All)] T>()
            {
                var typeConverter = TypeDescriptor.GetConverter(typeof(T));
                if (typeConverter == null || !typeConverter.CanConvertFrom(typeof(string)))
                {
                    throw new InvalidOperationException(
                        $"The type '{typeof(T).FullName}' does not have an associated {typeof(TypeConverter).Name} that supports " +
                        $"conversion from a string. " +
                        $"Apply '{typeof(TypeConverterAttribute).Name}' to the type to register a converter.");
                }

                return ConvertWithTypeConverter;

                bool ConvertWithTypeConverter(object? obj, CultureInfo? culture, out T value)
                {
                    // We intentionally close-over the TypeConverter to cache it. The TypeDescriptor infrastructure is slow.
                    if (obj == null)
                    {
                        value = default!;
                        return true;
                    }
                    var converted = typeConverter.ConvertFrom(context: null, culture ?? CultureInfo.CurrentCulture, obj);
                    if (converted == null)
                    {
                        value = default!;
                        return true;
                    }

                    value = (T)converted;
                    return true;
                }
            }
        }
    }
}<|MERGE_RESOLUTION|>--- conflicted
+++ resolved
@@ -1391,47 +1391,6 @@
             return false;
         }
 
-<<<<<<< HEAD
-        internal static readonly BindParser<Guid> ConvertToGuid = ConvertToGuidCore;
-        internal static readonly BindParser<Guid?> ConvertToNullableGuid = ConvertToNullableGuidCore;
-
-        private static bool ConvertToGuidCore(object? obj, CultureInfo? culture, out Guid value)
-        {
-            var text = (string?)obj;
-            if (string.IsNullOrEmpty(text))
-            {
-                value = default;
-                return false;
-            }
-
-            if (!Guid.TryParse(text, out var converted))
-            {
-                value = default;
-                return false;
-            }
-
-            value = converted;
-            return true;
-        }
-
-        private static bool ConvertToNullableGuidCore(object? obj, CultureInfo? culture, out Guid? value)
-        {
-            var text = (string?)obj;
-            if (string.IsNullOrEmpty(text))
-            {
-                value = default;
-                return true;
-            }
-
-            if (!Guid.TryParse(text, out var converted))
-            {
-                value = default;
-                return false;
-            }
-
-            value = converted;
-            return true;
-=======
         /// <summary>
         /// Attempts to convert a value to a <see cref="System.DateOnly"/>.
         /// </summary>
@@ -1612,7 +1571,47 @@
 
             value = default;
             return false;
->>>>>>> 493b4a25
+        }
+
+        internal static readonly BindParser<Guid> ConvertToGuid = ConvertToGuidCore;
+        internal static readonly BindParser<Guid?> ConvertToNullableGuid = ConvertToNullableGuidCore;
+
+        private static bool ConvertToGuidCore(object? obj, CultureInfo? culture, out Guid value)
+        {
+            var text = (string?)obj;
+            if (string.IsNullOrEmpty(text))
+            {
+                value = default;
+                return false;
+            }
+
+            if (!Guid.TryParse(text, out var converted))
+            {
+                value = default;
+                return false;
+            }
+
+            value = converted;
+            return true;
+        }
+
+        private static bool ConvertToNullableGuidCore(object? obj, CultureInfo? culture, out Guid? value)
+        {
+            var text = (string?)obj;
+            if (string.IsNullOrEmpty(text))
+            {
+                value = default;
+                return true;
+            }
+
+            if (!Guid.TryParse(text, out var converted))
+            {
+                value = default;
+                return false;
+            }
+
+            value = converted;
+            return true;
         }
 
         private static bool ConvertToEnum<T>(object? obj, CultureInfo? culture, out T value) where T : struct, Enum
