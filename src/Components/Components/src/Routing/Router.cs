// Licensed to the .NET Foundation under one or more agreements.
// The .NET Foundation licenses this file to you under the MIT license.

#nullable disable warnings

using System.Reflection;
using System.Reflection.Metadata;
using System.Runtime.ExceptionServices;
using Microsoft.AspNetCore.Components.HotReload;
using Microsoft.Extensions.Logging;

namespace Microsoft.AspNetCore.Components.Routing;

/// <summary>
/// A component that supplies route data corresponding to the current navigation state.
/// </summary>
public partial class Router : IComponent, IHandleAfterRender, IDisposable
{
    // Dictionary is intentionally used instead of ReadOnlyDictionary to reduce Blazor size
    static readonly IReadOnlyDictionary<string, object> _emptyParametersDictionary
        = new Dictionary<string, object>();

    RenderHandle _renderHandle;
    string _baseUri;
    string _locationAbsolute;
    bool _navigationInterceptionEnabled;
    ILogger<Router> _logger;

    private Type? _updateScrollPositionForHashLastHandlerType;
    private bool _updateScrollPositionForHash;

    private CancellationTokenSource _onNavigateCts;

    private Task _previousOnNavigateTask = Task.CompletedTask;

    private RouteKey _routeTableLastBuiltForRouteKey;

    private bool _onNavigateCalled;

    [Inject] private NavigationManager NavigationManager { get; set; }

    [Inject] private INavigationInterception NavigationInterception { get; set; }

    [Inject] private IScrollToLocationHash ScrollToLocationHash { get; set; }

    [Inject] private ILoggerFactory LoggerFactory { get; set; }

<<<<<<< HEAD
    [Inject] private RouteDataProvider RoutingStateProvider { get; set; }
=======
    [Inject] private DefaultRouteDataProvider RouteDataProvider { get; set; }
>>>>>>> 5f3fc803

    /// <summary>
    /// Gets or sets the assembly that should be searched for components matching the URI.
    /// </summary>
    [Parameter]
    [EditorRequired]
    public Assembly AppAssembly { get; set; }

    /// <summary>
    /// Gets or sets a collection of additional assemblies that should be searched for components
    /// that can match URIs.
    /// </summary>
    [Parameter] public IEnumerable<Assembly> AdditionalAssemblies { get; set; }

    /// <summary>
    /// Gets or sets the content to display when no match is found for the requested route.
    /// </summary>
    [Parameter]
    [EditorRequired]
    public RenderFragment NotFound { get; set; }

    /// <summary>
    /// Gets or sets the content to display when a match is found for the requested route.
    /// </summary>
    [Parameter]
    [EditorRequired]
    public RenderFragment<RouteData> Found { get; set; }

    /// <summary>
    /// Get or sets the content to display when asynchronous navigation is in progress.
    /// </summary>
    [Parameter] public RenderFragment? Navigating { get; set; }

    /// <summary>
    /// Gets or sets a handler that should be called before navigating to a new page.
    /// </summary>
    [Parameter] public EventCallback<NavigationContext> OnNavigateAsync { get; set; }

    /// <summary>
    /// Gets or sets a flag to indicate whether route matching should prefer exact matches
    /// over wildcards.
    /// <para>This property is obsolete and configuring it does nothing.</para>
    /// </summary>
    [Parameter] public bool PreferExactMatches { get; set; }

    private RouteTable Routes { get; set; }

    /// <inheritdoc />
    public void Attach(RenderHandle renderHandle)
    {
        _logger = LoggerFactory.CreateLogger<Router>();
        _renderHandle = renderHandle;
        _baseUri = NavigationManager.BaseUri;
        _locationAbsolute = NavigationManager.Uri;
        NavigationManager.LocationChanged += OnLocationChanged;

        if (HotReloadManager.Default.MetadataUpdateSupported)
        {
            HotReloadManager.Default.OnDeltaApplied += ClearRouteCaches;
        }
    }

    /// <inheritdoc />
    public async Task SetParametersAsync(ParameterView parameters)
    {
        parameters.SetParameterProperties(this);

        if (AppAssembly == null)
        {
            throw new InvalidOperationException($"The {nameof(Router)} component requires a value for the parameter {nameof(AppAssembly)}.");
        }

        // Found content is mandatory, because even though we could use something like <RouteView ...> as a
        // reasonable default, if it's not declared explicitly in the template then people will have no way
        // to discover how to customize this (e.g., to add authorization).
        if (Found == null)
        {
            throw new InvalidOperationException($"The {nameof(Router)} component requires a value for the parameter {nameof(Found)}.");
        }

        // NotFound content is mandatory, because even though we could display a default message like "Not found",
        // it has to be specified explicitly so that it can also be wrapped in a specific layout
        if (NotFound == null)
        {
            throw new InvalidOperationException($"The {nameof(Router)} component requires a value for the parameter {nameof(NotFound)}.");
        }

        if (!_onNavigateCalled)
        {
            _onNavigateCalled = true;
            await RunOnNavigateAsync(NavigationManager.ToBaseRelativePath(_locationAbsolute), isNavigationIntercepted: false);
        }
        else
        {
            Refresh(isNavigationIntercepted: false);
        }
    }

    /// <inheritdoc />
    public void Dispose()
    {
        NavigationManager.LocationChanged -= OnLocationChanged;
        if (HotReloadManager.Default.MetadataUpdateSupported)
        {
            HotReloadManager.Default.OnDeltaApplied -= ClearRouteCaches;
        }
    }

    private static string TrimQueryOrHash(string str)
    {
        var firstIndex = str.AsSpan().IndexOfAny('?', '#');
        return firstIndex < 0
            ? str
            : str.Substring(0, firstIndex);
    }

    private void RefreshRouteTable()
    {
        var routeKey = new RouteKey(AppAssembly, AdditionalAssemblies);

        if (!routeKey.Equals(_routeTableLastBuiltForRouteKey))
        {
            Routes = RouteTableFactory.Create(routeKey);
            _routeTableLastBuiltForRouteKey = routeKey;
        }
    }

    private void ClearRouteCaches()
    {
        RouteTableFactory.ClearCaches();
        _routeTableLastBuiltForRouteKey = default;
    }

    internal virtual void Refresh(bool isNavigationIntercepted)
    {
        // If an `OnNavigateAsync` task is currently in progress, then wait
        // for it to complete before rendering. Note: because _previousOnNavigateTask
        // is initialized to a CompletedTask on initialization, this will still
        // allow first-render to complete successfully.
        if (_previousOnNavigateTask.Status != TaskStatus.RanToCompletion)
        {
            if (Navigating != null)
            {
                _renderHandle.Render(Navigating);
            }
            return;
        }

        var locationPath = NavigationManager.ToBaseRelativePath(_locationAbsolute);
        locationPath = TrimQueryOrHash(locationPath);

<<<<<<< HEAD
        var routeData = RoutingStateProvider.GetRouteData(locationPath);

        // In order to avoid routing twice we check for RouteData
=======
        // In order to avoid routing twice we check for RouteData
        var routeData = RouteDataProvider.GetRouteData(locationPath);
>>>>>>> 5f3fc803
        if (routeData != null)
        {
            _renderHandle.Render(Found(routeData));
            return;
        }

        RefreshRouteTable();

        var context = new RouteContext(locationPath);
        Routes.Route(context);

        if (context.Handler != null)
        {
            if (!typeof(IComponent).IsAssignableFrom(context.Handler))
            {
                throw new InvalidOperationException($"The type {context.Handler.FullName} " +
                    $"does not implement {typeof(IComponent).FullName}.");
            }

            Log.NavigatingToComponent(_logger, context.Handler, locationPath, _baseUri);

            routeData = new RouteData(
                context.Handler,
                context.Parameters ?? _emptyParametersDictionary);

            _renderHandle.Render(Found(routeData));

            // If you navigate to a different page, then after the next render we'll update the scroll position
            if (context.Handler != _updateScrollPositionForHashLastHandlerType)
            {
                _updateScrollPositionForHashLastHandlerType = context.Handler;
                _updateScrollPositionForHash = true;
            }
        }
        else
        {
            if (!isNavigationIntercepted)
            {
                Log.DisplayingNotFound(_logger, locationPath, _baseUri);

                // We did not find a Component that matches the route.
                // Only show the NotFound content if the application developer programatically got us here i.e we did not
                // intercept the navigation. In all other cases, force a browser navigation since this could be non-Blazor content.
                _renderHandle.Render(NotFound);
            }
            else
            {
                Log.NavigatingToExternalUri(_logger, _locationAbsolute, locationPath, _baseUri);
                NavigationManager.NavigateTo(_locationAbsolute, forceLoad: true);
            }
        }
    }

    internal async ValueTask RunOnNavigateAsync(string path, bool isNavigationIntercepted)
    {
        // Cancel the CTS instead of disposing it, since disposing does not
        // actually cancel and can cause unintended Object Disposed Exceptions.
        // This effectively cancels the previously running task and completes it.
        _onNavigateCts?.Cancel();
        // Then make sure that the task has been completely cancelled or completed
        // before starting the next one. This avoid race conditions where the cancellation
        // for the previous task was set but not fully completed by the time we get to this
        // invocation.
        await _previousOnNavigateTask;

        var tcs = new TaskCompletionSource(TaskCreationOptions.RunContinuationsAsynchronously);
        _previousOnNavigateTask = tcs.Task;

        if (!OnNavigateAsync.HasDelegate)
        {
            Refresh(isNavigationIntercepted);
        }

        _onNavigateCts = new CancellationTokenSource();
        var navigateContext = new NavigationContext(path, _onNavigateCts.Token);

        var cancellationTcs = new TaskCompletionSource(TaskCreationOptions.RunContinuationsAsynchronously);
        navigateContext.CancellationToken.Register(state =>
            ((TaskCompletionSource)state).SetResult(), cancellationTcs);

        try
        {
            // Task.WhenAny returns a Task<Task> so we need to await twice to unwrap the exception
            var task = await Task.WhenAny(OnNavigateAsync.InvokeAsync(navigateContext), cancellationTcs.Task);
            await task;
            tcs.SetResult();
            Refresh(isNavigationIntercepted);
        }
        catch (Exception e)
        {
            _renderHandle.Render(builder => ExceptionDispatchInfo.Throw(e));
        }
    }

    private void OnLocationChanged(object sender, LocationChangedEventArgs args)
    {
        _locationAbsolute = args.Location;
        if (_renderHandle.IsInitialized && Routes != null)
        {
            _ = RunOnNavigateAsync(NavigationManager.ToBaseRelativePath(_locationAbsolute), args.IsNavigationIntercepted).Preserve();
        }
    }

    async Task IHandleAfterRender.OnAfterRenderAsync()
    {
        if (!_navigationInterceptionEnabled)
        {
            _navigationInterceptionEnabled = true;
            await NavigationInterception.EnableNavigationInterceptionAsync();
        }

        if (_updateScrollPositionForHash)
        {
            _updateScrollPositionForHash = false;
            await ScrollToLocationHash.RefreshScrollPositionForHash(_locationAbsolute);
        }
    }

    private static partial class Log
    {
        [LoggerMessage(1, LogLevel.Debug, $"Displaying {nameof(NotFound)} because path '{{Path}}' with base URI '{{BaseUri}}' does not match any component route", EventName = "DisplayingNotFound")]
        internal static partial void DisplayingNotFound(ILogger logger, string path, string baseUri);

        [LoggerMessage(2, LogLevel.Debug, "Navigating to component {ComponentType} in response to path '{Path}' with base URI '{BaseUri}'", EventName = "NavigatingToComponent")]
        internal static partial void NavigatingToComponent(ILogger logger, Type componentType, string path, string baseUri);

        [LoggerMessage(3, LogLevel.Debug, "Navigating to non-component URI '{ExternalUri}' in response to path '{Path}' with base URI '{BaseUri}'", EventName = "NavigatingToExternalUri")]
        internal static partial void NavigatingToExternalUri(ILogger logger, string externalUri, string path, string baseUri);
    }
}<|MERGE_RESOLUTION|>--- conflicted
+++ resolved
@@ -45,11 +45,7 @@
 
     [Inject] private ILoggerFactory LoggerFactory { get; set; }
 
-<<<<<<< HEAD
-    [Inject] private RouteDataProvider RoutingStateProvider { get; set; }
-=======
     [Inject] private DefaultRouteDataProvider RouteDataProvider { get; set; }
->>>>>>> 5f3fc803
 
     /// <summary>
     /// Gets or sets the assembly that should be searched for components matching the URI.
@@ -201,14 +197,8 @@
         var locationPath = NavigationManager.ToBaseRelativePath(_locationAbsolute);
         locationPath = TrimQueryOrHash(locationPath);
 
-<<<<<<< HEAD
-        var routeData = RoutingStateProvider.GetRouteData(locationPath);
-
-        // In order to avoid routing twice we check for RouteData
-=======
         // In order to avoid routing twice we check for RouteData
         var routeData = RouteDataProvider.GetRouteData(locationPath);
->>>>>>> 5f3fc803
         if (routeData != null)
         {
             _renderHandle.Render(Found(routeData));
@@ -233,7 +223,6 @@
             routeData = new RouteData(
                 context.Handler,
                 context.Parameters ?? _emptyParametersDictionary);
-
             _renderHandle.Render(Found(routeData));
 
             // If you navigate to a different page, then after the next render we'll update the scroll position
