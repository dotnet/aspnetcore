--- conflicted
+++ resolved
@@ -89,7 +89,6 @@
             {
                 state.PersistAsJson(key, value, propertyType);
             }
-            Console.WriteLine($"[Persist] type: {instance.GetType()}, propertyType: {propertyType}, key: {key}, result: {value}");
         }
     }
 
@@ -137,7 +136,6 @@
                 var (setter, getter) = accessors.GetAccessor(key);
                 setter.SetValue(instance, result!);
             }
-            Console.WriteLine($"[Restore] type: {instance.GetType()}, propertyType: {propertyType}, key: {key}, result: {result}");
         }
     }
 
@@ -222,14 +220,7 @@
 
             var input = Encoding.UTF8.GetBytes(inputString);
             var hash = SHA256.HashData(input);
-<<<<<<< HEAD
-            var key = Convert.ToBase64String(hash);
-
-            Console.WriteLine($"[ComputeKey] inputString: {inputString}, key: {key}");
-            return key;
-=======
             return Convert.ToBase64String(hash);
->>>>>>> 76e4d183
         }
 
         internal static IEnumerable<PropertyInfo> GetCandidateBindableProperties(
