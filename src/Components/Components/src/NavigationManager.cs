// Licensed to the .NET Foundation under one or more agreements.
// The .NET Foundation licenses this file to you under the MIT license.

using System.Buffers;
using System.Diagnostics.CodeAnalysis;
using Microsoft.AspNetCore.Components.Routing;

namespace Microsoft.AspNetCore.Components;

/// <summary>
/// Provides an abstraction for querying and managing URI navigation.
/// </summary>
public abstract class NavigationManager
{
    /// <summary>
    /// An event that fires when the navigation location has changed.
    /// </summary>
    public event EventHandler<LocationChangedEventArgs> LocationChanged
    {
        add
        {
            AssertInitialized();
            _locationChanged += value;
        }
        remove
        {
            AssertInitialized();
            _locationChanged -= value;
        }
    }

    private EventHandler<LocationChangedEventArgs>? _locationChanged;

    private readonly List<Func<LocationChangingContext, ValueTask>> _locationChangingHandlers = new();

    private CancellationTokenSource? _locationChangingCts;

    /// <summary>
    /// An event that fires when the page is not found.
    /// </summary>
    public event EventHandler<NotFoundEventArgs> OnNotFound
    {
        add
        {
            AssertInitialized();
            _notFound += value;
        }
        remove
        {
            AssertInitialized();
            _notFound -= value;
        }
    }

    private EventHandler<NotFoundEventArgs>? _notFound;

    // For the baseUri it's worth storing as a System.Uri so we can do operations
    // on that type. System.Uri gives us access to the original string anyway.
    private Uri? _baseUri;

    // The URI. Always represented an absolute URI.
    private string? _uri;
    private bool _isInitialized;

    /// <summary>
    /// Gets or sets the current base URI. The <see cref="BaseUri" /> is always represented as an absolute URI in string form with trailing slash.
    /// Typically this corresponds to the 'href' attribute on the document's &lt;base&gt; element.
    /// </summary>
    /// <remarks>
    /// Setting <see cref="BaseUri" /> will not trigger the <see cref="LocationChanged" /> event.
    /// </remarks>
    public string BaseUri
    {
        get
        {
            AssertInitialized();
            return _baseUri!.OriginalString;
        }
        protected set
        {
            if (value != null)
            {
                value = NormalizeBaseUri(value);
            }

            _baseUri = new Uri(value!, UriKind.Absolute);
        }
    }

    /// <summary>
    /// Gets or sets the current URI. The <see cref="Uri" /> is always represented as an absolute URI in string form.
    /// </summary>
    /// <remarks>
    /// Setting <see cref="Uri" /> will not trigger the <see cref="LocationChanged" /> event.
    /// </remarks>
    public string Uri
    {
        get
        {
            AssertInitialized();
            return _uri!;
        }
        protected set
        {
            Validate(_baseUri, value);
            _uri = value;
        }
    }

    /// <summary>
    /// Gets or sets the state associated with the current navigation.
    /// </summary>
    /// <remarks>
    /// Setting <see cref="HistoryEntryState" /> will not trigger the <see cref="LocationChanged" /> event.
    /// </remarks>
    public string? HistoryEntryState { get; protected set; }

    /// <summary>
    /// Navigates to the specified URI.
    /// </summary>
    /// <param name="uri">The destination URI. This can be absolute, or relative to the base URI
    /// (as returned by <see cref="BaseUri"/>).</param>
    /// <param name="forceLoad">If true, bypasses client-side routing and forces the browser to load the new page from the server, whether or not the URI would normally be handled by the client-side router.</param>
    public void NavigateTo([StringSyntax(StringSyntaxAttribute.Uri)] string uri, bool forceLoad) // This overload is for binary back-compat with < 6.0
        => NavigateTo(uri, forceLoad, replace: false);

    /// <summary>
    /// Navigates to the specified URI.
    /// </summary>
    /// <param name="uri">The destination URI. This can be absolute, or relative to the base URI
    /// (as returned by <see cref="BaseUri"/>).</param>
    /// <param name="forceLoad">If true, bypasses client-side routing and forces the browser to load the new page from the server, whether or not the URI would normally be handled by the client-side router.</param>
    /// <param name="replace">If true, replaces the current entry in the history stack. If false, appends the new entry to the history stack.</param>
    public void NavigateTo([StringSyntax(StringSyntaxAttribute.Uri)] string uri, bool forceLoad = false, bool replace = false)
    {
        AssertInitialized();

        if (replace)
        {
            NavigateToCore(uri, new NavigationOptions
            {
                ForceLoad = forceLoad,
                ReplaceHistoryEntry = replace,
            });
        }
        else
        {
            // For back-compatibility, we must call the (string, bool) overload of NavigateToCore from here,
            // because that's the only overload guaranteed to be implemented in subclasses.
            NavigateToCore(uri, forceLoad);
        }
    }

    /// <summary>
    /// Navigates to the specified URI.
    /// </summary>
    /// <param name="uri">The destination URI. This can be absolute, or relative to the base URI
    /// (as returned by <see cref="BaseUri"/>).</param>
    /// <param name="options">Provides additional <see cref="NavigationOptions"/>.</param>
    public void NavigateTo([StringSyntax(StringSyntaxAttribute.Uri)] string uri, NavigationOptions options)
    {
        AssertInitialized();
        NavigateToCore(uri, options);
    }

    /// <summary>
    /// Navigates to the specified URI.
    /// </summary>
    /// <param name="uri">The destination URI. This can be absolute, or relative to the base URI
    /// (as returned by <see cref="BaseUri"/>).</param>
    /// <param name="forceLoad">If true, bypasses client-side routing and forces the browser to load the new page from the server, whether or not the URI would normally be handled by the client-side router.</param>
    // The reason this overload exists and is virtual is for back-compat with < 6.0. Existing NavigationManager subclasses may
    // already override this, so the framework needs to keep using it for the cases when only pre-6.0 options are used.
    // However, for anyone implementing a new NavigationManager post-6.0, we don't want them to have to override this
    // overload any more, so there's now a default implementation that calls the updated overload.
    protected virtual void NavigateToCore([StringSyntax(StringSyntaxAttribute.Uri)] string uri, bool forceLoad)
        => NavigateToCore(uri, new NavigationOptions { ForceLoad = forceLoad });

    /// <summary>
    /// Navigates to the specified URI.
    /// </summary>
    /// <param name="uri">The destination URI. This can be absolute, or relative to the base URI
    /// (as returned by <see cref="BaseUri"/>).</param>
    /// <param name="options">Provides additional <see cref="NavigationOptions"/>.</param>
    protected virtual void NavigateToCore([StringSyntax(StringSyntaxAttribute.Uri)] string uri, NavigationOptions options) =>
        throw new NotImplementedException($"The type {GetType().FullName} does not support supplying {nameof(NavigationOptions)}. To add support, that type should override {nameof(NavigateToCore)}(string uri, {nameof(NavigationOptions)} options).");

    /// <summary>
    /// Refreshes the current page via request to the server.
    /// </summary>
    /// <remarks>
    /// If <paramref name="forceReload"/> is <c>true</c>, a full page reload will always be performed.
    /// Otherwise, the response HTML may be merged with the document's existing HTML to preserve client-side state,
    /// falling back on a full page reload if necessary.
    /// </remarks>
    public virtual void Refresh(bool forceReload = false)
        => NavigateTo(Uri, forceLoad: true, replace: true);

    /// <summary>
    /// Handles setting the NotFound state.
    /// </summary>
    public void NotFound() => NotFoundCore();

    private void NotFoundCore()
    {
<<<<<<< HEAD
        if (_notFound == null)
        {
            // global router doesn't exist, no events were registered
            NavigateTo($"{BaseUri}not-found");
        }
        else
        {
            _notFound.Invoke(this, new EventArgs());
        }
=======
        _notFound?.Invoke(this, new NotFoundEventArgs());
>>>>>>> 6d45973e
    }

    /// <summary>
    /// Called to initialize BaseURI and current URI before these values are used for the first time.
    /// Override <see cref="EnsureInitialized" /> and call this method to dynamically calculate these values.
    /// </summary>
    protected void Initialize(string baseUri, string uri)
    {
        // Make sure it's possible/safe to call this method from constructors of derived classes.
        ArgumentNullException.ThrowIfNull(uri);
        ArgumentNullException.ThrowIfNull(baseUri);

        if (_isInitialized)
        {
            throw new InvalidOperationException($"'{GetType().Name}' already initialized.");
        }

        _isInitialized = true;

        // Setting BaseUri before Uri so they get validated.
        BaseUri = baseUri;
        Uri = uri;
    }

    /// <summary>
    /// Allows derived classes to lazily self-initialize. Implementations that support lazy-initialization should override
    /// this method and call <see cref="Initialize(string, string)" />.
    /// </summary>
    protected virtual void EnsureInitialized()
    {
    }

    /// <summary>
    /// Converts a relative URI into an absolute one (by resolving it
    /// relative to the current absolute URI).
    /// </summary>
    /// <param name="relativeUri">The relative URI.</param>
    /// <returns>The absolute URI.</returns>
    public Uri ToAbsoluteUri(string? relativeUri)
    {
        AssertInitialized();
        return new Uri(_baseUri!, relativeUri);
    }

    /// <summary>
    /// Given a base URI (e.g., one previously returned by <see cref="BaseUri"/>),
    /// converts an absolute URI into one relative to the base URI prefix.
    /// </summary>
    /// <param name="uri">An absolute URI that is within the space of the base URI.</param>
    /// <returns>A relative URI path.</returns>
    public string ToBaseRelativePath(string uri)
    {
        if (uri.StartsWith(_baseUri!.OriginalString, StringComparison.Ordinal))
        {
            // The absolute URI must be of the form "{baseUri}something" (where
            // baseUri ends with a slash), and from that we return "something"
            return uri.Substring(_baseUri.OriginalString.Length);
        }

        var pathEndIndex = uri.AsSpan().IndexOfAny('#', '?');
        var uriPathOnly = pathEndIndex < 0 ? uri : uri.AsSpan(0, pathEndIndex);
        if (_baseUri.OriginalString.EndsWith('/') && uriPathOnly.Equals(_baseUri.OriginalString.AsSpan(0, _baseUri.OriginalString.Length - 1), StringComparison.Ordinal))
        {
            // Special case: for the base URI "/something/", if you're at
            // "/something" then treat it as if you were at "/something/" (i.e.,
            // with the trailing slash). It's a bit ambiguous because we don't know
            // whether the server would return the same page whether or not the
            // slash is present, but ASP.NET Core at least does by default when
            // using PathBase.
            return uri.Substring(_baseUri.OriginalString.Length - 1);
        }

        var message = $"The URI '{uri}' is not contained by the base URI '{_baseUri}'.";
        throw new ArgumentException(message);
    }

    internal ReadOnlySpan<char> ToBaseRelativePath(ReadOnlySpan<char> uri)
    {
        if (MemoryExtensions.StartsWith(uri, _baseUri!.OriginalString.AsSpan(), StringComparison.Ordinal))
        {
            // The absolute URI must be of the form "{baseUri}something" (where
            // baseUri ends with a slash), and from that we return "something"
            return uri[_baseUri.OriginalString.Length..];
        }

        var pathEndIndex = uri.IndexOfAny('#', '?');
        var uriPathOnly = pathEndIndex < 0 ? uri : uri[..pathEndIndex];
        if (_baseUri.OriginalString.EndsWith('/') && MemoryExtensions.Equals(uriPathOnly, _baseUri.OriginalString.AsSpan(0, _baseUri.OriginalString.Length - 1), StringComparison.Ordinal))
        {
            // Special case: for the base URI "/something/", if you're at
            // "/something" then treat it as if you were at "/something/" (i.e.,
            // with the trailing slash). It's a bit ambiguous because we don't know
            // whether the server would return the same page whether or not the
            // slash is present, but ASP.NET Core at least does by default when
            // using PathBase.
            return uri[(_baseUri.OriginalString.Length - 1)..];
        }

        var message = $"The URI '{uri}' is not contained by the base URI '{_baseUri}'.";
        throw new ArgumentException(message);
    }

    internal static string NormalizeBaseUri(string baseUri)
    {
        var lastSlashIndex = baseUri.LastIndexOf('/');
        if (lastSlashIndex >= 0)
        {
            baseUri = baseUri.Substring(0, lastSlashIndex + 1);
        }

        return baseUri;
    }

    /// <summary>
    /// Triggers the <see cref="LocationChanged"/> event with the current URI value.
    /// </summary>
    protected void NotifyLocationChanged(bool isInterceptedLink)
    {
        try
        {
            _locationChanged?.Invoke(
                this,
                new LocationChangedEventArgs(_uri!, isInterceptedLink)
                {
                    HistoryEntryState = HistoryEntryState
                });
        }
        catch (Exception ex)
        {
            throw new LocationChangeException("An exception occurred while dispatching a location changed event.", ex);
        }
    }

    /// <summary>
    /// Notifies the registered handlers of the current location change.
    /// </summary>
    /// <param name="uri">The destination URI. This can be absolute, or relative to the base URI.</param>
    /// <param name="state">The state associated with the target history entry.</param>
    /// <param name="isNavigationIntercepted">Whether this navigation was intercepted from a link.</param>
    /// <returns>A <see cref="ValueTask{TResult}"/> representing the completion of the operation. If the result is <see langword="true"/>, the navigation should continue.</returns>
    protected async ValueTask<bool> NotifyLocationChangingAsync(string uri, string? state, bool isNavigationIntercepted)
    {
        _locationChangingCts?.Cancel();
        _locationChangingCts = null;

        var handlerCount = _locationChangingHandlers.Count;

        if (handlerCount == 0)
        {
            return true;
        }

        var cts = new CancellationTokenSource();

        _locationChangingCts = cts;

        var cancellationToken = cts.Token;
        var context = new LocationChangingContext
        {
            TargetLocation = uri,
            HistoryEntryState = state,
            IsNavigationIntercepted = isNavigationIntercepted,
            CancellationToken = cancellationToken,
        };

        try
        {
            if (handlerCount == 1)
            {
                var handlerTask = InvokeLocationChangingHandlerAsync(_locationChangingHandlers[0], context);

                if (handlerTask.IsFaulted)
                {
                    await handlerTask;
                    return false; // Unreachable because the previous line will throw.
                }

                if (context.DidPreventNavigation)
                {
                    return false;
                }

                if (!handlerTask.IsCompletedSuccessfully)
                {
                    await handlerTask.AsTask().WaitAsync(cancellationToken);
                }
            }
            else
            {
                var locationChangingHandlersCopy = ArrayPool<Func<LocationChangingContext, ValueTask>>.Shared.Rent(handlerCount);

                try
                {
                    _locationChangingHandlers.CopyTo(locationChangingHandlersCopy);

                    var locationChangingTasks = new HashSet<Task>();

                    for (var i = 0; i < handlerCount; i++)
                    {
                        var handlerTask = InvokeLocationChangingHandlerAsync(locationChangingHandlersCopy[i], context);

                        if (handlerTask.IsFaulted)
                        {
                            await handlerTask;
                            return false; // Unreachable because the previous line will throw.
                        }

                        if (context.DidPreventNavigation)
                        {
                            return false;
                        }

                        locationChangingTasks.Add(handlerTask.AsTask());
                    }

                    while (locationChangingTasks.Count != 0)
                    {
                        var completedHandlerTask = await Task.WhenAny(locationChangingTasks).WaitAsync(cancellationToken);

                        if (completedHandlerTask.IsFaulted)
                        {
                            await completedHandlerTask;
                            return false; // Unreachable because the previous line will throw.
                        }

                        if (context.DidPreventNavigation)
                        {
                            return false;
                        }

                        locationChangingTasks.Remove(completedHandlerTask);
                    }
                }
                finally
                {
                    ArrayPool<Func<LocationChangingContext, ValueTask>>.Shared.Return(locationChangingHandlersCopy);
                }
            }

            return !context.DidPreventNavigation;
        }
        catch (TaskCanceledException ex)
        {
            if (ex.CancellationToken == cancellationToken)
            {
                // This navigation was in progress when a successive navigation occurred.
                // We treat this as a canceled navigation.
                return false;
            }

            throw;
        }
        finally
        {
            cts.Cancel();
            cts.Dispose();

            if (_locationChangingCts == cts)
            {
                _locationChangingCts = null;
            }
        }
    }

    private async ValueTask InvokeLocationChangingHandlerAsync(Func<LocationChangingContext, ValueTask> handler, LocationChangingContext context)
    {
        try
        {
            await handler(context);
        }
        catch (OperationCanceledException)
        {
            // Ignore exceptions caused by cancellations.
        }
        catch (Exception ex)
        {
            HandleLocationChangingHandlerException(ex, context);
        }
    }

    /// <summary>
    /// Handles exceptions thrown in location changing handlers.
    /// </summary>
    /// <param name="ex">The exception to handle.</param>
    /// <param name="context">The context passed to the handler.</param>
    protected virtual void HandleLocationChangingHandlerException(Exception ex, LocationChangingContext context)
        => throw new InvalidOperationException($"To support navigation locks, {GetType().Name} must override {nameof(HandleLocationChangingHandlerException)}");

    /// <summary>
    /// Sets whether navigation is currently locked. If it is, then implementations should not update <see cref="Uri"/> and call
    /// <see cref="NotifyLocationChanged(bool)"/> until they have first confirmed the navigation by calling
    /// <see cref="NotifyLocationChangingAsync(string, string?, bool)"/>.
    /// </summary>
    /// <param name="value">Whether navigation is currently locked.</param>
    protected virtual void SetNavigationLockState(bool value)
        => throw new NotSupportedException($"To support navigation locks, {GetType().Name} must override {nameof(SetNavigationLockState)}");

    /// <summary>
    /// Registers a handler to process incoming navigation events.
    /// </summary>
    /// <param name="locationChangingHandler">The handler to process incoming navigation events.</param>
    /// <returns>An <see cref="IDisposable"/> that can be disposed to unregister the location changing handler.</returns>
    public IDisposable RegisterLocationChangingHandler(Func<LocationChangingContext, ValueTask> locationChangingHandler)
    {
        AssertInitialized();

        var isFirstHandler = _locationChangingHandlers.Count == 0;

        _locationChangingHandlers.Add(locationChangingHandler);

        if (isFirstHandler)
        {
            SetNavigationLockState(true);
        }

        return new LocationChangingRegistration(locationChangingHandler, this);
    }

    private void RemoveLocationChangingHandler(Func<LocationChangingContext, ValueTask> locationChangingHandler)
    {
        AssertInitialized();

        if (_locationChangingHandlers.Remove(locationChangingHandler) && _locationChangingHandlers.Count == 0)
        {
            SetNavigationLockState(false);
        }
    }

    private void AssertInitialized()
    {
        if (!_isInitialized)
        {
            EnsureInitialized();
        }

        if (!_isInitialized)
        {
            throw new InvalidOperationException($"'{GetType().Name}' has not been initialized.");
        }
    }

    private static bool TryGetLengthOfBaseUriPrefix(Uri baseUri, string uri, out int length)
    {
        if (uri.StartsWith(baseUri.OriginalString, StringComparison.Ordinal))
        {
            // The absolute URI must be of the form "{baseUri}something" (where
            // baseUri ends with a slash), and from that we return "something"
            length = baseUri.OriginalString.Length;
            return true;
        }

        var pathEndIndex = uri.AsSpan().IndexOfAny('#', '?');
        var uriPathOnly = pathEndIndex < 0 ? uri : uri.AsSpan(0, pathEndIndex);
        if (baseUri.OriginalString.EndsWith('/') && uriPathOnly.Equals(baseUri.OriginalString.AsSpan(0, baseUri.OriginalString.Length - 1), StringComparison.Ordinal))
        {
            // Special case: for the base URI "/something/", if you're at
            // "/something" then treat it as if you were at "/something/" (i.e.,
            // with the trailing slash). It's a bit ambiguous because we don't know
            // whether the server would return the same page whether or not the
            // slash is present, but ASP.NET Core at least does by default when
            // using PathBase.
            length = baseUri.OriginalString.Length - 1;
            return true;
        }

        length = 0;
        return false;
    }

    private static void Validate(Uri? baseUri, string uri)
    {
        if (baseUri == null || uri == null)
        {
            return;
        }

        if (!TryGetLengthOfBaseUriPrefix(baseUri, uri, out _))
        {
            var message = $"The URI '{uri}' is not contained by the base URI '{baseUri}'.";
            throw new ArgumentException(message);
        }
    }

    private sealed class LocationChangingRegistration : IDisposable
    {
        private readonly Func<LocationChangingContext, ValueTask> _handler;
        private readonly NavigationManager _navigationManager;

        public LocationChangingRegistration(Func<LocationChangingContext, ValueTask> handler, NavigationManager navigationManager)
        {
            _handler = handler;
            _navigationManager = navigationManager;
        }

        public void Dispose()
        {
            _navigationManager.RemoveLocationChangingHandler(_handler);
        }
    }
}<|MERGE_RESOLUTION|>--- conflicted
+++ resolved
@@ -203,7 +203,6 @@
 
     private void NotFoundCore()
     {
-<<<<<<< HEAD
         if (_notFound == null)
         {
             // global router doesn't exist, no events were registered
@@ -211,11 +210,8 @@
         }
         else
         {
-            _notFound.Invoke(this, new EventArgs());
-        }
-=======
-        _notFound?.Invoke(this, new NotFoundEventArgs());
->>>>>>> 6d45973e
+            _notFound.Invoke(this, new NotFoundEventArgs());
+        }
     }
 
     /// <summary>
