--- conflicted
+++ resolved
@@ -1,10 +1,7 @@
-<<<<<<< HEAD
-import { MonoObject, MonoString, MonoArray } from 'dotnet';
-=======
 // Licensed to the .NET Foundation under one or more agreements.
 // The .NET Foundation licenses this file to you under the MIT license.
 
->>>>>>> 231cc287
+import { MonoObject, MonoString, MonoArray } from 'dotnet';
 import { WebAssemblyResourceLoader } from './WebAssemblyResourceLoader';
 
 export interface Platform {
