import { DotNet } from '@microsoft/dotnet-js-interop';
import { Blazor } from './GlobalExports';
import { HubConnectionBuilder, HubConnection, HttpTransportType } from '@microsoft/signalr';
import { MessagePackHubProtocol } from '@microsoft/signalr-protocol-msgpack';
import { showErrorNotification } from './BootErrors';
import { shouldAutoStart } from './BootCommon';
import { RenderQueue } from './Platform/Circuits/RenderQueue';
import { ConsoleLogger } from './Platform/Logging/Loggers';
import { LogLevel, Logger } from './Platform/Logging/Logger';
import { CircuitDescriptor } from './Platform/Circuits/CircuitManager';
import { resolveOptions, CircuitStartOptions } from './Platform/Circuits/CircuitStartOptions';
import { DefaultReconnectionHandler } from './Platform/Circuits/DefaultReconnectionHandler';
import { attachRootComponentToLogicalElement } from './Rendering/Renderer';
import { discoverComponents, discoverPersistedState, ServerComponentDescriptor } from './Services/ComponentDescriptorDiscovery';
import { sendJSDataStream } from './Platform/Circuits/CircuitStreamingInterop';
import { fetchAndInvokeInitializers } from './JSInitializers/JSInitializers.Server';

let renderingFailed = false;
let started = false;

async function boot(userOptions?: Partial<CircuitStartOptions>): Promise<void> {
  if (started) {
    throw new Error('Blazor has already started.');
  }
  started = true;

  // Establish options to be used
  const options = resolveOptions(userOptions);
  const jsInitializer = await fetchAndInvokeInitializers(options);

  const logger = new ConsoleLogger(options.logLevel);

  Blazor.reconnect = async (existingConnection?: HubConnection): Promise<boolean> => {
    if (renderingFailed) {
      // We can't reconnect after a failure, so exit early.
      return false;
    }

    const reconnection = existingConnection || await initializeConnection(options, logger, circuit);
    if (!(await circuit.reconnect(reconnection))) {
      logger.log(LogLevel.Information, 'Reconnection attempt to the circuit was rejected by the server. This may indicate that the associated state is no longer available on the server.');
      return false;
    }

    options.reconnectionHandler!.onConnectionUp();

    return true;
  };
  Blazor.defaultReconnectionHandler = new DefaultReconnectionHandler(logger);

  options.reconnectionHandler = options.reconnectionHandler || Blazor.defaultReconnectionHandler;
  logger.log(LogLevel.Information, 'Starting up Blazor server-side application.');

  const components = discoverComponents(document, 'server') as ServerComponentDescriptor[];
  const appState = discoverPersistedState(document);
  const circuit = new CircuitDescriptor(components, appState || '');

  const initialConnection = await initializeConnection(options, logger, circuit);
  const circuitStarted = await circuit.startCircuit(initialConnection);
  if (!circuitStarted) {
    logger.log(LogLevel.Error, 'Failed to start the circuit.');
    return;
  }

  let disconnectSent = false;
  const cleanup = () => {
    if (!disconnectSent) {
      const data = new FormData();
      const circuitId = circuit.circuitId!;
      data.append('circuitId', circuitId);
      disconnectSent = navigator.sendBeacon('_blazor/disconnect', data);
    }
  };

  Blazor.disconnect = cleanup;

  window.addEventListener('unload', cleanup, { capture: false, once: true });

  logger.log(LogLevel.Information, 'Blazor server-side application started.');

  jsInitializer.invokeAfterStartedCallbacks(Blazor);
}

async function initializeConnection(options: CircuitStartOptions, logger: Logger, circuit: CircuitDescriptor): Promise<HubConnection> {
  const hubProtocol = new MessagePackHubProtocol();
  (hubProtocol as unknown as { name: string }).name = 'blazorpack';

  const connectionBuilder = new HubConnectionBuilder()
    .withUrl('_blazor', HttpTransportType.WebSockets)
    .withHubProtocol(hubProtocol);

  options.configureSignalR(connectionBuilder);

  const connection = connectionBuilder.build();

  // Configure navigation via SignalR
  Blazor._internal.navigationManager.listenForNavigationEvents((uri: string, intercepted: boolean): Promise<void> => {
    return connection.send('OnLocationChanged', uri, intercepted);
  });

  connection.on('JS.AttachComponent', (componentId, selector) => attachRootComponentToLogicalElement(0, circuit.resolveElement(selector), componentId, false));
  connection.on('JS.BeginInvokeJS', DotNet.jsCallDispatcher.beginInvokeJSFromDotNet);
  connection.on('JS.EndInvokeDotNet', DotNet.jsCallDispatcher.endInvokeDotNetFromJS);
  connection.on('JS.ReceiveByteArray', DotNet.jsCallDispatcher.receiveByteArray);

  connection.on('JS.BeginTransmitStream', (streamId: number) => {
    const readableStream = new ReadableStream({
      start(controller) {
        connection.stream('SendDotNetStreamToJS', streamId).subscribe({
          next: (chunk: Uint8Array) => controller.enqueue(chunk),
          complete: () => controller.close(),
          error: (err) => controller.error(err),
        });
      }
    });

    DotNet.jsCallDispatcher.supplyDotNetStream(streamId, readableStream);
  });

  const renderQueue = RenderQueue.getOrCreate(logger);
  connection.on('JS.RenderBatch', (batchId: number, batchData: Uint8Array) => {
    logger.log(LogLevel.Debug, `Received render batch with id ${batchId} and ${batchData.byteLength} bytes.`);
    renderQueue.processBatch(batchId, batchData, connection);
  });

  connection.onclose(error => !renderingFailed && options.reconnectionHandler!.onConnectionDown(options.reconnectionOptions, error));
  connection.on('JS.Error', error => {
    renderingFailed = true;
    unhandledError(connection, error, logger);
    showErrorNotification();
  });

  Blazor._internal.forceCloseConnection = () => connection.stop();

  Blazor._internal.sendJSDataStream = (data: ArrayBufferView | Blob, streamId: number, chunkSize: number) => sendJSDataStream(connection, data, streamId, chunkSize);

  try {
    await connection.start();
  } catch (ex) {
    unhandledError(connection, ex as Error, logger);

    if (!isNestedError(ex)) {
      showErrorNotification();
    } else if (ex.innerErrors && ex.innerErrors.some(e => e.errorType === 'UnsupportedTransportError' && e.transport === HttpTransportType.WebSockets)) {
      showErrorNotification('Unable to connect, please ensure you are using an updated browser that supports WebSockets.');
    } else if (ex.innerErrors && ex.innerErrors.some(e => e.errorType === 'FailedToStartTransportError' && e.transport === HttpTransportType.WebSockets)) {
      showErrorNotification('Unable to connect, please ensure WebSockets are available. A VPN or proxy may be blocking the connection.');
    } else if (ex.innerErrors && ex.innerErrors.some(e => e.errorType === 'DisabledTransportError' && e.transport === HttpTransportType.LongPolling)) {
      logger.log(LogLevel.Error, 'Unable to initiate a SignalR connection to the server. This might be because the server is not configured to support WebSockets. To troubleshoot this, visit https://aka.ms/blazor-server-websockets-error.');
      showErrorNotification();
<<<<<<< HEAD
    } else if (ex.errorType === 'FailedToNegotiateWithServerError') {
      // Connection with the server has been interrupted, and we're in the process of reconnecting.
      // Throw this exception so it can be handled at the reconnection layer, and don't show the
      // error notification.
      throw ex;
    } else {
      showErrorNotification();
=======
>>>>>>> 18215f90
    }
  }

  DotNet.attachDispatcher({
    beginInvokeDotNetFromJS: (callId, assemblyName, methodIdentifier, dotNetObjectId, argsJson): void => {
      connection.send('BeginInvokeDotNetFromJS', callId ? callId.toString() : null, assemblyName, methodIdentifier, dotNetObjectId || 0, argsJson);
    },
    endInvokeJSFromDotNet: (asyncHandle, succeeded, argsJson): void => {
      connection.send('EndInvokeJSFromDotNet', asyncHandle, succeeded, argsJson);
    },
    sendByteArray: (id: number, data: Uint8Array): void => {
      connection.send('ReceiveByteArray', id, data);
    },
  });

  return connection;

  function isNestedError(error: any): error is AggregateError {
    return error && ('innerErrors' in error);
  }
}

type AggregateError = Error & { innerErrors: { errorType: string, transport: HttpTransportType }[] };

function unhandledError(connection: HubConnection, err: Error, logger: Logger): void {
  logger.log(LogLevel.Error, err);

  // Disconnect on errors.
  //
  // Trying to call methods on the connection after its been closed will throw.
  if (connection) {
    connection.stop();
  }
}

Blazor.start = boot;

if (shouldAutoStart()) {
  boot();
}<|MERGE_RESOLUTION|>--- conflicted
+++ resolved
@@ -138,8 +138,13 @@
     await connection.start();
   } catch (ex) {
     unhandledError(connection, ex as Error, logger);
-
-    if (!isNestedError(ex)) {
+    
+    if (ex.errorType === 'FailedToNegotiateWithServerError') {
+      // Connection with the server has been interrupted, and we're in the process of reconnecting.
+      // Throw this exception so it can be handled at the reconnection layer, and don't show the
+      // error notification.
+      throw ex;
+    } else if (!isNestedError(ex)) {
       showErrorNotification();
     } else if (ex.innerErrors && ex.innerErrors.some(e => e.errorType === 'UnsupportedTransportError' && e.transport === HttpTransportType.WebSockets)) {
       showErrorNotification('Unable to connect, please ensure you are using an updated browser that supports WebSockets.');
@@ -148,16 +153,6 @@
     } else if (ex.innerErrors && ex.innerErrors.some(e => e.errorType === 'DisabledTransportError' && e.transport === HttpTransportType.LongPolling)) {
       logger.log(LogLevel.Error, 'Unable to initiate a SignalR connection to the server. This might be because the server is not configured to support WebSockets. To troubleshoot this, visit https://aka.ms/blazor-server-websockets-error.');
       showErrorNotification();
-<<<<<<< HEAD
-    } else if (ex.errorType === 'FailedToNegotiateWithServerError') {
-      // Connection with the server has been interrupted, and we're in the process of reconnecting.
-      // Throw this exception so it can be handled at the reconnection layer, and don't show the
-      // error notification.
-      throw ex;
-    } else {
-      showErrorNotification();
-=======
->>>>>>> 18215f90
     }
   }
 
