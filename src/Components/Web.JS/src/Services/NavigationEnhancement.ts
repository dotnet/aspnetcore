// Licensed to the .NET Foundation under one or more agreements.
// The .NET Foundation licenses this file to you under the MIT license.

import { synchronizeDomContent } from '../Rendering/DomMerging/DomSync';
import { handleClickForNavigationInterception, hasInteractiveRouter } from './NavigationUtils';

/*
In effect, we have two separate client-side navigation mechanisms:

[1] Interactive client-side routing. This is the traditional Blazor Server/WebAssembly navigation mechanism for SPAs.
    It is enabled whenever you have a <Router/> rendering as interactive. This intercepts all navigation within the
    base href URI space and tries to display a corresponding [Route] component or the NotFoundContent.
[2] Progressively-enhanced navigation. This is a new mechanism in .NET 8 and is only relevant for multi-page apps.
    It is enabled when you load blazor.web.js and don't have an interactive <Router/>. This intercepts navigation within
    the base href URI space and tries to load it via a `fetch` request and DOM syncing.

Only one of these can be enabled at a time, otherwise both would be trying to intercept click/popstate and act on them.
In fact even if we made the event handlers able to coexist, the two together would still not produce useful behaviors because
[1] implies you have a <Router/>, and that will try to supply UI content for all pages or NotFoundContent if the URL doesn't
match a [Route] component, so there would be nothing left for [2] to handle.

So, whenever [1] is enabled, we automatically disable [2].

However, a single site can use both [1] and [2] on different URLs.
 - You can navigate from [1] to [2] by setting up the interactive <Router/> not to know about any [Route] components in your MPA,
   and so it will fall back on a full-page load to get from the SPA URLs to the MPA URLs.
 - You can navigate from [2] to [1] in that it just works by default. A <Router/> can be added dynamically and will then take
   over and disable [2].

Note that we don't reference NavigationManager.ts from NavigationEnhancement.ts or vice-versa. This is to ensure we could produce
different bundles that only contain minimal content.
*/

let currentEnhancedNavigationAbortController: AbortController | null;
let navigationEnhancementCallbacks: NavigationEnhancementCallbacks;

export interface NavigationEnhancementCallbacks {
  beforeDocumentUpdated: (isNodeExcludedFromUpdate?: ((node: Node) => boolean)) => void;
  afterDocumentUpdated: () => void;
}

export function attachProgressivelyEnhancedNavigationListener(callbacks: NavigationEnhancementCallbacks) {
  navigationEnhancementCallbacks = callbacks;
  document.addEventListener('click', onDocumentClick);
  document.addEventListener('submit', onDocumentSubmit);
  window.addEventListener('popstate', onPopState);
}

export function detachProgressivelyEnhancedNavigationListener() {
  document.removeEventListener('click', onDocumentClick);
  document.removeEventListener('submit', onDocumentSubmit);
  window.removeEventListener('popstate', onPopState);
}

function onDocumentClick(event: MouseEvent) {
  if (hasInteractiveRouter()) {
    return;
  }

  handleClickForNavigationInterception(event, absoluteInternalHref => {
    history.pushState(null, /* ignored title */ '', absoluteInternalHref);
    performEnhancedPageLoad(absoluteInternalHref);
  });
}

function onPopState(state: PopStateEvent) {
  if (hasInteractiveRouter()) {
    return;
  }

  performEnhancedPageLoad(location.href);
}

function onDocumentSubmit(event: SubmitEvent) {
  if (hasInteractiveRouter() || event.defaultPrevented) {
    return;
  }

  // We need to be careful not to interfere with existing interactive forms. As it happens, EventDelegator always
  // uses a capturing event handler for 'submit', so it will necessarily run before this handler, and so we won't
  // even get here if there's an interactive submit (because it will have set defaultPrevented which we check above).
  // However if we ever change that, we would need to change this code to integrate properly with EventDelegator
  // to make sure this handler only ever runs after interactive handlers.
  const formElem = event.target;
  if (formElem instanceof HTMLFormElement) {
    event.preventDefault();

    const url = new URL(formElem.action);
    const fetchOptions: RequestInit = { method: formElem.method };
    const formData = new FormData(formElem);

    // Replicate the normal behavior of appending the submitter name/value to the form data
    const submitter = event.submitter as HTMLButtonElement;
    if (submitter && submitter.name) {
      formData.append(submitter.name, submitter.value);
    }

    if (fetchOptions.method === 'get') { // method is always returned as lowercase
      url.search = new URLSearchParams(formData as any).toString();
    } else {
      fetchOptions.body = formData;
    }

    performEnhancedPageLoad(url.toString(), fetchOptions);
  }
}

export async function performEnhancedPageLoad(internalDestinationHref: string, fetchOptions?: RequestInit) {
  // First, stop any preceding enhanced page load
  currentEnhancedNavigationAbortController?.abort();

  // Now request the new page via fetch, and a special header that tells the server we want it to inject
  // framing boundaries to distinguish the initial document and each subsequent streaming SSR update.
  currentEnhancedNavigationAbortController = new AbortController();
  const abortSignal = currentEnhancedNavigationAbortController.signal;
  const responsePromise = fetch(internalDestinationHref, Object.assign({
    signal: abortSignal,
    headers: { 'blazor-enhanced-nav': 'on' },
  }, fetchOptions));
  await getResponsePartsWithFraming(responsePromise, abortSignal,
    (response, initialContent) => {
      if (response.redirected) {
        // We already followed a redirection, so update the current URL to match the redirected destination, just like for normal navigation redirections
        history.replaceState(null, '', response.url);
        internalDestinationHref = response.url;
      }

      const responseContentType = response.headers.get('content-type');
      if (responseContentType?.startsWith('text/html') && initialContent) {
        // For HTML responses, regardless of the status code, display it
        const parsedHtml = new DOMParser().parseFromString(initialContent, 'text/html');
        navigationEnhancementCallbacks.beforeDocumentUpdated();
        synchronizeDomContent(document, parsedHtml);
<<<<<<< HEAD
        navigationEnhancementCallbacks.afterDocumentUpdated();
      } else if (responseContentType?.startsWith('text/')) {
=======
      } else if (responseContentType?.startsWith('text/') && initialContent) {
>>>>>>> 900cd376
        // For any other text-based content, we'll just display it, because that's what
        // would happen if this was a non-enhanced request.
        navigationEnhancementCallbacks.beforeDocumentUpdated();
        replaceDocumentWithPlainText(initialContent);
        navigationEnhancementCallbacks.afterDocumentUpdated();
      } else if ((response.status < 200 || response.status >= 300) && !initialContent) {
        // For any non-success response that has no content at all, make up our own error UI
        navigationEnhancementCallbacks.beforeDocumentUpdated();
        replaceDocumentWithPlainText(`Error: ${response.status} ${response.statusText}`);
        navigationEnhancementCallbacks.afterDocumentUpdated();
      } else {
        // For any other response, it's not HTML and we don't know what to do. It might be plain text,
        // or an image, or something else.
        if (!fetchOptions?.method || fetchOptions.method === 'get') {
          // If it's a get request, we'll trust that it's idempotent and cheap enough to request
          // a second time, so we can fall back on a full reload.
          // The ? trick here is the same workaround as described in #10839, and without it, the user
          // would not be able to use the back button afterwards.
          history.replaceState(null, '', internalDestinationHref + '?');
          location.replace(internalDestinationHref);
        } else {
          // For non-get requests, we can't safely re-request, so just treat it as an error
          navigationEnhancementCallbacks.beforeDocumentUpdated();
          replaceDocumentWithPlainText(`Error: ${fetchOptions.method} request to ${internalDestinationHref} returned non-HTML content of type ${responseContentType || 'unspecified'}.`);
          navigationEnhancementCallbacks.afterDocumentUpdated();
        }
      }
    },
    (streamingElementMarkup) => {
      const fragment = document.createRange().createContextualFragment(streamingElementMarkup);
      while (fragment.firstChild) {
        document.body.appendChild(fragment.firstChild);
      }
    });

  if (!abortSignal.aborted) {
    // The whole response including any streaming SSR is now finished, and it was not aborted (no other navigation
    // has since started). So finally, recreate the native "scroll to hash" behavior.
    const hashPosition = internalDestinationHref.indexOf('#');
    if (hashPosition >= 0) {
      const hash = internalDestinationHref.substring(hashPosition + 1);
      const targetElem = document.getElementById(hash);
      targetElem?.scrollIntoView();
    }
  }
}

async function getResponsePartsWithFraming(responsePromise: Promise<Response>, abortSignal: AbortSignal, onInitialDocument: (response: Response, initialDocumentText: string) => void, onStreamingElement: (streamingElementMarkup) => void) {
  let response: Response;

  try {
    response = await responsePromise;

    const externalRedirectionUrl = response.headers.get('blazor-enhanced-nav-redirect-location');
    if (externalRedirectionUrl) {
      location.replace(externalRedirectionUrl);
      return;
    }

    if (!response.body) { // Not sure how this can happen, but the TypeScript annotations suggest it can
      onInitialDocument(response, '');
      return;
    }

    const frameBoundary = response.headers.get('ssr-framing');
    if (!frameBoundary) {
      // Shouldn't happen, but perhaps some proxy stripped the headers. In that case we just won't respect streaming and will
      // wait for the whole response.
      const allResponseText = await response.text();
      onInitialDocument(response, allResponseText);
      return;
    }

    // This is going to be a framed response, so split it into chunks based on our framing boundaries
    let isFirstFramedChunk = true;
    await response.body
      .pipeThrough(new TextDecoderStream())
      .pipeThrough(splitStream(`<!--${frameBoundary}-->`))
      .pipeTo(new WritableStream({
        write(chunk) {
          // Inside here, we know the chunks correspond precisely to frames within our message framing mechanism.
          // The first one is always the initial document that we will merge into the existing DOM. All subsequent ones
          // are blocks of <blazor-ssr>...</blazor-ssr> markup whose insertion would trigger a streaming SSR DOM update.
          if (isFirstFramedChunk) {
            isFirstFramedChunk = false;
            onInitialDocument(response, chunk);
          } else {
            onStreamingElement(chunk);
          }
        }
      }));
  } catch (ex) {
    if ((ex as Error).name === 'AbortError' && abortSignal.aborted) {
      // Not an error. This happens if a different navigation started before this one completed.
      return;
    } else {
      throw ex;
    }
  }
}

export function replaceDocumentWithPlainText(text: string) {
  document.documentElement.textContent = text;
  const docStyle = document.documentElement.style;
  docStyle.fontFamily = 'consolas, monospace';
  docStyle.whiteSpace = 'pre-wrap';
  docStyle.padding = '1rem';
}

function splitStream(frameBoundaryMarker: string) {
  let buffer = '';

  return new TransformStream({
    transform(chunk, controller) {
      buffer += chunk;

      // Only call 'split' if we can see at least one marker, and only look for it within the new content (allowing for it to split over chunks)
      if (buffer.indexOf(frameBoundaryMarker, buffer.length - chunk.length - frameBoundaryMarker.length) >= 0) {
        const frames = buffer.split(frameBoundaryMarker);
        frames.slice(0, -1).forEach(part => controller.enqueue(part));
        buffer = frames[frames.length - 1];
      }
    },
    flush(controller) {
      controller.enqueue(buffer);
    }
  });
}<|MERGE_RESOLUTION|>--- conflicted
+++ resolved
@@ -131,12 +131,8 @@
         const parsedHtml = new DOMParser().parseFromString(initialContent, 'text/html');
         navigationEnhancementCallbacks.beforeDocumentUpdated();
         synchronizeDomContent(document, parsedHtml);
-<<<<<<< HEAD
         navigationEnhancementCallbacks.afterDocumentUpdated();
-      } else if (responseContentType?.startsWith('text/')) {
-=======
       } else if (responseContentType?.startsWith('text/') && initialContent) {
->>>>>>> 900cd376
         // For any other text-based content, we'll just display it, because that's what
         // would happen if this was a non-enhanced request.
         navigationEnhancementCallbacks.beforeDocumentUpdated();
