--- conflicted
+++ resolved
@@ -53,15 +53,7 @@
   return true;
 }
 
-<<<<<<< HEAD
-function applyAttributeOrProperty(element: Element, attr: Attr) {
-  // If we need to assign a special property on the element, do so
-  tryApplySpecialProperty(element, attr.name, attr.value);
-
-  // Either way, also update the attribute
-=======
 function applyAttribute(element: Element, attr: Attr) {
->>>>>>> e81e73c3
   if (attr.namespaceURI) {
     element.setAttributeNS(attr.namespaceURI, attr.name, attr.value);
   } else {
