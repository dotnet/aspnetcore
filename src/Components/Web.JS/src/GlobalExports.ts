import { navigateTo, internalFunctions as navigationManagerInternalFunctions } from './Services/NavigationManager';
import { attachRootComponentToElement } from './Rendering/Renderer';
import { domFunctions } from './DomWrapper';
<<<<<<< HEAD
import { setProfilingEnabled } from './Platform/Profiling';
import { Virtualize } from './Virtualize';
=======
>>>>>>> 6f7a3dfd

// Make the following APIs available in global scope for invocation from JS
window['Blazor'] = {
  navigateTo,

  _internal: {
    attachRootComponentToElement,
    navigationManager: navigationManagerInternalFunctions,
    domWrapper: domFunctions,
<<<<<<< HEAD
    setProfilingEnabled: setProfilingEnabled,
    Virtualize,
=======
>>>>>>> 6f7a3dfd
  },
};<|MERGE_RESOLUTION|>--- conflicted
+++ resolved
@@ -1,11 +1,7 @@
 import { navigateTo, internalFunctions as navigationManagerInternalFunctions } from './Services/NavigationManager';
 import { attachRootComponentToElement } from './Rendering/Renderer';
 import { domFunctions } from './DomWrapper';
-<<<<<<< HEAD
-import { setProfilingEnabled } from './Platform/Profiling';
 import { Virtualize } from './Virtualize';
-=======
->>>>>>> 6f7a3dfd
 
 // Make the following APIs available in global scope for invocation from JS
 window['Blazor'] = {
@@ -15,10 +11,6 @@
     attachRootComponentToElement,
     navigationManager: navigationManagerInternalFunctions,
     domWrapper: domFunctions,
-<<<<<<< HEAD
-    setProfilingEnabled: setProfilingEnabled,
     Virtualize,
-=======
->>>>>>> 6f7a3dfd
   },
 };