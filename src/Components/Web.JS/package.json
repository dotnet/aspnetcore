{
  "name": "microsoft.aspnetcore.components.web.js",
  "private": true,
  "version": "0.0.1",
  "description": "",
  "main": "index.js",
  "scripts": {
    "preclean": "yarn install --mutex network",
    "clean": "node node_modules/rimraf/bin.js ./dist",
    "prebuild": "yarn run clean && yarn install --mutex network",
    "build": "yarn run build:debug && yarn run build:production",
    "build:debug": "cd src && node ../node_modules/webpack-cli/bin/cli.js --mode development --config ./webpack.config.js",
    "build:production": "cd src && node ../node_modules/webpack-cli/bin/cli.js --mode production --config ./webpack.config.js",
    "test": "jest"
  },
  "devDependencies": {
    "@aspnet/signalr": "link:../../SignalR/clients/ts/signalr",
    "@aspnet/signalr-protocol-msgpack": "link:../../SignalR/clients/ts/signalr-protocol-msgpack",
    "@dotnet/jsinterop": "https://dotnet.myget.org/F/aspnetcore-dev/npm/@dotnet/jsinterop/-/@dotnet/jsinterop-3.0.0-preview8.19367.2.tgz",
    "@types/emscripten": "0.0.31",
    "@types/jest": "^24.0.6",
    "@types/jsdom": "11.0.6",
    "@typescript-eslint/eslint-plugin": "^1.5.0",
    "@typescript-eslint/parser": "^1.5.0",
    "eslint": "^5.16.0",
<<<<<<< HEAD
    "jest": "^24.1.0",
    "rimraf": "^2.6.2",
=======
    "jest": "^24.8.0",
>>>>>>> c2967516
    "ts-jest": "^24.0.0",
    "ts-loader": "^4.4.1",
    "typescript": "^3.5.3",
    "webpack": "^4.36.1",
    "webpack-cli": "^3.3.6"
  },
  "resolutions": {
    "**/set-value": "^2.0.1"
  }
}<|MERGE_RESOLUTION|>--- conflicted
+++ resolved
@@ -23,12 +23,8 @@
     "@typescript-eslint/eslint-plugin": "^1.5.0",
     "@typescript-eslint/parser": "^1.5.0",
     "eslint": "^5.16.0",
-<<<<<<< HEAD
-    "jest": "^24.1.0",
+    "jest": "^24.8.0",
     "rimraf": "^2.6.2",
-=======
-    "jest": "^24.8.0",
->>>>>>> c2967516
     "ts-jest": "^24.0.0",
     "ts-loader": "^4.4.1",
     "typescript": "^3.5.3",
