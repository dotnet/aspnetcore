--- conflicted
+++ resolved
@@ -13,12 +13,8 @@
     // Place to specify ESLint rules. Can be used to overwrite rules specified from the extended configs
     // e.g. "@typescript-eslint/explicit-function-return-type": "off",
     "@typescript-eslint/indent": ["error", 2],
-<<<<<<< HEAD
-    "@typescript-eslint/no-use-before-define": ["off"],
-=======
     "@typescript-eslint/no-use-before-define": [ "off" ],
     "@typescript-eslint/no-unused-vars": ["error", { "varsIgnorePattern": "^_", "argsIgnorePattern": "^_" }],
->>>>>>> 518b8798
     "no-var": "error",
     "prefer-const": "error",
     "quotes": ["error", "single", { "avoidEscape": true }],
