// Licensed to the .NET Foundation under one or more agreements.
// The .NET Foundation licenses this file to you under the MIT license.

using Microsoft.CodeAnalysis;

namespace Microsoft.AspNetCore.Components.Analyzers;

[System.Diagnostics.CodeAnalysis.SuppressMessage("MicrosoftCodeAnalysisReleaseTracking", "RS2008:Enable analyzer release tracking")]
internal static class DiagnosticDescriptors
{
    // Note: The Razor Compiler (including Components features) use the RZ prefix for diagnostics, so there's currently
    // no change of clashing between that and the BL prefix used here.
    //
    // Tracking https://github.com/dotnet/aspnetcore/issues/10382 to rationalize this
    public static readonly DiagnosticDescriptor ComponentParameterSettersShouldBePublic = new DiagnosticDescriptor(
        "BL0001",
        new LocalizableResourceString(nameof(Resources.ComponentParameterSettersShouldBePublic_Title), Resources.ResourceManager, typeof(Resources)),
        new LocalizableResourceString(nameof(Resources.ComponentParameterSettersShouldBePublic_Format), Resources.ResourceManager, typeof(Resources)),
        "Encapsulation",
        DiagnosticSeverity.Error,
        isEnabledByDefault: true,
        description: new LocalizableResourceString(nameof(Resources.ComponentParameterSettersShouldBePublic_Description), Resources.ResourceManager, typeof(Resources)));

    public static readonly DiagnosticDescriptor ComponentParameterCaptureUnmatchedValuesMustBeUnique = new DiagnosticDescriptor(
        "BL0002",
        new LocalizableResourceString(nameof(Resources.ComponentParameterCaptureUnmatchedValuesMustBeUnique_Title), Resources.ResourceManager, typeof(Resources)),
        new LocalizableResourceString(nameof(Resources.ComponentParameterCaptureUnmatchedValuesMustBeUnique_Format), Resources.ResourceManager, typeof(Resources)),
        "Usage",
        DiagnosticSeverity.Warning,
        isEnabledByDefault: true,
        description: new LocalizableResourceString(nameof(Resources.ComponentParameterCaptureUnmatchedValuesMustBeUnique_Description), Resources.ResourceManager, typeof(Resources)));

    public static readonly DiagnosticDescriptor ComponentParameterCaptureUnmatchedValuesHasWrongType = new DiagnosticDescriptor(
        "BL0003",
        new LocalizableResourceString(nameof(Resources.ComponentParameterCaptureUnmatchedValuesHasWrongType_Title), Resources.ResourceManager, typeof(Resources)),
        new LocalizableResourceString(nameof(Resources.ComponentParameterCaptureUnmatchedValuesHasWrongType_Format), Resources.ResourceManager, typeof(Resources)),
        "Usage",
        DiagnosticSeverity.Warning,
        isEnabledByDefault: true,
        description: new LocalizableResourceString(nameof(Resources.ComponentParameterCaptureUnmatchedValuesHasWrongType_Description), Resources.ResourceManager, typeof(Resources)));

    public static readonly DiagnosticDescriptor ComponentParametersShouldBePublic = new DiagnosticDescriptor(
        "BL0004",
        new LocalizableResourceString(nameof(Resources.ComponentParameterShouldBePublic_Title), Resources.ResourceManager, typeof(Resources)),
        new LocalizableResourceString(nameof(Resources.ComponentParameterShouldBePublic_Format), Resources.ResourceManager, typeof(Resources)),
        "Encapsulation",
        DiagnosticSeverity.Error,
        isEnabledByDefault: true,
        description: new LocalizableResourceString(nameof(Resources.ComponentParametersShouldBePublic_Description), Resources.ResourceManager, typeof(Resources)));

    public static readonly DiagnosticDescriptor ComponentParametersShouldNotBeSetOutsideOfTheirDeclaredComponent = new DiagnosticDescriptor(
        "BL0005",
        new LocalizableResourceString(nameof(Resources.ComponentParameterShouldNotBeSetOutsideOfTheirDeclaredComponent_Title), Resources.ResourceManager, typeof(Resources)),
        new LocalizableResourceString(nameof(Resources.ComponentParameterShouldNotBeSetOutsideOfTheirDeclaredComponent_Format), Resources.ResourceManager, typeof(Resources)),
        "Usage",
        DiagnosticSeverity.Warning,
        isEnabledByDefault: true,
        description: new LocalizableResourceString(nameof(Resources.ComponentParameterShouldNotBeSetOutsideOfTheirDeclaredComponent_Description), Resources.ResourceManager, typeof(Resources)));

<<<<<<< HEAD
        public static readonly DiagnosticDescriptor DoNotUseRenderTreeTypes = new DiagnosticDescriptor(
            "BL0006",
            new LocalizableResourceString(nameof(Resources.DoNotUseRenderTreeTypes_Title), Resources.ResourceManager, typeof(Resources)),
            new LocalizableResourceString(nameof(Resources.DoNotUseRenderTreeTypes_Description), Resources.ResourceManager, typeof(Resources)),
            "Usage",
            DiagnosticSeverity.Warning,
            isEnabledByDefault: true,
            description: new LocalizableResourceString(nameof(Resources.DoNotUseRenderTreeTypes_Description), Resources.ResourceManager, typeof(Resources)));

        public static readonly DiagnosticDescriptor ComponentParametersShouldBeAutoProperies = new(
            "BL0007",
            new LocalizableResourceString(nameof(Resources.ComponentParametersShouldBeAutoProperties_Title), Resources.ResourceManager, typeof(Resources)),
            new LocalizableResourceString(nameof(Resources.ComponentParametersShouldBeAutoProperties_Message), Resources.ResourceManager, typeof(Resources)),
            "Usage",
            DiagnosticSeverity.Warning,
            isEnabledByDefault: true);
    }
=======
    public static readonly DiagnosticDescriptor DoNotUseRenderTreeTypes = new DiagnosticDescriptor(
        "BL0006",
        new LocalizableResourceString(nameof(Resources.DoNotUseRenderTreeTypes_Title), Resources.ResourceManager, typeof(Resources)),
        new LocalizableResourceString(nameof(Resources.DoNotUseRenderTreeTypes_Description), Resources.ResourceManager, typeof(Resources)),
        "Usage",
        DiagnosticSeverity.Warning,
        isEnabledByDefault: true,
        description: new LocalizableResourceString(nameof(Resources.DoNotUseRenderTreeTypes_Description), Resources.ResourceManager, typeof(Resources)));
>>>>>>> b89eba6c
}<|MERGE_RESOLUTION|>--- conflicted
+++ resolved
@@ -8,10 +8,6 @@
 [System.Diagnostics.CodeAnalysis.SuppressMessage("MicrosoftCodeAnalysisReleaseTracking", "RS2008:Enable analyzer release tracking")]
 internal static class DiagnosticDescriptors
 {
-    // Note: The Razor Compiler (including Components features) use the RZ prefix for diagnostics, so there's currently
-    // no change of clashing between that and the BL prefix used here.
-    //
-    // Tracking https://github.com/dotnet/aspnetcore/issues/10382 to rationalize this
     public static readonly DiagnosticDescriptor ComponentParameterSettersShouldBePublic = new DiagnosticDescriptor(
         "BL0001",
         new LocalizableResourceString(nameof(Resources.ComponentParameterSettersShouldBePublic_Title), Resources.ResourceManager, typeof(Resources)),
@@ -57,25 +53,6 @@
         isEnabledByDefault: true,
         description: new LocalizableResourceString(nameof(Resources.ComponentParameterShouldNotBeSetOutsideOfTheirDeclaredComponent_Description), Resources.ResourceManager, typeof(Resources)));
 
-<<<<<<< HEAD
-        public static readonly DiagnosticDescriptor DoNotUseRenderTreeTypes = new DiagnosticDescriptor(
-            "BL0006",
-            new LocalizableResourceString(nameof(Resources.DoNotUseRenderTreeTypes_Title), Resources.ResourceManager, typeof(Resources)),
-            new LocalizableResourceString(nameof(Resources.DoNotUseRenderTreeTypes_Description), Resources.ResourceManager, typeof(Resources)),
-            "Usage",
-            DiagnosticSeverity.Warning,
-            isEnabledByDefault: true,
-            description: new LocalizableResourceString(nameof(Resources.DoNotUseRenderTreeTypes_Description), Resources.ResourceManager, typeof(Resources)));
-
-        public static readonly DiagnosticDescriptor ComponentParametersShouldBeAutoProperies = new(
-            "BL0007",
-            new LocalizableResourceString(nameof(Resources.ComponentParametersShouldBeAutoProperties_Title), Resources.ResourceManager, typeof(Resources)),
-            new LocalizableResourceString(nameof(Resources.ComponentParametersShouldBeAutoProperties_Message), Resources.ResourceManager, typeof(Resources)),
-            "Usage",
-            DiagnosticSeverity.Warning,
-            isEnabledByDefault: true);
-    }
-=======
     public static readonly DiagnosticDescriptor DoNotUseRenderTreeTypes = new DiagnosticDescriptor(
         "BL0006",
         new LocalizableResourceString(nameof(Resources.DoNotUseRenderTreeTypes_Title), Resources.ResourceManager, typeof(Resources)),
@@ -84,5 +61,12 @@
         DiagnosticSeverity.Warning,
         isEnabledByDefault: true,
         description: new LocalizableResourceString(nameof(Resources.DoNotUseRenderTreeTypes_Description), Resources.ResourceManager, typeof(Resources)));
->>>>>>> b89eba6c
+
+    public static readonly DiagnosticDescriptor ComponentParametersShouldBeAutoProperies = new(
+        "BL0007",
+        new LocalizableResourceString(nameof(Resources.ComponentParametersShouldBeAutoProperties_Title), Resources.ResourceManager, typeof(Resources)),
+        new LocalizableResourceString(nameof(Resources.ComponentParametersShouldBeAutoProperties_Message), Resources.ResourceManager, typeof(Resources)),
+        "Usage",
+        DiagnosticSeverity.Warning,
+        isEnabledByDefault: true);
 }