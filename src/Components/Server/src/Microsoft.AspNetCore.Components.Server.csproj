﻿<Project Sdk="Microsoft.NET.Sdk">

  <PropertyGroup>
    <TargetFramework>netcoreapp3.0</TargetFramework>
    <Description>Runtime server features for ASP.NET Core Components.</Description>
    <IsAspNetCoreApp>true</IsAspNetCoreApp>
    <GenerateEmbeddedFilesManifest>true</GenerateEmbeddedFilesManifest>
    <GenerateDocumentationFile>true</GenerateDocumentationFile>
    <AllowUnsafeBlocks>true</AllowUnsafeBlocks>
    <NoWarn>CS0436;$(NoWarn)</NoWarn>
    <DefineConstants>$(DefineConstants);MESSAGEPACK_INTERNAL;COMPONENTS_SERVER</DefineConstants>
  </PropertyGroup>

  <ItemGroup>
    <Reference Include="Microsoft.AspNetCore.Components.Web" />
    <Reference Include="Microsoft.AspNetCore.DataProtection" />
    <Reference Include="Microsoft.AspNetCore.SignalR" />
    <Reference Include="Microsoft.AspNetCore.StaticFiles" />
    <Reference Include="Microsoft.Extensions.Caching.Memory" />
    <Reference Include="Microsoft.Extensions.FileProviders.Composite" />
    <Reference Include="Microsoft.Extensions.FileProviders.Embedded" />
<<<<<<< HEAD

    <!-- Add a project dependency without reference output assemblies to enforce build order -->
    <!-- Applying workaround for https://github.com/microsoft/msbuild/issues/2661 and https://github.com/dotnet/sdk/issues/952 -->
    <ProjectReference
      Include="..\..\Web.JS\Microsoft.AspNetCore.Components.Web.JS.npmproj"
      ReferenceOutputAssemblies="false"
      SkipGetTargetFrameworkProperties="true"
      UndefineProperties="TargetFramework"
      Private="false"
      Condition="'$(BuildNodeJS)' != 'false'" />
=======
    <Reference Include="Microsoft.Extensions.Logging" />
    <Reference Include="Microsoft.Extensions.ValueStopwatch.Sources" PrivateAssets="All" />
>>>>>>> 9f2b5344
  </ItemGroup>

  <PropertyGroup>
    <MessagePackRoot>$(RepoRoot)src\submodules\MessagePack-CSharp\src\MessagePack\</MessagePackRoot>
  </PropertyGroup>

  <ItemGroup>
    <Compile Include="$(ComponentsSharedSourceRoot)src\CacheHeaderSettings.cs" Link="Shared\CacheHeaderSettings.cs" />
    <Compile Include="$(ComponentsSharedSourceRoot)src\ArrayBuilder.cs" LinkBase="Circuits" />

    <Compile Include="$(RepoRoot)src\SignalR\common\Shared\BinaryMessageFormatter.cs" LinkBase="BlazorPack" />
    <Compile Include="$(RepoRoot)src\SignalR\common\Shared\BinaryMessageParser.cs" LinkBase="BlazorPack" />
    <Compile Include="$(RepoRoot)src\SignalR\common\Shared\MemoryBufferWriter.cs" LinkBase="BlazorPack" />

    <!-- MessagePack -->
    <Compile Include="$(MessagePackRoot)BufferWriter.cs" LinkBase="BlazorPack\MessagePack" />
    <Compile Include="$(MessagePackRoot)ExtensionHeader.cs" LinkBase="BlazorPack\MessagePack" />
    <Compile Include="$(MessagePackRoot)ExtensionResult.cs" LinkBase="BlazorPack\MessagePack" />
    <Compile Include="$(MessagePackRoot)MessagePackCode.cs" LinkBase="BlazorPack\MessagePack" />
    <Compile Include="$(MessagePackRoot)MessagePackReader.cs" LinkBase="BlazorPack\MessagePack" />
    <Compile Include="$(MessagePackRoot)MessagePackReader.Integers.cs" LinkBase="BlazorPack\MessagePack" />
    <Compile Include="$(MessagePackRoot)MessagePackWriter.cs" LinkBase="BlazorPack\MessagePack" />
    <Compile Include="$(MessagePackRoot)Nil.cs" LinkBase="BlazorPack\MessagePack" />
    <Compile Include="$(MessagePackRoot)FloatBits.cs" LinkBase="BlazorPack\MessagePack" />
    <Compile Include="$(MessagePackRoot)Internal\DateTimeConstants.cs" LinkBase="BlazorPack\MessagePack" />
    <Compile Include="$(MessagePackRoot)StringEncoding.cs" LinkBase="BlazorPack\MessagePack" />
    <Compile Include="$(MessagePackRoot)SequencePool.cs" LinkBase="BlazorPack\MessagePack" />
    <Compile Include="$(MessagePackRoot)SequenceReader.cs" LinkBase="BlazorPack\MessagePack" />
    <Compile Include="$(MessagePackRoot)SequenceReaderExtensions.cs" LinkBase="BlazorPack\MessagePack" />
  </ItemGroup>

  <PropertyGroup>
    <BlazorServerJSFile>..\..\Web.JS\dist\$(Configuration)\blazor.server.js</BlazorServerJSFile>
  </PropertyGroup>

  <ItemGroup>
    <EmbeddedResource Include="$(BlazorServerJSFile)" LogicalName="_framework/%(Filename)%(Extension)" />
    <EmbeddedResource Include="$(BlazorServerJSFile).map" LogicalName="_framework/%(Filename)%(Extension)" Condition="Exists('$(BlazorServerJSFile).map')" />
  </ItemGroup>

</Project><|MERGE_RESOLUTION|>--- conflicted
+++ resolved
@@ -19,7 +19,8 @@
     <Reference Include="Microsoft.Extensions.Caching.Memory" />
     <Reference Include="Microsoft.Extensions.FileProviders.Composite" />
     <Reference Include="Microsoft.Extensions.FileProviders.Embedded" />
-<<<<<<< HEAD
+    <Reference Include="Microsoft.Extensions.Logging" />
+    <Reference Include="Microsoft.Extensions.ValueStopwatch.Sources" PrivateAssets="All" />
 
     <!-- Add a project dependency without reference output assemblies to enforce build order -->
     <!-- Applying workaround for https://github.com/microsoft/msbuild/issues/2661 and https://github.com/dotnet/sdk/issues/952 -->
@@ -30,10 +31,6 @@
       UndefineProperties="TargetFramework"
       Private="false"
       Condition="'$(BuildNodeJS)' != 'false'" />
-=======
-    <Reference Include="Microsoft.Extensions.Logging" />
-    <Reference Include="Microsoft.Extensions.ValueStopwatch.Sources" PrivateAssets="All" />
->>>>>>> 9f2b5344
   </ItemGroup>
 
   <PropertyGroup>
