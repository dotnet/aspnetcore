--- conflicted
+++ resolved
@@ -83,11 +83,7 @@
         services.AddScoped<INavigationInterception, RemoteNavigationInterception>();
         services.AddScoped<IScrollToLocationHash, RemoteScrollToLocationHash>();
         services.TryAddScoped<AuthenticationStateProvider, ServerAuthenticationStateProvider>();
-<<<<<<< HEAD
-        services.TryAddScoped<RouteDataProvider>();
-=======
         services.TryAddScoped<DefaultRouteDataProvider>();
->>>>>>> 5f3fc803
 
         services.TryAddEnumerable(ServiceDescriptor.Singleton<IConfigureOptions<CircuitOptions>, CircuitOptionsJSInteropDetailedErrorsConfiguration>());
         services.TryAddEnumerable(ServiceDescriptor.Singleton<IConfigureOptions<CircuitOptions>, CircuitOptionsJavaScriptInitializersConfiguration>());
