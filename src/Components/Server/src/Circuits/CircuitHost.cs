--- conflicted
+++ resolved
@@ -445,7 +445,6 @@
             }
         }
 
-<<<<<<< HEAD
         public async Task<int> SendDotNetStreamAsync(DotNetStreamReference dotNetStreamReference, long streamId, byte[] buffer)
         {
             AssertInitialized();
@@ -496,51 +495,6 @@
             }
         }
 
-        // DispatchEvent is used in a fire-and-forget context, so it's responsible for its own
-        // error handling.
-        public async Task DispatchEvent(JsonElement eventDescriptorJson, JsonElement eventArgsJson)
-        {
-            AssertInitialized();
-            AssertNotDisposed();
-
-            WebEventData webEventData;
-            try
-            {
-                // JsonSerializerOptions are tightly bound to the JsonContext. Cache it on first use using a copy
-                // of the serializer settings.
-                webEventData = WebEventData.Parse(Renderer, JSRuntime.ReadJsonSerializerOptions(), eventDescriptorJson, eventArgsJson);
-            }
-            catch (Exception ex)
-            {
-                // Invalid event data is fatal. We expect a well-behaved client to send valid JSON.
-                Log.DispatchEventFailedToParseEventData(_logger, ex);
-                await TryNotifyClientErrorAsync(Client, GetClientErrorMessage(ex, "Bad input data."));
-                UnhandledException?.Invoke(this, new UnhandledExceptionEventArgs(ex, isTerminating: false));
-                return;
-            }
-
-            try
-            {
-                await Renderer.Dispatcher.InvokeAsync(() =>
-                {
-                    return Renderer.DispatchEventAsync(
-                        webEventData.EventHandlerId,
-                        webEventData.EventFieldInfo,
-                        webEventData.EventArgs);
-                });
-            }
-            catch (Exception ex)
-            {
-                // A failure in dispatching an event means that it was an attempt to use an invalid event id.
-                // A well-behaved client won't do this.
-                Log.DispatchEventFailedToDispatchEvent(_logger, webEventData.EventHandlerId.ToString(CultureInfo.InvariantCulture), ex);
-                await TryNotifyClientErrorAsync(Client, GetClientErrorMessage(ex, "Failed to dispatch event."));
-                UnhandledException?.Invoke(this, new UnhandledExceptionEventArgs(ex, isTerminating: false));
-            }
-        }
-
-=======
->>>>>>> b7528e52
         // OnLocationChangedAsync is used in a fire-and-forget context, so it's responsible for its own
         // error handling.
         public async Task OnLocationChangedAsync(string uri, bool intercepted)
