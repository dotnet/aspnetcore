--- conflicted
+++ resolved
@@ -105,20 +105,13 @@
                     await OnCircuitOpenedAsync(cancellationToken);
                     await OnConnectionUpAsync(cancellationToken);
 
-<<<<<<< HEAD
-                    // Here, we add each root component but don't await the returned tasks so that the
-                    // components can be processed in parallel.
-=======
                     // From this point onwards, JavaScript code can add root components if configured
                     await Renderer.InitializeJSComponentSupportAsync(
                         _options.RootComponents.JSComponents,
                         JSRuntime.ReadJsonSerializerOptions());
 
-                    // We add the root components *after* the circuit is flagged as open.
-                    // That's because AddComponentAsync waits for quiescence, which can take
-                    // arbitrarily long. In the meantime we might need to be receiving and
-                    // processing incoming JSInterop calls or similar.
->>>>>>> 350fab13
+                    // Here, we add each root component but don't await the returned tasks so that the
+                    // components can be processed in parallel.
                     var count = Descriptors.Count;
                     var pendingRenders = new Task[count];
                     for (var i = 0; i < count; i++)
