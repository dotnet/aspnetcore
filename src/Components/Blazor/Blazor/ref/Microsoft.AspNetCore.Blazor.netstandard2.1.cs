// Copyright (c) .NET Foundation. All rights reserved.
// Licensed under the Apache License, Version 2.0. See License.txt in the project root for license information.

namespace Microsoft.AspNetCore.Blazor
{
    [System.ComponentModel.EditorBrowsableAttribute(System.ComponentModel.EditorBrowsableState.Never)]
    public static partial class JSInteropMethods
    {
        [Microsoft.JSInterop.JSInvokableAttribute("NotifyLocationChanged")]
        public static void NotifyLocationChanged(string uri, bool isInterceptedLink) { }
    }
}
namespace Microsoft.AspNetCore.Blazor.Hosting
{
    [System.Runtime.InteropServices.StructLayoutAttribute(System.Runtime.InteropServices.LayoutKind.Sequential)]
    public readonly partial struct RootComponentMapping
    {
        private readonly object _dummy;
        public RootComponentMapping(System.Type componentType, string selector) { throw null; }
        public System.Type ComponentType { [System.Runtime.CompilerServices.CompilerGeneratedAttribute]get { throw null; } }
        public string Selector { [System.Runtime.CompilerServices.CompilerGeneratedAttribute]get { throw null; } }
    }
    public partial class RootComponentMappingCollection : System.Collections.ObjectModel.Collection<Microsoft.AspNetCore.Blazor.Hosting.RootComponentMapping>
    {
        public RootComponentMappingCollection() { }
        public void Add(System.Type componentType, string selector) { }
        public void AddRange(System.Collections.Generic.IEnumerable<Microsoft.AspNetCore.Blazor.Hosting.RootComponentMapping> items) { }
        public void Add<TComponent>(string selector) where TComponent : Microsoft.AspNetCore.Components.IComponent { }
    }
    public sealed partial class WebAssemblyHost : System.IAsyncDisposable
    {
        internal WebAssemblyHost() { }
        public Microsoft.Extensions.Configuration.IConfiguration Configuration { get { throw null; } }
        public System.IServiceProvider Services { get { throw null; } }
        [System.Diagnostics.DebuggerStepThroughAttribute]
        public System.Threading.Tasks.ValueTask DisposeAsync() { throw null; }
        public System.Threading.Tasks.Task RunAsync() { throw null; }
    }
    public sealed partial class WebAssemblyHostBuilder
    {
<<<<<<< HEAD
        public WebAssemblyHostBuilderContext(System.Collections.Generic.IDictionary<object, object> properties) { }
        public System.Collections.Generic.IDictionary<object, object> Properties { [System.Runtime.CompilerServices.CompilerGeneratedAttribute] get { throw null; } }
    }
    public static partial class WebAssemblyHostBuilderExtensions
    {
        public static Microsoft.AspNetCore.Blazor.Hosting.IWebAssemblyHostBuilder ConfigureServices(this Microsoft.AspNetCore.Blazor.Hosting.IWebAssemblyHostBuilder hostBuilder, System.Action<Microsoft.Extensions.DependencyInjection.IServiceCollection> configureDelegate) { throw null; }
        public static Microsoft.AspNetCore.Blazor.Hosting.IWebAssemblyHostBuilder UseBlazorStartup(this Microsoft.AspNetCore.Blazor.Hosting.IWebAssemblyHostBuilder builder, System.Type startupType) { throw null; }
        public static Microsoft.AspNetCore.Blazor.Hosting.IWebAssemblyHostBuilder UseBlazorStartup<TStartup>(this Microsoft.AspNetCore.Blazor.Hosting.IWebAssemblyHostBuilder builder) { throw null; }
    }
    public static partial class WebAssemblyHostExtensions
    {
        public static void Run(this Microsoft.AspNetCore.Blazor.Hosting.IWebAssemblyHost host) { }
=======
        internal WebAssemblyHostBuilder() { }
        public Microsoft.Extensions.Configuration.IConfigurationBuilder Configuration { [System.Runtime.CompilerServices.CompilerGeneratedAttribute]get { throw null; } }
        public Microsoft.AspNetCore.Blazor.Hosting.RootComponentMappingCollection RootComponents { [System.Runtime.CompilerServices.CompilerGeneratedAttribute]get { throw null; } }
        public Microsoft.Extensions.DependencyInjection.IServiceCollection Services { [System.Runtime.CompilerServices.CompilerGeneratedAttribute]get { throw null; } }
        public Microsoft.AspNetCore.Blazor.Hosting.WebAssemblyHost Build() { throw null; }
        public static Microsoft.AspNetCore.Blazor.Hosting.WebAssemblyHostBuilder CreateDefault(string[] args = null) { throw null; }
>>>>>>> bbafecc0
    }
}
namespace Microsoft.AspNetCore.Blazor.Http
{
    public enum FetchCredentialsOption
    {
        Omit = 0,
        SameOrigin = 1,
        Include = 2,
    }
    public static partial class WebAssemblyHttpMessageHandlerOptions
    {
        public static Microsoft.AspNetCore.Blazor.Http.FetchCredentialsOption DefaultCredentials { get { throw null; } set { } }
    }
}
namespace Microsoft.AspNetCore.Blazor.Rendering
{
    public static partial class WebAssemblyEventDispatcher
    {
        [Microsoft.JSInterop.JSInvokableAttribute("DispatchEvent")]
        public static System.Threading.Tasks.Task DispatchEvent(Microsoft.AspNetCore.Components.RenderTree.WebEventDescriptor eventDescriptor, string eventArgsJson) { throw null; }
    }
}<|MERGE_RESOLUTION|>--- conflicted
+++ resolved
@@ -38,27 +38,12 @@
     }
     public sealed partial class WebAssemblyHostBuilder
     {
-<<<<<<< HEAD
-        public WebAssemblyHostBuilderContext(System.Collections.Generic.IDictionary<object, object> properties) { }
-        public System.Collections.Generic.IDictionary<object, object> Properties { [System.Runtime.CompilerServices.CompilerGeneratedAttribute] get { throw null; } }
-    }
-    public static partial class WebAssemblyHostBuilderExtensions
-    {
-        public static Microsoft.AspNetCore.Blazor.Hosting.IWebAssemblyHostBuilder ConfigureServices(this Microsoft.AspNetCore.Blazor.Hosting.IWebAssemblyHostBuilder hostBuilder, System.Action<Microsoft.Extensions.DependencyInjection.IServiceCollection> configureDelegate) { throw null; }
-        public static Microsoft.AspNetCore.Blazor.Hosting.IWebAssemblyHostBuilder UseBlazorStartup(this Microsoft.AspNetCore.Blazor.Hosting.IWebAssemblyHostBuilder builder, System.Type startupType) { throw null; }
-        public static Microsoft.AspNetCore.Blazor.Hosting.IWebAssemblyHostBuilder UseBlazorStartup<TStartup>(this Microsoft.AspNetCore.Blazor.Hosting.IWebAssemblyHostBuilder builder) { throw null; }
-    }
-    public static partial class WebAssemblyHostExtensions
-    {
-        public static void Run(this Microsoft.AspNetCore.Blazor.Hosting.IWebAssemblyHost host) { }
-=======
         internal WebAssemblyHostBuilder() { }
         public Microsoft.Extensions.Configuration.IConfigurationBuilder Configuration { [System.Runtime.CompilerServices.CompilerGeneratedAttribute]get { throw null; } }
         public Microsoft.AspNetCore.Blazor.Hosting.RootComponentMappingCollection RootComponents { [System.Runtime.CompilerServices.CompilerGeneratedAttribute]get { throw null; } }
         public Microsoft.Extensions.DependencyInjection.IServiceCollection Services { [System.Runtime.CompilerServices.CompilerGeneratedAttribute]get { throw null; } }
         public Microsoft.AspNetCore.Blazor.Hosting.WebAssemblyHost Build() { throw null; }
         public static Microsoft.AspNetCore.Blazor.Hosting.WebAssemblyHostBuilder CreateDefault(string[] args = null) { throw null; }
->>>>>>> bbafecc0
     }
 }
 namespace Microsoft.AspNetCore.Blazor.Http
