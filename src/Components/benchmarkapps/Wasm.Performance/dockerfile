--- conflicted
+++ resolved
@@ -29,12 +29,7 @@
 RUN chmod +x /app/Wasm.Performance.Driver
 
 WORKDIR /app
-<<<<<<< HEAD
-FROM selenium/standalone-chrome:131.0 as final
-=======
-
-FROM mcr.microsoft.com/playwright/dotnet:v1.45.1-jammy-amd64 AS final
->>>>>>> 26bef898
+FROM docker pull mcr.microsoft.com/playwright/dotnet:v1.46.0-noble AS final
 COPY --from=build ./app ./
 COPY ./exec.sh ./
 
