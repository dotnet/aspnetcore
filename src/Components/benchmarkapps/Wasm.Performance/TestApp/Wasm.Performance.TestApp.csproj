--- conflicted
+++ resolved
@@ -7,11 +7,7 @@
       Chrome in docker appears to run in to cache corruption issues when the cache is read multiple times over.
       Client caching isn't part of our performance measurement, so we'll skip it.
     -->
-<<<<<<< HEAD
-=======
-    <BlazorCacheBootResources>false</BlazorCacheBootResources>
     <OverrideHtmlAssetPlaceholders>true</OverrideHtmlAssetPlaceholders>
->>>>>>> 47532355
   </PropertyGroup>
 
   <ItemGroup>
