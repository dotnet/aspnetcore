--- conflicted
+++ resolved
@@ -11,16 +11,11 @@
 using Microsoft.AspNetCore.Components.Rendering;
 using Microsoft.AspNetCore.Components.RenderTree;
 using Microsoft.AspNetCore.Components.Routing;
-using Microsoft.AspNetCore.Routing;
 using Microsoft.AspNetCore.Http;
 using Microsoft.AspNetCore.Http.Extensions;
 using Microsoft.Extensions.DependencyInjection;
 using Microsoft.Extensions.Logging;
-<<<<<<< HEAD
-using Microsoft.AspNetCore.Components.Endpoints.DependencyInjection;
-=======
 using Microsoft.Extensions.Primitives;
->>>>>>> 5f3fc803
 
 namespace Microsoft.AspNetCore.Components.Endpoints;
 
@@ -56,14 +51,10 @@
         _services = serviceProvider;
     }
 
-<<<<<<< HEAD
-    private static async Task InitializeStandardComponentServicesAsync(HttpContext httpContext, Type componentType, bool isEndpointRendering)
-=======
     internal static async Task InitializeStandardComponentServicesAsync(
         HttpContext httpContext,
         string? handler = null,
         IFormCollection? form = null)
->>>>>>> 5f3fc803
     {
         var navigationManager = (IHostEnvironmentNavigationManager)httpContext.RequestServices.GetRequiredService<NavigationManager>();
         navigationManager?.Initialize(GetContextBaseUri(httpContext.Request), GetFullUri(httpContext.Request));
