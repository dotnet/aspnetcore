// Licensed to the .NET Foundation under one or more agreements.
// The .NET Foundation licenses this file to you under the MIT license.

using System.Collections;
using System.Diagnostics.CodeAnalysis;
using Microsoft.AspNetCore.Components.Authorization;
using Microsoft.AspNetCore.Components.Endpoints.DependencyInjection;
using Microsoft.AspNetCore.Components.Endpoints.Forms;
using Microsoft.AspNetCore.Components.Forms;
using Microsoft.AspNetCore.Components.HtmlRendering.Infrastructure;
using Microsoft.AspNetCore.Components.Infrastructure;
using Microsoft.AspNetCore.Components.Rendering;
using Microsoft.AspNetCore.Components.RenderTree;
using Microsoft.AspNetCore.Components.Routing;
using Microsoft.AspNetCore.Http;
using Microsoft.AspNetCore.Http.Extensions;
using Microsoft.AspNetCore.Routing;
using Microsoft.Extensions.DependencyInjection;
using Microsoft.Extensions.Logging;
using Microsoft.Extensions.Primitives;

namespace Microsoft.AspNetCore.Components.Endpoints;

/// <summary>
/// A <see cref="StaticHtmlRenderer"/> subclass which is also the implementation of the
/// <see cref="IComponentPrerenderer"/> DI service. This is the underlying mechanism shared by:
///
/// * Html.RenderComponentAsync (the earliest prerendering mechanism - a Razor HTML helper)
/// * ComponentTagHelper (the primary prerendering mechanism before .NET 8)
/// * RazorComponentResult and RazorComponentEndpoint (the primary prerendering mechanisms since .NET 8)
///
/// EndpointHtmlRenderer wraps the underlying <see cref="Web.HtmlRenderer"/> mechanism, annotating the
/// output with prerendering markers so the content can later switch into interactive mode when used with
/// blazor.*.js. It also deals with initializing the standard component DI services once per request.
/// </summary>
internal partial class EndpointHtmlRenderer : StaticHtmlRenderer, IComponentPrerenderer
{
    private readonly IServiceProvider _services;
    private Task? _servicesInitializedTask;
    private HttpContext _httpContext = default!; // Always set at the start of an inbound call

    // The underlying Renderer always tracks the pending tasks representing *full* quiescence, i.e.,
    // when everything (regardless of streaming SSR) is fully complete. In this subclass we also track
    // the subset of those that are from the non-streaming subtrees, since we want the response to
    // wait for the non-streaming tasks (these ones), then start streaming until full quiescence.
    private readonly List<Task> _nonStreamingPendingTasks = new();

    public EndpointHtmlRenderer(IServiceProvider serviceProvider, ILoggerFactory loggerFactory)
        : base(serviceProvider, loggerFactory)
    {
        _services = serviceProvider;
    }

    private void SetHttpContext(HttpContext httpContext)
    {
        if (_httpContext is null)
        {
            _httpContext = httpContext;
        }
        else if (_httpContext != httpContext)
        {
            throw new InvalidOperationException("The HttpContext cannot change value once assigned.");
        }
    }

    internal static async Task InitializeStandardComponentServicesAsync(
        HttpContext httpContext,
        Type? componentType = null,
        string? handler = null,
        IFormCollection? form = null)
    {
        var navigationManager = (IHostEnvironmentNavigationManager)httpContext.RequestServices.GetRequiredService<NavigationManager>();
        navigationManager?.Initialize(GetContextBaseUri(httpContext.Request), GetFullUri(httpContext.Request));

        if (httpContext.RequestServices.GetService<AuthenticationStateProvider>() is IHostEnvironmentAuthenticationStateProvider authenticationStateProvider)
        {
            var authenticationState = new AuthenticationState(httpContext.User);
            authenticationStateProvider.SetAuthenticationState(Task.FromResult(authenticationState));
        }

        if (handler != null && form != null)
        {
            httpContext.RequestServices.GetRequiredService<HttpContextFormDataProvider>()
                .SetFormData(handler, new FormCollectionReadOnlyDictionary(form));
        }

        if (httpContext.RequestServices.GetService<AntiforgeryStateProvider>() is EndpointAntiforgeryStateProvider antiforgery)
        {
            antiforgery.SetRequestContext(httpContext);
        }

        // It's important that this is initialized since a component might try to restore state during prerendering
        // (which will obviously not work, but should not fail)
        var componentApplicationLifetime = httpContext.RequestServices.GetRequiredService<ComponentStatePersistenceManager>();
        await componentApplicationLifetime.RestoreStateAsync(new PrerenderComponentApplicationStore());

        if (componentType != null)
        {
            // Saving RouteData to avoid routing twice in Router component
            var routingStateProvider = httpContext.RequestServices.GetRequiredService<EndpointRoutingStateProvider>();
            routingStateProvider.RouteData = new RouteData(componentType, httpContext.GetRouteData().Values);
        }
    }

    protected override ComponentState CreateComponentState(int componentId, IComponent component, ComponentState? parentComponentState)
        => new EndpointComponentState(this, componentId, component, parentComponentState);

    protected override void AddPendingTask(ComponentState? componentState, Task task)
    {
        var streamRendering = componentState is null
            ? false
            : ((EndpointComponentState)componentState).StreamRendering;

        if (!streamRendering)
        {
            _nonStreamingPendingTasks.Add(task);
        }

        // We still need to determine full quiescence, so always let the base renderer track this task too
        base.AddPendingTask(componentState, task);
    }

    // For tests only
    internal List<Task> NonStreamingPendingTasks => _nonStreamingPendingTasks;

    protected override Task UpdateDisplayAsync(in RenderBatch renderBatch)
    {
        UpdateNamedSubmitEvents(in renderBatch);

        if (_streamingUpdatesWriter is { } writer)
        {
            SendBatchAsStreamingUpdate(renderBatch, writer);
            return FlushThenComplete(writer, base.UpdateDisplayAsync(renderBatch));
        }
        else
        {
            return base.UpdateDisplayAsync(renderBatch);
        }

        // Workaround for methods with "in" parameters not being allowed to be async
        // We resolve the "result" first and then combine it with the FlushAsync task here
        static async Task FlushThenComplete(TextWriter writerToFlush, Task completion)
        {
            await writerToFlush.FlushAsync();
            await completion;
        }
    }

    private static string GetFullUri(HttpRequest request)
    {
        return UriHelper.BuildAbsolute(
            request.Scheme,
            request.Host,
            request.PathBase,
            request.Path,
            request.QueryString);
    }

    private static string GetContextBaseUri(HttpRequest request)
    {
        var result = UriHelper.BuildAbsolute(request.Scheme, request.Host, request.PathBase);

        // PathBase may be "/" or "/some/thing", but to be a well-formed base URI
        // it has to end with a trailing slash
        return result.EndsWith('/') ? result : result += "/";
    }

<<<<<<< HEAD
    private readonly struct NamedEvent : IEquatable<NamedEvent>
    {
        public ulong EventHandlerId { get; }

        public int ComponentId { get; }

        public string EventNameId { get; }

        public NamedEvent(ulong eventHandlerId, int componentId, string eventNameId)
        {
            EventHandlerId = eventHandlerId;
            ComponentId = componentId;
            EventNameId = eventNameId;
        }

        public static bool operator ==(NamedEvent left, NamedEvent right)
        {
            return left.EventHandlerId == right.EventHandlerId
                && left.ComponentId == right.ComponentId
                && left.EventNameId == right.EventNameId;
        }

        public static bool operator !=(NamedEvent left, NamedEvent right)
        {
            return !(left == right);
        }

        public bool Equals(NamedEvent other)
        {
            return this == other;
        }

        public override int GetHashCode()
        {
            return HashCode.Combine(EventHandlerId, ComponentId, EventNameId);
        }

        public override bool Equals(object? obj)
        {
            return obj is NamedEvent namedEvent
                && namedEvent.EventHandlerId == EventHandlerId
                && namedEvent.ComponentId == ComponentId
                && namedEvent.EventNameId == EventNameId;
        }
    }

=======
>>>>>>> a56e968c
    private sealed class FormCollectionReadOnlyDictionary : IReadOnlyDictionary<string, StringValues>
    {
        private readonly IFormCollection _form;
        private List<StringValues>? _values;

        public FormCollectionReadOnlyDictionary(IFormCollection form)
        {
            _form = form;
        }

        public StringValues this[string key] => _form[key];

        public IEnumerable<string> Keys => _form.Keys;

        public IEnumerable<StringValues> Values => _values ??= MaterializeValues(_form);

        private static List<StringValues> MaterializeValues(IFormCollection form)
        {
            var result = new List<StringValues>(form.Keys.Count);
            foreach (var key in form.Keys)
            {
                result.Add(form[key]);
            }

            return result;
        }

        public int Count => _form.Count;

        public bool ContainsKey(string key)
        {
            return _form.ContainsKey(key);
        }

        public IEnumerator<KeyValuePair<string, StringValues>> GetEnumerator()
        {
            return _form.GetEnumerator();
        }

        public bool TryGetValue(string key, [MaybeNullWhen(false)] out StringValues value)
        {
            return _form.TryGetValue(key, out value);
        }

        IEnumerator IEnumerable.GetEnumerator()
        {
            return _form.GetEnumerator();
        }
    }
}<|MERGE_RESOLUTION|>--- conflicted
+++ resolved
@@ -165,55 +165,6 @@
         return result.EndsWith('/') ? result : result += "/";
     }
 
-<<<<<<< HEAD
-    private readonly struct NamedEvent : IEquatable<NamedEvent>
-    {
-        public ulong EventHandlerId { get; }
-
-        public int ComponentId { get; }
-
-        public string EventNameId { get; }
-
-        public NamedEvent(ulong eventHandlerId, int componentId, string eventNameId)
-        {
-            EventHandlerId = eventHandlerId;
-            ComponentId = componentId;
-            EventNameId = eventNameId;
-        }
-
-        public static bool operator ==(NamedEvent left, NamedEvent right)
-        {
-            return left.EventHandlerId == right.EventHandlerId
-                && left.ComponentId == right.ComponentId
-                && left.EventNameId == right.EventNameId;
-        }
-
-        public static bool operator !=(NamedEvent left, NamedEvent right)
-        {
-            return !(left == right);
-        }
-
-        public bool Equals(NamedEvent other)
-        {
-            return this == other;
-        }
-
-        public override int GetHashCode()
-        {
-            return HashCode.Combine(EventHandlerId, ComponentId, EventNameId);
-        }
-
-        public override bool Equals(object? obj)
-        {
-            return obj is NamedEvent namedEvent
-                && namedEvent.EventHandlerId == EventHandlerId
-                && namedEvent.ComponentId == ComponentId
-                && namedEvent.EventNameId == EventNameId;
-        }
-    }
-
-=======
->>>>>>> a56e968c
     private sealed class FormCollectionReadOnlyDictionary : IReadOnlyDictionary<string, StringValues>
     {
         private readonly IFormCollection _form;
