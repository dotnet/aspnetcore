--- conflicted
+++ resolved
@@ -39,7 +39,6 @@
         RenderFrames(componentId, output, frames, 0, frames.Count);
     }
 
-<<<<<<< HEAD
     /// <summary>
     /// Renders the specified component frame as HTML to the output.
     /// </summary>
@@ -50,10 +49,7 @@
         WriteComponentHtml(componentFrame.ComponentId, output);
     }
 
-    private int RenderFrames(TextWriter output, ArrayRange<RenderTreeFrame> frames, int position, int maxElements)
-=======
     private int RenderFrames(int componentId, TextWriter output, ArrayRange<RenderTreeFrame> frames, int position, int maxElements)
->>>>>>> e81e73c3
     {
         var nextPosition = position;
         var endPosition = position + maxElements;
