// Copyright (c) .NET Foundation. All rights reserved.
// Licensed under the Apache License, Version 2.0. See License.txt in the project root for license information.

namespace Microsoft.AspNetCore.Components
{
    [System.AttributeUsageAttribute(System.AttributeTargets.Class, AllowMultiple=true, Inherited=true)]
    public sealed partial class BindInputElementAttribute : System.Attribute
    {
        public BindInputElementAttribute(string type, string suffix, string valueAttribute, string changeAttribute, bool isInvariantCulture, string format) { }
        public string ChangeAttribute { [System.Runtime.CompilerServices.CompilerGeneratedAttribute] get { throw null; } }
        public string Format { [System.Runtime.CompilerServices.CompilerGeneratedAttribute] get { throw null; } }
        public bool IsInvariantCulture { [System.Runtime.CompilerServices.CompilerGeneratedAttribute] get { throw null; } }
        public string Suffix { [System.Runtime.CompilerServices.CompilerGeneratedAttribute] get { throw null; } }
        public string Type { [System.Runtime.CompilerServices.CompilerGeneratedAttribute] get { throw null; } }
        public string ValueAttribute { [System.Runtime.CompilerServices.CompilerGeneratedAttribute] get { throw null; } }
    }
}
namespace Microsoft.AspNetCore.Components.Forms
{
    public static partial class EditContextFieldClassExtensions
    {
        public static string FieldCssClass(this Microsoft.AspNetCore.Components.Forms.EditContext editContext, in Microsoft.AspNetCore.Components.Forms.FieldIdentifier fieldIdentifier) { throw null; }
        public static string FieldCssClass<TField>(this Microsoft.AspNetCore.Components.Forms.EditContext editContext, System.Linq.Expressions.Expression<System.Func<TField>> accessor) { throw null; }
    }
    public partial class EditForm : Microsoft.AspNetCore.Components.ComponentBase
    {
        public EditForm() { }
        [Microsoft.AspNetCore.Components.ParameterAttribute(CaptureUnmatchedValues=true)]
        public System.Collections.Generic.IReadOnlyDictionary<string, object> AdditionalAttributes { [System.Runtime.CompilerServices.CompilerGeneratedAttribute] get { throw null; } [System.Runtime.CompilerServices.CompilerGeneratedAttribute] set { } }
        [Microsoft.AspNetCore.Components.ParameterAttribute]
        public Microsoft.AspNetCore.Components.RenderFragment<Microsoft.AspNetCore.Components.Forms.EditContext> ChildContent { [System.Runtime.CompilerServices.CompilerGeneratedAttribute] get { throw null; } [System.Runtime.CompilerServices.CompilerGeneratedAttribute] set { } }
        [Microsoft.AspNetCore.Components.ParameterAttribute]
        public Microsoft.AspNetCore.Components.Forms.EditContext EditContext { [System.Runtime.CompilerServices.CompilerGeneratedAttribute] get { throw null; } [System.Runtime.CompilerServices.CompilerGeneratedAttribute] set { } }
        [Microsoft.AspNetCore.Components.ParameterAttribute]
        public object Model { [System.Runtime.CompilerServices.CompilerGeneratedAttribute] get { throw null; } [System.Runtime.CompilerServices.CompilerGeneratedAttribute] set { } }
        [Microsoft.AspNetCore.Components.ParameterAttribute]
        public Microsoft.AspNetCore.Components.EventCallback<Microsoft.AspNetCore.Components.Forms.EditContext> OnInvalidSubmit { [System.Runtime.CompilerServices.CompilerGeneratedAttribute] get { throw null; } [System.Runtime.CompilerServices.CompilerGeneratedAttribute] set { } }
        [Microsoft.AspNetCore.Components.ParameterAttribute]
        public Microsoft.AspNetCore.Components.EventCallback<Microsoft.AspNetCore.Components.Forms.EditContext> OnSubmit { [System.Runtime.CompilerServices.CompilerGeneratedAttribute] get { throw null; } [System.Runtime.CompilerServices.CompilerGeneratedAttribute] set { } }
        [Microsoft.AspNetCore.Components.ParameterAttribute]
        public Microsoft.AspNetCore.Components.EventCallback<Microsoft.AspNetCore.Components.Forms.EditContext> OnValidSubmit { [System.Runtime.CompilerServices.CompilerGeneratedAttribute] get { throw null; } [System.Runtime.CompilerServices.CompilerGeneratedAttribute] set { } }
        protected override void BuildRenderTree(Microsoft.AspNetCore.Components.Rendering.RenderTreeBuilder builder) { }
        protected override void OnParametersSet() { }
    }
    public abstract partial class InputBase<TValue> : Microsoft.AspNetCore.Components.ComponentBase, System.IDisposable
    {
        protected InputBase() { }
        [Microsoft.AspNetCore.Components.ParameterAttribute(CaptureUnmatchedValues=true)]
        public System.Collections.Generic.IReadOnlyDictionary<string, object> AdditionalAttributes { [System.Runtime.CompilerServices.CompilerGeneratedAttribute] get { throw null; } [System.Runtime.CompilerServices.CompilerGeneratedAttribute] set { } }
        protected string CssClass { get { throw null; } }
        protected TValue CurrentValue { get { throw null; } set { } }
        protected string CurrentValueAsString { get { throw null; } set { } }
        protected Microsoft.AspNetCore.Components.Forms.EditContext EditContext { [System.Runtime.CompilerServices.CompilerGeneratedAttribute] get { throw null; } [System.Runtime.CompilerServices.CompilerGeneratedAttribute] set { } }
        protected Microsoft.AspNetCore.Components.Forms.FieldIdentifier FieldIdentifier { [System.Runtime.CompilerServices.CompilerGeneratedAttribute] get { throw null; } [System.Runtime.CompilerServices.CompilerGeneratedAttribute] set { } }
        [Microsoft.AspNetCore.Components.ParameterAttribute]
        public TValue Value { [System.Runtime.CompilerServices.CompilerGeneratedAttribute] get { throw null; } [System.Runtime.CompilerServices.CompilerGeneratedAttribute] set { } }
        [Microsoft.AspNetCore.Components.ParameterAttribute]
        public Microsoft.AspNetCore.Components.EventCallback<TValue> ValueChanged { [System.Runtime.CompilerServices.CompilerGeneratedAttribute] get { throw null; } [System.Runtime.CompilerServices.CompilerGeneratedAttribute] set { } }
        [Microsoft.AspNetCore.Components.ParameterAttribute]
<<<<<<< HEAD
        public System.Linq.Expressions.Expression<System.Func<TValue>> ValueExpression { [System.Runtime.CompilerServices.CompilerGeneratedAttribute] get { throw null; } [System.Runtime.CompilerServices.CompilerGeneratedAttribute] set { } }
=======
        public System.Linq.Expressions.Expression<System.Func<TValue>> ValueExpression { [System.Runtime.CompilerServices.CompilerGeneratedAttribute]get { throw null; } [System.Runtime.CompilerServices.CompilerGeneratedAttribute]set { } }
        protected virtual void Dispose(bool disposing) { }
>>>>>>> dfba024c
        protected virtual string FormatValueAsString(TValue value) { throw null; }
        public override System.Threading.Tasks.Task SetParametersAsync(Microsoft.AspNetCore.Components.ParameterView parameters) { throw null; }
        void System.IDisposable.Dispose() { }
        protected abstract bool TryParseValueFromString(string value, out TValue result, out string validationErrorMessage);
    }
    public partial class InputCheckbox : Microsoft.AspNetCore.Components.Forms.InputBase<bool>
    {
        public InputCheckbox() { }
        protected override void BuildRenderTree(Microsoft.AspNetCore.Components.Rendering.RenderTreeBuilder builder) { }
        protected override bool TryParseValueFromString(string value, out bool result, out string validationErrorMessage) { throw null; }
    }
    public partial class InputDate<TValue> : Microsoft.AspNetCore.Components.Forms.InputBase<TValue>
    {
        public InputDate() { }
        [Microsoft.AspNetCore.Components.ParameterAttribute]
        public string ParsingErrorMessage { [System.Runtime.CompilerServices.CompilerGeneratedAttribute] get { throw null; } [System.Runtime.CompilerServices.CompilerGeneratedAttribute] set { } }
        protected override void BuildRenderTree(Microsoft.AspNetCore.Components.Rendering.RenderTreeBuilder builder) { }
        protected override string FormatValueAsString(TValue value) { throw null; }
        protected override bool TryParseValueFromString(string value, out TValue result, out string validationErrorMessage) { throw null; }
    }
    public partial class InputNumber<TValue> : Microsoft.AspNetCore.Components.Forms.InputBase<TValue>
    {
        public InputNumber() { }
        [Microsoft.AspNetCore.Components.ParameterAttribute]
        public string ParsingErrorMessage { [System.Runtime.CompilerServices.CompilerGeneratedAttribute] get { throw null; } [System.Runtime.CompilerServices.CompilerGeneratedAttribute] set { } }
        protected override void BuildRenderTree(Microsoft.AspNetCore.Components.Rendering.RenderTreeBuilder builder) { }
        protected override string FormatValueAsString(TValue value) { throw null; }
        protected override bool TryParseValueFromString(string value, out TValue result, out string validationErrorMessage) { throw null; }
    }
    public partial class InputSelect<TValue> : Microsoft.AspNetCore.Components.Forms.InputBase<TValue>
    {
        public InputSelect() { }
        [Microsoft.AspNetCore.Components.ParameterAttribute]
        public Microsoft.AspNetCore.Components.RenderFragment ChildContent { [System.Runtime.CompilerServices.CompilerGeneratedAttribute] get { throw null; } [System.Runtime.CompilerServices.CompilerGeneratedAttribute] set { } }
        protected override void BuildRenderTree(Microsoft.AspNetCore.Components.Rendering.RenderTreeBuilder builder) { }
        protected override bool TryParseValueFromString(string value, out TValue result, out string validationErrorMessage) { throw null; }
    }
    public partial class InputText : Microsoft.AspNetCore.Components.Forms.InputBase<string>
    {
        public InputText() { }
        protected override void BuildRenderTree(Microsoft.AspNetCore.Components.Rendering.RenderTreeBuilder builder) { }
        protected override bool TryParseValueFromString(string value, out string result, out string validationErrorMessage) { throw null; }
    }
    public partial class InputTextArea : Microsoft.AspNetCore.Components.Forms.InputBase<string>
    {
        public InputTextArea() { }
        protected override void BuildRenderTree(Microsoft.AspNetCore.Components.Rendering.RenderTreeBuilder builder) { }
        protected override bool TryParseValueFromString(string value, out string result, out string validationErrorMessage) { throw null; }
    }
    public partial class ValidationMessage<TValue> : Microsoft.AspNetCore.Components.ComponentBase, System.IDisposable
    {
        public ValidationMessage() { }
        [Microsoft.AspNetCore.Components.ParameterAttribute(CaptureUnmatchedValues=true)]
        public System.Collections.Generic.IReadOnlyDictionary<string, object> AdditionalAttributes { [System.Runtime.CompilerServices.CompilerGeneratedAttribute] get { throw null; } [System.Runtime.CompilerServices.CompilerGeneratedAttribute] set { } }
        [Microsoft.AspNetCore.Components.ParameterAttribute]
        public System.Linq.Expressions.Expression<System.Func<TValue>> For { [System.Runtime.CompilerServices.CompilerGeneratedAttribute] get { throw null; } [System.Runtime.CompilerServices.CompilerGeneratedAttribute] set { } }
        protected override void BuildRenderTree(Microsoft.AspNetCore.Components.Rendering.RenderTreeBuilder builder) { }
        protected virtual void Dispose(bool disposing) { }
        protected override void OnParametersSet() { }
        void System.IDisposable.Dispose() { }
    }
    public partial class ValidationSummary : Microsoft.AspNetCore.Components.ComponentBase, System.IDisposable
    {
        public ValidationSummary() { }
        [Microsoft.AspNetCore.Components.ParameterAttribute(CaptureUnmatchedValues=true)]
        public System.Collections.Generic.IReadOnlyDictionary<string, object> AdditionalAttributes { [System.Runtime.CompilerServices.CompilerGeneratedAttribute] get { throw null; } [System.Runtime.CompilerServices.CompilerGeneratedAttribute] set { } }
        protected override void BuildRenderTree(Microsoft.AspNetCore.Components.Rendering.RenderTreeBuilder builder) { }
        protected virtual void Dispose(bool disposing) { }
        protected override void OnParametersSet() { }
        void System.IDisposable.Dispose() { }
    }
}
namespace Microsoft.AspNetCore.Components.RenderTree
{
    public sealed partial class WebEventDescriptor
    {
        public WebEventDescriptor() { }
        public int BrowserRendererId { [System.Runtime.CompilerServices.CompilerGeneratedAttribute] get { throw null; } [System.Runtime.CompilerServices.CompilerGeneratedAttribute] set { } }
        public string EventArgsType { [System.Runtime.CompilerServices.CompilerGeneratedAttribute] get { throw null; } [System.Runtime.CompilerServices.CompilerGeneratedAttribute] set { } }
        public Microsoft.AspNetCore.Components.RenderTree.EventFieldInfo EventFieldInfo { [System.Runtime.CompilerServices.CompilerGeneratedAttribute] get { throw null; } [System.Runtime.CompilerServices.CompilerGeneratedAttribute] set { } }
        public ulong EventHandlerId { [System.Runtime.CompilerServices.CompilerGeneratedAttribute] get { throw null; } [System.Runtime.CompilerServices.CompilerGeneratedAttribute] set { } }
    }
}
namespace Microsoft.AspNetCore.Components.Routing
{
    public partial class NavLink : Microsoft.AspNetCore.Components.ComponentBase, System.IDisposable
    {
        public NavLink() { }
        [Microsoft.AspNetCore.Components.ParameterAttribute]
        public string ActiveClass { [System.Runtime.CompilerServices.CompilerGeneratedAttribute] get { throw null; } [System.Runtime.CompilerServices.CompilerGeneratedAttribute] set { } }
        [Microsoft.AspNetCore.Components.ParameterAttribute(CaptureUnmatchedValues=true)]
        public System.Collections.Generic.IReadOnlyDictionary<string, object> AdditionalAttributes { [System.Runtime.CompilerServices.CompilerGeneratedAttribute] get { throw null; } [System.Runtime.CompilerServices.CompilerGeneratedAttribute] set { } }
        [Microsoft.AspNetCore.Components.ParameterAttribute]
        public Microsoft.AspNetCore.Components.RenderFragment ChildContent { [System.Runtime.CompilerServices.CompilerGeneratedAttribute] get { throw null; } [System.Runtime.CompilerServices.CompilerGeneratedAttribute] set { } }
        protected string CssClass { [System.Runtime.CompilerServices.CompilerGeneratedAttribute] get { throw null; } [System.Runtime.CompilerServices.CompilerGeneratedAttribute] set { } }
        [Microsoft.AspNetCore.Components.ParameterAttribute]
        public Microsoft.AspNetCore.Components.Routing.NavLinkMatch Match { [System.Runtime.CompilerServices.CompilerGeneratedAttribute] get { throw null; } [System.Runtime.CompilerServices.CompilerGeneratedAttribute] set { } }
        protected override void BuildRenderTree(Microsoft.AspNetCore.Components.Rendering.RenderTreeBuilder builder) { }
        public void Dispose() { }
        protected override void OnInitialized() { }
        protected override void OnParametersSet() { }
    }
    public enum NavLinkMatch
    {
        Prefix = 0,
        All = 1,
    }
}
namespace Microsoft.AspNetCore.Components.Web
{
    [Microsoft.AspNetCore.Components.BindElementAttribute("select", null, "value", "onchange")]
    [Microsoft.AspNetCore.Components.BindElementAttribute("textarea", null, "value", "onchange")]
    [Microsoft.AspNetCore.Components.BindInputElementAttribute("checkbox", null, "checked", "onchange", false, null)]
    [Microsoft.AspNetCore.Components.BindInputElementAttribute("date", "value", "value", "onchange", true, "yyyy-MM-dd")]
    [Microsoft.AspNetCore.Components.BindInputElementAttribute("date", null, "value", "onchange", true, "yyyy-MM-dd")]
    [Microsoft.AspNetCore.Components.BindInputElementAttribute("datetime-local", "value", "value", "onchange", true, "yyyy-MM-ddTHH:mm:ss")]
    [Microsoft.AspNetCore.Components.BindInputElementAttribute("datetime-local", null, "value", "onchange", true, "yyyy-MM-ddTHH:mm:ss")]
    [Microsoft.AspNetCore.Components.BindInputElementAttribute("month", "value", "value", "onchange", true, "yyyy-MM")]
    [Microsoft.AspNetCore.Components.BindInputElementAttribute("month", null, "value", "onchange", true, "yyyy-MM")]
    [Microsoft.AspNetCore.Components.BindInputElementAttribute("number", "value", "value", "onchange", true, null)]
    [Microsoft.AspNetCore.Components.BindInputElementAttribute("number", null, "value", "onchange", true, null)]
    [Microsoft.AspNetCore.Components.BindInputElementAttribute("text", null, "value", "onchange", false, null)]
    [Microsoft.AspNetCore.Components.BindInputElementAttribute("time", "value", "value", "onchange", true, "HH:mm:ss")]
    [Microsoft.AspNetCore.Components.BindInputElementAttribute("time", null, "value", "onchange", true, "HH:mm:ss")]
    [Microsoft.AspNetCore.Components.BindInputElementAttribute(null, "value", "value", "onchange", false, null)]
    [Microsoft.AspNetCore.Components.BindInputElementAttribute(null, null, "value", "onchange", false, null)]
    public static partial class BindAttributes
    {
    }
    public partial class ClipboardEventArgs : System.EventArgs
    {
        public ClipboardEventArgs() { }
        public string Type { [System.Runtime.CompilerServices.CompilerGeneratedAttribute] get { throw null; } [System.Runtime.CompilerServices.CompilerGeneratedAttribute] set { } }
    }
    public partial class DataTransfer
    {
        public DataTransfer() { }
        public string DropEffect { [System.Runtime.CompilerServices.CompilerGeneratedAttribute] get { throw null; } [System.Runtime.CompilerServices.CompilerGeneratedAttribute] set { } }
        public string EffectAllowed { [System.Runtime.CompilerServices.CompilerGeneratedAttribute] get { throw null; } [System.Runtime.CompilerServices.CompilerGeneratedAttribute] set { } }
        public string[] Files { [System.Runtime.CompilerServices.CompilerGeneratedAttribute] get { throw null; } [System.Runtime.CompilerServices.CompilerGeneratedAttribute] set { } }
        public Microsoft.AspNetCore.Components.Web.DataTransferItem[] Items { [System.Runtime.CompilerServices.CompilerGeneratedAttribute] get { throw null; } [System.Runtime.CompilerServices.CompilerGeneratedAttribute] set { } }
        public string[] Types { [System.Runtime.CompilerServices.CompilerGeneratedAttribute] get { throw null; } [System.Runtime.CompilerServices.CompilerGeneratedAttribute] set { } }
    }
    public partial class DataTransferItem
    {
        public DataTransferItem() { }
        public string Kind { [System.Runtime.CompilerServices.CompilerGeneratedAttribute] get { throw null; } [System.Runtime.CompilerServices.CompilerGeneratedAttribute] set { } }
        public string Type { [System.Runtime.CompilerServices.CompilerGeneratedAttribute] get { throw null; } [System.Runtime.CompilerServices.CompilerGeneratedAttribute] set { } }
    }
    public partial class DragEventArgs : Microsoft.AspNetCore.Components.Web.MouseEventArgs
    {
        public DragEventArgs() { }
        public Microsoft.AspNetCore.Components.Web.DataTransfer DataTransfer { [System.Runtime.CompilerServices.CompilerGeneratedAttribute] get { throw null; } [System.Runtime.CompilerServices.CompilerGeneratedAttribute] set { } }
    }
    public partial class ErrorEventArgs : System.EventArgs
    {
        public ErrorEventArgs() { }
        public int Colno { [System.Runtime.CompilerServices.CompilerGeneratedAttribute] get { throw null; } [System.Runtime.CompilerServices.CompilerGeneratedAttribute] set { } }
        public string Filename { [System.Runtime.CompilerServices.CompilerGeneratedAttribute] get { throw null; } [System.Runtime.CompilerServices.CompilerGeneratedAttribute] set { } }
        public int Lineno { [System.Runtime.CompilerServices.CompilerGeneratedAttribute] get { throw null; } [System.Runtime.CompilerServices.CompilerGeneratedAttribute] set { } }
        public string Message { [System.Runtime.CompilerServices.CompilerGeneratedAttribute] get { throw null; } [System.Runtime.CompilerServices.CompilerGeneratedAttribute] set { } }
        public string Type { [System.Runtime.CompilerServices.CompilerGeneratedAttribute] get { throw null; } [System.Runtime.CompilerServices.CompilerGeneratedAttribute] set { } }
    }
    [Microsoft.AspNetCore.Components.EventHandlerAttribute("onabort", typeof(Microsoft.AspNetCore.Components.Web.ProgressEventArgs))]
    [Microsoft.AspNetCore.Components.EventHandlerAttribute("onactivate", typeof(System.EventArgs))]
    [Microsoft.AspNetCore.Components.EventHandlerAttribute("onbeforeactivate", typeof(System.EventArgs))]
    [Microsoft.AspNetCore.Components.EventHandlerAttribute("onbeforecopy", typeof(System.EventArgs))]
    [Microsoft.AspNetCore.Components.EventHandlerAttribute("onbeforecut", typeof(System.EventArgs))]
    [Microsoft.AspNetCore.Components.EventHandlerAttribute("onbeforedeactivate", typeof(System.EventArgs))]
    [Microsoft.AspNetCore.Components.EventHandlerAttribute("onbeforepaste", typeof(System.EventArgs))]
    [Microsoft.AspNetCore.Components.EventHandlerAttribute("onblur", typeof(Microsoft.AspNetCore.Components.Web.FocusEventArgs))]
    [Microsoft.AspNetCore.Components.EventHandlerAttribute("oncanplay", typeof(System.EventArgs))]
    [Microsoft.AspNetCore.Components.EventHandlerAttribute("oncanplaythrough", typeof(System.EventArgs))]
    [Microsoft.AspNetCore.Components.EventHandlerAttribute("onchange", typeof(Microsoft.AspNetCore.Components.ChangeEventArgs))]
    [Microsoft.AspNetCore.Components.EventHandlerAttribute("onclick", typeof(Microsoft.AspNetCore.Components.Web.MouseEventArgs))]
    [Microsoft.AspNetCore.Components.EventHandlerAttribute("oncontextmenu", typeof(Microsoft.AspNetCore.Components.Web.MouseEventArgs))]
    [Microsoft.AspNetCore.Components.EventHandlerAttribute("oncopy", typeof(Microsoft.AspNetCore.Components.Web.ClipboardEventArgs))]
    [Microsoft.AspNetCore.Components.EventHandlerAttribute("oncuechange", typeof(System.EventArgs))]
    [Microsoft.AspNetCore.Components.EventHandlerAttribute("oncut", typeof(Microsoft.AspNetCore.Components.Web.ClipboardEventArgs))]
    [Microsoft.AspNetCore.Components.EventHandlerAttribute("ondblclick", typeof(Microsoft.AspNetCore.Components.Web.MouseEventArgs))]
    [Microsoft.AspNetCore.Components.EventHandlerAttribute("ondeactivate", typeof(System.EventArgs))]
    [Microsoft.AspNetCore.Components.EventHandlerAttribute("ondrag", typeof(Microsoft.AspNetCore.Components.Web.DragEventArgs))]
    [Microsoft.AspNetCore.Components.EventHandlerAttribute("ondragend", typeof(Microsoft.AspNetCore.Components.Web.DragEventArgs))]
    [Microsoft.AspNetCore.Components.EventHandlerAttribute("ondragenter", typeof(Microsoft.AspNetCore.Components.Web.DragEventArgs))]
    [Microsoft.AspNetCore.Components.EventHandlerAttribute("ondragleave", typeof(Microsoft.AspNetCore.Components.Web.DragEventArgs))]
    [Microsoft.AspNetCore.Components.EventHandlerAttribute("ondragover", typeof(Microsoft.AspNetCore.Components.Web.DragEventArgs))]
    [Microsoft.AspNetCore.Components.EventHandlerAttribute("ondragstart", typeof(Microsoft.AspNetCore.Components.Web.DragEventArgs))]
    [Microsoft.AspNetCore.Components.EventHandlerAttribute("ondrop", typeof(Microsoft.AspNetCore.Components.Web.DragEventArgs))]
    [Microsoft.AspNetCore.Components.EventHandlerAttribute("ondurationchange", typeof(System.EventArgs))]
    [Microsoft.AspNetCore.Components.EventHandlerAttribute("onemptied", typeof(System.EventArgs))]
    [Microsoft.AspNetCore.Components.EventHandlerAttribute("onended", typeof(System.EventArgs))]
    [Microsoft.AspNetCore.Components.EventHandlerAttribute("onerror", typeof(Microsoft.AspNetCore.Components.Web.ErrorEventArgs))]
    [Microsoft.AspNetCore.Components.EventHandlerAttribute("onfocus", typeof(Microsoft.AspNetCore.Components.Web.FocusEventArgs))]
    [Microsoft.AspNetCore.Components.EventHandlerAttribute("onfocusin", typeof(Microsoft.AspNetCore.Components.Web.FocusEventArgs))]
    [Microsoft.AspNetCore.Components.EventHandlerAttribute("onfocusout", typeof(Microsoft.AspNetCore.Components.Web.FocusEventArgs))]
    [Microsoft.AspNetCore.Components.EventHandlerAttribute("onfullscreenchange", typeof(System.EventArgs))]
    [Microsoft.AspNetCore.Components.EventHandlerAttribute("onfullscreenerror", typeof(System.EventArgs))]
    [Microsoft.AspNetCore.Components.EventHandlerAttribute("ongotpointercapture", typeof(Microsoft.AspNetCore.Components.Web.PointerEventArgs))]
    [Microsoft.AspNetCore.Components.EventHandlerAttribute("oninput", typeof(Microsoft.AspNetCore.Components.ChangeEventArgs))]
    [Microsoft.AspNetCore.Components.EventHandlerAttribute("oninvalid", typeof(System.EventArgs))]
    [Microsoft.AspNetCore.Components.EventHandlerAttribute("onkeydown", typeof(Microsoft.AspNetCore.Components.Web.KeyboardEventArgs))]
    [Microsoft.AspNetCore.Components.EventHandlerAttribute("onkeypress", typeof(Microsoft.AspNetCore.Components.Web.KeyboardEventArgs))]
    [Microsoft.AspNetCore.Components.EventHandlerAttribute("onkeyup", typeof(Microsoft.AspNetCore.Components.Web.KeyboardEventArgs))]
    [Microsoft.AspNetCore.Components.EventHandlerAttribute("onload", typeof(Microsoft.AspNetCore.Components.Web.ProgressEventArgs))]
    [Microsoft.AspNetCore.Components.EventHandlerAttribute("onloadeddata", typeof(System.EventArgs))]
    [Microsoft.AspNetCore.Components.EventHandlerAttribute("onloadedmetadata", typeof(System.EventArgs))]
    [Microsoft.AspNetCore.Components.EventHandlerAttribute("onloadend", typeof(Microsoft.AspNetCore.Components.Web.ProgressEventArgs))]
    [Microsoft.AspNetCore.Components.EventHandlerAttribute("onloadstart", typeof(Microsoft.AspNetCore.Components.Web.ProgressEventArgs))]
    [Microsoft.AspNetCore.Components.EventHandlerAttribute("onlostpointercapture", typeof(Microsoft.AspNetCore.Components.Web.PointerEventArgs))]
    [Microsoft.AspNetCore.Components.EventHandlerAttribute("onmousedown", typeof(Microsoft.AspNetCore.Components.Web.MouseEventArgs))]
    [Microsoft.AspNetCore.Components.EventHandlerAttribute("onmousemove", typeof(Microsoft.AspNetCore.Components.Web.MouseEventArgs))]
    [Microsoft.AspNetCore.Components.EventHandlerAttribute("onmouseout", typeof(Microsoft.AspNetCore.Components.Web.MouseEventArgs))]
    [Microsoft.AspNetCore.Components.EventHandlerAttribute("onmouseover", typeof(Microsoft.AspNetCore.Components.Web.MouseEventArgs))]
    [Microsoft.AspNetCore.Components.EventHandlerAttribute("onmouseup", typeof(Microsoft.AspNetCore.Components.Web.MouseEventArgs))]
    [Microsoft.AspNetCore.Components.EventHandlerAttribute("onmousewheel", typeof(Microsoft.AspNetCore.Components.Web.WheelEventArgs))]
    [Microsoft.AspNetCore.Components.EventHandlerAttribute("onpaste", typeof(Microsoft.AspNetCore.Components.Web.ClipboardEventArgs))]
    [Microsoft.AspNetCore.Components.EventHandlerAttribute("onpause", typeof(System.EventArgs))]
    [Microsoft.AspNetCore.Components.EventHandlerAttribute("onplay", typeof(System.EventArgs))]
    [Microsoft.AspNetCore.Components.EventHandlerAttribute("onplaying", typeof(System.EventArgs))]
    [Microsoft.AspNetCore.Components.EventHandlerAttribute("onpointercancel", typeof(Microsoft.AspNetCore.Components.Web.PointerEventArgs))]
    [Microsoft.AspNetCore.Components.EventHandlerAttribute("onpointerdown", typeof(Microsoft.AspNetCore.Components.Web.PointerEventArgs))]
    [Microsoft.AspNetCore.Components.EventHandlerAttribute("onpointerenter", typeof(Microsoft.AspNetCore.Components.Web.PointerEventArgs))]
    [Microsoft.AspNetCore.Components.EventHandlerAttribute("onpointerleave", typeof(Microsoft.AspNetCore.Components.Web.PointerEventArgs))]
    [Microsoft.AspNetCore.Components.EventHandlerAttribute("onpointerlockchange", typeof(System.EventArgs))]
    [Microsoft.AspNetCore.Components.EventHandlerAttribute("onpointerlockerror", typeof(System.EventArgs))]
    [Microsoft.AspNetCore.Components.EventHandlerAttribute("onpointermove", typeof(Microsoft.AspNetCore.Components.Web.PointerEventArgs))]
    [Microsoft.AspNetCore.Components.EventHandlerAttribute("onpointerout", typeof(Microsoft.AspNetCore.Components.Web.PointerEventArgs))]
    [Microsoft.AspNetCore.Components.EventHandlerAttribute("onpointerover", typeof(Microsoft.AspNetCore.Components.Web.PointerEventArgs))]
    [Microsoft.AspNetCore.Components.EventHandlerAttribute("onpointerup", typeof(Microsoft.AspNetCore.Components.Web.PointerEventArgs))]
    [Microsoft.AspNetCore.Components.EventHandlerAttribute("onprogress", typeof(Microsoft.AspNetCore.Components.Web.ProgressEventArgs))]
    [Microsoft.AspNetCore.Components.EventHandlerAttribute("onratechange", typeof(System.EventArgs))]
    [Microsoft.AspNetCore.Components.EventHandlerAttribute("onreadystatechange", typeof(System.EventArgs))]
    [Microsoft.AspNetCore.Components.EventHandlerAttribute("onreset", typeof(System.EventArgs))]
    [Microsoft.AspNetCore.Components.EventHandlerAttribute("onscroll", typeof(System.EventArgs))]
    [Microsoft.AspNetCore.Components.EventHandlerAttribute("onseeked", typeof(System.EventArgs))]
    [Microsoft.AspNetCore.Components.EventHandlerAttribute("onseeking", typeof(System.EventArgs))]
    [Microsoft.AspNetCore.Components.EventHandlerAttribute("onselect", typeof(System.EventArgs))]
    [Microsoft.AspNetCore.Components.EventHandlerAttribute("onselectionchange", typeof(System.EventArgs))]
    [Microsoft.AspNetCore.Components.EventHandlerAttribute("onselectstart", typeof(System.EventArgs))]
    [Microsoft.AspNetCore.Components.EventHandlerAttribute("onstalled", typeof(System.EventArgs))]
    [Microsoft.AspNetCore.Components.EventHandlerAttribute("onstop", typeof(System.EventArgs))]
    [Microsoft.AspNetCore.Components.EventHandlerAttribute("onsubmit", typeof(System.EventArgs))]
    [Microsoft.AspNetCore.Components.EventHandlerAttribute("onsuspend", typeof(System.EventArgs))]
    [Microsoft.AspNetCore.Components.EventHandlerAttribute("ontimeout", typeof(Microsoft.AspNetCore.Components.Web.ProgressEventArgs))]
    [Microsoft.AspNetCore.Components.EventHandlerAttribute("ontimeupdate", typeof(System.EventArgs))]
    [Microsoft.AspNetCore.Components.EventHandlerAttribute("ontouchcancel", typeof(Microsoft.AspNetCore.Components.Web.TouchEventArgs))]
    [Microsoft.AspNetCore.Components.EventHandlerAttribute("ontouchend", typeof(Microsoft.AspNetCore.Components.Web.TouchEventArgs))]
    [Microsoft.AspNetCore.Components.EventHandlerAttribute("ontouchenter", typeof(Microsoft.AspNetCore.Components.Web.TouchEventArgs))]
    [Microsoft.AspNetCore.Components.EventHandlerAttribute("ontouchleave", typeof(Microsoft.AspNetCore.Components.Web.TouchEventArgs))]
    [Microsoft.AspNetCore.Components.EventHandlerAttribute("ontouchmove", typeof(Microsoft.AspNetCore.Components.Web.TouchEventArgs))]
    [Microsoft.AspNetCore.Components.EventHandlerAttribute("ontouchstart", typeof(Microsoft.AspNetCore.Components.Web.TouchEventArgs))]
    [Microsoft.AspNetCore.Components.EventHandlerAttribute("onvolumechange", typeof(System.EventArgs))]
    [Microsoft.AspNetCore.Components.EventHandlerAttribute("onwaiting", typeof(System.EventArgs))]
    [Microsoft.AspNetCore.Components.EventHandlerAttribute("onwheel", typeof(Microsoft.AspNetCore.Components.Web.WheelEventArgs))]
    public static partial class EventHandlers
    {
    }
    public partial class FocusEventArgs : System.EventArgs
    {
        public FocusEventArgs() { }
        public string Type { [System.Runtime.CompilerServices.CompilerGeneratedAttribute] get { throw null; } [System.Runtime.CompilerServices.CompilerGeneratedAttribute] set { } }
    }
    public partial class KeyboardEventArgs : System.EventArgs
    {
        public KeyboardEventArgs() { }
        public bool AltKey { [System.Runtime.CompilerServices.CompilerGeneratedAttribute] get { throw null; } [System.Runtime.CompilerServices.CompilerGeneratedAttribute] set { } }
        public string Code { [System.Runtime.CompilerServices.CompilerGeneratedAttribute] get { throw null; } [System.Runtime.CompilerServices.CompilerGeneratedAttribute] set { } }
        public bool CtrlKey { [System.Runtime.CompilerServices.CompilerGeneratedAttribute] get { throw null; } [System.Runtime.CompilerServices.CompilerGeneratedAttribute] set { } }
        public string Key { [System.Runtime.CompilerServices.CompilerGeneratedAttribute] get { throw null; } [System.Runtime.CompilerServices.CompilerGeneratedAttribute] set { } }
        public float Location { [System.Runtime.CompilerServices.CompilerGeneratedAttribute] get { throw null; } [System.Runtime.CompilerServices.CompilerGeneratedAttribute] set { } }
        public bool MetaKey { [System.Runtime.CompilerServices.CompilerGeneratedAttribute] get { throw null; } [System.Runtime.CompilerServices.CompilerGeneratedAttribute] set { } }
        public bool Repeat { [System.Runtime.CompilerServices.CompilerGeneratedAttribute] get { throw null; } [System.Runtime.CompilerServices.CompilerGeneratedAttribute] set { } }
        public bool ShiftKey { [System.Runtime.CompilerServices.CompilerGeneratedAttribute] get { throw null; } [System.Runtime.CompilerServices.CompilerGeneratedAttribute] set { } }
        public string Type { [System.Runtime.CompilerServices.CompilerGeneratedAttribute] get { throw null; } [System.Runtime.CompilerServices.CompilerGeneratedAttribute] set { } }
    }
    public partial class MouseEventArgs : System.EventArgs
    {
        public MouseEventArgs() { }
        public bool AltKey { [System.Runtime.CompilerServices.CompilerGeneratedAttribute] get { throw null; } [System.Runtime.CompilerServices.CompilerGeneratedAttribute] set { } }
        public long Button { [System.Runtime.CompilerServices.CompilerGeneratedAttribute] get { throw null; } [System.Runtime.CompilerServices.CompilerGeneratedAttribute] set { } }
        public long Buttons { [System.Runtime.CompilerServices.CompilerGeneratedAttribute] get { throw null; } [System.Runtime.CompilerServices.CompilerGeneratedAttribute] set { } }
        public double ClientX { [System.Runtime.CompilerServices.CompilerGeneratedAttribute] get { throw null; } [System.Runtime.CompilerServices.CompilerGeneratedAttribute] set { } }
        public double ClientY { [System.Runtime.CompilerServices.CompilerGeneratedAttribute] get { throw null; } [System.Runtime.CompilerServices.CompilerGeneratedAttribute] set { } }
        public bool CtrlKey { [System.Runtime.CompilerServices.CompilerGeneratedAttribute] get { throw null; } [System.Runtime.CompilerServices.CompilerGeneratedAttribute] set { } }
        public long Detail { [System.Runtime.CompilerServices.CompilerGeneratedAttribute] get { throw null; } [System.Runtime.CompilerServices.CompilerGeneratedAttribute] set { } }
        public bool MetaKey { [System.Runtime.CompilerServices.CompilerGeneratedAttribute] get { throw null; } [System.Runtime.CompilerServices.CompilerGeneratedAttribute] set { } }
        public double ScreenX { [System.Runtime.CompilerServices.CompilerGeneratedAttribute] get { throw null; } [System.Runtime.CompilerServices.CompilerGeneratedAttribute] set { } }
        public double ScreenY { [System.Runtime.CompilerServices.CompilerGeneratedAttribute] get { throw null; } [System.Runtime.CompilerServices.CompilerGeneratedAttribute] set { } }
        public bool ShiftKey { [System.Runtime.CompilerServices.CompilerGeneratedAttribute] get { throw null; } [System.Runtime.CompilerServices.CompilerGeneratedAttribute] set { } }
        public string Type { [System.Runtime.CompilerServices.CompilerGeneratedAttribute] get { throw null; } [System.Runtime.CompilerServices.CompilerGeneratedAttribute] set { } }
    }
    public partial class PointerEventArgs : Microsoft.AspNetCore.Components.Web.MouseEventArgs
    {
        public PointerEventArgs() { }
        public float Height { [System.Runtime.CompilerServices.CompilerGeneratedAttribute] get { throw null; } [System.Runtime.CompilerServices.CompilerGeneratedAttribute] set { } }
        public bool IsPrimary { [System.Runtime.CompilerServices.CompilerGeneratedAttribute] get { throw null; } [System.Runtime.CompilerServices.CompilerGeneratedAttribute] set { } }
        public long PointerId { [System.Runtime.CompilerServices.CompilerGeneratedAttribute] get { throw null; } [System.Runtime.CompilerServices.CompilerGeneratedAttribute] set { } }
        public string PointerType { [System.Runtime.CompilerServices.CompilerGeneratedAttribute] get { throw null; } [System.Runtime.CompilerServices.CompilerGeneratedAttribute] set { } }
        public float Pressure { [System.Runtime.CompilerServices.CompilerGeneratedAttribute] get { throw null; } [System.Runtime.CompilerServices.CompilerGeneratedAttribute] set { } }
        public float TiltX { [System.Runtime.CompilerServices.CompilerGeneratedAttribute] get { throw null; } [System.Runtime.CompilerServices.CompilerGeneratedAttribute] set { } }
        public float TiltY { [System.Runtime.CompilerServices.CompilerGeneratedAttribute] get { throw null; } [System.Runtime.CompilerServices.CompilerGeneratedAttribute] set { } }
        public float Width { [System.Runtime.CompilerServices.CompilerGeneratedAttribute] get { throw null; } [System.Runtime.CompilerServices.CompilerGeneratedAttribute] set { } }
    }
    public partial class ProgressEventArgs : System.EventArgs
    {
        public ProgressEventArgs() { }
        public bool LengthComputable { [System.Runtime.CompilerServices.CompilerGeneratedAttribute] get { throw null; } [System.Runtime.CompilerServices.CompilerGeneratedAttribute] set { } }
        public long Loaded { [System.Runtime.CompilerServices.CompilerGeneratedAttribute] get { throw null; } [System.Runtime.CompilerServices.CompilerGeneratedAttribute] set { } }
        public long Total { [System.Runtime.CompilerServices.CompilerGeneratedAttribute] get { throw null; } [System.Runtime.CompilerServices.CompilerGeneratedAttribute] set { } }
        public string Type { [System.Runtime.CompilerServices.CompilerGeneratedAttribute] get { throw null; } [System.Runtime.CompilerServices.CompilerGeneratedAttribute] set { } }
    }
    public partial class TouchEventArgs : System.EventArgs
    {
        public TouchEventArgs() { }
        public bool AltKey { [System.Runtime.CompilerServices.CompilerGeneratedAttribute] get { throw null; } [System.Runtime.CompilerServices.CompilerGeneratedAttribute] set { } }
        public Microsoft.AspNetCore.Components.Web.TouchPoint[] ChangedTouches { [System.Runtime.CompilerServices.CompilerGeneratedAttribute] get { throw null; } [System.Runtime.CompilerServices.CompilerGeneratedAttribute] set { } }
        public bool CtrlKey { [System.Runtime.CompilerServices.CompilerGeneratedAttribute] get { throw null; } [System.Runtime.CompilerServices.CompilerGeneratedAttribute] set { } }
        public long Detail { [System.Runtime.CompilerServices.CompilerGeneratedAttribute] get { throw null; } [System.Runtime.CompilerServices.CompilerGeneratedAttribute] set { } }
        public bool MetaKey { [System.Runtime.CompilerServices.CompilerGeneratedAttribute] get { throw null; } [System.Runtime.CompilerServices.CompilerGeneratedAttribute] set { } }
        public bool ShiftKey { [System.Runtime.CompilerServices.CompilerGeneratedAttribute] get { throw null; } [System.Runtime.CompilerServices.CompilerGeneratedAttribute] set { } }
        public Microsoft.AspNetCore.Components.Web.TouchPoint[] TargetTouches { [System.Runtime.CompilerServices.CompilerGeneratedAttribute] get { throw null; } [System.Runtime.CompilerServices.CompilerGeneratedAttribute] set { } }
        public Microsoft.AspNetCore.Components.Web.TouchPoint[] Touches { [System.Runtime.CompilerServices.CompilerGeneratedAttribute] get { throw null; } [System.Runtime.CompilerServices.CompilerGeneratedAttribute] set { } }
        public string Type { [System.Runtime.CompilerServices.CompilerGeneratedAttribute] get { throw null; } [System.Runtime.CompilerServices.CompilerGeneratedAttribute] set { } }
    }
    public partial class TouchPoint
    {
        public TouchPoint() { }
        public double ClientX { [System.Runtime.CompilerServices.CompilerGeneratedAttribute] get { throw null; } [System.Runtime.CompilerServices.CompilerGeneratedAttribute] set { } }
        public double ClientY { [System.Runtime.CompilerServices.CompilerGeneratedAttribute] get { throw null; } [System.Runtime.CompilerServices.CompilerGeneratedAttribute] set { } }
        public long Identifier { [System.Runtime.CompilerServices.CompilerGeneratedAttribute] get { throw null; } [System.Runtime.CompilerServices.CompilerGeneratedAttribute] set { } }
        public double PageX { [System.Runtime.CompilerServices.CompilerGeneratedAttribute] get { throw null; } [System.Runtime.CompilerServices.CompilerGeneratedAttribute] set { } }
        public double PageY { [System.Runtime.CompilerServices.CompilerGeneratedAttribute] get { throw null; } [System.Runtime.CompilerServices.CompilerGeneratedAttribute] set { } }
        public double ScreenX { [System.Runtime.CompilerServices.CompilerGeneratedAttribute] get { throw null; } [System.Runtime.CompilerServices.CompilerGeneratedAttribute] set { } }
        public double ScreenY { [System.Runtime.CompilerServices.CompilerGeneratedAttribute] get { throw null; } [System.Runtime.CompilerServices.CompilerGeneratedAttribute] set { } }
    }
    public static partial class WebEventCallbackFactoryEventArgsExtensions
    {
        public static Microsoft.AspNetCore.Components.EventCallback<Microsoft.AspNetCore.Components.Web.ClipboardEventArgs> Create(this Microsoft.AspNetCore.Components.EventCallbackFactory factory, object receiver, System.Action<Microsoft.AspNetCore.Components.Web.ClipboardEventArgs> callback) { throw null; }
        public static Microsoft.AspNetCore.Components.EventCallback<Microsoft.AspNetCore.Components.Web.DragEventArgs> Create(this Microsoft.AspNetCore.Components.EventCallbackFactory factory, object receiver, System.Action<Microsoft.AspNetCore.Components.Web.DragEventArgs> callback) { throw null; }
        public static Microsoft.AspNetCore.Components.EventCallback<Microsoft.AspNetCore.Components.Web.ErrorEventArgs> Create(this Microsoft.AspNetCore.Components.EventCallbackFactory factory, object receiver, System.Action<Microsoft.AspNetCore.Components.Web.ErrorEventArgs> callback) { throw null; }
        public static Microsoft.AspNetCore.Components.EventCallback<Microsoft.AspNetCore.Components.Web.FocusEventArgs> Create(this Microsoft.AspNetCore.Components.EventCallbackFactory factory, object receiver, System.Action<Microsoft.AspNetCore.Components.Web.FocusEventArgs> callback) { throw null; }
        public static Microsoft.AspNetCore.Components.EventCallback<Microsoft.AspNetCore.Components.Web.KeyboardEventArgs> Create(this Microsoft.AspNetCore.Components.EventCallbackFactory factory, object receiver, System.Action<Microsoft.AspNetCore.Components.Web.KeyboardEventArgs> callback) { throw null; }
        public static Microsoft.AspNetCore.Components.EventCallback<Microsoft.AspNetCore.Components.Web.MouseEventArgs> Create(this Microsoft.AspNetCore.Components.EventCallbackFactory factory, object receiver, System.Action<Microsoft.AspNetCore.Components.Web.MouseEventArgs> callback) { throw null; }
        public static Microsoft.AspNetCore.Components.EventCallback<Microsoft.AspNetCore.Components.Web.PointerEventArgs> Create(this Microsoft.AspNetCore.Components.EventCallbackFactory factory, object receiver, System.Action<Microsoft.AspNetCore.Components.Web.PointerEventArgs> callback) { throw null; }
        public static Microsoft.AspNetCore.Components.EventCallback<Microsoft.AspNetCore.Components.Web.ProgressEventArgs> Create(this Microsoft.AspNetCore.Components.EventCallbackFactory factory, object receiver, System.Action<Microsoft.AspNetCore.Components.Web.ProgressEventArgs> callback) { throw null; }
        public static Microsoft.AspNetCore.Components.EventCallback<Microsoft.AspNetCore.Components.Web.TouchEventArgs> Create(this Microsoft.AspNetCore.Components.EventCallbackFactory factory, object receiver, System.Action<Microsoft.AspNetCore.Components.Web.TouchEventArgs> callback) { throw null; }
        public static Microsoft.AspNetCore.Components.EventCallback<Microsoft.AspNetCore.Components.Web.WheelEventArgs> Create(this Microsoft.AspNetCore.Components.EventCallbackFactory factory, object receiver, System.Action<Microsoft.AspNetCore.Components.Web.WheelEventArgs> callback) { throw null; }
        public static Microsoft.AspNetCore.Components.EventCallback<Microsoft.AspNetCore.Components.Web.ClipboardEventArgs> Create(this Microsoft.AspNetCore.Components.EventCallbackFactory factory, object receiver, System.Func<Microsoft.AspNetCore.Components.Web.ClipboardEventArgs, System.Threading.Tasks.Task> callback) { throw null; }
        public static Microsoft.AspNetCore.Components.EventCallback<Microsoft.AspNetCore.Components.Web.DragEventArgs> Create(this Microsoft.AspNetCore.Components.EventCallbackFactory factory, object receiver, System.Func<Microsoft.AspNetCore.Components.Web.DragEventArgs, System.Threading.Tasks.Task> callback) { throw null; }
        public static Microsoft.AspNetCore.Components.EventCallback<Microsoft.AspNetCore.Components.Web.ErrorEventArgs> Create(this Microsoft.AspNetCore.Components.EventCallbackFactory factory, object receiver, System.Func<Microsoft.AspNetCore.Components.Web.ErrorEventArgs, System.Threading.Tasks.Task> callback) { throw null; }
        public static Microsoft.AspNetCore.Components.EventCallback<Microsoft.AspNetCore.Components.Web.FocusEventArgs> Create(this Microsoft.AspNetCore.Components.EventCallbackFactory factory, object receiver, System.Func<Microsoft.AspNetCore.Components.Web.FocusEventArgs, System.Threading.Tasks.Task> callback) { throw null; }
        public static Microsoft.AspNetCore.Components.EventCallback<Microsoft.AspNetCore.Components.Web.KeyboardEventArgs> Create(this Microsoft.AspNetCore.Components.EventCallbackFactory factory, object receiver, System.Func<Microsoft.AspNetCore.Components.Web.KeyboardEventArgs, System.Threading.Tasks.Task> callback) { throw null; }
        public static Microsoft.AspNetCore.Components.EventCallback<Microsoft.AspNetCore.Components.Web.MouseEventArgs> Create(this Microsoft.AspNetCore.Components.EventCallbackFactory factory, object receiver, System.Func<Microsoft.AspNetCore.Components.Web.MouseEventArgs, System.Threading.Tasks.Task> callback) { throw null; }
        public static Microsoft.AspNetCore.Components.EventCallback<Microsoft.AspNetCore.Components.Web.PointerEventArgs> Create(this Microsoft.AspNetCore.Components.EventCallbackFactory factory, object receiver, System.Func<Microsoft.AspNetCore.Components.Web.PointerEventArgs, System.Threading.Tasks.Task> callback) { throw null; }
        public static Microsoft.AspNetCore.Components.EventCallback<Microsoft.AspNetCore.Components.Web.ProgressEventArgs> Create(this Microsoft.AspNetCore.Components.EventCallbackFactory factory, object receiver, System.Func<Microsoft.AspNetCore.Components.Web.ProgressEventArgs, System.Threading.Tasks.Task> callback) { throw null; }
        public static Microsoft.AspNetCore.Components.EventCallback<Microsoft.AspNetCore.Components.Web.TouchEventArgs> Create(this Microsoft.AspNetCore.Components.EventCallbackFactory factory, object receiver, System.Func<Microsoft.AspNetCore.Components.Web.TouchEventArgs, System.Threading.Tasks.Task> callback) { throw null; }
        public static Microsoft.AspNetCore.Components.EventCallback<Microsoft.AspNetCore.Components.Web.WheelEventArgs> Create(this Microsoft.AspNetCore.Components.EventCallbackFactory factory, object receiver, System.Func<Microsoft.AspNetCore.Components.Web.WheelEventArgs, System.Threading.Tasks.Task> callback) { throw null; }
    }
    public static partial class WebRenderTreeBuilderExtensions
    {
        public static void AddEventPreventDefaultAttribute(this Microsoft.AspNetCore.Components.Rendering.RenderTreeBuilder builder, int sequence, string eventName, bool value) { }
        public static void AddEventStopPropagationAttribute(this Microsoft.AspNetCore.Components.Rendering.RenderTreeBuilder builder, int sequence, string eventName, bool value) { }
    }
    public partial class WheelEventArgs : Microsoft.AspNetCore.Components.Web.MouseEventArgs
    {
        public WheelEventArgs() { }
        public long DeltaMode { [System.Runtime.CompilerServices.CompilerGeneratedAttribute] get { throw null; } [System.Runtime.CompilerServices.CompilerGeneratedAttribute] set { } }
        public double DeltaX { [System.Runtime.CompilerServices.CompilerGeneratedAttribute] get { throw null; } [System.Runtime.CompilerServices.CompilerGeneratedAttribute] set { } }
        public double DeltaY { [System.Runtime.CompilerServices.CompilerGeneratedAttribute] get { throw null; } [System.Runtime.CompilerServices.CompilerGeneratedAttribute] set { } }
        public double DeltaZ { [System.Runtime.CompilerServices.CompilerGeneratedAttribute] get { throw null; } [System.Runtime.CompilerServices.CompilerGeneratedAttribute] set { } }
    }
}<|MERGE_RESOLUTION|>--- conflicted
+++ resolved
@@ -57,12 +57,8 @@
         [Microsoft.AspNetCore.Components.ParameterAttribute]
         public Microsoft.AspNetCore.Components.EventCallback<TValue> ValueChanged { [System.Runtime.CompilerServices.CompilerGeneratedAttribute] get { throw null; } [System.Runtime.CompilerServices.CompilerGeneratedAttribute] set { } }
         [Microsoft.AspNetCore.Components.ParameterAttribute]
-<<<<<<< HEAD
         public System.Linq.Expressions.Expression<System.Func<TValue>> ValueExpression { [System.Runtime.CompilerServices.CompilerGeneratedAttribute] get { throw null; } [System.Runtime.CompilerServices.CompilerGeneratedAttribute] set { } }
-=======
-        public System.Linq.Expressions.Expression<System.Func<TValue>> ValueExpression { [System.Runtime.CompilerServices.CompilerGeneratedAttribute]get { throw null; } [System.Runtime.CompilerServices.CompilerGeneratedAttribute]set { } }
         protected virtual void Dispose(bool disposing) { }
->>>>>>> dfba024c
         protected virtual string FormatValueAsString(TValue value) { throw null; }
         public override System.Threading.Tasks.Task SetParametersAsync(Microsoft.AspNetCore.Components.ParameterView parameters) { throw null; }
         void System.IDisposable.Dispose() { }
