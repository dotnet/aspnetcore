--- conflicted
+++ resolved
@@ -30,12 +30,8 @@
         services.TryAddScoped<IScrollToLocationHash, WebViewScrollToLocationHash>();
         services.TryAddScoped<NavigationManager, WebViewNavigationManager>();
         services.TryAddScoped<IErrorBoundaryLogger, WebViewErrorBoundaryLogger>();
-<<<<<<< HEAD
-        services.TryAddScoped<RouteDataProvider>();
-=======
         services.TryAddScoped<FormDataProvider, DefaultFormDataProvider>();
         services.TryAddScoped<DefaultRouteDataProvider>();
->>>>>>> 5f3fc803
         return services;
     }
 }