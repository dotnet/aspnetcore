--- conflicted
+++ resolved
@@ -1373,7 +1373,6 @@
         }
 
         [Fact]
-<<<<<<< HEAD
         public void PropertiesArePropagated()
         {
             var builder = WebApplication.CreateBuilder();
@@ -1402,7 +1401,8 @@
 
             // Make sure all of the callbacks ran
             Assert.Equal(0b00000111, callbacks);
-=======
+        }
+
         public void HostConfigurationNotAffectedByConfiguration()
         {
             var builder = WebApplication.CreateBuilder();
@@ -1491,7 +1491,6 @@
             {
                 Data["Random"] = Guid.NewGuid().ToString();
             }
->>>>>>> d24a1401
         }
 
         class ThrowingStartupFilter : IStartupFilter
