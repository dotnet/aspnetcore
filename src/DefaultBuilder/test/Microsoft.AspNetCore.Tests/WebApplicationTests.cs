--- conflicted
+++ resolved
@@ -1293,8 +1293,6 @@
             Assert.Equal("BOOM", ex.Message);
         }
 
-<<<<<<< HEAD
-=======
         [Fact]
         public async Task HostingStartupRunsWhenApplicationIsNotEntryPoint()
         {
@@ -1478,7 +1476,6 @@
             }
         }
 
->>>>>>> 52c29cf8
         class ThrowingStartupFilter : IStartupFilter
         {
             public Action<IApplicationBuilder> Configure(Action<IApplicationBuilder> next)
